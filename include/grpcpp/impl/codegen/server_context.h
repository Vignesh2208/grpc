/*
 *
 * Copyright 2015 gRPC authors.
 *
 * Licensed under the Apache License, Version 2.0 (the "License");
 * you may not use this file except in compliance with the License.
 * You may obtain a copy of the License at
 *
 *     http://www.apache.org/licenses/LICENSE-2.0
 *
 * Unless required by applicable law or agreed to in writing, software
 * distributed under the License is distributed on an "AS IS" BASIS,
 * WITHOUT WARRANTIES OR CONDITIONS OF ANY KIND, either express or implied.
 * See the License for the specific language governing permissions and
 * limitations under the License.
 *
 */

#ifndef GRPCPP_IMPL_CODEGEN_SERVER_CONTEXT_H
#define GRPCPP_IMPL_CODEGEN_SERVER_CONTEXT_H

#include <map>
#include <memory>
#include <vector>

#include <grpc/impl/codegen/compression_types.h>

#include <grpcpp/impl/codegen/call.h>
#include <grpcpp/impl/codegen/call_op_set.h>
#include <grpcpp/impl/codegen/callback_common.h>
#include <grpcpp/impl/codegen/completion_queue_tag.h>
#include <grpcpp/impl/codegen/config.h>
#include <grpcpp/impl/codegen/create_auth_context.h>
#include <grpcpp/impl/codegen/metadata_map.h>
#include <grpcpp/impl/codegen/security/auth_context.h>
#include <grpcpp/impl/codegen/server_interceptor.h>
#include <grpcpp/impl/codegen/string_ref.h>
#include <grpcpp/impl/codegen/time.h>

struct grpc_metadata;
struct grpc_call;
struct census_context;

namespace grpc_impl {
<<<<<<< HEAD
class CompletionQueue;
}

=======

class Server;
}  // namespace grpc_impl
>>>>>>> 10e39e31
namespace grpc {
class ClientContext;
class GenericServerContext;
class CompletionQueue;
class ServerInterface;
template <class W, class R>
class ServerAsyncReader;
template <class W>
class ServerAsyncWriter;
template <class W>
class ServerAsyncResponseWriter;
template <class W, class R>
class ServerAsyncReaderWriter;
template <class R>
class ServerReader;
template <class W>
class ServerWriter;

namespace internal {
template <class W, class R>
class ServerReaderWriterBody;
template <class ServiceType, class RequestType, class ResponseType>
class RpcMethodHandler;
template <class ServiceType, class RequestType, class ResponseType>
class ClientStreamingHandler;
template <class ServiceType, class RequestType, class ResponseType>
class ServerStreamingHandler;
template <class ServiceType, class RequestType, class ResponseType>
class BidiStreamingHandler;
template <class RequestType, class ResponseType>
class CallbackUnaryHandler;
template <class RequestType, class ResponseType>
class CallbackClientStreamingHandler;
template <class RequestType, class ResponseType>
class CallbackServerStreamingHandler;
template <class RequestType, class ResponseType>
class CallbackBidiHandler;
template <class Streamer, bool WriteNeeded>
class TemplatedBidiStreamingHandler;
template <StatusCode code>
class ErrorMethodHandler;
class Call;
class ServerReactor;
}  // namespace internal

<<<<<<< HEAD
class Server;
class ServerInterface;

=======
>>>>>>> 10e39e31
namespace testing {
class InteropServerContextInspector;
class ServerContextTestSpouse;
}  // namespace testing

/// A ServerContext allows the person implementing a service handler to:
///
/// - Add custom initial and trailing metadata key-value pairs that will
///   propagated to the client side.
/// - Control call settings such as compression and authentication.
/// - Access metadata coming from the client.
/// - Get performance metrics (ie, census).
///
/// Context settings are only relevant to the call handler they are supplied to,
/// that is to say, they aren't sticky across multiple calls. Some of these
/// settings, such as the compression options, can be made persistent at server
/// construction time by specifying the appropriate \a ChannelArguments
/// to a \a grpc::ServerBuilder, via \a ServerBuilder::AddChannelArgument.
///
/// \warning ServerContext instances should \em not be reused across rpcs.
class ServerContext {
 public:
  ServerContext();  // for async calls
  ~ServerContext();

  /// Return the deadline for the server call.
  std::chrono::system_clock::time_point deadline() const {
    return Timespec2Timepoint(deadline_);
  }

  /// Return a \a gpr_timespec representation of the server call's deadline.
  gpr_timespec raw_deadline() const { return deadline_; }

  /// Add the (\a key, \a value) pair to the initial metadata
  /// associated with a server call. These are made available at the client side
  /// by the \a grpc::ClientContext::GetServerInitialMetadata() method.
  ///
  /// \warning This method should only be called before sending initial metadata
  /// to the client (which can happen explicitly, or implicitly when sending a
  /// a response message or status to the client).
  ///
  /// \param key The metadata key. If \a value is binary data, it must
  /// end in "-bin".
  /// \param value The metadata value. If its value is binary, the key name
  /// must end in "-bin".
  ///
  /// Metadata must conform to the following format:
  /// Custom-Metadata -> Binary-Header / ASCII-Header
  /// Binary-Header -> {Header-Name "-bin" } {binary value}
  /// ASCII-Header -> Header-Name ASCII-Value
  /// Header-Name -> 1*( %x30-39 / %x61-7A / "_" / "-" / ".") ; 0-9 a-z _ - .
  /// ASCII-Value -> 1*( %x20-%x7E ) ; space and printable ASCII
  void AddInitialMetadata(const grpc::string& key, const grpc::string& value);

  /// Add the (\a key, \a value) pair to the initial metadata
  /// associated with a server call. These are made available at the client
  /// side by the \a grpc::ClientContext::GetServerTrailingMetadata() method.
  ///
  /// \warning This method should only be called before sending trailing
  /// metadata to the client (which happens when the call is finished and a
  /// status is sent to the client).
  ///
  /// \param key The metadata key. If \a value is binary data,
  /// it must end in "-bin".
  /// \param value The metadata value. If its value is binary, the key name
  /// must end in "-bin".
  ///
  /// Metadata must conform to the following format:
  /// Custom-Metadata -> Binary-Header / ASCII-Header
  /// Binary-Header -> {Header-Name "-bin" } {binary value}
  /// ASCII-Header -> Header-Name ASCII-Value
  /// Header-Name -> 1*( %x30-39 / %x61-7A / "_" / "-" / ".") ; 0-9 a-z _ - .
  /// ASCII-Value -> 1*( %x20-%x7E ) ; space and printable ASCII
  void AddTrailingMetadata(const grpc::string& key, const grpc::string& value);

  /// IsCancelled is always safe to call when using sync or callback API.
  /// When using async API, it is only safe to call IsCancelled after
  /// the AsyncNotifyWhenDone tag has been delivered.
  bool IsCancelled() const;

  /// Cancel the Call from the server. This is a best-effort API and
  /// depending on when it is called, the RPC may still appear successful to
  /// the client.
  /// For example, if TryCancel() is called on a separate thread, it might race
  /// with the server handler which might return success to the client before
  /// TryCancel() was even started by the thread.
  ///
  /// It is the caller's responsibility to prevent such races and ensure that if
  /// TryCancel() is called, the serverhandler must return Status::CANCELLED.
  /// The only exception is that if the serverhandler is already returning an
  /// error status code, it is ok to not return Status::CANCELLED even if
  /// TryCancel() was called.
  ///
  /// Note that TryCancel() does not change any of the tags that are pending
  /// on the completion queue. All pending tags will still be delivered
  /// (though their ok result may reflect the effect of cancellation).
  void TryCancel() const;

  /// Return a collection of initial metadata key-value pairs sent from the
  /// client. Note that keys may happen more than
  /// once (ie, a \a std::multimap is returned).
  ///
  /// It is safe to use this method after initial metadata has been received,
  /// Calls always begin with the client sending initial metadata, so this is
  /// safe to access as soon as the call has begun on the server side.
  ///
  /// \return A multimap of initial metadata key-value pairs from the server.
  const std::multimap<grpc::string_ref, grpc::string_ref>& client_metadata()
      const {
    return *client_metadata_.map();
  }

  /// Return the compression algorithm to be used by the server call.
  grpc_compression_level compression_level() const {
    return compression_level_;
  }

  /// Set \a level to be the compression level used for the server call.
  ///
  /// \param level The compression level used for the server call.
  void set_compression_level(grpc_compression_level level) {
    compression_level_set_ = true;
    compression_level_ = level;
  }

  /// Return a bool indicating whether the compression level for this call
  /// has been set (either implicitly or through a previous call to
  /// \a set_compression_level.
  bool compression_level_set() const { return compression_level_set_; }

  /// Return the compression algorithm the server call will request be used.
  /// Note that the gRPC runtime may decide to ignore this request, for example,
  /// due to resource constraints, or if the server is aware the client doesn't
  /// support the requested algorithm.
  grpc_compression_algorithm compression_algorithm() const {
    return compression_algorithm_;
  }
  /// Set \a algorithm to be the compression algorithm used for the server call.
  ///
  /// \param algorithm The compression algorithm used for the server call.
  void set_compression_algorithm(grpc_compression_algorithm algorithm);

  /// Set the serialized load reporting costs in \a cost_data for the call.
  void SetLoadReportingCosts(const std::vector<grpc::string>& cost_data);

  /// Return the authentication context for this server call.
  ///
  /// \see grpc::AuthContext.
  std::shared_ptr<const AuthContext> auth_context() const {
    if (auth_context_.get() == nullptr) {
      auth_context_ = CreateAuthContext(call_);
    }
    return auth_context_;
  }

  /// Return the peer uri in a string.
  /// WARNING: this value is never authenticated or subject to any security
  /// related code. It must not be used for any authentication related
  /// functionality. Instead, use auth_context.
  grpc::string peer() const;

  /// Get the census context associated with this server call.
  const struct census_context* census_context() const;

  /// Async only. Has to be called before the rpc starts.
  /// Returns the tag in completion queue when the rpc finishes.
  /// IsCancelled() can then be called to check whether the rpc was cancelled.
  /// TODO(vjpai): Fix this so that the tag is returned even if the call never
  /// starts (https://github.com/grpc/grpc/issues/10136).
  void AsyncNotifyWhenDone(void* tag) {
    has_notify_when_done_tag_ = true;
    async_notify_when_done_tag_ = tag;
  }

  /// Should be used for framework-level extensions only.
  /// Applications never need to call this method.
  grpc_call* c_call() { return call_; }

 private:
  friend class ::grpc::testing::InteropServerContextInspector;
  friend class ::grpc::testing::ServerContextTestSpouse;
  friend class ::grpc::ServerInterface;
  friend class ::grpc_impl::Server;
  template <class W, class R>
  friend class ::grpc::ServerAsyncReader;
  template <class W>
  friend class ::grpc::ServerAsyncWriter;
  template <class W>
  friend class ::grpc::ServerAsyncResponseWriter;
  template <class W, class R>
  friend class ::grpc::ServerAsyncReaderWriter;
  template <class R>
  friend class ::grpc::ServerReader;
  template <class W>
  friend class ::grpc::ServerWriter;
  template <class W, class R>
  friend class ::grpc::internal::ServerReaderWriterBody;
  template <class ServiceType, class RequestType, class ResponseType>
  friend class ::grpc::internal::RpcMethodHandler;
  template <class ServiceType, class RequestType, class ResponseType>
  friend class ::grpc::internal::ClientStreamingHandler;
  template <class ServiceType, class RequestType, class ResponseType>
  friend class ::grpc::internal::ServerStreamingHandler;
  template <class Streamer, bool WriteNeeded>
  friend class ::grpc::internal::TemplatedBidiStreamingHandler;
  template <class RequestType, class ResponseType>
  friend class ::grpc::internal::CallbackUnaryHandler;
  template <class RequestType, class ResponseType>
  friend class ::grpc::internal::CallbackClientStreamingHandler;
  template <class RequestType, class ResponseType>
  friend class ::grpc::internal::CallbackServerStreamingHandler;
  template <class RequestType, class ResponseType>
  friend class ::grpc::internal::CallbackBidiHandler;
  template <StatusCode code>
  friend class internal::ErrorMethodHandler;
  friend class ::grpc::ClientContext;
  friend class ::grpc::GenericServerContext;

  /// Prevent copying.
  ServerContext(const ServerContext&);
  ServerContext& operator=(const ServerContext&);

  class CompletionOp;

  void BeginCompletionOp(internal::Call* call,
                         std::function<void(bool)> callback,
                         internal::ServerReactor* reactor);
  /// Return the tag queued by BeginCompletionOp()
  internal::CompletionQueueTag* GetCompletionOpTag();

  ServerContext(gpr_timespec deadline, grpc_metadata_array* arr);

  void set_call(grpc_call* call) { call_ = call; }

  void BindDeadlineAndMetadata(gpr_timespec deadline, grpc_metadata_array* arr);

  void Clear();

  void Setup(gpr_timespec deadline);

  uint32_t initial_metadata_flags() const { return 0; }

  void SetCancelCallback(std::function<void()> callback);
  void ClearCancelCallback();

  experimental::ServerRpcInfo* set_server_rpc_info(
      const char* method, internal::RpcMethod::RpcType type,
      const std::vector<
          std::unique_ptr<experimental::ServerInterceptorFactoryInterface>>&
          creators) {
    if (creators.size() != 0) {
      rpc_info_ = new experimental::ServerRpcInfo(this, method, type);
      rpc_info_->RegisterInterceptors(creators);
    }
    return rpc_info_;
  }

  CompletionOp* completion_op_;
  bool has_notify_when_done_tag_;
  void* async_notify_when_done_tag_;
  internal::CallbackWithSuccessTag completion_tag_;

  gpr_timespec deadline_;
  grpc_call* call_;
  ::grpc_impl::CompletionQueue* cq_;
  bool sent_initial_metadata_;
  mutable std::shared_ptr<const AuthContext> auth_context_;
  mutable internal::MetadataMap client_metadata_;
  std::multimap<grpc::string, grpc::string> initial_metadata_;
  std::multimap<grpc::string, grpc::string> trailing_metadata_;

  bool compression_level_set_;
  grpc_compression_level compression_level_;
  grpc_compression_algorithm compression_algorithm_;

  internal::CallOpSet<internal::CallOpSendInitialMetadata,
                      internal::CallOpSendMessage>
      pending_ops_;
  bool has_pending_ops_;

  experimental::ServerRpcInfo* rpc_info_;
};

}  // namespace grpc

#endif  // GRPCPP_IMPL_CODEGEN_SERVER_CONTEXT_H<|MERGE_RESOLUTION|>--- conflicted
+++ resolved
@@ -42,15 +42,9 @@
 struct census_context;
 
 namespace grpc_impl {
-<<<<<<< HEAD
 class CompletionQueue;
-}
-
-=======
-
 class Server;
 }  // namespace grpc_impl
->>>>>>> 10e39e31
 namespace grpc {
 class ClientContext;
 class GenericServerContext;
@@ -96,12 +90,7 @@
 class ServerReactor;
 }  // namespace internal
 
-<<<<<<< HEAD
-class Server;
 class ServerInterface;
-
-=======
->>>>>>> 10e39e31
 namespace testing {
 class InteropServerContextInspector;
 class ServerContextTestSpouse;
