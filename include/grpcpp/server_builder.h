--- conflicted
+++ resolved
@@ -37,14 +37,9 @@
 
 namespace grpc_impl {
 
-<<<<<<< HEAD
 class Server;
-}  // namespace grpc_impl
-=======
 class ResourceQuota;
-}
-
->>>>>>> 987b62e7
+} // namespace grpc_impl
 namespace grpc {
 
 class AsyncGenericService;
