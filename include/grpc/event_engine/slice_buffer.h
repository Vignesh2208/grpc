// Copyright 2022 gRPC authors.
//
// Licensed under the Apache License, Version 2.0 (the "License");
// you may not use this file except in compliance with the License.
// You may obtain a copy of the License at
//
//     http://www.apache.org/licenses/LICENSE-2.0
//
// Unless required by applicable law or agreed to in writing, software
// distributed under the License is distributed on an "AS IS" BASIS,
// WITHOUT WARRANTIES OR CONDITIONS OF ANY KIND, either express or implied.
// See the License for the specific language governing permissions and
// limitations under the License.

#ifndef GRPC_EVENT_ENGINE_SLICE_BUFFER_H
#define GRPC_EVENT_ENGINE_SLICE_BUFFER_H

#include <grpc/support/port_platform.h>

#include <string.h>

#include <cstdint>
#include <string>
#include <tuple>

#include "absl/strings/string_view.h"
#include "absl/utility/utility.h"

#include <grpc/event_engine/internal/slice_cast.h>
#include <grpc/event_engine/slice.h>
#include <grpc/impl/codegen/slice.h>
#include <grpc/slice.h>
#include <grpc/slice_buffer.h>
#include <grpc/support/log.h>

namespace grpc_event_engine {
namespace experimental {

/// A Wrapper around \a grpc_slice_buffer pointer.
///
/// A slice buffer holds the memory for a collection of slices.
/// The SliceBuffer object itself is meant to only hide the C-style API,
/// and won't hold the data itself. In terms of lifespan, the
/// grpc_slice_buffer ought to be kept somewhere inside the caller's objects,
/// like a transport or an endpoint.
///
/// This lifespan rule is likely to change in the future, as we may
/// collapse the grpc_slice_buffer structure straight into this class.
///
/// The SliceBuffer API is basically a replica of the grpc_slice_buffer's,
/// and its documentation will move here once we remove the C structure,
/// which should happen before the Event Engine's API is no longer
/// an experimental API.
class SliceBuffer {
 public:
  SliceBuffer() { grpc_slice_buffer_init(&slice_buffer_); }
<<<<<<< HEAD
  // Transfers slices into this new SliceBuffer, leaving the parameter empty.
  // Does not take ownership of the slice_buffer argument.
  explicit SliceBuffer(grpc_slice_buffer* slice_buffer) {
    grpc_slice_buffer_init(&slice_buffer_);
    grpc_slice_buffer_swap(&slice_buffer_, slice_buffer);
  }
=======
>>>>>>> be0a04f4
  SliceBuffer(const SliceBuffer& other) = delete;
  SliceBuffer(SliceBuffer&& other) noexcept
      : slice_buffer_(other.slice_buffer_) {
    grpc_slice_buffer_init(&slice_buffer_);
    grpc_slice_buffer_swap(&slice_buffer_, &other.slice_buffer_);
  }
  /// Upon destruction, the underlying raw slice buffer is cleaned out and all
  /// slices are unreffed.
  ~SliceBuffer() { grpc_slice_buffer_destroy(&slice_buffer_); }

  SliceBuffer& operator=(const SliceBuffer&) = delete;
  SliceBuffer& operator=(SliceBuffer&& other) noexcept {
    grpc_slice_buffer_swap(&slice_buffer_, &other.slice_buffer_);
    return *this;
  }

  /// Swap the contents of this SliceBuffer with the contents of another.
  void Swap(SliceBuffer& other) {
    grpc_slice_buffer_swap(&slice_buffer_, &other.slice_buffer_);
  }

  /// Appends a new slice into the SliceBuffer and makes an attempt to merge
  /// this slice with the last slice in the SliceBuffer.
  void Append(Slice slice);

  /// Adds a new slice into the SliceBuffer at the next available index.
  /// Returns the index at which the new slice is added.
  size_t AppendIndexed(Slice slice);

  /// Returns the number of slices held by the SliceBuffer.
  size_t Count() { return slice_buffer_.count; }

  /// Removes/deletes the last n bytes in the SliceBuffer.
  void RemoveLastNBytes(size_t n) {
    grpc_slice_buffer_trim_end(&slice_buffer_, n, nullptr);
  }

  /// Move the first n bytes of the SliceBuffer into a memory pointed to by dst.
  void MoveFirstNBytesIntoBuffer(size_t n, void* dst) {
    grpc_slice_buffer_move_first_into_buffer(&slice_buffer_, n, dst);
  }

  /// Removes/deletes the last n bytes in the SliceBuffer and add it to the
  /// other SliceBuffer
  void MoveLastNBytesIntoSliceBuffer(size_t n, SliceBuffer& other) {
    grpc_slice_buffer_trim_end(&slice_buffer_, n, &other.slice_buffer_);
  }

  /// Move the first n bytes of the SliceBuffer into the other SliceBuffer
  void MoveFirstNBytesIntoSliceBuffer(size_t n, SliceBuffer& other) {
    grpc_slice_buffer_move_first(&slice_buffer_, n, &other.slice_buffer_);
  }

  /// Removes and unrefs all slices in the SliceBuffer.
  void Clear() { grpc_slice_buffer_reset_and_unref(&slice_buffer_); }

  /// Removes the first slice in the SliceBuffer and returns it.
  Slice TakeFirst();

  /// Prepends the slice to the the front of the SliceBuffer.
  void Prepend(Slice slice);

  /// Increased the ref-count of slice at the specified index and returns the
  /// associated slice.
  Slice RefSlice(size_t index);

<<<<<<< HEAD
  /// Returns pointer to the buffer contained in the slice at the specified
  /// index. The returned buffer is mutable.
  std::tuple<uint8_t*, size_t> MutableData(size_t index) {
    return std::make_tuple<uint8_t*, size_t>(
        GRPC_SLICE_START_PTR(slice_buffer_.slices[index]),
        GRPC_SLICE_LENGTH(slice_buffer_.slices[index]));
=======
  const Slice& operator[](size_t index) const {
    return internal::SliceCast<Slice>(slice_buffer_.slices[index]);
>>>>>>> be0a04f4
  }

  /// The total number of bytes held by the SliceBuffer
  size_t Length() const { return slice_buffer_.length; }

  /// Return a pointer to the back raw grpc_slice_buffer
  grpc_slice_buffer* c_slice_buffer() { return &slice_buffer_; }

  // Returns a SliceBuffer that transfers slices into this new SliceBuffer,
  // leaving the input parameter empty.
  static SliceBuffer TakeCSliceBuffer(grpc_slice_buffer& slice_buffer) {
    return SliceBuffer(&slice_buffer);
  }

 private:
  /// The backing raw slice buffer.
  grpc_slice_buffer slice_buffer_;
};

}  // namespace experimental
}  // namespace grpc_event_engine

#endif  // GRPC_EVENT_ENGINE_SLICE_BUFFER_H<|MERGE_RESOLUTION|>--- conflicted
+++ resolved
@@ -21,7 +21,6 @@
 
 #include <cstdint>
 #include <string>
-#include <tuple>
 
 #include "absl/strings/string_view.h"
 #include "absl/utility/utility.h"
@@ -54,15 +53,12 @@
 class SliceBuffer {
  public:
   SliceBuffer() { grpc_slice_buffer_init(&slice_buffer_); }
-<<<<<<< HEAD
   // Transfers slices into this new SliceBuffer, leaving the parameter empty.
   // Does not take ownership of the slice_buffer argument.
   explicit SliceBuffer(grpc_slice_buffer* slice_buffer) {
     grpc_slice_buffer_init(&slice_buffer_);
     grpc_slice_buffer_swap(&slice_buffer_, slice_buffer);
   }
-=======
->>>>>>> be0a04f4
   SliceBuffer(const SliceBuffer& other) = delete;
   SliceBuffer(SliceBuffer&& other) noexcept
       : slice_buffer_(other.slice_buffer_) {
@@ -129,17 +125,8 @@
   /// associated slice.
   Slice RefSlice(size_t index);
 
-<<<<<<< HEAD
-  /// Returns pointer to the buffer contained in the slice at the specified
-  /// index. The returned buffer is mutable.
-  std::tuple<uint8_t*, size_t> MutableData(size_t index) {
-    return std::make_tuple<uint8_t*, size_t>(
-        GRPC_SLICE_START_PTR(slice_buffer_.slices[index]),
-        GRPC_SLICE_LENGTH(slice_buffer_.slices[index]));
-=======
   const Slice& operator[](size_t index) const {
     return internal::SliceCast<Slice>(slice_buffer_.slices[index]);
->>>>>>> be0a04f4
   }
 
   /// The total number of bytes held by the SliceBuffer
