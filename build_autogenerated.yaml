--- conflicted
+++ resolved
@@ -8656,19 +8656,8 @@
   gtest: true
   build: test
   language: c++
-<<<<<<< HEAD
-  headers: []
-  src:
-=======
-  headers:
-  - src/core/lib/event_engine/posix_engine/posix_engine_listener_utils.h
-  - src/core/lib/event_engine/posix_engine/tcp_socket_utils.h
-  - src/core/lib/iomgr/socket_mutator.h
-  src:
-  - src/core/lib/event_engine/posix_engine/posix_engine_listener_utils.cc
-  - src/core/lib/event_engine/posix_engine/tcp_socket_utils.cc
-  - src/core/lib/iomgr/socket_mutator.cc
->>>>>>> e1b64646
+  headers: []
+  src:
   - test/core/event_engine/posix/posix_engine_listener_utils_test.cc
   deps:
   - grpc_test_util
