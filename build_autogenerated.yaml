filegroups: []
libs:
- name: address_sorting
  build: all
  language: c
  public_headers: []
  headers:
  - third_party/address_sorting/address_sorting_internal.h
  - third_party/address_sorting/include/address_sorting/address_sorting.h
  src:
  - third_party/address_sorting/address_sorting.c
  - third_party/address_sorting/address_sorting_posix.c
  - third_party/address_sorting/address_sorting_windows.c
  deps: []
- name: end2end_nosec_tests
  build: private
  language: c
  public_headers: []
  headers:
  - test/core/end2end/cq_verifier.h
  - test/core/end2end/data/ssl_test_data.h
  - test/core/end2end/end2end_tests.h
  - test/core/end2end/fixtures/http_proxy_fixture.h
  - test/core/end2end/fixtures/local_util.h
  - test/core/end2end/fixtures/proxy.h
  - test/core/end2end/tests/cancel_test_helpers.h
  - test/core/util/test_lb_policies.h
  src:
  - test/core/end2end/cq_verifier.cc
  - test/core/end2end/data/client_certs.cc
  - test/core/end2end/data/server1_cert.cc
  - test/core/end2end/data/server1_key.cc
  - test/core/end2end/data/test_root_cert.cc
  - test/core/end2end/end2end_nosec_tests.cc
  - test/core/end2end/end2end_test_utils.cc
  - test/core/end2end/fixtures/http_proxy_fixture.cc
  - test/core/end2end/fixtures/local_util.cc
  - test/core/end2end/fixtures/proxy.cc
  - test/core/end2end/tests/authority_not_supported.cc
  - test/core/end2end/tests/bad_hostname.cc
  - test/core/end2end/tests/bad_ping.cc
  - test/core/end2end/tests/binary_metadata.cc
  - test/core/end2end/tests/call_host_override.cc
  - test/core/end2end/tests/cancel_after_accept.cc
  - test/core/end2end/tests/cancel_after_client_done.cc
  - test/core/end2end/tests/cancel_after_invoke.cc
  - test/core/end2end/tests/cancel_after_round_trip.cc
  - test/core/end2end/tests/cancel_before_invoke.cc
  - test/core/end2end/tests/cancel_in_a_vacuum.cc
  - test/core/end2end/tests/cancel_with_status.cc
  - test/core/end2end/tests/channelz.cc
  - test/core/end2end/tests/client_streaming.cc
  - test/core/end2end/tests/compressed_payload.cc
  - test/core/end2end/tests/connectivity.cc
  - test/core/end2end/tests/default_host.cc
  - test/core/end2end/tests/disappearing_server.cc
  - test/core/end2end/tests/empty_batch.cc
  - test/core/end2end/tests/filter_causes_close.cc
  - test/core/end2end/tests/filter_context.cc
  - test/core/end2end/tests/filter_init_fails.cc
  - test/core/end2end/tests/filter_latency.cc
  - test/core/end2end/tests/filter_status_code.cc
  - test/core/end2end/tests/graceful_server_shutdown.cc
  - test/core/end2end/tests/high_initial_seqno.cc
  - test/core/end2end/tests/hpack_size.cc
  - test/core/end2end/tests/idempotent_request.cc
  - test/core/end2end/tests/invoke_large_request.cc
  - test/core/end2end/tests/keepalive_timeout.cc
  - test/core/end2end/tests/large_metadata.cc
  - test/core/end2end/tests/max_concurrent_streams.cc
  - test/core/end2end/tests/max_connection_age.cc
  - test/core/end2end/tests/max_connection_idle.cc
  - test/core/end2end/tests/max_message_length.cc
  - test/core/end2end/tests/negative_deadline.cc
  - test/core/end2end/tests/no_error_on_hotpath.cc
  - test/core/end2end/tests/no_logging.cc
  - test/core/end2end/tests/no_op.cc
  - test/core/end2end/tests/payload.cc
  - test/core/end2end/tests/ping.cc
  - test/core/end2end/tests/ping_pong_streaming.cc
  - test/core/end2end/tests/proxy_auth.cc
  - test/core/end2end/tests/registered_call.cc
  - test/core/end2end/tests/request_with_flags.cc
  - test/core/end2end/tests/request_with_payload.cc
  - test/core/end2end/tests/resource_quota_server.cc
  - test/core/end2end/tests/retry.cc
  - test/core/end2end/tests/retry_cancel_during_delay.cc
  - test/core/end2end/tests/retry_cancel_with_multiple_send_batches.cc
  - test/core/end2end/tests/retry_cancellation.cc
  - test/core/end2end/tests/retry_disabled.cc
  - test/core/end2end/tests/retry_exceeds_buffer_size_in_delay.cc
  - test/core/end2end/tests/retry_exceeds_buffer_size_in_initial_batch.cc
  - test/core/end2end/tests/retry_exceeds_buffer_size_in_subsequent_batch.cc
  - test/core/end2end/tests/retry_lb_drop.cc
  - test/core/end2end/tests/retry_lb_fail.cc
  - test/core/end2end/tests/retry_non_retriable_status.cc
  - test/core/end2end/tests/retry_non_retriable_status_before_recv_trailing_metadata_started.cc
  - test/core/end2end/tests/retry_per_attempt_recv_timeout.cc
  - test/core/end2end/tests/retry_per_attempt_recv_timeout_on_last_attempt.cc
  - test/core/end2end/tests/retry_recv_initial_metadata.cc
  - test/core/end2end/tests/retry_recv_message.cc
  - test/core/end2end/tests/retry_recv_trailing_metadata_error.cc
  - test/core/end2end/tests/retry_send_initial_metadata_refs.cc
  - test/core/end2end/tests/retry_send_op_fails.cc
  - test/core/end2end/tests/retry_server_pushback_delay.cc
  - test/core/end2end/tests/retry_server_pushback_disabled.cc
  - test/core/end2end/tests/retry_streaming.cc
  - test/core/end2end/tests/retry_streaming_after_commit.cc
  - test/core/end2end/tests/retry_streaming_succeeds_before_replay_finished.cc
  - test/core/end2end/tests/retry_throttled.cc
  - test/core/end2end/tests/retry_too_many_attempts.cc
  - test/core/end2end/tests/server_finishes_request.cc
  - test/core/end2end/tests/server_streaming.cc
  - test/core/end2end/tests/shutdown_finishes_calls.cc
  - test/core/end2end/tests/shutdown_finishes_tags.cc
  - test/core/end2end/tests/simple_cacheable_request.cc
  - test/core/end2end/tests/simple_delayed_request.cc
  - test/core/end2end/tests/simple_metadata.cc
  - test/core/end2end/tests/simple_request.cc
  - test/core/end2end/tests/stream_compression_compressed_payload.cc
  - test/core/end2end/tests/stream_compression_payload.cc
  - test/core/end2end/tests/stream_compression_ping_pong_streaming.cc
  - test/core/end2end/tests/streaming_error_response.cc
  - test/core/end2end/tests/trailing_metadata.cc
  - test/core/end2end/tests/write_buffering.cc
  - test/core/end2end/tests/write_buffering_at_end.cc
  - test/core/util/test_lb_policies.cc
  deps:
  - grpc_test_util
- name: end2end_tests
  build: private
  language: c
  public_headers: []
  headers:
  - src/core/lib/security/authorization/grpc_authorization_engine.h
  - src/core/lib/security/authorization/grpc_authorization_policy_provider.h
  - src/core/lib/security/authorization/matchers.h
  - src/core/lib/security/authorization/rbac_policy.h
  - src/core/lib/security/authorization/rbac_translator.h
  - test/core/end2end/cq_verifier.h
  - test/core/end2end/data/ssl_test_data.h
  - test/core/end2end/end2end_tests.h
  - test/core/end2end/fixtures/http_proxy_fixture.h
  - test/core/end2end/fixtures/local_util.h
  - test/core/end2end/fixtures/proxy.h
  - test/core/end2end/tests/cancel_test_helpers.h
  - test/core/util/test_lb_policies.h
  src:
  - src/core/lib/security/authorization/grpc_authorization_engine.cc
  - src/core/lib/security/authorization/grpc_authorization_policy_provider.cc
  - src/core/lib/security/authorization/matchers.cc
  - src/core/lib/security/authorization/rbac_policy.cc
  - src/core/lib/security/authorization/rbac_translator.cc
  - test/core/end2end/cq_verifier.cc
  - test/core/end2end/data/client_certs.cc
  - test/core/end2end/data/server1_cert.cc
  - test/core/end2end/data/server1_key.cc
  - test/core/end2end/data/test_root_cert.cc
  - test/core/end2end/end2end_test_utils.cc
  - test/core/end2end/end2end_tests.cc
  - test/core/end2end/fixtures/http_proxy_fixture.cc
  - test/core/end2end/fixtures/local_util.cc
  - test/core/end2end/fixtures/proxy.cc
  - test/core/end2end/tests/authority_not_supported.cc
  - test/core/end2end/tests/bad_hostname.cc
  - test/core/end2end/tests/bad_ping.cc
  - test/core/end2end/tests/binary_metadata.cc
  - test/core/end2end/tests/call_creds.cc
  - test/core/end2end/tests/call_host_override.cc
  - test/core/end2end/tests/cancel_after_accept.cc
  - test/core/end2end/tests/cancel_after_client_done.cc
  - test/core/end2end/tests/cancel_after_invoke.cc
  - test/core/end2end/tests/cancel_after_round_trip.cc
  - test/core/end2end/tests/cancel_before_invoke.cc
  - test/core/end2end/tests/cancel_in_a_vacuum.cc
  - test/core/end2end/tests/cancel_with_status.cc
  - test/core/end2end/tests/channelz.cc
  - test/core/end2end/tests/client_streaming.cc
  - test/core/end2end/tests/compressed_payload.cc
  - test/core/end2end/tests/connectivity.cc
  - test/core/end2end/tests/default_host.cc
  - test/core/end2end/tests/disappearing_server.cc
  - test/core/end2end/tests/empty_batch.cc
  - test/core/end2end/tests/filter_causes_close.cc
  - test/core/end2end/tests/filter_context.cc
  - test/core/end2end/tests/filter_init_fails.cc
  - test/core/end2end/tests/filter_latency.cc
  - test/core/end2end/tests/filter_status_code.cc
  - test/core/end2end/tests/graceful_server_shutdown.cc
  - test/core/end2end/tests/high_initial_seqno.cc
  - test/core/end2end/tests/hpack_size.cc
  - test/core/end2end/tests/idempotent_request.cc
  - test/core/end2end/tests/invoke_large_request.cc
  - test/core/end2end/tests/keepalive_timeout.cc
  - test/core/end2end/tests/large_metadata.cc
  - test/core/end2end/tests/max_concurrent_streams.cc
  - test/core/end2end/tests/max_connection_age.cc
  - test/core/end2end/tests/max_connection_idle.cc
  - test/core/end2end/tests/max_message_length.cc
  - test/core/end2end/tests/negative_deadline.cc
  - test/core/end2end/tests/no_error_on_hotpath.cc
  - test/core/end2end/tests/no_logging.cc
  - test/core/end2end/tests/no_op.cc
  - test/core/end2end/tests/payload.cc
  - test/core/end2end/tests/ping.cc
  - test/core/end2end/tests/ping_pong_streaming.cc
  - test/core/end2end/tests/proxy_auth.cc
  - test/core/end2end/tests/registered_call.cc
  - test/core/end2end/tests/request_with_flags.cc
  - test/core/end2end/tests/request_with_payload.cc
  - test/core/end2end/tests/resource_quota_server.cc
  - test/core/end2end/tests/retry.cc
  - test/core/end2end/tests/retry_cancel_during_delay.cc
  - test/core/end2end/tests/retry_cancel_with_multiple_send_batches.cc
  - test/core/end2end/tests/retry_cancellation.cc
  - test/core/end2end/tests/retry_disabled.cc
  - test/core/end2end/tests/retry_exceeds_buffer_size_in_delay.cc
  - test/core/end2end/tests/retry_exceeds_buffer_size_in_initial_batch.cc
  - test/core/end2end/tests/retry_exceeds_buffer_size_in_subsequent_batch.cc
  - test/core/end2end/tests/retry_lb_drop.cc
  - test/core/end2end/tests/retry_lb_fail.cc
  - test/core/end2end/tests/retry_non_retriable_status.cc
  - test/core/end2end/tests/retry_non_retriable_status_before_recv_trailing_metadata_started.cc
  - test/core/end2end/tests/retry_per_attempt_recv_timeout.cc
  - test/core/end2end/tests/retry_per_attempt_recv_timeout_on_last_attempt.cc
  - test/core/end2end/tests/retry_recv_initial_metadata.cc
  - test/core/end2end/tests/retry_recv_message.cc
  - test/core/end2end/tests/retry_recv_trailing_metadata_error.cc
  - test/core/end2end/tests/retry_send_initial_metadata_refs.cc
  - test/core/end2end/tests/retry_send_op_fails.cc
  - test/core/end2end/tests/retry_server_pushback_delay.cc
  - test/core/end2end/tests/retry_server_pushback_disabled.cc
  - test/core/end2end/tests/retry_streaming.cc
  - test/core/end2end/tests/retry_streaming_after_commit.cc
  - test/core/end2end/tests/retry_streaming_succeeds_before_replay_finished.cc
  - test/core/end2end/tests/retry_throttled.cc
  - test/core/end2end/tests/retry_too_many_attempts.cc
  - test/core/end2end/tests/sdk_authz.cc
  - test/core/end2end/tests/server_finishes_request.cc
  - test/core/end2end/tests/server_streaming.cc
  - test/core/end2end/tests/shutdown_finishes_calls.cc
  - test/core/end2end/tests/shutdown_finishes_tags.cc
  - test/core/end2end/tests/simple_cacheable_request.cc
  - test/core/end2end/tests/simple_delayed_request.cc
  - test/core/end2end/tests/simple_metadata.cc
  - test/core/end2end/tests/simple_request.cc
  - test/core/end2end/tests/stream_compression_compressed_payload.cc
  - test/core/end2end/tests/stream_compression_payload.cc
  - test/core/end2end/tests/stream_compression_ping_pong_streaming.cc
  - test/core/end2end/tests/streaming_error_response.cc
  - test/core/end2end/tests/trailing_metadata.cc
  - test/core/end2end/tests/write_buffering.cc
  - test/core/end2end/tests/write_buffering_at_end.cc
  - test/core/util/test_lb_policies.cc
  deps:
  - grpc_test_util
- name: gpr
  build: all
  language: c
  public_headers:
  - include/grpc/impl/codegen/atm.h
  - include/grpc/impl/codegen/atm_gcc_atomic.h
  - include/grpc/impl/codegen/atm_gcc_sync.h
  - include/grpc/impl/codegen/atm_windows.h
  - include/grpc/impl/codegen/byte_buffer.h
  - include/grpc/impl/codegen/byte_buffer_reader.h
  - include/grpc/impl/codegen/compression_types.h
  - include/grpc/impl/codegen/connectivity_state.h
  - include/grpc/impl/codegen/fork.h
  - include/grpc/impl/codegen/gpr_slice.h
  - include/grpc/impl/codegen/gpr_types.h
  - include/grpc/impl/codegen/grpc_types.h
  - include/grpc/impl/codegen/log.h
  - include/grpc/impl/codegen/port_platform.h
  - include/grpc/impl/codegen/propagation_bits.h
  - include/grpc/impl/codegen/slice.h
  - include/grpc/impl/codegen/status.h
  - include/grpc/impl/codegen/sync.h
  - include/grpc/impl/codegen/sync_abseil.h
  - include/grpc/impl/codegen/sync_custom.h
  - include/grpc/impl/codegen/sync_generic.h
  - include/grpc/impl/codegen/sync_posix.h
  - include/grpc/impl/codegen/sync_windows.h
  - include/grpc/support/alloc.h
  - include/grpc/support/atm.h
  - include/grpc/support/atm_gcc_atomic.h
  - include/grpc/support/atm_gcc_sync.h
  - include/grpc/support/atm_windows.h
  - include/grpc/support/cpu.h
  - include/grpc/support/log.h
  - include/grpc/support/log_windows.h
  - include/grpc/support/port_platform.h
  - include/grpc/support/string_util.h
  - include/grpc/support/sync.h
  - include/grpc/support/sync_abseil.h
  - include/grpc/support/sync_custom.h
  - include/grpc/support/sync_generic.h
  - include/grpc/support/sync_posix.h
  - include/grpc/support/sync_windows.h
  - include/grpc/support/thd_id.h
  - include/grpc/support/time.h
  headers:
  - src/core/ext/upb-generated/google/api/annotations.upb.h
  - src/core/ext/upb-generated/google/api/expr/v1alpha1/checked.upb.h
  - src/core/ext/upb-generated/google/api/expr/v1alpha1/syntax.upb.h
  - src/core/ext/upb-generated/google/api/http.upb.h
  - src/core/ext/upb-generated/google/protobuf/any.upb.h
  - src/core/ext/upb-generated/google/protobuf/duration.upb.h
  - src/core/ext/upb-generated/google/protobuf/empty.upb.h
  - src/core/ext/upb-generated/google/protobuf/struct.upb.h
  - src/core/ext/upb-generated/google/protobuf/timestamp.upb.h
  - src/core/ext/upb-generated/google/protobuf/wrappers.upb.h
  - src/core/ext/upb-generated/google/rpc/status.upb.h
  - src/core/lib/gpr/alloc.h
  - src/core/lib/gpr/env.h
  - src/core/lib/gpr/murmur_hash.h
  - src/core/lib/gpr/spinlock.h
  - src/core/lib/gpr/string.h
  - src/core/lib/gpr/string_windows.h
  - src/core/lib/gpr/time_precise.h
  - src/core/lib/gpr/tls.h
  - src/core/lib/gpr/tmpfile.h
  - src/core/lib/gpr/useful.h
  - src/core/lib/gprpp/arena.h
  - src/core/lib/gprpp/construct_destruct.h
  - src/core/lib/gprpp/debug_location.h
  - src/core/lib/gprpp/examine_stack.h
  - src/core/lib/gprpp/fork.h
  - src/core/lib/gprpp/global_config.h
  - src/core/lib/gprpp/global_config_custom.h
  - src/core/lib/gprpp/global_config_env.h
  - src/core/lib/gprpp/global_config_generic.h
  - src/core/lib/gprpp/host_port.h
  - src/core/lib/gprpp/manual_constructor.h
  - src/core/lib/gprpp/memory.h
  - src/core/lib/gprpp/mpscq.h
  - src/core/lib/gprpp/stat.h
  - src/core/lib/gprpp/status_helper.h
  - src/core/lib/gprpp/sync.h
  - src/core/lib/gprpp/thd.h
  - src/core/lib/gprpp/time_util.h
  - src/core/lib/profiling/timers.h
  src:
  - src/core/ext/upb-generated/google/api/annotations.upb.c
  - src/core/ext/upb-generated/google/api/expr/v1alpha1/checked.upb.c
  - src/core/ext/upb-generated/google/api/expr/v1alpha1/syntax.upb.c
  - src/core/ext/upb-generated/google/api/http.upb.c
  - src/core/ext/upb-generated/google/protobuf/any.upb.c
  - src/core/ext/upb-generated/google/protobuf/duration.upb.c
  - src/core/ext/upb-generated/google/protobuf/empty.upb.c
  - src/core/ext/upb-generated/google/protobuf/struct.upb.c
  - src/core/ext/upb-generated/google/protobuf/timestamp.upb.c
  - src/core/ext/upb-generated/google/protobuf/wrappers.upb.c
  - src/core/ext/upb-generated/google/rpc/status.upb.c
  - src/core/lib/gpr/alloc.cc
  - src/core/lib/gpr/atm.cc
  - src/core/lib/gpr/cpu_iphone.cc
  - src/core/lib/gpr/cpu_linux.cc
  - src/core/lib/gpr/cpu_posix.cc
  - src/core/lib/gpr/cpu_windows.cc
  - src/core/lib/gpr/env_linux.cc
  - src/core/lib/gpr/env_posix.cc
  - src/core/lib/gpr/env_windows.cc
  - src/core/lib/gpr/log.cc
  - src/core/lib/gpr/log_android.cc
  - src/core/lib/gpr/log_linux.cc
  - src/core/lib/gpr/log_posix.cc
  - src/core/lib/gpr/log_windows.cc
  - src/core/lib/gpr/murmur_hash.cc
  - src/core/lib/gpr/string.cc
  - src/core/lib/gpr/string_posix.cc
  - src/core/lib/gpr/string_util_windows.cc
  - src/core/lib/gpr/string_windows.cc
  - src/core/lib/gpr/sync.cc
  - src/core/lib/gpr/sync_abseil.cc
  - src/core/lib/gpr/sync_posix.cc
  - src/core/lib/gpr/sync_windows.cc
  - src/core/lib/gpr/time.cc
  - src/core/lib/gpr/time_posix.cc
  - src/core/lib/gpr/time_precise.cc
  - src/core/lib/gpr/time_windows.cc
  - src/core/lib/gpr/tmpfile_msys.cc
  - src/core/lib/gpr/tmpfile_posix.cc
  - src/core/lib/gpr/tmpfile_windows.cc
  - src/core/lib/gpr/wrap_memcpy.cc
  - src/core/lib/gprpp/arena.cc
  - src/core/lib/gprpp/examine_stack.cc
  - src/core/lib/gprpp/fork.cc
  - src/core/lib/gprpp/global_config_env.cc
  - src/core/lib/gprpp/host_port.cc
  - src/core/lib/gprpp/mpscq.cc
  - src/core/lib/gprpp/stat_posix.cc
  - src/core/lib/gprpp/stat_windows.cc
  - src/core/lib/gprpp/status_helper.cc
  - src/core/lib/gprpp/thd_posix.cc
  - src/core/lib/gprpp/thd_windows.cc
  - src/core/lib/gprpp/time_util.cc
  - src/core/lib/profiling/basic_timers.cc
  - src/core/lib/profiling/stap_timers.cc
  deps:
  - absl/base:base
  - absl/base:core_headers
  - absl/memory:memory
  - absl/status:status
  - absl/strings:cord
  - absl/strings:str_format
  - absl/strings:strings
  - absl/synchronization:synchronization
  - absl/time:time
  - absl/types:optional
  - upb
- name: grpc
  build: all
  language: c
  public_headers:
  - include/grpc/byte_buffer.h
  - include/grpc/byte_buffer_reader.h
  - include/grpc/census.h
  - include/grpc/compression.h
  - include/grpc/event_engine/endpoint_config.h
  - include/grpc/event_engine/event_engine.h
  - include/grpc/event_engine/internal/memory_allocator_impl.h
  - include/grpc/event_engine/memory_allocator.h
  - include/grpc/event_engine/port.h
  - include/grpc/fork.h
  - include/grpc/grpc.h
  - include/grpc/grpc_posix.h
  - include/grpc/grpc_security.h
  - include/grpc/grpc_security_constants.h
  - include/grpc/load_reporting.h
  - include/grpc/slice.h
  - include/grpc/slice_buffer.h
  - include/grpc/status.h
  - include/grpc/support/workaround_list.h
  headers:
  - src/core/ext/filters/client_channel/backend_metric.h
  - src/core/ext/filters/client_channel/backup_poller.h
  - src/core/ext/filters/client_channel/client_channel.h
  - src/core/ext/filters/client_channel/client_channel_channelz.h
  - src/core/ext/filters/client_channel/client_channel_factory.h
  - src/core/ext/filters/client_channel/config_selector.h
  - src/core/ext/filters/client_channel/connector.h
  - src/core/ext/filters/client_channel/dynamic_filters.h
  - src/core/ext/filters/client_channel/global_subchannel_pool.h
  - src/core/ext/filters/client_channel/health/health_check_client.h
  - src/core/ext/filters/client_channel/http_connect_handshaker.h
  - src/core/ext/filters/client_channel/http_proxy.h
  - src/core/ext/filters/client_channel/lb_policy.h
  - src/core/ext/filters/client_channel/lb_policy/address_filtering.h
  - src/core/ext/filters/client_channel/lb_policy/child_policy_handler.h
  - src/core/ext/filters/client_channel/lb_policy/grpclb/client_load_reporting_filter.h
  - src/core/ext/filters/client_channel/lb_policy/grpclb/grpclb.h
  - src/core/ext/filters/client_channel/lb_policy/grpclb/grpclb_balancer_addresses.h
  - src/core/ext/filters/client_channel/lb_policy/grpclb/grpclb_channel.h
  - src/core/ext/filters/client_channel/lb_policy/grpclb/grpclb_client_stats.h
  - src/core/ext/filters/client_channel/lb_policy/grpclb/load_balancer_api.h
  - src/core/ext/filters/client_channel/lb_policy/ring_hash/ring_hash.h
  - src/core/ext/filters/client_channel/lb_policy/subchannel_list.h
  - src/core/ext/filters/client_channel/lb_policy/xds/xds.h
  - src/core/ext/filters/client_channel/lb_policy/xds/xds_channel_args.h
  - src/core/ext/filters/client_channel/lb_policy_factory.h
  - src/core/ext/filters/client_channel/lb_policy_registry.h
  - src/core/ext/filters/client_channel/local_subchannel_pool.h
  - src/core/ext/filters/client_channel/proxy_mapper.h
  - src/core/ext/filters/client_channel/proxy_mapper_registry.h
  - src/core/ext/filters/client_channel/resolver.h
  - src/core/ext/filters/client_channel/resolver/dns/c_ares/grpc_ares_ev_driver.h
  - src/core/ext/filters/client_channel/resolver/dns/c_ares/grpc_ares_wrapper.h
  - src/core/ext/filters/client_channel/resolver/dns/dns_resolver_selection.h
  - src/core/ext/filters/client_channel/resolver/fake/fake_resolver.h
  - src/core/ext/filters/client_channel/resolver/xds/xds_resolver.h
  - src/core/ext/filters/client_channel/resolver_factory.h
  - src/core/ext/filters/client_channel/resolver_registry.h
  - src/core/ext/filters/client_channel/resolver_result_parsing.h
  - src/core/ext/filters/client_channel/retry_filter.h
  - src/core/ext/filters/client_channel/retry_service_config.h
  - src/core/ext/filters/client_channel/retry_throttle.h
  - src/core/ext/filters/client_channel/server_address.h
  - src/core/ext/filters/client_channel/subchannel.h
  - src/core/ext/filters/client_channel/subchannel_interface.h
  - src/core/ext/filters/client_channel/subchannel_pool_interface.h
  - src/core/ext/filters/client_idle/idle_filter_state.h
  - src/core/ext/filters/deadline/deadline_filter.h
  - src/core/ext/filters/fault_injection/fault_injection_filter.h
  - src/core/ext/filters/fault_injection/service_config_parser.h
  - src/core/ext/filters/http/client/http_client_filter.h
  - src/core/ext/filters/http/client_authority_filter.h
  - src/core/ext/filters/http/message_compress/message_compress_filter.h
  - src/core/ext/filters/http/message_compress/message_decompress_filter.h
  - src/core/ext/filters/http/server/http_server_filter.h
  - src/core/ext/filters/max_age/max_age_filter.h
  - src/core/ext/filters/message_size/message_size_filter.h
  - src/core/ext/service_config/service_config.h
  - src/core/ext/service_config/service_config_call_data.h
  - src/core/ext/service_config/service_config_parser.h
  - src/core/ext/transport/chttp2/alpn/alpn.h
  - src/core/ext/transport/chttp2/client/chttp2_connector.h
  - src/core/ext/transport/chttp2/server/chttp2_server.h
  - src/core/ext/transport/chttp2/transport/bin_decoder.h
  - src/core/ext/transport/chttp2/transport/bin_encoder.h
  - src/core/ext/transport/chttp2/transport/chttp2_transport.h
  - src/core/ext/transport/chttp2/transport/context_list.h
  - src/core/ext/transport/chttp2/transport/flow_control.h
  - src/core/ext/transport/chttp2/transport/frame.h
  - src/core/ext/transport/chttp2/transport/frame_data.h
  - src/core/ext/transport/chttp2/transport/frame_goaway.h
  - src/core/ext/transport/chttp2/transport/frame_ping.h
  - src/core/ext/transport/chttp2/transport/frame_rst_stream.h
  - src/core/ext/transport/chttp2/transport/frame_settings.h
  - src/core/ext/transport/chttp2/transport/frame_window_update.h
  - src/core/ext/transport/chttp2/transport/hpack_constants.h
  - src/core/ext/transport/chttp2/transport/hpack_encoder.h
  - src/core/ext/transport/chttp2/transport/hpack_encoder_index.h
  - src/core/ext/transport/chttp2/transport/hpack_encoder_table.h
  - src/core/ext/transport/chttp2/transport/hpack_parser.h
  - src/core/ext/transport/chttp2/transport/hpack_parser_table.h
  - src/core/ext/transport/chttp2/transport/hpack_utils.h
  - src/core/ext/transport/chttp2/transport/http2_settings.h
  - src/core/ext/transport/chttp2/transport/huffsyms.h
  - src/core/ext/transport/chttp2/transport/internal.h
  - src/core/ext/transport/chttp2/transport/popularity_count.h
  - src/core/ext/transport/chttp2/transport/stream_map.h
  - src/core/ext/transport/chttp2/transport/varint.h
  - src/core/ext/transport/inproc/inproc_transport.h
  - src/core/ext/upb-generated/envoy/admin/v3/config_dump.upb.h
  - src/core/ext/upb-generated/envoy/annotations/deprecation.upb.h
  - src/core/ext/upb-generated/envoy/annotations/resource.upb.h
  - src/core/ext/upb-generated/envoy/config/accesslog/v3/accesslog.upb.h
  - src/core/ext/upb-generated/envoy/config/bootstrap/v3/bootstrap.upb.h
  - src/core/ext/upb-generated/envoy/config/cluster/v3/circuit_breaker.upb.h
  - src/core/ext/upb-generated/envoy/config/cluster/v3/cluster.upb.h
  - src/core/ext/upb-generated/envoy/config/cluster/v3/filter.upb.h
  - src/core/ext/upb-generated/envoy/config/cluster/v3/outlier_detection.upb.h
  - src/core/ext/upb-generated/envoy/config/core/v3/address.upb.h
  - src/core/ext/upb-generated/envoy/config/core/v3/backoff.upb.h
  - src/core/ext/upb-generated/envoy/config/core/v3/base.upb.h
  - src/core/ext/upb-generated/envoy/config/core/v3/config_source.upb.h
  - src/core/ext/upb-generated/envoy/config/core/v3/event_service_config.upb.h
  - src/core/ext/upb-generated/envoy/config/core/v3/extension.upb.h
  - src/core/ext/upb-generated/envoy/config/core/v3/grpc_service.upb.h
  - src/core/ext/upb-generated/envoy/config/core/v3/health_check.upb.h
  - src/core/ext/upb-generated/envoy/config/core/v3/http_uri.upb.h
  - src/core/ext/upb-generated/envoy/config/core/v3/protocol.upb.h
  - src/core/ext/upb-generated/envoy/config/core/v3/proxy_protocol.upb.h
  - src/core/ext/upb-generated/envoy/config/core/v3/resolver.upb.h
  - src/core/ext/upb-generated/envoy/config/core/v3/socket_option.upb.h
  - src/core/ext/upb-generated/envoy/config/core/v3/substitution_format_string.upb.h
  - src/core/ext/upb-generated/envoy/config/core/v3/udp_socket_config.upb.h
  - src/core/ext/upb-generated/envoy/config/endpoint/v3/endpoint.upb.h
  - src/core/ext/upb-generated/envoy/config/endpoint/v3/endpoint_components.upb.h
  - src/core/ext/upb-generated/envoy/config/endpoint/v3/load_report.upb.h
  - src/core/ext/upb-generated/envoy/config/listener/v3/api_listener.upb.h
  - src/core/ext/upb-generated/envoy/config/listener/v3/listener.upb.h
  - src/core/ext/upb-generated/envoy/config/listener/v3/listener_components.upb.h
  - src/core/ext/upb-generated/envoy/config/listener/v3/quic_config.upb.h
  - src/core/ext/upb-generated/envoy/config/listener/v3/udp_listener_config.upb.h
  - src/core/ext/upb-generated/envoy/config/metrics/v3/stats.upb.h
  - src/core/ext/upb-generated/envoy/config/overload/v3/overload.upb.h
  - src/core/ext/upb-generated/envoy/config/rbac/v3/rbac.upb.h
  - src/core/ext/upb-generated/envoy/config/route/v3/route.upb.h
  - src/core/ext/upb-generated/envoy/config/route/v3/route_components.upb.h
  - src/core/ext/upb-generated/envoy/config/route/v3/scoped_route.upb.h
  - src/core/ext/upb-generated/envoy/config/trace/v3/http_tracer.upb.h
  - src/core/ext/upb-generated/envoy/extensions/clusters/aggregate/v3/cluster.upb.h
  - src/core/ext/upb-generated/envoy/extensions/filters/common/fault/v3/fault.upb.h
  - src/core/ext/upb-generated/envoy/extensions/filters/http/fault/v3/fault.upb.h
  - src/core/ext/upb-generated/envoy/extensions/filters/http/router/v3/router.upb.h
  - src/core/ext/upb-generated/envoy/extensions/filters/network/http_connection_manager/v3/http_connection_manager.upb.h
  - src/core/ext/upb-generated/envoy/extensions/transport_sockets/tls/v3/cert.upb.h
  - src/core/ext/upb-generated/envoy/extensions/transport_sockets/tls/v3/common.upb.h
  - src/core/ext/upb-generated/envoy/extensions/transport_sockets/tls/v3/secret.upb.h
  - src/core/ext/upb-generated/envoy/extensions/transport_sockets/tls/v3/tls.upb.h
  - src/core/ext/upb-generated/envoy/service/cluster/v3/cds.upb.h
  - src/core/ext/upb-generated/envoy/service/discovery/v3/ads.upb.h
  - src/core/ext/upb-generated/envoy/service/discovery/v3/discovery.upb.h
  - src/core/ext/upb-generated/envoy/service/endpoint/v3/eds.upb.h
  - src/core/ext/upb-generated/envoy/service/listener/v3/lds.upb.h
  - src/core/ext/upb-generated/envoy/service/load_stats/v3/lrs.upb.h
  - src/core/ext/upb-generated/envoy/service/route/v3/rds.upb.h
  - src/core/ext/upb-generated/envoy/service/route/v3/srds.upb.h
  - src/core/ext/upb-generated/envoy/service/status/v3/csds.upb.h
  - src/core/ext/upb-generated/envoy/type/http/v3/path_transformation.upb.h
  - src/core/ext/upb-generated/envoy/type/matcher/v3/metadata.upb.h
  - src/core/ext/upb-generated/envoy/type/matcher/v3/node.upb.h
  - src/core/ext/upb-generated/envoy/type/matcher/v3/number.upb.h
  - src/core/ext/upb-generated/envoy/type/matcher/v3/path.upb.h
  - src/core/ext/upb-generated/envoy/type/matcher/v3/regex.upb.h
  - src/core/ext/upb-generated/envoy/type/matcher/v3/string.upb.h
  - src/core/ext/upb-generated/envoy/type/matcher/v3/struct.upb.h
  - src/core/ext/upb-generated/envoy/type/matcher/v3/value.upb.h
  - src/core/ext/upb-generated/envoy/type/metadata/v3/metadata.upb.h
  - src/core/ext/upb-generated/envoy/type/tracing/v3/custom_tag.upb.h
  - src/core/ext/upb-generated/envoy/type/v3/http.upb.h
  - src/core/ext/upb-generated/envoy/type/v3/percent.upb.h
  - src/core/ext/upb-generated/envoy/type/v3/range.upb.h
  - src/core/ext/upb-generated/envoy/type/v3/semantic_version.upb.h
  - src/core/ext/upb-generated/src/proto/grpc/gcp/altscontext.upb.h
  - src/core/ext/upb-generated/src/proto/grpc/gcp/handshaker.upb.h
  - src/core/ext/upb-generated/src/proto/grpc/gcp/transport_security_common.upb.h
  - src/core/ext/upb-generated/src/proto/grpc/health/v1/health.upb.h
  - src/core/ext/upb-generated/src/proto/grpc/lb/v1/load_balancer.upb.h
  - src/core/ext/upb-generated/src/proto/grpc/lookup/v1/rls.upb.h
  - src/core/ext/upb-generated/udpa/annotations/migrate.upb.h
  - src/core/ext/upb-generated/udpa/annotations/security.upb.h
  - src/core/ext/upb-generated/udpa/annotations/sensitive.upb.h
  - src/core/ext/upb-generated/udpa/annotations/status.upb.h
  - src/core/ext/upb-generated/udpa/annotations/versioning.upb.h
  - src/core/ext/upb-generated/validate/validate.upb.h
  - src/core/ext/upb-generated/xds/annotations/v3/status.upb.h
  - src/core/ext/upb-generated/xds/core/v3/authority.upb.h
  - src/core/ext/upb-generated/xds/core/v3/collection_entry.upb.h
  - src/core/ext/upb-generated/xds/core/v3/context_params.upb.h
  - src/core/ext/upb-generated/xds/core/v3/resource.upb.h
  - src/core/ext/upb-generated/xds/core/v3/resource_locator.upb.h
  - src/core/ext/upb-generated/xds/core/v3/resource_name.upb.h
  - src/core/ext/upb-generated/xds/data/orca/v3/orca_load_report.upb.h
  - src/core/ext/upb-generated/xds/type/v3/typed_struct.upb.h
  - src/core/ext/upbdefs-generated/envoy/admin/v3/config_dump.upbdefs.h
  - src/core/ext/upbdefs-generated/envoy/annotations/deprecation.upbdefs.h
  - src/core/ext/upbdefs-generated/envoy/annotations/resource.upbdefs.h
  - src/core/ext/upbdefs-generated/envoy/config/accesslog/v3/accesslog.upbdefs.h
  - src/core/ext/upbdefs-generated/envoy/config/bootstrap/v3/bootstrap.upbdefs.h
  - src/core/ext/upbdefs-generated/envoy/config/cluster/v3/circuit_breaker.upbdefs.h
  - src/core/ext/upbdefs-generated/envoy/config/cluster/v3/cluster.upbdefs.h
  - src/core/ext/upbdefs-generated/envoy/config/cluster/v3/filter.upbdefs.h
  - src/core/ext/upbdefs-generated/envoy/config/cluster/v3/outlier_detection.upbdefs.h
  - src/core/ext/upbdefs-generated/envoy/config/core/v3/address.upbdefs.h
  - src/core/ext/upbdefs-generated/envoy/config/core/v3/backoff.upbdefs.h
  - src/core/ext/upbdefs-generated/envoy/config/core/v3/base.upbdefs.h
  - src/core/ext/upbdefs-generated/envoy/config/core/v3/config_source.upbdefs.h
  - src/core/ext/upbdefs-generated/envoy/config/core/v3/event_service_config.upbdefs.h
  - src/core/ext/upbdefs-generated/envoy/config/core/v3/extension.upbdefs.h
  - src/core/ext/upbdefs-generated/envoy/config/core/v3/grpc_service.upbdefs.h
  - src/core/ext/upbdefs-generated/envoy/config/core/v3/health_check.upbdefs.h
  - src/core/ext/upbdefs-generated/envoy/config/core/v3/http_uri.upbdefs.h
  - src/core/ext/upbdefs-generated/envoy/config/core/v3/protocol.upbdefs.h
  - src/core/ext/upbdefs-generated/envoy/config/core/v3/proxy_protocol.upbdefs.h
  - src/core/ext/upbdefs-generated/envoy/config/core/v3/resolver.upbdefs.h
  - src/core/ext/upbdefs-generated/envoy/config/core/v3/socket_option.upbdefs.h
  - src/core/ext/upbdefs-generated/envoy/config/core/v3/substitution_format_string.upbdefs.h
  - src/core/ext/upbdefs-generated/envoy/config/core/v3/udp_socket_config.upbdefs.h
  - src/core/ext/upbdefs-generated/envoy/config/endpoint/v3/endpoint.upbdefs.h
  - src/core/ext/upbdefs-generated/envoy/config/endpoint/v3/endpoint_components.upbdefs.h
  - src/core/ext/upbdefs-generated/envoy/config/endpoint/v3/load_report.upbdefs.h
  - src/core/ext/upbdefs-generated/envoy/config/listener/v3/api_listener.upbdefs.h
  - src/core/ext/upbdefs-generated/envoy/config/listener/v3/listener.upbdefs.h
  - src/core/ext/upbdefs-generated/envoy/config/listener/v3/listener_components.upbdefs.h
  - src/core/ext/upbdefs-generated/envoy/config/listener/v3/quic_config.upbdefs.h
  - src/core/ext/upbdefs-generated/envoy/config/listener/v3/udp_listener_config.upbdefs.h
  - src/core/ext/upbdefs-generated/envoy/config/metrics/v3/stats.upbdefs.h
  - src/core/ext/upbdefs-generated/envoy/config/overload/v3/overload.upbdefs.h
  - src/core/ext/upbdefs-generated/envoy/config/route/v3/route.upbdefs.h
  - src/core/ext/upbdefs-generated/envoy/config/route/v3/route_components.upbdefs.h
  - src/core/ext/upbdefs-generated/envoy/config/route/v3/scoped_route.upbdefs.h
  - src/core/ext/upbdefs-generated/envoy/config/trace/v3/http_tracer.upbdefs.h
  - src/core/ext/upbdefs-generated/envoy/extensions/clusters/aggregate/v3/cluster.upbdefs.h
  - src/core/ext/upbdefs-generated/envoy/extensions/filters/common/fault/v3/fault.upbdefs.h
  - src/core/ext/upbdefs-generated/envoy/extensions/filters/http/fault/v3/fault.upbdefs.h
  - src/core/ext/upbdefs-generated/envoy/extensions/filters/http/router/v3/router.upbdefs.h
  - src/core/ext/upbdefs-generated/envoy/extensions/filters/network/http_connection_manager/v3/http_connection_manager.upbdefs.h
  - src/core/ext/upbdefs-generated/envoy/extensions/transport_sockets/tls/v3/cert.upbdefs.h
  - src/core/ext/upbdefs-generated/envoy/extensions/transport_sockets/tls/v3/common.upbdefs.h
  - src/core/ext/upbdefs-generated/envoy/extensions/transport_sockets/tls/v3/secret.upbdefs.h
  - src/core/ext/upbdefs-generated/envoy/extensions/transport_sockets/tls/v3/tls.upbdefs.h
  - src/core/ext/upbdefs-generated/envoy/service/cluster/v3/cds.upbdefs.h
  - src/core/ext/upbdefs-generated/envoy/service/discovery/v3/ads.upbdefs.h
  - src/core/ext/upbdefs-generated/envoy/service/discovery/v3/discovery.upbdefs.h
  - src/core/ext/upbdefs-generated/envoy/service/endpoint/v3/eds.upbdefs.h
  - src/core/ext/upbdefs-generated/envoy/service/listener/v3/lds.upbdefs.h
  - src/core/ext/upbdefs-generated/envoy/service/load_stats/v3/lrs.upbdefs.h
  - src/core/ext/upbdefs-generated/envoy/service/route/v3/rds.upbdefs.h
  - src/core/ext/upbdefs-generated/envoy/service/route/v3/srds.upbdefs.h
  - src/core/ext/upbdefs-generated/envoy/service/status/v3/csds.upbdefs.h
  - src/core/ext/upbdefs-generated/envoy/type/http/v3/path_transformation.upbdefs.h
  - src/core/ext/upbdefs-generated/envoy/type/matcher/v3/metadata.upbdefs.h
  - src/core/ext/upbdefs-generated/envoy/type/matcher/v3/node.upbdefs.h
  - src/core/ext/upbdefs-generated/envoy/type/matcher/v3/number.upbdefs.h
  - src/core/ext/upbdefs-generated/envoy/type/matcher/v3/path.upbdefs.h
  - src/core/ext/upbdefs-generated/envoy/type/matcher/v3/regex.upbdefs.h
  - src/core/ext/upbdefs-generated/envoy/type/matcher/v3/string.upbdefs.h
  - src/core/ext/upbdefs-generated/envoy/type/matcher/v3/struct.upbdefs.h
  - src/core/ext/upbdefs-generated/envoy/type/matcher/v3/value.upbdefs.h
  - src/core/ext/upbdefs-generated/envoy/type/metadata/v3/metadata.upbdefs.h
  - src/core/ext/upbdefs-generated/envoy/type/tracing/v3/custom_tag.upbdefs.h
  - src/core/ext/upbdefs-generated/envoy/type/v3/http.upbdefs.h
  - src/core/ext/upbdefs-generated/envoy/type/v3/percent.upbdefs.h
  - src/core/ext/upbdefs-generated/envoy/type/v3/range.upbdefs.h
  - src/core/ext/upbdefs-generated/envoy/type/v3/semantic_version.upbdefs.h
  - src/core/ext/upbdefs-generated/google/api/annotations.upbdefs.h
  - src/core/ext/upbdefs-generated/google/api/http.upbdefs.h
  - src/core/ext/upbdefs-generated/google/protobuf/any.upbdefs.h
  - src/core/ext/upbdefs-generated/google/protobuf/duration.upbdefs.h
  - src/core/ext/upbdefs-generated/google/protobuf/empty.upbdefs.h
  - src/core/ext/upbdefs-generated/google/protobuf/struct.upbdefs.h
  - src/core/ext/upbdefs-generated/google/protobuf/timestamp.upbdefs.h
  - src/core/ext/upbdefs-generated/google/protobuf/wrappers.upbdefs.h
  - src/core/ext/upbdefs-generated/google/rpc/status.upbdefs.h
  - src/core/ext/upbdefs-generated/udpa/annotations/migrate.upbdefs.h
  - src/core/ext/upbdefs-generated/udpa/annotations/security.upbdefs.h
  - src/core/ext/upbdefs-generated/udpa/annotations/sensitive.upbdefs.h
  - src/core/ext/upbdefs-generated/udpa/annotations/status.upbdefs.h
  - src/core/ext/upbdefs-generated/udpa/annotations/versioning.upbdefs.h
  - src/core/ext/upbdefs-generated/validate/validate.upbdefs.h
  - src/core/ext/upbdefs-generated/xds/annotations/v3/status.upbdefs.h
  - src/core/ext/upbdefs-generated/xds/core/v3/authority.upbdefs.h
  - src/core/ext/upbdefs-generated/xds/core/v3/collection_entry.upbdefs.h
  - src/core/ext/upbdefs-generated/xds/core/v3/context_params.upbdefs.h
  - src/core/ext/upbdefs-generated/xds/core/v3/resource.upbdefs.h
  - src/core/ext/upbdefs-generated/xds/core/v3/resource_locator.upbdefs.h
  - src/core/ext/upbdefs-generated/xds/core/v3/resource_name.upbdefs.h
  - src/core/ext/upbdefs-generated/xds/type/v3/typed_struct.upbdefs.h
  - src/core/ext/xds/certificate_provider_factory.h
  - src/core/ext/xds/certificate_provider_registry.h
  - src/core/ext/xds/certificate_provider_store.h
  - src/core/ext/xds/file_watcher_certificate_provider_factory.h
  - src/core/ext/xds/xds_api.h
  - src/core/ext/xds/xds_bootstrap.h
  - src/core/ext/xds/xds_certificate_provider.h
  - src/core/ext/xds/xds_channel_args.h
  - src/core/ext/xds/xds_channel_stack_modifier.h
  - src/core/ext/xds/xds_client.h
  - src/core/ext/xds/xds_client_stats.h
  - src/core/ext/xds/xds_http_fault_filter.h
  - src/core/ext/xds/xds_http_filters.h
  - src/core/lib/address_utils/parse_address.h
  - src/core/lib/address_utils/sockaddr_utils.h
  - src/core/lib/avl/avl.h
  - src/core/lib/backoff/backoff.h
  - src/core/lib/channel/call_tracer.h
  - src/core/lib/channel/channel_args.h
  - src/core/lib/channel/channel_stack.h
  - src/core/lib/channel/channel_stack_builder.h
  - src/core/lib/channel/channel_trace.h
  - src/core/lib/channel/channelz.h
  - src/core/lib/channel/channelz_registry.h
  - src/core/lib/channel/connected_channel.h
  - src/core/lib/channel/context.h
  - src/core/lib/channel/handshaker.h
  - src/core/lib/channel/handshaker_factory.h
  - src/core/lib/channel/handshaker_registry.h
  - src/core/lib/channel/status_util.h
  - src/core/lib/compression/algorithm_metadata.h
  - src/core/lib/compression/compression_args.h
  - src/core/lib/compression/compression_internal.h
  - src/core/lib/compression/message_compress.h
  - src/core/lib/compression/stream_compression.h
  - src/core/lib/compression/stream_compression_gzip.h
  - src/core/lib/compression/stream_compression_identity.h
  - src/core/lib/config/core_configuration.h
  - src/core/lib/debug/stats.h
  - src/core/lib/debug/stats_data.h
  - src/core/lib/debug/trace.h
  - src/core/lib/event_engine/channel_args_endpoint_config.h
  - src/core/lib/event_engine/event_engine_factory.h
  - src/core/lib/event_engine/sockaddr.h
  - src/core/lib/gprpp/atomic_utils.h
  - src/core/lib/gprpp/bitset.h
  - src/core/lib/gprpp/chunked_vector.h
  - src/core/lib/gprpp/dual_ref_counted.h
  - src/core/lib/gprpp/match.h
  - src/core/lib/gprpp/orphanable.h
  - src/core/lib/gprpp/overload.h
  - src/core/lib/gprpp/ref_counted.h
  - src/core/lib/gprpp/ref_counted_ptr.h
  - src/core/lib/gprpp/table.h
  - src/core/lib/http/format_request.h
  - src/core/lib/http/httpcli.h
  - src/core/lib/http/parser.h
  - src/core/lib/iomgr/block_annotate.h
  - src/core/lib/iomgr/buffer_list.h
  - src/core/lib/iomgr/call_combiner.h
  - src/core/lib/iomgr/cfstream_handle.h
  - src/core/lib/iomgr/closure.h
  - src/core/lib/iomgr/combiner.h
  - src/core/lib/iomgr/dynamic_annotations.h
  - src/core/lib/iomgr/endpoint.h
  - src/core/lib/iomgr/endpoint_cfstream.h
  - src/core/lib/iomgr/endpoint_pair.h
  - src/core/lib/iomgr/error.h
  - src/core/lib/iomgr/error_cfstream.h
  - src/core/lib/iomgr/error_internal.h
  - src/core/lib/iomgr/ev_apple.h
  - src/core/lib/iomgr/ev_epoll1_linux.h
  - src/core/lib/iomgr/ev_epollex_linux.h
  - src/core/lib/iomgr/ev_poll_posix.h
  - src/core/lib/iomgr/ev_posix.h
  - src/core/lib/iomgr/event_engine/closure.h
  - src/core/lib/iomgr/event_engine/endpoint.h
  - src/core/lib/iomgr/event_engine/pollset.h
  - src/core/lib/iomgr/event_engine/promise.h
  - src/core/lib/iomgr/event_engine/resolved_address_internal.h
  - src/core/lib/iomgr/exec_ctx.h
  - src/core/lib/iomgr/executor.h
  - src/core/lib/iomgr/executor/mpmcqueue.h
  - src/core/lib/iomgr/executor/threadpool.h
  - src/core/lib/iomgr/gethostname.h
  - src/core/lib/iomgr/grpc_if_nametoindex.h
  - src/core/lib/iomgr/internal_errqueue.h
  - src/core/lib/iomgr/iocp_windows.h
  - src/core/lib/iomgr/iomgr.h
  - src/core/lib/iomgr/iomgr_custom.h
  - src/core/lib/iomgr/iomgr_internal.h
  - src/core/lib/iomgr/is_epollexclusive_available.h
  - src/core/lib/iomgr/load_file.h
  - src/core/lib/iomgr/lockfree_event.h
  - src/core/lib/iomgr/nameser.h
  - src/core/lib/iomgr/polling_entity.h
  - src/core/lib/iomgr/pollset.h
  - src/core/lib/iomgr/pollset_custom.h
  - src/core/lib/iomgr/pollset_set.h
  - src/core/lib/iomgr/pollset_set_custom.h
  - src/core/lib/iomgr/pollset_set_windows.h
  - src/core/lib/iomgr/pollset_windows.h
  - src/core/lib/iomgr/port.h
  - src/core/lib/iomgr/python_util.h
  - src/core/lib/iomgr/resolve_address.h
  - src/core/lib/iomgr/resolve_address_custom.h
  - src/core/lib/iomgr/resource_quota.h
  - src/core/lib/iomgr/sockaddr.h
  - src/core/lib/iomgr/sockaddr_posix.h
  - src/core/lib/iomgr/sockaddr_windows.h
  - src/core/lib/iomgr/socket_factory_posix.h
  - src/core/lib/iomgr/socket_mutator.h
  - src/core/lib/iomgr/socket_utils.h
  - src/core/lib/iomgr/socket_utils_posix.h
  - src/core/lib/iomgr/socket_windows.h
  - src/core/lib/iomgr/sys_epoll_wrapper.h
  - src/core/lib/iomgr/tcp_client.h
  - src/core/lib/iomgr/tcp_client_posix.h
  - src/core/lib/iomgr/tcp_custom.h
  - src/core/lib/iomgr/tcp_posix.h
  - src/core/lib/iomgr/tcp_server.h
  - src/core/lib/iomgr/tcp_server_utils_posix.h
  - src/core/lib/iomgr/tcp_windows.h
  - src/core/lib/iomgr/time_averaged_stats.h
  - src/core/lib/iomgr/timer.h
  - src/core/lib/iomgr/timer_custom.h
  - src/core/lib/iomgr/timer_generic.h
  - src/core/lib/iomgr/timer_heap.h
  - src/core/lib/iomgr/timer_manager.h
  - src/core/lib/iomgr/unix_sockets_posix.h
  - src/core/lib/iomgr/wakeup_fd_pipe.h
  - src/core/lib/iomgr/wakeup_fd_posix.h
  - src/core/lib/iomgr/work_serializer.h
  - src/core/lib/json/json.h
  - src/core/lib/json/json_util.h
  - src/core/lib/matchers/matchers.h
  - src/core/lib/security/authorization/authorization_engine.h
  - src/core/lib/security/authorization/authorization_policy_provider.h
  - src/core/lib/security/authorization/evaluate_args.h
  - src/core/lib/security/authorization/sdk_server_authz_filter.h
  - src/core/lib/security/context/security_context.h
  - src/core/lib/security/credentials/alts/alts_credentials.h
  - src/core/lib/security/credentials/alts/check_gcp_environment.h
  - src/core/lib/security/credentials/alts/grpc_alts_credentials_options.h
  - src/core/lib/security/credentials/composite/composite_credentials.h
  - src/core/lib/security/credentials/credentials.h
  - src/core/lib/security/credentials/external/aws_external_account_credentials.h
  - src/core/lib/security/credentials/external/aws_request_signer.h
  - src/core/lib/security/credentials/external/external_account_credentials.h
  - src/core/lib/security/credentials/external/file_external_account_credentials.h
  - src/core/lib/security/credentials/external/url_external_account_credentials.h
  - src/core/lib/security/credentials/fake/fake_credentials.h
  - src/core/lib/security/credentials/google_default/google_default_credentials.h
  - src/core/lib/security/credentials/iam/iam_credentials.h
  - src/core/lib/security/credentials/jwt/json_token.h
  - src/core/lib/security/credentials/jwt/jwt_credentials.h
  - src/core/lib/security/credentials/jwt/jwt_verifier.h
  - src/core/lib/security/credentials/local/local_credentials.h
  - src/core/lib/security/credentials/oauth2/oauth2_credentials.h
  - src/core/lib/security/credentials/plugin/plugin_credentials.h
  - src/core/lib/security/credentials/ssl/ssl_credentials.h
  - src/core/lib/security/credentials/tls/grpc_tls_certificate_distributor.h
  - src/core/lib/security/credentials/tls/grpc_tls_certificate_provider.h
  - src/core/lib/security/credentials/tls/grpc_tls_certificate_verifier.h
  - src/core/lib/security/credentials/tls/grpc_tls_credentials_options.h
  - src/core/lib/security/credentials/tls/tls_credentials.h
  - src/core/lib/security/credentials/tls/tls_utils.h
  - src/core/lib/security/credentials/xds/xds_credentials.h
  - src/core/lib/security/security_connector/alts/alts_security_connector.h
  - src/core/lib/security/security_connector/fake/fake_security_connector.h
  - src/core/lib/security/security_connector/insecure/insecure_security_connector.h
  - src/core/lib/security/security_connector/load_system_roots.h
  - src/core/lib/security/security_connector/load_system_roots_linux.h
  - src/core/lib/security/security_connector/local/local_security_connector.h
  - src/core/lib/security/security_connector/security_connector.h
  - src/core/lib/security/security_connector/ssl/ssl_security_connector.h
  - src/core/lib/security/security_connector/ssl_utils.h
  - src/core/lib/security/security_connector/ssl_utils_config.h
  - src/core/lib/security/security_connector/tls/tls_security_connector.h
  - src/core/lib/security/transport/auth_filters.h
  - src/core/lib/security/transport/secure_endpoint.h
  - src/core/lib/security/transport/security_handshaker.h
  - src/core/lib/security/transport/tsi_error.h
  - src/core/lib/security/util/json_util.h
  - src/core/lib/slice/b64.h
  - src/core/lib/slice/percent_encoding.h
  - src/core/lib/slice/slice_internal.h
  - src/core/lib/slice/slice_refcount.h
  - src/core/lib/slice/slice_refcount_base.h
  - src/core/lib/slice/slice_split.h
  - src/core/lib/slice/slice_string_helpers.h
  - src/core/lib/slice/slice_utils.h
  - src/core/lib/slice/static_slice.h
  - src/core/lib/surface/api_trace.h
  - src/core/lib/surface/builtins.h
  - src/core/lib/surface/call.h
  - src/core/lib/surface/call_test_only.h
  - src/core/lib/surface/channel.h
  - src/core/lib/surface/channel_init.h
  - src/core/lib/surface/channel_stack_type.h
  - src/core/lib/surface/completion_queue.h
  - src/core/lib/surface/completion_queue_factory.h
  - src/core/lib/surface/event_string.h
  - src/core/lib/surface/init.h
  - src/core/lib/surface/lame_client.h
  - src/core/lib/surface/server.h
  - src/core/lib/surface/validate_metadata.h
  - src/core/lib/transport/bdp_estimator.h
  - src/core/lib/transport/byte_stream.h
  - src/core/lib/transport/connectivity_state.h
  - src/core/lib/transport/error_utils.h
  - src/core/lib/transport/http2_errors.h
  - src/core/lib/transport/metadata.h
  - src/core/lib/transport/metadata_batch.h
  - src/core/lib/transport/parsed_metadata.h
  - src/core/lib/transport/pid_controller.h
  - src/core/lib/transport/static_metadata.h
  - src/core/lib/transport/status_conversion.h
  - src/core/lib/transport/status_metadata.h
  - src/core/lib/transport/timeout_encoding.h
  - src/core/lib/transport/transport.h
  - src/core/lib/transport/transport_impl.h
  - src/core/lib/uri/uri_parser.h
  - src/core/tsi/alts/crypt/gsec.h
  - src/core/tsi/alts/frame_protector/alts_counter.h
  - src/core/tsi/alts/frame_protector/alts_crypter.h
  - src/core/tsi/alts/frame_protector/alts_frame_protector.h
  - src/core/tsi/alts/frame_protector/alts_record_protocol_crypter_common.h
  - src/core/tsi/alts/frame_protector/frame_handler.h
  - src/core/tsi/alts/handshaker/alts_handshaker_client.h
  - src/core/tsi/alts/handshaker/alts_shared_resource.h
  - src/core/tsi/alts/handshaker/alts_tsi_handshaker.h
  - src/core/tsi/alts/handshaker/alts_tsi_handshaker_private.h
  - src/core/tsi/alts/handshaker/alts_tsi_utils.h
  - src/core/tsi/alts/handshaker/transport_security_common_api.h
  - src/core/tsi/alts/zero_copy_frame_protector/alts_grpc_integrity_only_record_protocol.h
  - src/core/tsi/alts/zero_copy_frame_protector/alts_grpc_privacy_integrity_record_protocol.h
  - src/core/tsi/alts/zero_copy_frame_protector/alts_grpc_record_protocol.h
  - src/core/tsi/alts/zero_copy_frame_protector/alts_grpc_record_protocol_common.h
  - src/core/tsi/alts/zero_copy_frame_protector/alts_iovec_record_protocol.h
  - src/core/tsi/alts/zero_copy_frame_protector/alts_zero_copy_grpc_protector.h
  - src/core/tsi/fake_transport_security.h
  - src/core/tsi/local_transport_security.h
  - src/core/tsi/ssl/key_logging/ssl_key_logging.h
  - src/core/tsi/ssl/session_cache/ssl_session.h
  - src/core/tsi/ssl/session_cache/ssl_session_cache.h
  - src/core/tsi/ssl_transport_security.h
  - src/core/tsi/ssl_types.h
  - src/core/tsi/transport_security.h
  - src/core/tsi/transport_security_grpc.h
  - src/core/tsi/transport_security_interface.h
  - third_party/xxhash/xxhash.h
  src:
  - src/core/ext/filters/census/grpc_context.cc
  - src/core/ext/filters/client_channel/backend_metric.cc
  - src/core/ext/filters/client_channel/backup_poller.cc
  - src/core/ext/filters/client_channel/channel_connectivity.cc
  - src/core/ext/filters/client_channel/client_channel.cc
  - src/core/ext/filters/client_channel/client_channel_channelz.cc
  - src/core/ext/filters/client_channel/client_channel_factory.cc
  - src/core/ext/filters/client_channel/client_channel_plugin.cc
  - src/core/ext/filters/client_channel/config_selector.cc
  - src/core/ext/filters/client_channel/dynamic_filters.cc
  - src/core/ext/filters/client_channel/global_subchannel_pool.cc
  - src/core/ext/filters/client_channel/health/health_check_client.cc
  - src/core/ext/filters/client_channel/http_connect_handshaker.cc
  - src/core/ext/filters/client_channel/http_proxy.cc
  - src/core/ext/filters/client_channel/lb_policy.cc
  - src/core/ext/filters/client_channel/lb_policy/address_filtering.cc
  - src/core/ext/filters/client_channel/lb_policy/child_policy_handler.cc
  - src/core/ext/filters/client_channel/lb_policy/grpclb/client_load_reporting_filter.cc
  - src/core/ext/filters/client_channel/lb_policy/grpclb/grpclb.cc
  - src/core/ext/filters/client_channel/lb_policy/grpclb/grpclb_balancer_addresses.cc
  - src/core/ext/filters/client_channel/lb_policy/grpclb/grpclb_channel_secure.cc
  - src/core/ext/filters/client_channel/lb_policy/grpclb/grpclb_client_stats.cc
  - src/core/ext/filters/client_channel/lb_policy/grpclb/load_balancer_api.cc
  - src/core/ext/filters/client_channel/lb_policy/pick_first/pick_first.cc
  - src/core/ext/filters/client_channel/lb_policy/priority/priority.cc
  - src/core/ext/filters/client_channel/lb_policy/ring_hash/ring_hash.cc
  - src/core/ext/filters/client_channel/lb_policy/rls/rls.cc
  - src/core/ext/filters/client_channel/lb_policy/round_robin/round_robin.cc
  - src/core/ext/filters/client_channel/lb_policy/weighted_target/weighted_target.cc
  - src/core/ext/filters/client_channel/lb_policy/xds/cds.cc
  - src/core/ext/filters/client_channel/lb_policy/xds/xds_cluster_impl.cc
  - src/core/ext/filters/client_channel/lb_policy/xds/xds_cluster_manager.cc
  - src/core/ext/filters/client_channel/lb_policy/xds/xds_cluster_resolver.cc
  - src/core/ext/filters/client_channel/lb_policy_registry.cc
  - src/core/ext/filters/client_channel/local_subchannel_pool.cc
  - src/core/ext/filters/client_channel/proxy_mapper_registry.cc
  - src/core/ext/filters/client_channel/resolver.cc
  - src/core/ext/filters/client_channel/resolver/binder/binder_resolver.cc
  - src/core/ext/filters/client_channel/resolver/dns/c_ares/dns_resolver_ares.cc
  - src/core/ext/filters/client_channel/resolver/dns/c_ares/grpc_ares_ev_driver_event_engine.cc
  - src/core/ext/filters/client_channel/resolver/dns/c_ares/grpc_ares_ev_driver_posix.cc
  - src/core/ext/filters/client_channel/resolver/dns/c_ares/grpc_ares_ev_driver_windows.cc
  - src/core/ext/filters/client_channel/resolver/dns/c_ares/grpc_ares_wrapper.cc
  - src/core/ext/filters/client_channel/resolver/dns/c_ares/grpc_ares_wrapper_event_engine.cc
  - src/core/ext/filters/client_channel/resolver/dns/c_ares/grpc_ares_wrapper_posix.cc
  - src/core/ext/filters/client_channel/resolver/dns/c_ares/grpc_ares_wrapper_windows.cc
  - src/core/ext/filters/client_channel/resolver/dns/dns_resolver_selection.cc
  - src/core/ext/filters/client_channel/resolver/dns/native/dns_resolver.cc
  - src/core/ext/filters/client_channel/resolver/fake/fake_resolver.cc
  - src/core/ext/filters/client_channel/resolver/google_c2p/google_c2p_resolver.cc
  - src/core/ext/filters/client_channel/resolver/sockaddr/sockaddr_resolver.cc
  - src/core/ext/filters/client_channel/resolver/xds/xds_resolver.cc
  - src/core/ext/filters/client_channel/resolver_registry.cc
  - src/core/ext/filters/client_channel/resolver_result_parsing.cc
  - src/core/ext/filters/client_channel/retry_filter.cc
  - src/core/ext/filters/client_channel/retry_service_config.cc
  - src/core/ext/filters/client_channel/retry_throttle.cc
  - src/core/ext/filters/client_channel/server_address.cc
  - src/core/ext/filters/client_channel/service_config_channel_arg_filter.cc
  - src/core/ext/filters/client_channel/subchannel.cc
  - src/core/ext/filters/client_channel/subchannel_pool_interface.cc
  - src/core/ext/filters/client_idle/client_idle_filter.cc
  - src/core/ext/filters/client_idle/idle_filter_state.cc
  - src/core/ext/filters/deadline/deadline_filter.cc
  - src/core/ext/filters/fault_injection/fault_injection_filter.cc
  - src/core/ext/filters/fault_injection/service_config_parser.cc
  - src/core/ext/filters/http/client/http_client_filter.cc
  - src/core/ext/filters/http/client_authority_filter.cc
  - src/core/ext/filters/http/http_filters_plugin.cc
  - src/core/ext/filters/http/message_compress/message_compress_filter.cc
  - src/core/ext/filters/http/message_compress/message_decompress_filter.cc
  - src/core/ext/filters/http/server/http_server_filter.cc
  - src/core/ext/filters/max_age/max_age_filter.cc
  - src/core/ext/filters/message_size/message_size_filter.cc
  - src/core/ext/service_config/service_config.cc
  - src/core/ext/service_config/service_config_parser.cc
  - src/core/ext/transport/chttp2/alpn/alpn.cc
  - src/core/ext/transport/chttp2/client/chttp2_connector.cc
  - src/core/ext/transport/chttp2/client/insecure/channel_create.cc
  - src/core/ext/transport/chttp2/client/insecure/channel_create_posix.cc
  - src/core/ext/transport/chttp2/client/secure/secure_channel_create.cc
  - src/core/ext/transport/chttp2/server/chttp2_server.cc
  - src/core/ext/transport/chttp2/server/insecure/server_chttp2.cc
  - src/core/ext/transport/chttp2/server/insecure/server_chttp2_posix.cc
  - src/core/ext/transport/chttp2/server/secure/server_secure_chttp2.cc
  - src/core/ext/transport/chttp2/transport/bin_decoder.cc
  - src/core/ext/transport/chttp2/transport/bin_encoder.cc
  - src/core/ext/transport/chttp2/transport/chttp2_plugin.cc
  - src/core/ext/transport/chttp2/transport/chttp2_transport.cc
  - src/core/ext/transport/chttp2/transport/context_list.cc
  - src/core/ext/transport/chttp2/transport/flow_control.cc
  - src/core/ext/transport/chttp2/transport/frame_data.cc
  - src/core/ext/transport/chttp2/transport/frame_goaway.cc
  - src/core/ext/transport/chttp2/transport/frame_ping.cc
  - src/core/ext/transport/chttp2/transport/frame_rst_stream.cc
  - src/core/ext/transport/chttp2/transport/frame_settings.cc
  - src/core/ext/transport/chttp2/transport/frame_window_update.cc
  - src/core/ext/transport/chttp2/transport/hpack_encoder.cc
  - src/core/ext/transport/chttp2/transport/hpack_encoder_table.cc
  - src/core/ext/transport/chttp2/transport/hpack_parser.cc
  - src/core/ext/transport/chttp2/transport/hpack_parser_table.cc
  - src/core/ext/transport/chttp2/transport/hpack_utils.cc
  - src/core/ext/transport/chttp2/transport/http2_settings.cc
  - src/core/ext/transport/chttp2/transport/huffsyms.cc
  - src/core/ext/transport/chttp2/transport/parsing.cc
  - src/core/ext/transport/chttp2/transport/stream_lists.cc
  - src/core/ext/transport/chttp2/transport/stream_map.cc
  - src/core/ext/transport/chttp2/transport/varint.cc
  - src/core/ext/transport/chttp2/transport/writing.cc
  - src/core/ext/transport/inproc/inproc_plugin.cc
  - src/core/ext/transport/inproc/inproc_transport.cc
  - src/core/ext/upb-generated/envoy/admin/v3/config_dump.upb.c
  - src/core/ext/upb-generated/envoy/annotations/deprecation.upb.c
  - src/core/ext/upb-generated/envoy/annotations/resource.upb.c
  - src/core/ext/upb-generated/envoy/config/accesslog/v3/accesslog.upb.c
  - src/core/ext/upb-generated/envoy/config/bootstrap/v3/bootstrap.upb.c
  - src/core/ext/upb-generated/envoy/config/cluster/v3/circuit_breaker.upb.c
  - src/core/ext/upb-generated/envoy/config/cluster/v3/cluster.upb.c
  - src/core/ext/upb-generated/envoy/config/cluster/v3/filter.upb.c
  - src/core/ext/upb-generated/envoy/config/cluster/v3/outlier_detection.upb.c
  - src/core/ext/upb-generated/envoy/config/core/v3/address.upb.c
  - src/core/ext/upb-generated/envoy/config/core/v3/backoff.upb.c
  - src/core/ext/upb-generated/envoy/config/core/v3/base.upb.c
  - src/core/ext/upb-generated/envoy/config/core/v3/config_source.upb.c
  - src/core/ext/upb-generated/envoy/config/core/v3/event_service_config.upb.c
  - src/core/ext/upb-generated/envoy/config/core/v3/extension.upb.c
  - src/core/ext/upb-generated/envoy/config/core/v3/grpc_service.upb.c
  - src/core/ext/upb-generated/envoy/config/core/v3/health_check.upb.c
  - src/core/ext/upb-generated/envoy/config/core/v3/http_uri.upb.c
  - src/core/ext/upb-generated/envoy/config/core/v3/protocol.upb.c
  - src/core/ext/upb-generated/envoy/config/core/v3/proxy_protocol.upb.c
  - src/core/ext/upb-generated/envoy/config/core/v3/resolver.upb.c
  - src/core/ext/upb-generated/envoy/config/core/v3/socket_option.upb.c
  - src/core/ext/upb-generated/envoy/config/core/v3/substitution_format_string.upb.c
  - src/core/ext/upb-generated/envoy/config/core/v3/udp_socket_config.upb.c
  - src/core/ext/upb-generated/envoy/config/endpoint/v3/endpoint.upb.c
  - src/core/ext/upb-generated/envoy/config/endpoint/v3/endpoint_components.upb.c
  - src/core/ext/upb-generated/envoy/config/endpoint/v3/load_report.upb.c
  - src/core/ext/upb-generated/envoy/config/listener/v3/api_listener.upb.c
  - src/core/ext/upb-generated/envoy/config/listener/v3/listener.upb.c
  - src/core/ext/upb-generated/envoy/config/listener/v3/listener_components.upb.c
  - src/core/ext/upb-generated/envoy/config/listener/v3/quic_config.upb.c
  - src/core/ext/upb-generated/envoy/config/listener/v3/udp_listener_config.upb.c
  - src/core/ext/upb-generated/envoy/config/metrics/v3/stats.upb.c
  - src/core/ext/upb-generated/envoy/config/overload/v3/overload.upb.c
  - src/core/ext/upb-generated/envoy/config/rbac/v3/rbac.upb.c
  - src/core/ext/upb-generated/envoy/config/route/v3/route.upb.c
  - src/core/ext/upb-generated/envoy/config/route/v3/route_components.upb.c
  - src/core/ext/upb-generated/envoy/config/route/v3/scoped_route.upb.c
  - src/core/ext/upb-generated/envoy/config/trace/v3/http_tracer.upb.c
  - src/core/ext/upb-generated/envoy/extensions/clusters/aggregate/v3/cluster.upb.c
  - src/core/ext/upb-generated/envoy/extensions/filters/common/fault/v3/fault.upb.c
  - src/core/ext/upb-generated/envoy/extensions/filters/http/fault/v3/fault.upb.c
  - src/core/ext/upb-generated/envoy/extensions/filters/http/router/v3/router.upb.c
  - src/core/ext/upb-generated/envoy/extensions/filters/network/http_connection_manager/v3/http_connection_manager.upb.c
  - src/core/ext/upb-generated/envoy/extensions/transport_sockets/tls/v3/cert.upb.c
  - src/core/ext/upb-generated/envoy/extensions/transport_sockets/tls/v3/common.upb.c
  - src/core/ext/upb-generated/envoy/extensions/transport_sockets/tls/v3/secret.upb.c
  - src/core/ext/upb-generated/envoy/extensions/transport_sockets/tls/v3/tls.upb.c
  - src/core/ext/upb-generated/envoy/service/cluster/v3/cds.upb.c
  - src/core/ext/upb-generated/envoy/service/discovery/v3/ads.upb.c
  - src/core/ext/upb-generated/envoy/service/discovery/v3/discovery.upb.c
  - src/core/ext/upb-generated/envoy/service/endpoint/v3/eds.upb.c
  - src/core/ext/upb-generated/envoy/service/listener/v3/lds.upb.c
  - src/core/ext/upb-generated/envoy/service/load_stats/v3/lrs.upb.c
  - src/core/ext/upb-generated/envoy/service/route/v3/rds.upb.c
  - src/core/ext/upb-generated/envoy/service/route/v3/srds.upb.c
  - src/core/ext/upb-generated/envoy/service/status/v3/csds.upb.c
  - src/core/ext/upb-generated/envoy/type/http/v3/path_transformation.upb.c
  - src/core/ext/upb-generated/envoy/type/matcher/v3/metadata.upb.c
  - src/core/ext/upb-generated/envoy/type/matcher/v3/node.upb.c
  - src/core/ext/upb-generated/envoy/type/matcher/v3/number.upb.c
  - src/core/ext/upb-generated/envoy/type/matcher/v3/path.upb.c
  - src/core/ext/upb-generated/envoy/type/matcher/v3/regex.upb.c
  - src/core/ext/upb-generated/envoy/type/matcher/v3/string.upb.c
  - src/core/ext/upb-generated/envoy/type/matcher/v3/struct.upb.c
  - src/core/ext/upb-generated/envoy/type/matcher/v3/value.upb.c
  - src/core/ext/upb-generated/envoy/type/metadata/v3/metadata.upb.c
  - src/core/ext/upb-generated/envoy/type/tracing/v3/custom_tag.upb.c
  - src/core/ext/upb-generated/envoy/type/v3/http.upb.c
  - src/core/ext/upb-generated/envoy/type/v3/percent.upb.c
  - src/core/ext/upb-generated/envoy/type/v3/range.upb.c
  - src/core/ext/upb-generated/envoy/type/v3/semantic_version.upb.c
  - src/core/ext/upb-generated/src/proto/grpc/gcp/altscontext.upb.c
  - src/core/ext/upb-generated/src/proto/grpc/gcp/handshaker.upb.c
  - src/core/ext/upb-generated/src/proto/grpc/gcp/transport_security_common.upb.c
  - src/core/ext/upb-generated/src/proto/grpc/health/v1/health.upb.c
  - src/core/ext/upb-generated/src/proto/grpc/lb/v1/load_balancer.upb.c
  - src/core/ext/upb-generated/src/proto/grpc/lookup/v1/rls.upb.c
  - src/core/ext/upb-generated/udpa/annotations/migrate.upb.c
  - src/core/ext/upb-generated/udpa/annotations/security.upb.c
  - src/core/ext/upb-generated/udpa/annotations/sensitive.upb.c
  - src/core/ext/upb-generated/udpa/annotations/status.upb.c
  - src/core/ext/upb-generated/udpa/annotations/versioning.upb.c
  - src/core/ext/upb-generated/validate/validate.upb.c
  - src/core/ext/upb-generated/xds/annotations/v3/status.upb.c
  - src/core/ext/upb-generated/xds/core/v3/authority.upb.c
  - src/core/ext/upb-generated/xds/core/v3/collection_entry.upb.c
  - src/core/ext/upb-generated/xds/core/v3/context_params.upb.c
  - src/core/ext/upb-generated/xds/core/v3/resource.upb.c
  - src/core/ext/upb-generated/xds/core/v3/resource_locator.upb.c
  - src/core/ext/upb-generated/xds/core/v3/resource_name.upb.c
  - src/core/ext/upb-generated/xds/data/orca/v3/orca_load_report.upb.c
  - src/core/ext/upb-generated/xds/type/v3/typed_struct.upb.c
  - src/core/ext/upbdefs-generated/envoy/admin/v3/config_dump.upbdefs.c
  - src/core/ext/upbdefs-generated/envoy/annotations/deprecation.upbdefs.c
  - src/core/ext/upbdefs-generated/envoy/annotations/resource.upbdefs.c
  - src/core/ext/upbdefs-generated/envoy/config/accesslog/v3/accesslog.upbdefs.c
  - src/core/ext/upbdefs-generated/envoy/config/bootstrap/v3/bootstrap.upbdefs.c
  - src/core/ext/upbdefs-generated/envoy/config/cluster/v3/circuit_breaker.upbdefs.c
  - src/core/ext/upbdefs-generated/envoy/config/cluster/v3/cluster.upbdefs.c
  - src/core/ext/upbdefs-generated/envoy/config/cluster/v3/filter.upbdefs.c
  - src/core/ext/upbdefs-generated/envoy/config/cluster/v3/outlier_detection.upbdefs.c
  - src/core/ext/upbdefs-generated/envoy/config/core/v3/address.upbdefs.c
  - src/core/ext/upbdefs-generated/envoy/config/core/v3/backoff.upbdefs.c
  - src/core/ext/upbdefs-generated/envoy/config/core/v3/base.upbdefs.c
  - src/core/ext/upbdefs-generated/envoy/config/core/v3/config_source.upbdefs.c
  - src/core/ext/upbdefs-generated/envoy/config/core/v3/event_service_config.upbdefs.c
  - src/core/ext/upbdefs-generated/envoy/config/core/v3/extension.upbdefs.c
  - src/core/ext/upbdefs-generated/envoy/config/core/v3/grpc_service.upbdefs.c
  - src/core/ext/upbdefs-generated/envoy/config/core/v3/health_check.upbdefs.c
  - src/core/ext/upbdefs-generated/envoy/config/core/v3/http_uri.upbdefs.c
  - src/core/ext/upbdefs-generated/envoy/config/core/v3/protocol.upbdefs.c
  - src/core/ext/upbdefs-generated/envoy/config/core/v3/proxy_protocol.upbdefs.c
  - src/core/ext/upbdefs-generated/envoy/config/core/v3/resolver.upbdefs.c
  - src/core/ext/upbdefs-generated/envoy/config/core/v3/socket_option.upbdefs.c
  - src/core/ext/upbdefs-generated/envoy/config/core/v3/substitution_format_string.upbdefs.c
  - src/core/ext/upbdefs-generated/envoy/config/core/v3/udp_socket_config.upbdefs.c
  - src/core/ext/upbdefs-generated/envoy/config/endpoint/v3/endpoint.upbdefs.c
  - src/core/ext/upbdefs-generated/envoy/config/endpoint/v3/endpoint_components.upbdefs.c
  - src/core/ext/upbdefs-generated/envoy/config/endpoint/v3/load_report.upbdefs.c
  - src/core/ext/upbdefs-generated/envoy/config/listener/v3/api_listener.upbdefs.c
  - src/core/ext/upbdefs-generated/envoy/config/listener/v3/listener.upbdefs.c
  - src/core/ext/upbdefs-generated/envoy/config/listener/v3/listener_components.upbdefs.c
  - src/core/ext/upbdefs-generated/envoy/config/listener/v3/quic_config.upbdefs.c
  - src/core/ext/upbdefs-generated/envoy/config/listener/v3/udp_listener_config.upbdefs.c
  - src/core/ext/upbdefs-generated/envoy/config/metrics/v3/stats.upbdefs.c
  - src/core/ext/upbdefs-generated/envoy/config/overload/v3/overload.upbdefs.c
  - src/core/ext/upbdefs-generated/envoy/config/route/v3/route.upbdefs.c
  - src/core/ext/upbdefs-generated/envoy/config/route/v3/route_components.upbdefs.c
  - src/core/ext/upbdefs-generated/envoy/config/route/v3/scoped_route.upbdefs.c
  - src/core/ext/upbdefs-generated/envoy/config/trace/v3/http_tracer.upbdefs.c
  - src/core/ext/upbdefs-generated/envoy/extensions/clusters/aggregate/v3/cluster.upbdefs.c
  - src/core/ext/upbdefs-generated/envoy/extensions/filters/common/fault/v3/fault.upbdefs.c
  - src/core/ext/upbdefs-generated/envoy/extensions/filters/http/fault/v3/fault.upbdefs.c
  - src/core/ext/upbdefs-generated/envoy/extensions/filters/http/router/v3/router.upbdefs.c
  - src/core/ext/upbdefs-generated/envoy/extensions/filters/network/http_connection_manager/v3/http_connection_manager.upbdefs.c
  - src/core/ext/upbdefs-generated/envoy/extensions/transport_sockets/tls/v3/cert.upbdefs.c
  - src/core/ext/upbdefs-generated/envoy/extensions/transport_sockets/tls/v3/common.upbdefs.c
  - src/core/ext/upbdefs-generated/envoy/extensions/transport_sockets/tls/v3/secret.upbdefs.c
  - src/core/ext/upbdefs-generated/envoy/extensions/transport_sockets/tls/v3/tls.upbdefs.c
  - src/core/ext/upbdefs-generated/envoy/service/cluster/v3/cds.upbdefs.c
  - src/core/ext/upbdefs-generated/envoy/service/discovery/v3/ads.upbdefs.c
  - src/core/ext/upbdefs-generated/envoy/service/discovery/v3/discovery.upbdefs.c
  - src/core/ext/upbdefs-generated/envoy/service/endpoint/v3/eds.upbdefs.c
  - src/core/ext/upbdefs-generated/envoy/service/listener/v3/lds.upbdefs.c
  - src/core/ext/upbdefs-generated/envoy/service/load_stats/v3/lrs.upbdefs.c
  - src/core/ext/upbdefs-generated/envoy/service/route/v3/rds.upbdefs.c
  - src/core/ext/upbdefs-generated/envoy/service/route/v3/srds.upbdefs.c
  - src/core/ext/upbdefs-generated/envoy/service/status/v3/csds.upbdefs.c
  - src/core/ext/upbdefs-generated/envoy/type/http/v3/path_transformation.upbdefs.c
  - src/core/ext/upbdefs-generated/envoy/type/matcher/v3/metadata.upbdefs.c
  - src/core/ext/upbdefs-generated/envoy/type/matcher/v3/node.upbdefs.c
  - src/core/ext/upbdefs-generated/envoy/type/matcher/v3/number.upbdefs.c
  - src/core/ext/upbdefs-generated/envoy/type/matcher/v3/path.upbdefs.c
  - src/core/ext/upbdefs-generated/envoy/type/matcher/v3/regex.upbdefs.c
  - src/core/ext/upbdefs-generated/envoy/type/matcher/v3/string.upbdefs.c
  - src/core/ext/upbdefs-generated/envoy/type/matcher/v3/struct.upbdefs.c
  - src/core/ext/upbdefs-generated/envoy/type/matcher/v3/value.upbdefs.c
  - src/core/ext/upbdefs-generated/envoy/type/metadata/v3/metadata.upbdefs.c
  - src/core/ext/upbdefs-generated/envoy/type/tracing/v3/custom_tag.upbdefs.c
  - src/core/ext/upbdefs-generated/envoy/type/v3/http.upbdefs.c
  - src/core/ext/upbdefs-generated/envoy/type/v3/percent.upbdefs.c
  - src/core/ext/upbdefs-generated/envoy/type/v3/range.upbdefs.c
  - src/core/ext/upbdefs-generated/envoy/type/v3/semantic_version.upbdefs.c
  - src/core/ext/upbdefs-generated/google/api/annotations.upbdefs.c
  - src/core/ext/upbdefs-generated/google/api/http.upbdefs.c
  - src/core/ext/upbdefs-generated/google/protobuf/any.upbdefs.c
  - src/core/ext/upbdefs-generated/google/protobuf/duration.upbdefs.c
  - src/core/ext/upbdefs-generated/google/protobuf/empty.upbdefs.c
  - src/core/ext/upbdefs-generated/google/protobuf/struct.upbdefs.c
  - src/core/ext/upbdefs-generated/google/protobuf/timestamp.upbdefs.c
  - src/core/ext/upbdefs-generated/google/protobuf/wrappers.upbdefs.c
  - src/core/ext/upbdefs-generated/google/rpc/status.upbdefs.c
  - src/core/ext/upbdefs-generated/udpa/annotations/migrate.upbdefs.c
  - src/core/ext/upbdefs-generated/udpa/annotations/security.upbdefs.c
  - src/core/ext/upbdefs-generated/udpa/annotations/sensitive.upbdefs.c
  - src/core/ext/upbdefs-generated/udpa/annotations/status.upbdefs.c
  - src/core/ext/upbdefs-generated/udpa/annotations/versioning.upbdefs.c
  - src/core/ext/upbdefs-generated/validate/validate.upbdefs.c
  - src/core/ext/upbdefs-generated/xds/annotations/v3/status.upbdefs.c
  - src/core/ext/upbdefs-generated/xds/core/v3/authority.upbdefs.c
  - src/core/ext/upbdefs-generated/xds/core/v3/collection_entry.upbdefs.c
  - src/core/ext/upbdefs-generated/xds/core/v3/context_params.upbdefs.c
  - src/core/ext/upbdefs-generated/xds/core/v3/resource.upbdefs.c
  - src/core/ext/upbdefs-generated/xds/core/v3/resource_locator.upbdefs.c
  - src/core/ext/upbdefs-generated/xds/core/v3/resource_name.upbdefs.c
  - src/core/ext/upbdefs-generated/xds/type/v3/typed_struct.upbdefs.c
  - src/core/ext/xds/certificate_provider_registry.cc
  - src/core/ext/xds/certificate_provider_store.cc
  - src/core/ext/xds/file_watcher_certificate_provider_factory.cc
  - src/core/ext/xds/xds_api.cc
  - src/core/ext/xds/xds_bootstrap.cc
  - src/core/ext/xds/xds_certificate_provider.cc
  - src/core/ext/xds/xds_channel_stack_modifier.cc
  - src/core/ext/xds/xds_client.cc
  - src/core/ext/xds/xds_client_stats.cc
  - src/core/ext/xds/xds_http_fault_filter.cc
  - src/core/ext/xds/xds_http_filters.cc
  - src/core/ext/xds/xds_server_config_fetcher.cc
  - src/core/lib/address_utils/parse_address.cc
  - src/core/lib/address_utils/sockaddr_utils.cc
  - src/core/lib/backoff/backoff.cc
  - src/core/lib/channel/channel_args.cc
  - src/core/lib/channel/channel_stack.cc
  - src/core/lib/channel/channel_stack_builder.cc
  - src/core/lib/channel/channel_trace.cc
  - src/core/lib/channel/channelz.cc
  - src/core/lib/channel/channelz_registry.cc
  - src/core/lib/channel/connected_channel.cc
  - src/core/lib/channel/handshaker.cc
  - src/core/lib/channel/handshaker_registry.cc
  - src/core/lib/channel/status_util.cc
  - src/core/lib/compression/compression.cc
  - src/core/lib/compression/compression_args.cc
  - src/core/lib/compression/compression_internal.cc
  - src/core/lib/compression/message_compress.cc
  - src/core/lib/compression/stream_compression.cc
  - src/core/lib/compression/stream_compression_gzip.cc
  - src/core/lib/compression/stream_compression_identity.cc
  - src/core/lib/config/core_configuration.cc
  - src/core/lib/debug/stats.cc
  - src/core/lib/debug/stats_data.cc
  - src/core/lib/debug/trace.cc
  - src/core/lib/event_engine/channel_args_endpoint_config.cc
  - src/core/lib/event_engine/event_engine.cc
  - src/core/lib/event_engine/event_engine_factory.cc
  - src/core/lib/event_engine/sockaddr.cc
  - src/core/lib/http/format_request.cc
  - src/core/lib/http/httpcli.cc
  - src/core/lib/http/httpcli_security_connector.cc
  - src/core/lib/http/parser.cc
  - src/core/lib/iomgr/buffer_list.cc
  - src/core/lib/iomgr/call_combiner.cc
  - src/core/lib/iomgr/cfstream_handle.cc
  - src/core/lib/iomgr/combiner.cc
  - src/core/lib/iomgr/dualstack_socket_posix.cc
  - src/core/lib/iomgr/endpoint.cc
  - src/core/lib/iomgr/endpoint_cfstream.cc
  - src/core/lib/iomgr/endpoint_pair_event_engine.cc
  - src/core/lib/iomgr/endpoint_pair_posix.cc
  - src/core/lib/iomgr/endpoint_pair_windows.cc
  - src/core/lib/iomgr/error.cc
  - src/core/lib/iomgr/error_cfstream.cc
  - src/core/lib/iomgr/ev_apple.cc
  - src/core/lib/iomgr/ev_epoll1_linux.cc
  - src/core/lib/iomgr/ev_epollex_linux.cc
  - src/core/lib/iomgr/ev_poll_posix.cc
  - src/core/lib/iomgr/ev_posix.cc
  - src/core/lib/iomgr/ev_windows.cc
  - src/core/lib/iomgr/event_engine/closure.cc
  - src/core/lib/iomgr/event_engine/endpoint.cc
  - src/core/lib/iomgr/event_engine/iomgr.cc
  - src/core/lib/iomgr/event_engine/pollset.cc
  - src/core/lib/iomgr/event_engine/resolved_address_internal.cc
  - src/core/lib/iomgr/event_engine/resolver.cc
  - src/core/lib/iomgr/event_engine/tcp.cc
  - src/core/lib/iomgr/event_engine/timer.cc
  - src/core/lib/iomgr/exec_ctx.cc
  - src/core/lib/iomgr/executor.cc
  - src/core/lib/iomgr/executor/mpmcqueue.cc
  - src/core/lib/iomgr/executor/threadpool.cc
  - src/core/lib/iomgr/fork_posix.cc
  - src/core/lib/iomgr/fork_windows.cc
  - src/core/lib/iomgr/gethostname_fallback.cc
  - src/core/lib/iomgr/gethostname_host_name_max.cc
  - src/core/lib/iomgr/gethostname_sysconf.cc
  - src/core/lib/iomgr/grpc_if_nametoindex_posix.cc
  - src/core/lib/iomgr/grpc_if_nametoindex_unsupported.cc
  - src/core/lib/iomgr/internal_errqueue.cc
  - src/core/lib/iomgr/iocp_windows.cc
  - src/core/lib/iomgr/iomgr.cc
  - src/core/lib/iomgr/iomgr_custom.cc
  - src/core/lib/iomgr/iomgr_internal.cc
  - src/core/lib/iomgr/iomgr_posix.cc
  - src/core/lib/iomgr/iomgr_posix_cfstream.cc
  - src/core/lib/iomgr/iomgr_windows.cc
  - src/core/lib/iomgr/is_epollexclusive_available.cc
  - src/core/lib/iomgr/load_file.cc
  - src/core/lib/iomgr/lockfree_event.cc
  - src/core/lib/iomgr/polling_entity.cc
  - src/core/lib/iomgr/pollset.cc
  - src/core/lib/iomgr/pollset_custom.cc
  - src/core/lib/iomgr/pollset_set.cc
  - src/core/lib/iomgr/pollset_set_custom.cc
  - src/core/lib/iomgr/pollset_set_windows.cc
  - src/core/lib/iomgr/pollset_windows.cc
  - src/core/lib/iomgr/resolve_address.cc
  - src/core/lib/iomgr/resolve_address_custom.cc
  - src/core/lib/iomgr/resolve_address_posix.cc
  - src/core/lib/iomgr/resolve_address_windows.cc
  - src/core/lib/iomgr/resource_quota.cc
  - src/core/lib/iomgr/socket_factory_posix.cc
  - src/core/lib/iomgr/socket_mutator.cc
  - src/core/lib/iomgr/socket_utils_common_posix.cc
  - src/core/lib/iomgr/socket_utils_linux.cc
  - src/core/lib/iomgr/socket_utils_posix.cc
  - src/core/lib/iomgr/socket_utils_windows.cc
  - src/core/lib/iomgr/socket_windows.cc
  - src/core/lib/iomgr/tcp_client.cc
  - src/core/lib/iomgr/tcp_client_cfstream.cc
  - src/core/lib/iomgr/tcp_client_custom.cc
  - src/core/lib/iomgr/tcp_client_posix.cc
  - src/core/lib/iomgr/tcp_client_windows.cc
  - src/core/lib/iomgr/tcp_custom.cc
  - src/core/lib/iomgr/tcp_posix.cc
  - src/core/lib/iomgr/tcp_server.cc
  - src/core/lib/iomgr/tcp_server_custom.cc
  - src/core/lib/iomgr/tcp_server_posix.cc
  - src/core/lib/iomgr/tcp_server_utils_posix_common.cc
  - src/core/lib/iomgr/tcp_server_utils_posix_ifaddrs.cc
  - src/core/lib/iomgr/tcp_server_utils_posix_noifaddrs.cc
  - src/core/lib/iomgr/tcp_server_windows.cc
  - src/core/lib/iomgr/tcp_windows.cc
  - src/core/lib/iomgr/time_averaged_stats.cc
  - src/core/lib/iomgr/timer.cc
  - src/core/lib/iomgr/timer_custom.cc
  - src/core/lib/iomgr/timer_generic.cc
  - src/core/lib/iomgr/timer_heap.cc
  - src/core/lib/iomgr/timer_manager.cc
  - src/core/lib/iomgr/unix_sockets_posix.cc
  - src/core/lib/iomgr/unix_sockets_posix_noop.cc
  - src/core/lib/iomgr/wakeup_fd_eventfd.cc
  - src/core/lib/iomgr/wakeup_fd_nospecial.cc
  - src/core/lib/iomgr/wakeup_fd_pipe.cc
  - src/core/lib/iomgr/wakeup_fd_posix.cc
  - src/core/lib/iomgr/work_serializer.cc
  - src/core/lib/json/json_reader.cc
  - src/core/lib/json/json_util.cc
  - src/core/lib/json/json_writer.cc
  - src/core/lib/matchers/matchers.cc
  - src/core/lib/security/authorization/authorization_policy_provider_vtable.cc
  - src/core/lib/security/authorization/evaluate_args.cc
  - src/core/lib/security/authorization/sdk_server_authz_filter.cc
  - src/core/lib/security/context/security_context.cc
  - src/core/lib/security/credentials/alts/alts_credentials.cc
  - src/core/lib/security/credentials/alts/check_gcp_environment.cc
  - src/core/lib/security/credentials/alts/check_gcp_environment_linux.cc
  - src/core/lib/security/credentials/alts/check_gcp_environment_no_op.cc
  - src/core/lib/security/credentials/alts/check_gcp_environment_windows.cc
  - src/core/lib/security/credentials/alts/grpc_alts_credentials_client_options.cc
  - src/core/lib/security/credentials/alts/grpc_alts_credentials_options.cc
  - src/core/lib/security/credentials/alts/grpc_alts_credentials_server_options.cc
  - src/core/lib/security/credentials/composite/composite_credentials.cc
  - src/core/lib/security/credentials/credentials.cc
  - src/core/lib/security/credentials/credentials_metadata.cc
  - src/core/lib/security/credentials/external/aws_external_account_credentials.cc
  - src/core/lib/security/credentials/external/aws_request_signer.cc
  - src/core/lib/security/credentials/external/external_account_credentials.cc
  - src/core/lib/security/credentials/external/file_external_account_credentials.cc
  - src/core/lib/security/credentials/external/url_external_account_credentials.cc
  - src/core/lib/security/credentials/fake/fake_credentials.cc
  - src/core/lib/security/credentials/google_default/credentials_generic.cc
  - src/core/lib/security/credentials/google_default/google_default_credentials.cc
  - src/core/lib/security/credentials/iam/iam_credentials.cc
  - src/core/lib/security/credentials/insecure/insecure_credentials.cc
  - src/core/lib/security/credentials/jwt/json_token.cc
  - src/core/lib/security/credentials/jwt/jwt_credentials.cc
  - src/core/lib/security/credentials/jwt/jwt_verifier.cc
  - src/core/lib/security/credentials/local/local_credentials.cc
  - src/core/lib/security/credentials/oauth2/oauth2_credentials.cc
  - src/core/lib/security/credentials/plugin/plugin_credentials.cc
  - src/core/lib/security/credentials/ssl/ssl_credentials.cc
  - src/core/lib/security/credentials/tls/grpc_tls_certificate_distributor.cc
  - src/core/lib/security/credentials/tls/grpc_tls_certificate_provider.cc
  - src/core/lib/security/credentials/tls/grpc_tls_certificate_verifier.cc
  - src/core/lib/security/credentials/tls/grpc_tls_credentials_options.cc
  - src/core/lib/security/credentials/tls/tls_credentials.cc
  - src/core/lib/security/credentials/tls/tls_utils.cc
  - src/core/lib/security/credentials/xds/xds_credentials.cc
  - src/core/lib/security/security_connector/alts/alts_security_connector.cc
  - src/core/lib/security/security_connector/fake/fake_security_connector.cc
  - src/core/lib/security/security_connector/insecure/insecure_security_connector.cc
  - src/core/lib/security/security_connector/load_system_roots_fallback.cc
  - src/core/lib/security/security_connector/load_system_roots_linux.cc
  - src/core/lib/security/security_connector/local/local_security_connector.cc
  - src/core/lib/security/security_connector/security_connector.cc
  - src/core/lib/security/security_connector/ssl/ssl_security_connector.cc
  - src/core/lib/security/security_connector/ssl_utils.cc
  - src/core/lib/security/security_connector/ssl_utils_config.cc
  - src/core/lib/security/security_connector/tls/tls_security_connector.cc
  - src/core/lib/security/transport/client_auth_filter.cc
  - src/core/lib/security/transport/secure_endpoint.cc
  - src/core/lib/security/transport/security_handshaker.cc
  - src/core/lib/security/transport/server_auth_filter.cc
  - src/core/lib/security/transport/tsi_error.cc
  - src/core/lib/security/util/json_util.cc
  - src/core/lib/slice/b64.cc
  - src/core/lib/slice/percent_encoding.cc
  - src/core/lib/slice/slice.cc
  - src/core/lib/slice/slice_api.cc
  - src/core/lib/slice/slice_buffer.cc
  - src/core/lib/slice/slice_intern.cc
  - src/core/lib/slice/slice_refcount.cc
  - src/core/lib/slice/slice_split.cc
  - src/core/lib/slice/slice_string_helpers.cc
  - src/core/lib/slice/static_slice.cc
  - src/core/lib/surface/api_trace.cc
  - src/core/lib/surface/builtins.cc
  - src/core/lib/surface/byte_buffer.cc
  - src/core/lib/surface/byte_buffer_reader.cc
  - src/core/lib/surface/call.cc
  - src/core/lib/surface/call_details.cc
  - src/core/lib/surface/call_log_batch.cc
  - src/core/lib/surface/channel.cc
  - src/core/lib/surface/channel_init.cc
  - src/core/lib/surface/channel_ping.cc
  - src/core/lib/surface/channel_stack_type.cc
  - src/core/lib/surface/completion_queue.cc
  - src/core/lib/surface/completion_queue_factory.cc
  - src/core/lib/surface/event_string.cc
  - src/core/lib/surface/init.cc
  - src/core/lib/surface/init_secure.cc
  - src/core/lib/surface/lame_client.cc
  - src/core/lib/surface/metadata_array.cc
  - src/core/lib/surface/server.cc
  - src/core/lib/surface/validate_metadata.cc
  - src/core/lib/surface/version.cc
  - src/core/lib/transport/bdp_estimator.cc
  - src/core/lib/transport/byte_stream.cc
  - src/core/lib/transport/connectivity_state.cc
  - src/core/lib/transport/error_utils.cc
  - src/core/lib/transport/metadata.cc
  - src/core/lib/transport/metadata_batch.cc
  - src/core/lib/transport/pid_controller.cc
  - src/core/lib/transport/static_metadata.cc
  - src/core/lib/transport/status_conversion.cc
  - src/core/lib/transport/status_metadata.cc
  - src/core/lib/transport/timeout_encoding.cc
  - src/core/lib/transport/transport.cc
  - src/core/lib/transport/transport_op_string.cc
  - src/core/lib/uri/uri_parser.cc
  - src/core/plugin_registry/grpc_plugin_registry.cc
  - src/core/tsi/alts/crypt/aes_gcm.cc
  - src/core/tsi/alts/crypt/gsec.cc
  - src/core/tsi/alts/frame_protector/alts_counter.cc
  - src/core/tsi/alts/frame_protector/alts_crypter.cc
  - src/core/tsi/alts/frame_protector/alts_frame_protector.cc
  - src/core/tsi/alts/frame_protector/alts_record_protocol_crypter_common.cc
  - src/core/tsi/alts/frame_protector/alts_seal_privacy_integrity_crypter.cc
  - src/core/tsi/alts/frame_protector/alts_unseal_privacy_integrity_crypter.cc
  - src/core/tsi/alts/frame_protector/frame_handler.cc
  - src/core/tsi/alts/handshaker/alts_handshaker_client.cc
  - src/core/tsi/alts/handshaker/alts_shared_resource.cc
  - src/core/tsi/alts/handshaker/alts_tsi_handshaker.cc
  - src/core/tsi/alts/handshaker/alts_tsi_utils.cc
  - src/core/tsi/alts/handshaker/transport_security_common_api.cc
  - src/core/tsi/alts/zero_copy_frame_protector/alts_grpc_integrity_only_record_protocol.cc
  - src/core/tsi/alts/zero_copy_frame_protector/alts_grpc_privacy_integrity_record_protocol.cc
  - src/core/tsi/alts/zero_copy_frame_protector/alts_grpc_record_protocol_common.cc
  - src/core/tsi/alts/zero_copy_frame_protector/alts_iovec_record_protocol.cc
  - src/core/tsi/alts/zero_copy_frame_protector/alts_zero_copy_grpc_protector.cc
  - src/core/tsi/fake_transport_security.cc
  - src/core/tsi/local_transport_security.cc
  - src/core/tsi/ssl/key_logging/ssl_key_logging.cc
  - src/core/tsi/ssl/session_cache/ssl_session_boringssl.cc
  - src/core/tsi/ssl/session_cache/ssl_session_cache.cc
  - src/core/tsi/ssl/session_cache/ssl_session_openssl.cc
  - src/core/tsi/ssl_transport_security.cc
  - src/core/tsi/transport_security.cc
  - src/core/tsi/transport_security_grpc.cc
  deps:
  - absl/container:flat_hash_map
  - absl/container:inlined_vector
  - absl/functional:bind_front
  - absl/hash:hash
  - absl/status:statusor
  - absl/types:variant
  - absl/utility:utility
  - gpr
  - libssl
  - address_sorting
  baselib: true
  generate_plugin_registry: true
- name: grpc_csharp_ext
  build: all
  language: c
  public_headers: []
  headers: []
  src:
  - src/csharp/ext/grpc_csharp_ext.c
  deps:
  - grpc
- name: grpc_test_util
  build: private
  language: c
  public_headers: []
  headers:
  - test/core/util/cmdline.h
  - test/core/util/evaluate_args_test_util.h
  - test/core/util/fuzzer_util.h
  - test/core/util/grpc_profiler.h
  - test/core/util/histogram.h
  - test/core/util/memory_counters.h
  - test/core/util/mock_authorization_endpoint.h
  - test/core/util/mock_endpoint.h
  - test/core/util/parse_hexstring.h
  - test/core/util/passthru_endpoint.h
  - test/core/util/port.h
  - test/core/util/port_server_client.h
  - test/core/util/reconnect_server.h
  - test/core/util/resolve_localhost_ip46.h
  - test/core/util/resource_user_util.h
  - test/core/util/slice_splitter.h
  - test/core/util/stack_tracer.h
  - test/core/util/subprocess.h
  - test/core/util/test_config.h
  - test/core/util/test_tcp_server.h
  - test/core/util/tls_utils.h
  - test/core/util/tracer_util.h
  src:
  - test/core/util/cmdline.cc
  - test/core/util/fuzzer_util.cc
  - test/core/util/grpc_profiler.cc
  - test/core/util/histogram.cc
  - test/core/util/memory_counters.cc
  - test/core/util/mock_endpoint.cc
  - test/core/util/parse_hexstring.cc
  - test/core/util/passthru_endpoint.cc
  - test/core/util/port.cc
  - test/core/util/port_isolated_runtime_environment.cc
  - test/core/util/port_server_client.cc
  - test/core/util/reconnect_server.cc
  - test/core/util/resolve_localhost_ip46.cc
  - test/core/util/resource_user_util.cc
  - test/core/util/slice_splitter.cc
  - test/core/util/stack_tracer.cc
  - test/core/util/subprocess_posix.cc
  - test/core/util/subprocess_windows.cc
  - test/core/util/test_config.cc
  - test/core/util/test_tcp_server.cc
  - test/core/util/tls_utils.cc
  - test/core/util/tracer_util.cc
  deps:
  - absl/debugging:failure_signal_handler
  - absl/debugging:stacktrace
  - absl/debugging:symbolize
  - grpc
- name: grpc_test_util_unsecure
  build: private
  language: c
  public_headers: []
  headers:
  - test/core/util/cmdline.h
  - test/core/util/evaluate_args_test_util.h
  - test/core/util/fuzzer_util.h
  - test/core/util/grpc_profiler.h
  - test/core/util/histogram.h
  - test/core/util/memory_counters.h
  - test/core/util/mock_authorization_endpoint.h
  - test/core/util/mock_endpoint.h
  - test/core/util/parse_hexstring.h
  - test/core/util/passthru_endpoint.h
  - test/core/util/port.h
  - test/core/util/port_server_client.h
  - test/core/util/reconnect_server.h
  - test/core/util/resolve_localhost_ip46.h
  - test/core/util/resource_user_util.h
  - test/core/util/slice_splitter.h
  - test/core/util/stack_tracer.h
  - test/core/util/subprocess.h
  - test/core/util/test_config.h
  - test/core/util/test_tcp_server.h
  - test/core/util/tracer_util.h
  src:
  - test/core/util/cmdline.cc
  - test/core/util/fuzzer_util.cc
  - test/core/util/grpc_profiler.cc
  - test/core/util/histogram.cc
  - test/core/util/memory_counters.cc
  - test/core/util/mock_endpoint.cc
  - test/core/util/parse_hexstring.cc
  - test/core/util/passthru_endpoint.cc
  - test/core/util/port.cc
  - test/core/util/port_isolated_runtime_environment.cc
  - test/core/util/port_server_client.cc
  - test/core/util/reconnect_server.cc
  - test/core/util/resolve_localhost_ip46.cc
  - test/core/util/resource_user_util.cc
  - test/core/util/slice_splitter.cc
  - test/core/util/stack_tracer.cc
  - test/core/util/subprocess_posix.cc
  - test/core/util/subprocess_windows.cc
  - test/core/util/test_config.cc
  - test/core/util/test_tcp_server.cc
  - test/core/util/tracer_util.cc
  deps:
  - absl/debugging:failure_signal_handler
  - absl/debugging:stacktrace
  - absl/debugging:symbolize
  - grpc_unsecure
- name: grpc_unsecure
  build: all
  language: c
  public_headers:
  - include/grpc/byte_buffer.h
  - include/grpc/byte_buffer_reader.h
  - include/grpc/census.h
  - include/grpc/compression.h
  - include/grpc/event_engine/endpoint_config.h
  - include/grpc/event_engine/event_engine.h
  - include/grpc/event_engine/internal/memory_allocator_impl.h
  - include/grpc/event_engine/memory_allocator.h
  - include/grpc/event_engine/port.h
  - include/grpc/fork.h
  - include/grpc/grpc.h
  - include/grpc/grpc_posix.h
  - include/grpc/grpc_security_constants.h
  - include/grpc/load_reporting.h
  - include/grpc/slice.h
  - include/grpc/slice_buffer.h
  - include/grpc/status.h
  - include/grpc/support/workaround_list.h
  headers:
  - src/core/ext/filters/client_channel/backend_metric.h
  - src/core/ext/filters/client_channel/backup_poller.h
  - src/core/ext/filters/client_channel/client_channel.h
  - src/core/ext/filters/client_channel/client_channel_channelz.h
  - src/core/ext/filters/client_channel/client_channel_factory.h
  - src/core/ext/filters/client_channel/config_selector.h
  - src/core/ext/filters/client_channel/connector.h
  - src/core/ext/filters/client_channel/dynamic_filters.h
  - src/core/ext/filters/client_channel/global_subchannel_pool.h
  - src/core/ext/filters/client_channel/health/health_check_client.h
  - src/core/ext/filters/client_channel/http_connect_handshaker.h
  - src/core/ext/filters/client_channel/http_proxy.h
  - src/core/ext/filters/client_channel/lb_policy.h
  - src/core/ext/filters/client_channel/lb_policy/address_filtering.h
  - src/core/ext/filters/client_channel/lb_policy/child_policy_handler.h
  - src/core/ext/filters/client_channel/lb_policy/grpclb/client_load_reporting_filter.h
  - src/core/ext/filters/client_channel/lb_policy/grpclb/grpclb.h
  - src/core/ext/filters/client_channel/lb_policy/grpclb/grpclb_balancer_addresses.h
  - src/core/ext/filters/client_channel/lb_policy/grpclb/grpclb_channel.h
  - src/core/ext/filters/client_channel/lb_policy/grpclb/grpclb_client_stats.h
  - src/core/ext/filters/client_channel/lb_policy/grpclb/load_balancer_api.h
  - src/core/ext/filters/client_channel/lb_policy/ring_hash/ring_hash.h
  - src/core/ext/filters/client_channel/lb_policy/subchannel_list.h
  - src/core/ext/filters/client_channel/lb_policy_factory.h
  - src/core/ext/filters/client_channel/lb_policy_registry.h
  - src/core/ext/filters/client_channel/local_subchannel_pool.h
  - src/core/ext/filters/client_channel/proxy_mapper.h
  - src/core/ext/filters/client_channel/proxy_mapper_registry.h
  - src/core/ext/filters/client_channel/resolver.h
  - src/core/ext/filters/client_channel/resolver/dns/c_ares/grpc_ares_ev_driver.h
  - src/core/ext/filters/client_channel/resolver/dns/c_ares/grpc_ares_wrapper.h
  - src/core/ext/filters/client_channel/resolver/dns/dns_resolver_selection.h
  - src/core/ext/filters/client_channel/resolver/fake/fake_resolver.h
  - src/core/ext/filters/client_channel/resolver_factory.h
  - src/core/ext/filters/client_channel/resolver_registry.h
  - src/core/ext/filters/client_channel/resolver_result_parsing.h
  - src/core/ext/filters/client_channel/retry_filter.h
  - src/core/ext/filters/client_channel/retry_service_config.h
  - src/core/ext/filters/client_channel/retry_throttle.h
  - src/core/ext/filters/client_channel/server_address.h
  - src/core/ext/filters/client_channel/subchannel.h
  - src/core/ext/filters/client_channel/subchannel_interface.h
  - src/core/ext/filters/client_channel/subchannel_pool_interface.h
  - src/core/ext/filters/client_idle/idle_filter_state.h
  - src/core/ext/filters/deadline/deadline_filter.h
  - src/core/ext/filters/fault_injection/fault_injection_filter.h
  - src/core/ext/filters/fault_injection/service_config_parser.h
  - src/core/ext/filters/http/client/http_client_filter.h
  - src/core/ext/filters/http/client_authority_filter.h
  - src/core/ext/filters/http/message_compress/message_compress_filter.h
  - src/core/ext/filters/http/message_compress/message_decompress_filter.h
  - src/core/ext/filters/http/server/http_server_filter.h
  - src/core/ext/filters/max_age/max_age_filter.h
  - src/core/ext/filters/message_size/message_size_filter.h
  - src/core/ext/service_config/service_config.h
  - src/core/ext/service_config/service_config_call_data.h
  - src/core/ext/service_config/service_config_parser.h
  - src/core/ext/transport/chttp2/alpn/alpn.h
  - src/core/ext/transport/chttp2/client/chttp2_connector.h
  - src/core/ext/transport/chttp2/server/chttp2_server.h
  - src/core/ext/transport/chttp2/transport/bin_decoder.h
  - src/core/ext/transport/chttp2/transport/bin_encoder.h
  - src/core/ext/transport/chttp2/transport/chttp2_transport.h
  - src/core/ext/transport/chttp2/transport/context_list.h
  - src/core/ext/transport/chttp2/transport/flow_control.h
  - src/core/ext/transport/chttp2/transport/frame.h
  - src/core/ext/transport/chttp2/transport/frame_data.h
  - src/core/ext/transport/chttp2/transport/frame_goaway.h
  - src/core/ext/transport/chttp2/transport/frame_ping.h
  - src/core/ext/transport/chttp2/transport/frame_rst_stream.h
  - src/core/ext/transport/chttp2/transport/frame_settings.h
  - src/core/ext/transport/chttp2/transport/frame_window_update.h
  - src/core/ext/transport/chttp2/transport/hpack_constants.h
  - src/core/ext/transport/chttp2/transport/hpack_encoder.h
  - src/core/ext/transport/chttp2/transport/hpack_encoder_index.h
  - src/core/ext/transport/chttp2/transport/hpack_encoder_table.h
  - src/core/ext/transport/chttp2/transport/hpack_parser.h
  - src/core/ext/transport/chttp2/transport/hpack_parser_table.h
  - src/core/ext/transport/chttp2/transport/hpack_utils.h
  - src/core/ext/transport/chttp2/transport/http2_settings.h
  - src/core/ext/transport/chttp2/transport/huffsyms.h
  - src/core/ext/transport/chttp2/transport/internal.h
  - src/core/ext/transport/chttp2/transport/popularity_count.h
  - src/core/ext/transport/chttp2/transport/stream_map.h
  - src/core/ext/transport/chttp2/transport/varint.h
  - src/core/ext/transport/inproc/inproc_transport.h
  - src/core/ext/upb-generated/src/proto/grpc/health/v1/health.upb.h
  - src/core/ext/upb-generated/src/proto/grpc/lb/v1/load_balancer.upb.h
  - src/core/ext/upb-generated/validate/validate.upb.h
  - src/core/ext/upb-generated/xds/data/orca/v3/orca_load_report.upb.h
  - src/core/lib/address_utils/parse_address.h
  - src/core/lib/address_utils/sockaddr_utils.h
  - src/core/lib/avl/avl.h
  - src/core/lib/backoff/backoff.h
  - src/core/lib/channel/call_tracer.h
  - src/core/lib/channel/channel_args.h
  - src/core/lib/channel/channel_stack.h
  - src/core/lib/channel/channel_stack_builder.h
  - src/core/lib/channel/channel_trace.h
  - src/core/lib/channel/channelz.h
  - src/core/lib/channel/channelz_registry.h
  - src/core/lib/channel/connected_channel.h
  - src/core/lib/channel/context.h
  - src/core/lib/channel/handshaker.h
  - src/core/lib/channel/handshaker_factory.h
  - src/core/lib/channel/handshaker_registry.h
  - src/core/lib/channel/status_util.h
  - src/core/lib/compression/algorithm_metadata.h
  - src/core/lib/compression/compression_args.h
  - src/core/lib/compression/compression_internal.h
  - src/core/lib/compression/message_compress.h
  - src/core/lib/compression/stream_compression.h
  - src/core/lib/compression/stream_compression_gzip.h
  - src/core/lib/compression/stream_compression_identity.h
  - src/core/lib/config/core_configuration.h
  - src/core/lib/debug/stats.h
  - src/core/lib/debug/stats_data.h
  - src/core/lib/debug/trace.h
  - src/core/lib/event_engine/channel_args_endpoint_config.h
  - src/core/lib/event_engine/event_engine_factory.h
  - src/core/lib/event_engine/sockaddr.h
  - src/core/lib/gprpp/atomic_utils.h
  - src/core/lib/gprpp/bitset.h
  - src/core/lib/gprpp/chunked_vector.h
  - src/core/lib/gprpp/dual_ref_counted.h
  - src/core/lib/gprpp/match.h
  - src/core/lib/gprpp/orphanable.h
  - src/core/lib/gprpp/overload.h
  - src/core/lib/gprpp/ref_counted.h
  - src/core/lib/gprpp/ref_counted_ptr.h
  - src/core/lib/gprpp/table.h
  - src/core/lib/http/format_request.h
  - src/core/lib/http/httpcli.h
  - src/core/lib/http/parser.h
  - src/core/lib/iomgr/block_annotate.h
  - src/core/lib/iomgr/buffer_list.h
  - src/core/lib/iomgr/call_combiner.h
  - src/core/lib/iomgr/cfstream_handle.h
  - src/core/lib/iomgr/closure.h
  - src/core/lib/iomgr/combiner.h
  - src/core/lib/iomgr/dynamic_annotations.h
  - src/core/lib/iomgr/endpoint.h
  - src/core/lib/iomgr/endpoint_cfstream.h
  - src/core/lib/iomgr/endpoint_pair.h
  - src/core/lib/iomgr/error.h
  - src/core/lib/iomgr/error_cfstream.h
  - src/core/lib/iomgr/error_internal.h
  - src/core/lib/iomgr/ev_apple.h
  - src/core/lib/iomgr/ev_epoll1_linux.h
  - src/core/lib/iomgr/ev_epollex_linux.h
  - src/core/lib/iomgr/ev_poll_posix.h
  - src/core/lib/iomgr/ev_posix.h
  - src/core/lib/iomgr/event_engine/closure.h
  - src/core/lib/iomgr/event_engine/endpoint.h
  - src/core/lib/iomgr/event_engine/pollset.h
  - src/core/lib/iomgr/event_engine/promise.h
  - src/core/lib/iomgr/event_engine/resolved_address_internal.h
  - src/core/lib/iomgr/exec_ctx.h
  - src/core/lib/iomgr/executor.h
  - src/core/lib/iomgr/executor/mpmcqueue.h
  - src/core/lib/iomgr/executor/threadpool.h
  - src/core/lib/iomgr/gethostname.h
  - src/core/lib/iomgr/grpc_if_nametoindex.h
  - src/core/lib/iomgr/internal_errqueue.h
  - src/core/lib/iomgr/iocp_windows.h
  - src/core/lib/iomgr/iomgr.h
  - src/core/lib/iomgr/iomgr_custom.h
  - src/core/lib/iomgr/iomgr_internal.h
  - src/core/lib/iomgr/is_epollexclusive_available.h
  - src/core/lib/iomgr/load_file.h
  - src/core/lib/iomgr/lockfree_event.h
  - src/core/lib/iomgr/nameser.h
  - src/core/lib/iomgr/polling_entity.h
  - src/core/lib/iomgr/pollset.h
  - src/core/lib/iomgr/pollset_custom.h
  - src/core/lib/iomgr/pollset_set.h
  - src/core/lib/iomgr/pollset_set_custom.h
  - src/core/lib/iomgr/pollset_set_windows.h
  - src/core/lib/iomgr/pollset_windows.h
  - src/core/lib/iomgr/port.h
  - src/core/lib/iomgr/python_util.h
  - src/core/lib/iomgr/resolve_address.h
  - src/core/lib/iomgr/resolve_address_custom.h
  - src/core/lib/iomgr/resource_quota.h
  - src/core/lib/iomgr/sockaddr.h
  - src/core/lib/iomgr/sockaddr_posix.h
  - src/core/lib/iomgr/sockaddr_windows.h
  - src/core/lib/iomgr/socket_factory_posix.h
  - src/core/lib/iomgr/socket_mutator.h
  - src/core/lib/iomgr/socket_utils.h
  - src/core/lib/iomgr/socket_utils_posix.h
  - src/core/lib/iomgr/socket_windows.h
  - src/core/lib/iomgr/sys_epoll_wrapper.h
  - src/core/lib/iomgr/tcp_client.h
  - src/core/lib/iomgr/tcp_client_posix.h
  - src/core/lib/iomgr/tcp_custom.h
  - src/core/lib/iomgr/tcp_posix.h
  - src/core/lib/iomgr/tcp_server.h
  - src/core/lib/iomgr/tcp_server_utils_posix.h
  - src/core/lib/iomgr/tcp_windows.h
  - src/core/lib/iomgr/time_averaged_stats.h
  - src/core/lib/iomgr/timer.h
  - src/core/lib/iomgr/timer_custom.h
  - src/core/lib/iomgr/timer_generic.h
  - src/core/lib/iomgr/timer_heap.h
  - src/core/lib/iomgr/timer_manager.h
  - src/core/lib/iomgr/unix_sockets_posix.h
  - src/core/lib/iomgr/wakeup_fd_pipe.h
  - src/core/lib/iomgr/wakeup_fd_posix.h
  - src/core/lib/iomgr/work_serializer.h
  - src/core/lib/json/json.h
  - src/core/lib/json/json_util.h
  - src/core/lib/slice/b64.h
  - src/core/lib/slice/percent_encoding.h
  - src/core/lib/slice/slice_internal.h
  - src/core/lib/slice/slice_refcount.h
  - src/core/lib/slice/slice_refcount_base.h
  - src/core/lib/slice/slice_split.h
  - src/core/lib/slice/slice_string_helpers.h
  - src/core/lib/slice/slice_utils.h
  - src/core/lib/slice/static_slice.h
  - src/core/lib/surface/api_trace.h
  - src/core/lib/surface/builtins.h
  - src/core/lib/surface/call.h
  - src/core/lib/surface/call_test_only.h
  - src/core/lib/surface/channel.h
  - src/core/lib/surface/channel_init.h
  - src/core/lib/surface/channel_stack_type.h
  - src/core/lib/surface/completion_queue.h
  - src/core/lib/surface/completion_queue_factory.h
  - src/core/lib/surface/event_string.h
  - src/core/lib/surface/init.h
  - src/core/lib/surface/lame_client.h
  - src/core/lib/surface/server.h
  - src/core/lib/surface/validate_metadata.h
  - src/core/lib/transport/bdp_estimator.h
  - src/core/lib/transport/byte_stream.h
  - src/core/lib/transport/connectivity_state.h
  - src/core/lib/transport/error_utils.h
  - src/core/lib/transport/http2_errors.h
  - src/core/lib/transport/metadata.h
  - src/core/lib/transport/metadata_batch.h
  - src/core/lib/transport/parsed_metadata.h
  - src/core/lib/transport/pid_controller.h
  - src/core/lib/transport/static_metadata.h
  - src/core/lib/transport/status_conversion.h
  - src/core/lib/transport/status_metadata.h
  - src/core/lib/transport/timeout_encoding.h
  - src/core/lib/transport/transport.h
  - src/core/lib/transport/transport_impl.h
  - src/core/lib/uri/uri_parser.h
  - third_party/xxhash/xxhash.h
  src:
  - src/core/ext/filters/census/grpc_context.cc
  - src/core/ext/filters/client_channel/backend_metric.cc
  - src/core/ext/filters/client_channel/backup_poller.cc
  - src/core/ext/filters/client_channel/channel_connectivity.cc
  - src/core/ext/filters/client_channel/client_channel.cc
  - src/core/ext/filters/client_channel/client_channel_channelz.cc
  - src/core/ext/filters/client_channel/client_channel_factory.cc
  - src/core/ext/filters/client_channel/client_channel_plugin.cc
  - src/core/ext/filters/client_channel/config_selector.cc
  - src/core/ext/filters/client_channel/dynamic_filters.cc
  - src/core/ext/filters/client_channel/global_subchannel_pool.cc
  - src/core/ext/filters/client_channel/health/health_check_client.cc
  - src/core/ext/filters/client_channel/http_connect_handshaker.cc
  - src/core/ext/filters/client_channel/http_proxy.cc
  - src/core/ext/filters/client_channel/lb_policy.cc
  - src/core/ext/filters/client_channel/lb_policy/address_filtering.cc
  - src/core/ext/filters/client_channel/lb_policy/child_policy_handler.cc
  - src/core/ext/filters/client_channel/lb_policy/grpclb/client_load_reporting_filter.cc
  - src/core/ext/filters/client_channel/lb_policy/grpclb/grpclb.cc
  - src/core/ext/filters/client_channel/lb_policy/grpclb/grpclb_balancer_addresses.cc
  - src/core/ext/filters/client_channel/lb_policy/grpclb/grpclb_channel.cc
  - src/core/ext/filters/client_channel/lb_policy/grpclb/grpclb_client_stats.cc
  - src/core/ext/filters/client_channel/lb_policy/grpclb/load_balancer_api.cc
  - src/core/ext/filters/client_channel/lb_policy/pick_first/pick_first.cc
  - src/core/ext/filters/client_channel/lb_policy/priority/priority.cc
  - src/core/ext/filters/client_channel/lb_policy/ring_hash/ring_hash.cc
  - src/core/ext/filters/client_channel/lb_policy/round_robin/round_robin.cc
  - src/core/ext/filters/client_channel/lb_policy/weighted_target/weighted_target.cc
  - src/core/ext/filters/client_channel/lb_policy_registry.cc
  - src/core/ext/filters/client_channel/local_subchannel_pool.cc
  - src/core/ext/filters/client_channel/proxy_mapper_registry.cc
  - src/core/ext/filters/client_channel/resolver.cc
  - src/core/ext/filters/client_channel/resolver/binder/binder_resolver.cc
  - src/core/ext/filters/client_channel/resolver/dns/c_ares/dns_resolver_ares.cc
  - src/core/ext/filters/client_channel/resolver/dns/c_ares/grpc_ares_ev_driver_event_engine.cc
  - src/core/ext/filters/client_channel/resolver/dns/c_ares/grpc_ares_ev_driver_posix.cc
  - src/core/ext/filters/client_channel/resolver/dns/c_ares/grpc_ares_ev_driver_windows.cc
  - src/core/ext/filters/client_channel/resolver/dns/c_ares/grpc_ares_wrapper.cc
  - src/core/ext/filters/client_channel/resolver/dns/c_ares/grpc_ares_wrapper_event_engine.cc
  - src/core/ext/filters/client_channel/resolver/dns/c_ares/grpc_ares_wrapper_posix.cc
  - src/core/ext/filters/client_channel/resolver/dns/c_ares/grpc_ares_wrapper_windows.cc
  - src/core/ext/filters/client_channel/resolver/dns/dns_resolver_selection.cc
  - src/core/ext/filters/client_channel/resolver/dns/native/dns_resolver.cc
  - src/core/ext/filters/client_channel/resolver/fake/fake_resolver.cc
  - src/core/ext/filters/client_channel/resolver/sockaddr/sockaddr_resolver.cc
  - src/core/ext/filters/client_channel/resolver_registry.cc
  - src/core/ext/filters/client_channel/resolver_result_parsing.cc
  - src/core/ext/filters/client_channel/retry_filter.cc
  - src/core/ext/filters/client_channel/retry_service_config.cc
  - src/core/ext/filters/client_channel/retry_throttle.cc
  - src/core/ext/filters/client_channel/server_address.cc
  - src/core/ext/filters/client_channel/service_config_channel_arg_filter.cc
  - src/core/ext/filters/client_channel/subchannel.cc
  - src/core/ext/filters/client_channel/subchannel_pool_interface.cc
  - src/core/ext/filters/client_idle/client_idle_filter.cc
  - src/core/ext/filters/client_idle/idle_filter_state.cc
  - src/core/ext/filters/deadline/deadline_filter.cc
  - src/core/ext/filters/fault_injection/fault_injection_filter.cc
  - src/core/ext/filters/fault_injection/service_config_parser.cc
  - src/core/ext/filters/http/client/http_client_filter.cc
  - src/core/ext/filters/http/client_authority_filter.cc
  - src/core/ext/filters/http/http_filters_plugin.cc
  - src/core/ext/filters/http/message_compress/message_compress_filter.cc
  - src/core/ext/filters/http/message_compress/message_decompress_filter.cc
  - src/core/ext/filters/http/server/http_server_filter.cc
  - src/core/ext/filters/max_age/max_age_filter.cc
  - src/core/ext/filters/message_size/message_size_filter.cc
  - src/core/ext/service_config/service_config.cc
  - src/core/ext/service_config/service_config_parser.cc
  - src/core/ext/transport/chttp2/alpn/alpn.cc
  - src/core/ext/transport/chttp2/client/chttp2_connector.cc
  - src/core/ext/transport/chttp2/client/insecure/channel_create.cc
  - src/core/ext/transport/chttp2/client/insecure/channel_create_posix.cc
  - src/core/ext/transport/chttp2/server/chttp2_server.cc
  - src/core/ext/transport/chttp2/server/insecure/server_chttp2.cc
  - src/core/ext/transport/chttp2/server/insecure/server_chttp2_posix.cc
  - src/core/ext/transport/chttp2/transport/bin_decoder.cc
  - src/core/ext/transport/chttp2/transport/bin_encoder.cc
  - src/core/ext/transport/chttp2/transport/chttp2_plugin.cc
  - src/core/ext/transport/chttp2/transport/chttp2_transport.cc
  - src/core/ext/transport/chttp2/transport/context_list.cc
  - src/core/ext/transport/chttp2/transport/flow_control.cc
  - src/core/ext/transport/chttp2/transport/frame_data.cc
  - src/core/ext/transport/chttp2/transport/frame_goaway.cc
  - src/core/ext/transport/chttp2/transport/frame_ping.cc
  - src/core/ext/transport/chttp2/transport/frame_rst_stream.cc
  - src/core/ext/transport/chttp2/transport/frame_settings.cc
  - src/core/ext/transport/chttp2/transport/frame_window_update.cc
  - src/core/ext/transport/chttp2/transport/hpack_encoder.cc
  - src/core/ext/transport/chttp2/transport/hpack_encoder_table.cc
  - src/core/ext/transport/chttp2/transport/hpack_parser.cc
  - src/core/ext/transport/chttp2/transport/hpack_parser_table.cc
  - src/core/ext/transport/chttp2/transport/hpack_utils.cc
  - src/core/ext/transport/chttp2/transport/http2_settings.cc
  - src/core/ext/transport/chttp2/transport/huffsyms.cc
  - src/core/ext/transport/chttp2/transport/parsing.cc
  - src/core/ext/transport/chttp2/transport/stream_lists.cc
  - src/core/ext/transport/chttp2/transport/stream_map.cc
  - src/core/ext/transport/chttp2/transport/varint.cc
  - src/core/ext/transport/chttp2/transport/writing.cc
  - src/core/ext/transport/inproc/inproc_plugin.cc
  - src/core/ext/transport/inproc/inproc_transport.cc
  - src/core/ext/upb-generated/src/proto/grpc/health/v1/health.upb.c
  - src/core/ext/upb-generated/src/proto/grpc/lb/v1/load_balancer.upb.c
  - src/core/ext/upb-generated/validate/validate.upb.c
  - src/core/ext/upb-generated/xds/data/orca/v3/orca_load_report.upb.c
  - src/core/lib/address_utils/parse_address.cc
  - src/core/lib/address_utils/sockaddr_utils.cc
  - src/core/lib/backoff/backoff.cc
  - src/core/lib/channel/channel_args.cc
  - src/core/lib/channel/channel_stack.cc
  - src/core/lib/channel/channel_stack_builder.cc
  - src/core/lib/channel/channel_trace.cc
  - src/core/lib/channel/channelz.cc
  - src/core/lib/channel/channelz_registry.cc
  - src/core/lib/channel/connected_channel.cc
  - src/core/lib/channel/handshaker.cc
  - src/core/lib/channel/handshaker_registry.cc
  - src/core/lib/channel/status_util.cc
  - src/core/lib/compression/compression.cc
  - src/core/lib/compression/compression_args.cc
  - src/core/lib/compression/compression_internal.cc
  - src/core/lib/compression/message_compress.cc
  - src/core/lib/compression/stream_compression.cc
  - src/core/lib/compression/stream_compression_gzip.cc
  - src/core/lib/compression/stream_compression_identity.cc
  - src/core/lib/config/core_configuration.cc
  - src/core/lib/debug/stats.cc
  - src/core/lib/debug/stats_data.cc
  - src/core/lib/debug/trace.cc
  - src/core/lib/event_engine/channel_args_endpoint_config.cc
  - src/core/lib/event_engine/event_engine.cc
  - src/core/lib/event_engine/event_engine_factory.cc
  - src/core/lib/event_engine/sockaddr.cc
  - src/core/lib/http/format_request.cc
  - src/core/lib/http/httpcli.cc
  - src/core/lib/http/parser.cc
  - src/core/lib/iomgr/buffer_list.cc
  - src/core/lib/iomgr/call_combiner.cc
  - src/core/lib/iomgr/cfstream_handle.cc
  - src/core/lib/iomgr/combiner.cc
  - src/core/lib/iomgr/dualstack_socket_posix.cc
  - src/core/lib/iomgr/endpoint.cc
  - src/core/lib/iomgr/endpoint_cfstream.cc
  - src/core/lib/iomgr/endpoint_pair_event_engine.cc
  - src/core/lib/iomgr/endpoint_pair_posix.cc
  - src/core/lib/iomgr/endpoint_pair_windows.cc
  - src/core/lib/iomgr/error.cc
  - src/core/lib/iomgr/error_cfstream.cc
  - src/core/lib/iomgr/ev_apple.cc
  - src/core/lib/iomgr/ev_epoll1_linux.cc
  - src/core/lib/iomgr/ev_epollex_linux.cc
  - src/core/lib/iomgr/ev_poll_posix.cc
  - src/core/lib/iomgr/ev_posix.cc
  - src/core/lib/iomgr/ev_windows.cc
  - src/core/lib/iomgr/event_engine/closure.cc
  - src/core/lib/iomgr/event_engine/endpoint.cc
  - src/core/lib/iomgr/event_engine/iomgr.cc
  - src/core/lib/iomgr/event_engine/pollset.cc
  - src/core/lib/iomgr/event_engine/resolved_address_internal.cc
  - src/core/lib/iomgr/event_engine/resolver.cc
  - src/core/lib/iomgr/event_engine/tcp.cc
  - src/core/lib/iomgr/event_engine/timer.cc
  - src/core/lib/iomgr/exec_ctx.cc
  - src/core/lib/iomgr/executor.cc
  - src/core/lib/iomgr/executor/mpmcqueue.cc
  - src/core/lib/iomgr/executor/threadpool.cc
  - src/core/lib/iomgr/fork_posix.cc
  - src/core/lib/iomgr/fork_windows.cc
  - src/core/lib/iomgr/gethostname_fallback.cc
  - src/core/lib/iomgr/gethostname_host_name_max.cc
  - src/core/lib/iomgr/gethostname_sysconf.cc
  - src/core/lib/iomgr/grpc_if_nametoindex_posix.cc
  - src/core/lib/iomgr/grpc_if_nametoindex_unsupported.cc
  - src/core/lib/iomgr/internal_errqueue.cc
  - src/core/lib/iomgr/iocp_windows.cc
  - src/core/lib/iomgr/iomgr.cc
  - src/core/lib/iomgr/iomgr_custom.cc
  - src/core/lib/iomgr/iomgr_internal.cc
  - src/core/lib/iomgr/iomgr_posix.cc
  - src/core/lib/iomgr/iomgr_posix_cfstream.cc
  - src/core/lib/iomgr/iomgr_windows.cc
  - src/core/lib/iomgr/is_epollexclusive_available.cc
  - src/core/lib/iomgr/load_file.cc
  - src/core/lib/iomgr/lockfree_event.cc
  - src/core/lib/iomgr/polling_entity.cc
  - src/core/lib/iomgr/pollset.cc
  - src/core/lib/iomgr/pollset_custom.cc
  - src/core/lib/iomgr/pollset_set.cc
  - src/core/lib/iomgr/pollset_set_custom.cc
  - src/core/lib/iomgr/pollset_set_windows.cc
  - src/core/lib/iomgr/pollset_windows.cc
  - src/core/lib/iomgr/resolve_address.cc
  - src/core/lib/iomgr/resolve_address_custom.cc
  - src/core/lib/iomgr/resolve_address_posix.cc
  - src/core/lib/iomgr/resolve_address_windows.cc
  - src/core/lib/iomgr/resource_quota.cc
  - src/core/lib/iomgr/socket_factory_posix.cc
  - src/core/lib/iomgr/socket_mutator.cc
  - src/core/lib/iomgr/socket_utils_common_posix.cc
  - src/core/lib/iomgr/socket_utils_linux.cc
  - src/core/lib/iomgr/socket_utils_posix.cc
  - src/core/lib/iomgr/socket_utils_windows.cc
  - src/core/lib/iomgr/socket_windows.cc
  - src/core/lib/iomgr/tcp_client.cc
  - src/core/lib/iomgr/tcp_client_cfstream.cc
  - src/core/lib/iomgr/tcp_client_custom.cc
  - src/core/lib/iomgr/tcp_client_posix.cc
  - src/core/lib/iomgr/tcp_client_windows.cc
  - src/core/lib/iomgr/tcp_custom.cc
  - src/core/lib/iomgr/tcp_posix.cc
  - src/core/lib/iomgr/tcp_server.cc
  - src/core/lib/iomgr/tcp_server_custom.cc
  - src/core/lib/iomgr/tcp_server_posix.cc
  - src/core/lib/iomgr/tcp_server_utils_posix_common.cc
  - src/core/lib/iomgr/tcp_server_utils_posix_ifaddrs.cc
  - src/core/lib/iomgr/tcp_server_utils_posix_noifaddrs.cc
  - src/core/lib/iomgr/tcp_server_windows.cc
  - src/core/lib/iomgr/tcp_windows.cc
  - src/core/lib/iomgr/time_averaged_stats.cc
  - src/core/lib/iomgr/timer.cc
  - src/core/lib/iomgr/timer_custom.cc
  - src/core/lib/iomgr/timer_generic.cc
  - src/core/lib/iomgr/timer_heap.cc
  - src/core/lib/iomgr/timer_manager.cc
  - src/core/lib/iomgr/unix_sockets_posix.cc
  - src/core/lib/iomgr/unix_sockets_posix_noop.cc
  - src/core/lib/iomgr/wakeup_fd_eventfd.cc
  - src/core/lib/iomgr/wakeup_fd_nospecial.cc
  - src/core/lib/iomgr/wakeup_fd_pipe.cc
  - src/core/lib/iomgr/wakeup_fd_posix.cc
  - src/core/lib/iomgr/work_serializer.cc
  - src/core/lib/json/json_reader.cc
  - src/core/lib/json/json_util.cc
  - src/core/lib/json/json_writer.cc
  - src/core/lib/security/authorization/authorization_policy_provider_null_vtable.cc
  - src/core/lib/slice/b64.cc
  - src/core/lib/slice/percent_encoding.cc
  - src/core/lib/slice/slice.cc
  - src/core/lib/slice/slice_api.cc
  - src/core/lib/slice/slice_buffer.cc
  - src/core/lib/slice/slice_intern.cc
  - src/core/lib/slice/slice_refcount.cc
  - src/core/lib/slice/slice_split.cc
  - src/core/lib/slice/slice_string_helpers.cc
  - src/core/lib/slice/static_slice.cc
  - src/core/lib/surface/api_trace.cc
  - src/core/lib/surface/builtins.cc
  - src/core/lib/surface/byte_buffer.cc
  - src/core/lib/surface/byte_buffer_reader.cc
  - src/core/lib/surface/call.cc
  - src/core/lib/surface/call_details.cc
  - src/core/lib/surface/call_log_batch.cc
  - src/core/lib/surface/channel.cc
  - src/core/lib/surface/channel_init.cc
  - src/core/lib/surface/channel_ping.cc
  - src/core/lib/surface/channel_stack_type.cc
  - src/core/lib/surface/completion_queue.cc
  - src/core/lib/surface/completion_queue_factory.cc
  - src/core/lib/surface/event_string.cc
  - src/core/lib/surface/init.cc
  - src/core/lib/surface/init_unsecure.cc
  - src/core/lib/surface/lame_client.cc
  - src/core/lib/surface/metadata_array.cc
  - src/core/lib/surface/server.cc
  - src/core/lib/surface/validate_metadata.cc
  - src/core/lib/surface/version.cc
  - src/core/lib/transport/bdp_estimator.cc
  - src/core/lib/transport/byte_stream.cc
  - src/core/lib/transport/connectivity_state.cc
  - src/core/lib/transport/error_utils.cc
  - src/core/lib/transport/metadata.cc
  - src/core/lib/transport/metadata_batch.cc
  - src/core/lib/transport/pid_controller.cc
  - src/core/lib/transport/static_metadata.cc
  - src/core/lib/transport/status_conversion.cc
  - src/core/lib/transport/status_metadata.cc
  - src/core/lib/transport/timeout_encoding.cc
  - src/core/lib/transport/transport.cc
  - src/core/lib/transport/transport_op_string.cc
  - src/core/lib/uri/uri_parser.cc
  - src/core/plugin_registry/grpc_unsecure_plugin_registry.cc
  deps:
  - absl/container:flat_hash_map
  - absl/container:inlined_vector
  - absl/functional:bind_front
  - absl/status:statusor
  - absl/types:variant
  - absl/utility:utility
  - gpr
  - address_sorting
  baselib: true
  generate_plugin_registry: true
- name: benchmark_helpers
  build: test
  language: c++
  public_headers: []
  headers:
  - test/cpp/microbenchmarks/fullstack_context_mutators.h
  - test/cpp/microbenchmarks/fullstack_fixtures.h
  - test/cpp/microbenchmarks/helpers.h
  src:
  - src/proto/grpc/testing/echo.proto
  - src/proto/grpc/testing/echo_messages.proto
  - src/proto/grpc/testing/simple_messages.proto
  - test/cpp/microbenchmarks/helpers.cc
  deps:
  - benchmark
  - grpc++_unsecure
  - grpc_test_util_unsecure
  - grpc++_test_config
  defaults: benchmark
- name: grpc++
  build: all
  language: c++
  public_headers:
  - include/grpc++/alarm.h
  - include/grpc++/channel.h
  - include/grpc++/client_context.h
  - include/grpc++/completion_queue.h
  - include/grpc++/create_channel.h
  - include/grpc++/create_channel_posix.h
  - include/grpc++/ext/health_check_service_server_builder_option.h
  - include/grpc++/generic/async_generic_service.h
  - include/grpc++/generic/generic_stub.h
  - include/grpc++/grpc++.h
  - include/grpc++/health_check_service_interface.h
  - include/grpc++/impl/call.h
  - include/grpc++/impl/channel_argument_option.h
  - include/grpc++/impl/client_unary_call.h
  - include/grpc++/impl/codegen/async_stream.h
  - include/grpc++/impl/codegen/async_unary_call.h
  - include/grpc++/impl/codegen/byte_buffer.h
  - include/grpc++/impl/codegen/call.h
  - include/grpc++/impl/codegen/call_hook.h
  - include/grpc++/impl/codegen/channel_interface.h
  - include/grpc++/impl/codegen/client_context.h
  - include/grpc++/impl/codegen/client_unary_call.h
  - include/grpc++/impl/codegen/completion_queue.h
  - include/grpc++/impl/codegen/completion_queue_tag.h
  - include/grpc++/impl/codegen/config.h
  - include/grpc++/impl/codegen/config_protobuf.h
  - include/grpc++/impl/codegen/core_codegen.h
  - include/grpc++/impl/codegen/core_codegen_interface.h
  - include/grpc++/impl/codegen/create_auth_context.h
  - include/grpc++/impl/codegen/grpc_library.h
  - include/grpc++/impl/codegen/metadata_map.h
  - include/grpc++/impl/codegen/method_handler_impl.h
  - include/grpc++/impl/codegen/proto_utils.h
  - include/grpc++/impl/codegen/rpc_method.h
  - include/grpc++/impl/codegen/rpc_service_method.h
  - include/grpc++/impl/codegen/security/auth_context.h
  - include/grpc++/impl/codegen/serialization_traits.h
  - include/grpc++/impl/codegen/server_context.h
  - include/grpc++/impl/codegen/server_interface.h
  - include/grpc++/impl/codegen/service_type.h
  - include/grpc++/impl/codegen/slice.h
  - include/grpc++/impl/codegen/status.h
  - include/grpc++/impl/codegen/status_code_enum.h
  - include/grpc++/impl/codegen/string_ref.h
  - include/grpc++/impl/codegen/stub_options.h
  - include/grpc++/impl/codegen/sync_stream.h
  - include/grpc++/impl/codegen/time.h
  - include/grpc++/impl/grpc_library.h
  - include/grpc++/impl/method_handler_impl.h
  - include/grpc++/impl/rpc_method.h
  - include/grpc++/impl/rpc_service_method.h
  - include/grpc++/impl/serialization_traits.h
  - include/grpc++/impl/server_builder_option.h
  - include/grpc++/impl/server_builder_plugin.h
  - include/grpc++/impl/server_initializer.h
  - include/grpc++/impl/service_type.h
  - include/grpc++/resource_quota.h
  - include/grpc++/security/auth_context.h
  - include/grpc++/security/auth_metadata_processor.h
  - include/grpc++/security/credentials.h
  - include/grpc++/security/server_credentials.h
  - include/grpc++/server.h
  - include/grpc++/server_builder.h
  - include/grpc++/server_context.h
  - include/grpc++/server_posix.h
  - include/grpc++/support/async_stream.h
  - include/grpc++/support/async_unary_call.h
  - include/grpc++/support/byte_buffer.h
  - include/grpc++/support/channel_arguments.h
  - include/grpc++/support/config.h
  - include/grpc++/support/slice.h
  - include/grpc++/support/status.h
  - include/grpc++/support/status_code_enum.h
  - include/grpc++/support/string_ref.h
  - include/grpc++/support/stub_options.h
  - include/grpc++/support/sync_stream.h
  - include/grpc++/support/time.h
  - include/grpcpp/alarm.h
  - include/grpcpp/channel.h
  - include/grpcpp/client_context.h
  - include/grpcpp/completion_queue.h
  - include/grpcpp/create_channel.h
  - include/grpcpp/create_channel_binder.h
  - include/grpcpp/create_channel_posix.h
  - include/grpcpp/ext/health_check_service_server_builder_option.h
  - include/grpcpp/generic/async_generic_service.h
  - include/grpcpp/generic/generic_stub.h
  - include/grpcpp/grpcpp.h
  - include/grpcpp/health_check_service_interface.h
  - include/grpcpp/impl/call.h
  - include/grpcpp/impl/channel_argument_option.h
  - include/grpcpp/impl/client_unary_call.h
  - include/grpcpp/impl/codegen/async_generic_service.h
  - include/grpcpp/impl/codegen/async_stream.h
  - include/grpcpp/impl/codegen/async_unary_call.h
  - include/grpcpp/impl/codegen/byte_buffer.h
  - include/grpcpp/impl/codegen/call.h
  - include/grpcpp/impl/codegen/call_hook.h
  - include/grpcpp/impl/codegen/call_op_set.h
  - include/grpcpp/impl/codegen/call_op_set_interface.h
  - include/grpcpp/impl/codegen/callback_common.h
  - include/grpcpp/impl/codegen/channel_interface.h
  - include/grpcpp/impl/codegen/client_callback.h
  - include/grpcpp/impl/codegen/client_context.h
  - include/grpcpp/impl/codegen/client_interceptor.h
  - include/grpcpp/impl/codegen/client_unary_call.h
  - include/grpcpp/impl/codegen/completion_queue.h
  - include/grpcpp/impl/codegen/completion_queue_tag.h
  - include/grpcpp/impl/codegen/config.h
  - include/grpcpp/impl/codegen/config_protobuf.h
  - include/grpcpp/impl/codegen/core_codegen.h
  - include/grpcpp/impl/codegen/core_codegen_interface.h
  - include/grpcpp/impl/codegen/create_auth_context.h
  - include/grpcpp/impl/codegen/delegating_channel.h
  - include/grpcpp/impl/codegen/grpc_library.h
  - include/grpcpp/impl/codegen/intercepted_channel.h
  - include/grpcpp/impl/codegen/interceptor.h
  - include/grpcpp/impl/codegen/interceptor_common.h
  - include/grpcpp/impl/codegen/message_allocator.h
  - include/grpcpp/impl/codegen/metadata_map.h
  - include/grpcpp/impl/codegen/method_handler.h
  - include/grpcpp/impl/codegen/method_handler_impl.h
  - include/grpcpp/impl/codegen/proto_buffer_reader.h
  - include/grpcpp/impl/codegen/proto_buffer_writer.h
  - include/grpcpp/impl/codegen/proto_utils.h
  - include/grpcpp/impl/codegen/rpc_method.h
  - include/grpcpp/impl/codegen/rpc_service_method.h
  - include/grpcpp/impl/codegen/security/auth_context.h
  - include/grpcpp/impl/codegen/serialization_traits.h
  - include/grpcpp/impl/codegen/server_callback.h
  - include/grpcpp/impl/codegen/server_callback_handlers.h
  - include/grpcpp/impl/codegen/server_context.h
  - include/grpcpp/impl/codegen/server_interceptor.h
  - include/grpcpp/impl/codegen/server_interface.h
  - include/grpcpp/impl/codegen/service_type.h
  - include/grpcpp/impl/codegen/slice.h
  - include/grpcpp/impl/codegen/status.h
  - include/grpcpp/impl/codegen/status_code_enum.h
  - include/grpcpp/impl/codegen/string_ref.h
  - include/grpcpp/impl/codegen/stub_options.h
  - include/grpcpp/impl/codegen/sync.h
  - include/grpcpp/impl/codegen/sync_stream.h
  - include/grpcpp/impl/codegen/time.h
  - include/grpcpp/impl/grpc_library.h
  - include/grpcpp/impl/method_handler_impl.h
  - include/grpcpp/impl/rpc_method.h
  - include/grpcpp/impl/rpc_service_method.h
  - include/grpcpp/impl/serialization_traits.h
  - include/grpcpp/impl/server_builder_option.h
  - include/grpcpp/impl/server_builder_plugin.h
  - include/grpcpp/impl/server_initializer.h
  - include/grpcpp/impl/service_type.h
  - include/grpcpp/resource_quota.h
  - include/grpcpp/security/auth_context.h
  - include/grpcpp/security/auth_metadata_processor.h
  - include/grpcpp/security/authorization_policy_provider.h
  - include/grpcpp/security/binder_credentials.h
  - include/grpcpp/security/binder_security_policy.h
  - include/grpcpp/security/credentials.h
  - include/grpcpp/security/server_credentials.h
  - include/grpcpp/security/tls_certificate_provider.h
  - include/grpcpp/security/tls_certificate_verifier.h
  - include/grpcpp/security/tls_credentials_options.h
  - include/grpcpp/server.h
  - include/grpcpp/server_builder.h
  - include/grpcpp/server_context.h
  - include/grpcpp/server_posix.h
  - include/grpcpp/support/async_stream.h
  - include/grpcpp/support/async_unary_call.h
  - include/grpcpp/support/byte_buffer.h
  - include/grpcpp/support/channel_arguments.h
  - include/grpcpp/support/client_callback.h
  - include/grpcpp/support/client_interceptor.h
  - include/grpcpp/support/config.h
  - include/grpcpp/support/interceptor.h
  - include/grpcpp/support/message_allocator.h
  - include/grpcpp/support/method_handler.h
  - include/grpcpp/support/proto_buffer_reader.h
  - include/grpcpp/support/proto_buffer_writer.h
  - include/grpcpp/support/server_callback.h
  - include/grpcpp/support/server_interceptor.h
  - include/grpcpp/support/slice.h
  - include/grpcpp/support/status.h
  - include/grpcpp/support/status_code_enum.h
  - include/grpcpp/support/string_ref.h
  - include/grpcpp/support/stub_options.h
  - include/grpcpp/support/sync_stream.h
  - include/grpcpp/support/time.h
  - include/grpcpp/support/validate_service_config.h
  - include/grpcpp/xds_server_builder.h
  headers:
  - src/core/ext/transport/binder/client/binder_connector.h
  - src/core/ext/transport/binder/client/channel_create_impl.h
  - src/core/ext/transport/binder/client/connection_id_generator.h
  - src/core/ext/transport/binder/client/endpoint_binder_pool.h
  - src/core/ext/transport/binder/client/jni_utils.h
  - src/core/ext/transport/binder/client/security_policy_setting.h
  - src/core/ext/transport/binder/server/binder_server.h
  - src/core/ext/transport/binder/transport/binder_stream.h
  - src/core/ext/transport/binder/transport/binder_transport.h
  - src/core/ext/transport/binder/utils/binder_auto_utils.h
  - src/core/ext/transport/binder/utils/ndk_binder.h
  - src/core/ext/transport/binder/utils/transport_stream_receiver.h
  - src/core/ext/transport/binder/utils/transport_stream_receiver_impl.h
  - src/core/ext/transport/binder/wire_format/binder.h
  - src/core/ext/transport/binder/wire_format/binder_android.h
  - src/core/ext/transport/binder/wire_format/binder_constants.h
  - src/core/ext/transport/binder/wire_format/transaction.h
  - src/core/ext/transport/binder/wire_format/wire_reader.h
  - src/core/ext/transport/binder/wire_format/wire_reader_impl.h
  - src/core/ext/transport/binder/wire_format/wire_writer.h
  - src/cpp/client/create_channel_internal.h
  - src/cpp/client/secure_credentials.h
  - src/cpp/common/channel_filter.h
  - src/cpp/common/secure_auth_context.h
  - src/cpp/server/dynamic_thread_pool.h
  - src/cpp/server/external_connection_acceptor_impl.h
  - src/cpp/server/health/default_health_check_service.h
  - src/cpp/server/secure_server_credentials.h
  - src/cpp/server/thread_pool_interface.h
  - src/cpp/thread_manager/thread_manager.h
  src:
  - src/core/ext/transport/binder/client/binder_connector.cc
  - src/core/ext/transport/binder/client/channel_create.cc
  - src/core/ext/transport/binder/client/channel_create_impl.cc
  - src/core/ext/transport/binder/client/connection_id_generator.cc
  - src/core/ext/transport/binder/client/endpoint_binder_pool.cc
  - src/core/ext/transport/binder/client/jni_utils.cc
  - src/core/ext/transport/binder/client/security_policy_setting.cc
  - src/core/ext/transport/binder/security_policy/binder_security_policy.cc
  - src/core/ext/transport/binder/server/binder_server.cc
  - src/core/ext/transport/binder/server/binder_server_credentials.cc
  - src/core/ext/transport/binder/transport/binder_transport.cc
  - src/core/ext/transport/binder/utils/ndk_binder.cc
  - src/core/ext/transport/binder/utils/transport_stream_receiver_impl.cc
  - src/core/ext/transport/binder/wire_format/binder_android.cc
  - src/core/ext/transport/binder/wire_format/binder_constants.cc
  - src/core/ext/transport/binder/wire_format/transaction.cc
  - src/core/ext/transport/binder/wire_format/wire_reader_impl.cc
  - src/core/ext/transport/binder/wire_format/wire_writer.cc
  - src/cpp/client/channel_cc.cc
  - src/cpp/client/client_callback.cc
  - src/cpp/client/client_context.cc
  - src/cpp/client/client_interceptor.cc
  - src/cpp/client/create_channel.cc
  - src/cpp/client/create_channel_internal.cc
  - src/cpp/client/create_channel_posix.cc
  - src/cpp/client/credentials_cc.cc
  - src/cpp/client/insecure_credentials.cc
  - src/cpp/client/secure_credentials.cc
  - src/cpp/client/xds_credentials.cc
  - src/cpp/codegen/codegen_init.cc
  - src/cpp/common/alarm.cc
  - src/cpp/common/auth_property_iterator.cc
  - src/cpp/common/channel_arguments.cc
  - src/cpp/common/channel_filter.cc
  - src/cpp/common/completion_queue_cc.cc
  - src/cpp/common/core_codegen.cc
  - src/cpp/common/resource_quota_cc.cc
  - src/cpp/common/rpc_method.cc
  - src/cpp/common/secure_auth_context.cc
  - src/cpp/common/secure_channel_arguments.cc
  - src/cpp/common/secure_create_auth_context.cc
  - src/cpp/common/tls_certificate_provider.cc
  - src/cpp/common/tls_certificate_verifier.cc
  - src/cpp/common/tls_credentials_options.cc
  - src/cpp/common/validate_service_config.cc
  - src/cpp/common/version_cc.cc
  - src/cpp/server/async_generic_service.cc
  - src/cpp/server/channel_argument_option.cc
  - src/cpp/server/create_default_thread_pool.cc
  - src/cpp/server/dynamic_thread_pool.cc
  - src/cpp/server/external_connection_acceptor_impl.cc
  - src/cpp/server/health/default_health_check_service.cc
  - src/cpp/server/health/health_check_service.cc
  - src/cpp/server/health/health_check_service_server_builder_option.cc
  - src/cpp/server/insecure_server_credentials.cc
  - src/cpp/server/secure_server_credentials.cc
  - src/cpp/server/server_builder.cc
  - src/cpp/server/server_callback.cc
  - src/cpp/server/server_cc.cc
  - src/cpp/server/server_context.cc
  - src/cpp/server/server_credentials.cc
  - src/cpp/server/server_posix.cc
  - src/cpp/server/xds_server_credentials.cc
  - src/cpp/thread_manager/thread_manager.cc
  - src/cpp/util/byte_buffer_cc.cc
  - src/cpp/util/status.cc
  - src/cpp/util/string_ref.cc
  - src/cpp/util/time_cc.cc
  deps:
  - grpc
  baselib: true
- name: grpc++_alts
  build: all
  language: c++
  public_headers:
  - include/grpcpp/security/alts_context.h
  - include/grpcpp/security/alts_util.h
  headers: []
  src:
  - src/cpp/common/alts_context.cc
  - src/cpp/common/alts_util.cc
  deps:
  - grpc++
  baselib: true
- name: grpc++_error_details
  build: all
  language: c++
  public_headers:
  - include/grpc++/support/error_details.h
  - include/grpcpp/support/error_details.h
  headers: []
  src:
  - src/cpp/util/error_details.cc
  deps:
  - grpc++
- name: grpc++_reflection
  build: all
  language: c++
  public_headers:
  - include/grpc++/ext/proto_server_reflection_plugin.h
  - include/grpcpp/ext/proto_server_reflection_plugin.h
  headers:
  - src/cpp/ext/proto_server_reflection.h
  src:
  - src/proto/grpc/reflection/v1alpha/reflection.proto
  - src/cpp/ext/proto_server_reflection.cc
  - src/cpp/ext/proto_server_reflection_plugin.cc
  deps:
  - grpc++
- name: grpc++_test
  build: private
  language: c++
  public_headers:
  - include/grpc++/test/mock_stream.h
  - include/grpc++/test/server_context_test_spouse.h
  - include/grpcpp/test/channel_test_peer.h
  - include/grpcpp/test/client_context_test_peer.h
  - include/grpcpp/test/default_reactor_test_peer.h
  - include/grpcpp/test/mock_stream.h
  - include/grpcpp/test/server_context_test_spouse.h
  headers: []
  src:
  - src/cpp/client/channel_test_peer.cc
  deps:
  - grpc++
- name: grpc++_test_config
  build: private
  language: c++
  public_headers: []
  headers:
  - test/cpp/util/test_config.h
  src:
  - test/cpp/util/test_config_cc.cc
  deps:
  - absl/flags:parse
  - gpr
- name: grpc++_test_util
  build: private
  language: c++
  public_headers: []
  headers:
  - test/core/end2end/data/ssl_test_data.h
  - test/cpp/util/byte_buffer_proto_helper.h
  - test/cpp/util/create_test_channel.h
  - test/cpp/util/string_ref_helper.h
  - test/cpp/util/subprocess.h
  - test/cpp/util/test_credentials_provider.h
  src:
  - test/core/end2end/data/client_certs.cc
  - test/core/end2end/data/server1_cert.cc
  - test/core/end2end/data/server1_key.cc
  - test/core/end2end/data/test_root_cert.cc
  - test/cpp/util/byte_buffer_proto_helper.cc
  - test/cpp/util/create_test_channel.cc
  - test/cpp/util/string_ref_helper.cc
  - test/cpp/util/subprocess.cc
  - test/cpp/util/test_credentials_provider.cc
  deps:
  - absl/flags:flag
  - grpc++
  - grpc_test_util
- name: grpc++_unsecure
  build: all
  language: c++
  public_headers:
  - include/grpc++/alarm.h
  - include/grpc++/channel.h
  - include/grpc++/client_context.h
  - include/grpc++/completion_queue.h
  - include/grpc++/create_channel.h
  - include/grpc++/create_channel_posix.h
  - include/grpc++/ext/health_check_service_server_builder_option.h
  - include/grpc++/generic/async_generic_service.h
  - include/grpc++/generic/generic_stub.h
  - include/grpc++/grpc++.h
  - include/grpc++/health_check_service_interface.h
  - include/grpc++/impl/call.h
  - include/grpc++/impl/channel_argument_option.h
  - include/grpc++/impl/client_unary_call.h
  - include/grpc++/impl/codegen/async_stream.h
  - include/grpc++/impl/codegen/async_unary_call.h
  - include/grpc++/impl/codegen/byte_buffer.h
  - include/grpc++/impl/codegen/call.h
  - include/grpc++/impl/codegen/call_hook.h
  - include/grpc++/impl/codegen/channel_interface.h
  - include/grpc++/impl/codegen/client_context.h
  - include/grpc++/impl/codegen/client_unary_call.h
  - include/grpc++/impl/codegen/completion_queue.h
  - include/grpc++/impl/codegen/completion_queue_tag.h
  - include/grpc++/impl/codegen/config.h
  - include/grpc++/impl/codegen/config_protobuf.h
  - include/grpc++/impl/codegen/core_codegen.h
  - include/grpc++/impl/codegen/core_codegen_interface.h
  - include/grpc++/impl/codegen/create_auth_context.h
  - include/grpc++/impl/codegen/grpc_library.h
  - include/grpc++/impl/codegen/metadata_map.h
  - include/grpc++/impl/codegen/method_handler_impl.h
  - include/grpc++/impl/codegen/proto_utils.h
  - include/grpc++/impl/codegen/rpc_method.h
  - include/grpc++/impl/codegen/rpc_service_method.h
  - include/grpc++/impl/codegen/security/auth_context.h
  - include/grpc++/impl/codegen/serialization_traits.h
  - include/grpc++/impl/codegen/server_context.h
  - include/grpc++/impl/codegen/server_interface.h
  - include/grpc++/impl/codegen/service_type.h
  - include/grpc++/impl/codegen/slice.h
  - include/grpc++/impl/codegen/status.h
  - include/grpc++/impl/codegen/status_code_enum.h
  - include/grpc++/impl/codegen/string_ref.h
  - include/grpc++/impl/codegen/stub_options.h
  - include/grpc++/impl/codegen/sync_stream.h
  - include/grpc++/impl/codegen/time.h
  - include/grpc++/impl/grpc_library.h
  - include/grpc++/impl/method_handler_impl.h
  - include/grpc++/impl/rpc_method.h
  - include/grpc++/impl/rpc_service_method.h
  - include/grpc++/impl/serialization_traits.h
  - include/grpc++/impl/server_builder_option.h
  - include/grpc++/impl/server_builder_plugin.h
  - include/grpc++/impl/server_initializer.h
  - include/grpc++/impl/service_type.h
  - include/grpc++/resource_quota.h
  - include/grpc++/security/auth_context.h
  - include/grpc++/security/auth_metadata_processor.h
  - include/grpc++/security/credentials.h
  - include/grpc++/security/server_credentials.h
  - include/grpc++/server.h
  - include/grpc++/server_builder.h
  - include/grpc++/server_context.h
  - include/grpc++/server_posix.h
  - include/grpc++/support/async_stream.h
  - include/grpc++/support/async_unary_call.h
  - include/grpc++/support/byte_buffer.h
  - include/grpc++/support/channel_arguments.h
  - include/grpc++/support/config.h
  - include/grpc++/support/slice.h
  - include/grpc++/support/status.h
  - include/grpc++/support/status_code_enum.h
  - include/grpc++/support/string_ref.h
  - include/grpc++/support/stub_options.h
  - include/grpc++/support/sync_stream.h
  - include/grpc++/support/time.h
  - include/grpcpp/alarm.h
  - include/grpcpp/channel.h
  - include/grpcpp/client_context.h
  - include/grpcpp/completion_queue.h
  - include/grpcpp/create_channel.h
  - include/grpcpp/create_channel_posix.h
  - include/grpcpp/ext/health_check_service_server_builder_option.h
  - include/grpcpp/generic/async_generic_service.h
  - include/grpcpp/generic/generic_stub.h
  - include/grpcpp/grpcpp.h
  - include/grpcpp/health_check_service_interface.h
  - include/grpcpp/impl/call.h
  - include/grpcpp/impl/channel_argument_option.h
  - include/grpcpp/impl/client_unary_call.h
  - include/grpcpp/impl/codegen/async_generic_service.h
  - include/grpcpp/impl/codegen/async_stream.h
  - include/grpcpp/impl/codegen/async_unary_call.h
  - include/grpcpp/impl/codegen/byte_buffer.h
  - include/grpcpp/impl/codegen/call.h
  - include/grpcpp/impl/codegen/call_hook.h
  - include/grpcpp/impl/codegen/call_op_set.h
  - include/grpcpp/impl/codegen/call_op_set_interface.h
  - include/grpcpp/impl/codegen/callback_common.h
  - include/grpcpp/impl/codegen/channel_interface.h
  - include/grpcpp/impl/codegen/client_callback.h
  - include/grpcpp/impl/codegen/client_context.h
  - include/grpcpp/impl/codegen/client_interceptor.h
  - include/grpcpp/impl/codegen/client_unary_call.h
  - include/grpcpp/impl/codegen/completion_queue.h
  - include/grpcpp/impl/codegen/completion_queue_tag.h
  - include/grpcpp/impl/codegen/config.h
  - include/grpcpp/impl/codegen/config_protobuf.h
  - include/grpcpp/impl/codegen/core_codegen.h
  - include/grpcpp/impl/codegen/core_codegen_interface.h
  - include/grpcpp/impl/codegen/create_auth_context.h
  - include/grpcpp/impl/codegen/delegating_channel.h
  - include/grpcpp/impl/codegen/grpc_library.h
  - include/grpcpp/impl/codegen/intercepted_channel.h
  - include/grpcpp/impl/codegen/interceptor.h
  - include/grpcpp/impl/codegen/interceptor_common.h
  - include/grpcpp/impl/codegen/message_allocator.h
  - include/grpcpp/impl/codegen/metadata_map.h
  - include/grpcpp/impl/codegen/method_handler.h
  - include/grpcpp/impl/codegen/method_handler_impl.h
  - include/grpcpp/impl/codegen/proto_buffer_reader.h
  - include/grpcpp/impl/codegen/proto_buffer_writer.h
  - include/grpcpp/impl/codegen/proto_utils.h
  - include/grpcpp/impl/codegen/rpc_method.h
  - include/grpcpp/impl/codegen/rpc_service_method.h
  - include/grpcpp/impl/codegen/security/auth_context.h
  - include/grpcpp/impl/codegen/serialization_traits.h
  - include/grpcpp/impl/codegen/server_callback.h
  - include/grpcpp/impl/codegen/server_callback_handlers.h
  - include/grpcpp/impl/codegen/server_context.h
  - include/grpcpp/impl/codegen/server_interceptor.h
  - include/grpcpp/impl/codegen/server_interface.h
  - include/grpcpp/impl/codegen/service_type.h
  - include/grpcpp/impl/codegen/slice.h
  - include/grpcpp/impl/codegen/status.h
  - include/grpcpp/impl/codegen/status_code_enum.h
  - include/grpcpp/impl/codegen/string_ref.h
  - include/grpcpp/impl/codegen/stub_options.h
  - include/grpcpp/impl/codegen/sync.h
  - include/grpcpp/impl/codegen/sync_stream.h
  - include/grpcpp/impl/codegen/time.h
  - include/grpcpp/impl/grpc_library.h
  - include/grpcpp/impl/method_handler_impl.h
  - include/grpcpp/impl/rpc_method.h
  - include/grpcpp/impl/rpc_service_method.h
  - include/grpcpp/impl/serialization_traits.h
  - include/grpcpp/impl/server_builder_option.h
  - include/grpcpp/impl/server_builder_plugin.h
  - include/grpcpp/impl/server_initializer.h
  - include/grpcpp/impl/service_type.h
  - include/grpcpp/resource_quota.h
  - include/grpcpp/security/auth_context.h
  - include/grpcpp/security/auth_metadata_processor.h
  - include/grpcpp/security/authorization_policy_provider.h
  - include/grpcpp/security/credentials.h
  - include/grpcpp/security/server_credentials.h
  - include/grpcpp/security/tls_certificate_provider.h
  - include/grpcpp/security/tls_certificate_verifier.h
  - include/grpcpp/security/tls_credentials_options.h
  - include/grpcpp/server.h
  - include/grpcpp/server_builder.h
  - include/grpcpp/server_context.h
  - include/grpcpp/server_posix.h
  - include/grpcpp/support/async_stream.h
  - include/grpcpp/support/async_unary_call.h
  - include/grpcpp/support/byte_buffer.h
  - include/grpcpp/support/channel_arguments.h
  - include/grpcpp/support/client_callback.h
  - include/grpcpp/support/client_interceptor.h
  - include/grpcpp/support/config.h
  - include/grpcpp/support/interceptor.h
  - include/grpcpp/support/message_allocator.h
  - include/grpcpp/support/method_handler.h
  - include/grpcpp/support/proto_buffer_reader.h
  - include/grpcpp/support/proto_buffer_writer.h
  - include/grpcpp/support/server_callback.h
  - include/grpcpp/support/server_interceptor.h
  - include/grpcpp/support/slice.h
  - include/grpcpp/support/status.h
  - include/grpcpp/support/status_code_enum.h
  - include/grpcpp/support/string_ref.h
  - include/grpcpp/support/stub_options.h
  - include/grpcpp/support/sync_stream.h
  - include/grpcpp/support/time.h
  - include/grpcpp/support/validate_service_config.h
  headers:
  - src/cpp/client/create_channel_internal.h
  - src/cpp/common/channel_filter.h
  - src/cpp/server/dynamic_thread_pool.h
  - src/cpp/server/external_connection_acceptor_impl.h
  - src/cpp/server/health/default_health_check_service.h
  - src/cpp/server/thread_pool_interface.h
  - src/cpp/thread_manager/thread_manager.h
  src:
  - src/cpp/client/channel_cc.cc
  - src/cpp/client/client_callback.cc
  - src/cpp/client/client_context.cc
  - src/cpp/client/client_interceptor.cc
  - src/cpp/client/create_channel.cc
  - src/cpp/client/create_channel_internal.cc
  - src/cpp/client/create_channel_posix.cc
  - src/cpp/client/credentials_cc.cc
  - src/cpp/client/insecure_credentials.cc
  - src/cpp/codegen/codegen_init.cc
  - src/cpp/common/alarm.cc
  - src/cpp/common/channel_arguments.cc
  - src/cpp/common/channel_filter.cc
  - src/cpp/common/completion_queue_cc.cc
  - src/cpp/common/core_codegen.cc
  - src/cpp/common/insecure_create_auth_context.cc
  - src/cpp/common/resource_quota_cc.cc
  - src/cpp/common/rpc_method.cc
  - src/cpp/common/validate_service_config.cc
  - src/cpp/common/version_cc.cc
  - src/cpp/server/async_generic_service.cc
  - src/cpp/server/channel_argument_option.cc
  - src/cpp/server/create_default_thread_pool.cc
  - src/cpp/server/dynamic_thread_pool.cc
  - src/cpp/server/external_connection_acceptor_impl.cc
  - src/cpp/server/health/default_health_check_service.cc
  - src/cpp/server/health/health_check_service.cc
  - src/cpp/server/health/health_check_service_server_builder_option.cc
  - src/cpp/server/insecure_server_credentials.cc
  - src/cpp/server/server_builder.cc
  - src/cpp/server/server_callback.cc
  - src/cpp/server/server_cc.cc
  - src/cpp/server/server_context.cc
  - src/cpp/server/server_credentials.cc
  - src/cpp/server/server_posix.cc
  - src/cpp/thread_manager/thread_manager.cc
  - src/cpp/util/byte_buffer_cc.cc
  - src/cpp/util/status.cc
  - src/cpp/util/string_ref.cc
  - src/cpp/util/time_cc.cc
  deps:
  - grpc_unsecure
  baselib: true
- name: grpc_plugin_support
  build: protoc
  language: c++
  public_headers:
  - include/grpc++/impl/codegen/config_protobuf.h
  - include/grpcpp/impl/codegen/config_protobuf.h
  headers:
  - src/compiler/config.h
  - src/compiler/config_protobuf.h
  - src/compiler/cpp_generator.h
  - src/compiler/cpp_generator_helpers.h
  - src/compiler/cpp_plugin.h
  - src/compiler/csharp_generator.h
  - src/compiler/csharp_generator_helpers.h
  - src/compiler/generator_helpers.h
  - src/compiler/node_generator.h
  - src/compiler/node_generator_helpers.h
  - src/compiler/objective_c_generator.h
  - src/compiler/objective_c_generator_helpers.h
  - src/compiler/php_generator.h
  - src/compiler/php_generator_helpers.h
  - src/compiler/protobuf_plugin.h
  - src/compiler/python_generator.h
  - src/compiler/python_generator_helpers.h
  - src/compiler/python_private_generator.h
  - src/compiler/ruby_generator.h
  - src/compiler/ruby_generator_helpers-inl.h
  - src/compiler/ruby_generator_map-inl.h
  - src/compiler/ruby_generator_string-inl.h
  - src/compiler/schema_interface.h
  src:
  - src/compiler/cpp_generator.cc
  - src/compiler/csharp_generator.cc
  - src/compiler/node_generator.cc
  - src/compiler/objective_c_generator.cc
  - src/compiler/php_generator.cc
  - src/compiler/python_generator.cc
  - src/compiler/ruby_generator.cc
  deps: []
- name: grpcpp_channelz
  build: all
  language: c++
  public_headers:
  - include/grpcpp/ext/channelz_service_plugin.h
  headers:
  - src/cpp/server/channelz/channelz_service.h
  src:
  - src/proto/grpc/channelz/channelz.proto
  - src/cpp/server/channelz/channelz_service.cc
  - src/cpp/server/channelz/channelz_service_plugin.cc
  deps:
  - grpc++
targets:
- name: algorithm_test
  build: test
  language: c
  headers: []
  src:
  - test/core/compression/algorithm_test.cc
  deps:
  - grpc_test_util
  uses_polling: false
- name: alloc_test
  build: test
  language: c
  headers: []
  src:
  - test/core/gpr/alloc_test.cc
  deps:
  - grpc_test_util
  uses_polling: false
- name: alpn_test
  build: test
  language: c
  headers: []
  src:
  - test/core/transport/chttp2/alpn_test.cc
  deps:
  - grpc_test_util
- name: alts_counter_test
  build: test
  language: c
  headers:
  - test/core/tsi/alts/crypt/gsec_test_util.h
  src:
  - test/core/tsi/alts/crypt/gsec_test_util.cc
  - test/core/tsi/alts/frame_protector/alts_counter_test.cc
  deps:
  - grpc_test_util
- name: alts_crypt_test
  build: test
  language: c
  headers:
  - test/core/tsi/alts/crypt/gsec_test_util.h
  src:
  - test/core/tsi/alts/crypt/aes_gcm_test.cc
  - test/core/tsi/alts/crypt/gsec_test_util.cc
  deps:
  - grpc_test_util
- name: alts_crypter_test
  build: test
  language: c
  headers:
  - test/core/tsi/alts/crypt/gsec_test_util.h
  src:
  - test/core/tsi/alts/crypt/gsec_test_util.cc
  - test/core/tsi/alts/frame_protector/alts_crypter_test.cc
  deps:
  - grpc_test_util
- name: alts_frame_protector_test
  build: test
  language: c
  headers:
  - test/core/tsi/alts/crypt/gsec_test_util.h
  - test/core/tsi/transport_security_test_lib.h
  src:
  - test/core/tsi/alts/crypt/gsec_test_util.cc
  - test/core/tsi/alts/frame_protector/alts_frame_protector_test.cc
  - test/core/tsi/transport_security_test_lib.cc
  deps:
  - grpc_test_util
- name: alts_grpc_record_protocol_test
  build: test
  language: c
  headers:
  - test/core/tsi/alts/crypt/gsec_test_util.h
  src:
  - test/core/tsi/alts/crypt/gsec_test_util.cc
  - test/core/tsi/alts/zero_copy_frame_protector/alts_grpc_record_protocol_test.cc
  deps:
  - grpc_test_util
- name: alts_handshaker_client_test
  build: test
  language: c
  headers:
  - test/core/tsi/alts/handshaker/alts_handshaker_service_api_test_lib.h
  src:
  - test/core/tsi/alts/handshaker/alts_handshaker_client_test.cc
  - test/core/tsi/alts/handshaker/alts_handshaker_service_api_test_lib.cc
  deps:
  - grpc_test_util
- name: alts_iovec_record_protocol_test
  build: test
  language: c
  headers:
  - test/core/tsi/alts/crypt/gsec_test_util.h
  src:
  - test/core/tsi/alts/crypt/gsec_test_util.cc
  - test/core/tsi/alts/zero_copy_frame_protector/alts_iovec_record_protocol_test.cc
  deps:
  - grpc_test_util
- name: alts_security_connector_test
  build: test
  language: c
  headers: []
  src:
  - test/core/security/alts_security_connector_test.cc
  deps:
  - grpc_test_util
- name: alts_tsi_handshaker_test
  build: test
  language: c
  headers:
  - test/core/tsi/alts/handshaker/alts_handshaker_service_api_test_lib.h
  src:
  - test/core/tsi/alts/handshaker/alts_handshaker_service_api_test_lib.cc
  - test/core/tsi/alts/handshaker/alts_tsi_handshaker_test.cc
  deps:
  - grpc_test_util
- name: alts_tsi_utils_test
  build: test
  language: c
  headers:
  - test/core/tsi/alts/handshaker/alts_handshaker_service_api_test_lib.h
  src:
  - test/core/tsi/alts/handshaker/alts_handshaker_service_api_test_lib.cc
  - test/core/tsi/alts/handshaker/alts_tsi_utils_test.cc
  deps:
  - grpc_test_util
- name: alts_zero_copy_grpc_protector_test
  build: test
  language: c
  headers:
  - test/core/tsi/alts/crypt/gsec_test_util.h
  src:
  - test/core/tsi/alts/crypt/gsec_test_util.cc
  - test/core/tsi/alts/zero_copy_frame_protector/alts_zero_copy_grpc_protector_test.cc
  deps:
  - grpc_test_util
- name: arena_test
  build: test
  language: c
  headers: []
  src:
  - test/core/gpr/arena_test.cc
  deps:
  - grpc_test_util
  uses_polling: false
- name: auth_context_test
  build: test
  language: c
  headers: []
  src:
  - test/core/security/auth_context_test.cc
  deps:
  - grpc_test_util
  uses_polling: false
- name: b64_test
  build: test
  language: c
  headers: []
  src:
  - test/core/slice/b64_test.cc
  deps:
  - grpc_test_util
  uses_polling: false
- name: bad_server_response_test
  build: test
  language: c
  headers:
  - test/core/end2end/cq_verifier.h
  src:
  - test/core/end2end/bad_server_response_test.cc
  - test/core/end2end/cq_verifier.cc
  deps:
  - grpc_test_util
- name: bad_ssl_alpn_test
  build: test
  language: c
  headers:
  - test/core/end2end/cq_verifier.h
  src:
  - test/core/bad_ssl/bad_ssl_test.cc
  - test/core/end2end/cq_verifier.cc
  deps:
  - grpc_test_util
  platforms:
  - linux
  - posix
  - mac
- name: bad_ssl_cert_test
  build: test
  language: c
  headers:
  - test/core/end2end/cq_verifier.h
  src:
  - test/core/bad_ssl/bad_ssl_test.cc
  - test/core/end2end/cq_verifier.cc
  deps:
  - grpc_test_util
  platforms:
  - linux
  - posix
  - mac
- name: bin_decoder_test
  build: test
  language: c
  headers: []
  src:
  - test/core/transport/chttp2/bin_decoder_test.cc
  deps:
  - grpc_test_util
  uses_polling: false
- name: bin_encoder_test
  build: test
  language: c
  headers: []
  src:
  - test/core/transport/chttp2/bin_encoder_test.cc
  deps:
  - grpc_test_util
  uses_polling: false
- name: buffer_list_test
  build: test
  language: c
  headers: []
  src:
  - test/core/iomgr/buffer_list_test.cc
  deps:
  - grpc_test_util
- name: channel_args_test
  build: test
  language: c
  headers: []
  src:
  - test/core/channel/channel_args_test.cc
  deps:
  - grpc_test_util
  uses_polling: false
- name: channel_create_test
  build: test
  language: c
  headers: []
  src:
  - test/core/surface/channel_create_test.cc
  deps:
  - grpc_test_util
- name: channel_stack_test
  build: test
  language: c
  headers: []
  src:
  - test/core/channel/channel_stack_test.cc
  deps:
  - grpc_test_util
  uses_polling: false
- name: check_gcp_environment_linux_test
  build: test
  language: c
  headers: []
  src:
  - test/core/security/check_gcp_environment_linux_test.cc
  deps:
  - grpc_test_util
- name: check_gcp_environment_windows_test
  build: test
  language: c
  headers: []
  src:
  - test/core/security/check_gcp_environment_windows_test.cc
  deps:
  - grpc_test_util
- name: client_ssl_test
  build: test
  language: c
  headers: []
  src:
  - test/core/handshake/client_ssl.cc
  deps:
  - grpc_test_util
  platforms:
  - linux
  - posix
  - mac
- name: cmdline_test
  build: test
  language: c
  headers: []
  src:
  - test/core/util/cmdline_test.cc
  deps:
  - grpc_test_util
  uses_polling: false
- name: combiner_test
  build: test
  language: c
  headers: []
  src:
  - test/core/iomgr/combiner_test.cc
  deps:
  - grpc_test_util
  platforms:
  - linux
  - posix
  - mac
- name: completion_queue_threading_test
  build: test
  run: false
  language: c
  headers: []
  src:
  - test/core/surface/completion_queue_threading_test.cc
  deps:
  - grpc_test_util
- name: compression_test
  build: test
  language: c
  headers: []
  src:
  - test/core/compression/compression_test.cc
  deps:
  - grpc_test_util
  uses_polling: false
- name: concurrent_connectivity_test
  build: test
  language: c
  headers: []
  src:
  - test/core/surface/concurrent_connectivity_test.cc
  deps:
  - grpc_test_util
- name: connection_refused_test
  build: test
  language: c
  headers:
  - test/core/end2end/cq_verifier.h
  src:
  - test/core/end2end/connection_refused_test.cc
  - test/core/end2end/cq_verifier.cc
  deps:
  - grpc_test_util
- name: cpu_test
  build: test
  language: c
  headers: []
  src:
  - test/core/gpr/cpu_test.cc
  deps:
  - grpc_test_util
  uses_polling: false
- name: dns_resolver_connectivity_using_ares_test
  build: test
  language: c
  headers: []
  src:
  - test/core/client_channel/resolvers/dns_resolver_connectivity_test.cc
  deps:
  - grpc_test_util
  args:
  - --resolver=ares
- name: dns_resolver_connectivity_using_native_test
  build: test
  language: c
  headers: []
  src:
  - test/core/client_channel/resolvers/dns_resolver_connectivity_test.cc
  deps:
  - grpc_test_util
  args:
  - --resolver=native
- name: dns_resolver_cooldown_test
  build: test
  language: c
  headers: []
  src:
  - test/core/client_channel/resolvers/dns_resolver_cooldown_test.cc
  deps:
  - grpc_test_util
- name: dns_resolver_test
  build: test
  language: c
  headers: []
  src:
  - test/core/client_channel/resolvers/dns_resolver_test.cc
  deps:
  - grpc_test_util
- name: dualstack_socket_test
  build: test
  language: c
  headers:
  - test/core/end2end/cq_verifier.h
  src:
  - test/core/end2end/cq_verifier.cc
  - test/core/end2end/dualstack_socket_test.cc
  deps:
  - grpc_test_util
  platforms:
  - linux
  - posix
  - mac
- name: endpoint_pair_test
  build: test
  language: c
  headers:
  - test/core/iomgr/endpoint_tests.h
  src:
  - test/core/iomgr/endpoint_pair_test.cc
  - test/core/iomgr/endpoint_tests.cc
  deps:
  - grpc_test_util
- name: env_test
  build: test
  language: c
  headers: []
  src:
  - test/core/gpr/env_test.cc
  deps:
  - grpc_test_util
  uses_polling: false
- name: ev_epollex_linux_test
  build: test
  language: c
  headers: []
  src:
  - test/core/iomgr/ev_epollex_linux_test.cc
  deps:
  - grpc_test_util
  platforms:
  - linux
  - posix
  - mac
- name: fake_resolver_test
  build: test
  language: c
  headers: []
  src:
  - test/core/client_channel/resolvers/fake_resolver_test.cc
  deps:
  - grpc_test_util
- name: fake_transport_security_test
  build: test
  language: c
  headers:
  - test/core/tsi/transport_security_test_lib.h
  src:
  - test/core/tsi/fake_transport_security_test.cc
  - test/core/tsi/transport_security_test_lib.cc
  deps:
  - grpc_test_util
- name: fd_conservation_posix_test
  build: test
  language: c
  headers: []
  src:
  - test/core/iomgr/fd_conservation_posix_test.cc
  deps:
  - grpc_test_util
  platforms:
  - linux
  - posix
  - mac
- name: fd_posix_test
  build: test
  language: c
  headers: []
  src:
  - test/core/iomgr/fd_posix_test.cc
  deps:
  - grpc_test_util
  platforms:
  - linux
  - posix
  - mac
- name: fling_stream_test
  build: test
  language: c
  headers:
  - test/core/end2end/data/ssl_test_data.h
  src:
  - test/core/end2end/data/client_certs.cc
  - test/core/end2end/data/server1_cert.cc
  - test/core/end2end/data/server1_key.cc
  - test/core/end2end/data/test_root_cert.cc
  - test/core/fling/fling_stream_test.cc
  deps:
  - grpc_test_util
  platforms:
  - linux
  - posix
  - mac
- name: fling_test
  build: test
  language: c
  headers:
  - test/core/end2end/data/ssl_test_data.h
  src:
  - test/core/end2end/data/client_certs.cc
  - test/core/end2end/data/server1_cert.cc
  - test/core/end2end/data/server1_key.cc
  - test/core/end2end/data/test_root_cert.cc
  - test/core/fling/fling_test.cc
  deps:
  - grpc_test_util
  platforms:
  - linux
  - posix
  - mac
- name: fork_test
  build: test
  language: c
  headers: []
  src:
  - test/core/gprpp/fork_test.cc
  deps:
  - grpc_test_util
  platforms:
  - linux
  - posix
  - mac
  uses_polling: false
- name: format_request_test
  build: test
  language: c
  headers:
  - test/core/end2end/data/ssl_test_data.h
  src:
  - test/core/end2end/data/client_certs.cc
  - test/core/end2end/data/server1_cert.cc
  - test/core/end2end/data/server1_key.cc
  - test/core/end2end/data/test_root_cert.cc
  - test/core/http/format_request_test.cc
  deps:
  - grpc_test_util
- name: frame_handler_test
  build: test
  language: c
  headers:
  - test/core/tsi/alts/crypt/gsec_test_util.h
  src:
  - test/core/tsi/alts/crypt/gsec_test_util.cc
  - test/core/tsi/alts/frame_protector/frame_handler_test.cc
  deps:
  - grpc_test_util
- name: goaway_server_test
  build: test
  language: c
  headers:
  - test/core/end2end/cq_verifier.h
  src:
  - test/core/end2end/cq_verifier.cc
  - test/core/end2end/goaway_server_test.cc
  deps:
  - grpc_test_util
- name: grpc_alts_credentials_options_test
  build: test
  language: c
  headers: []
  src:
  - test/core/security/grpc_alts_credentials_options_test.cc
  deps:
  - grpc_test_util
- name: grpc_byte_buffer_reader_test
  build: test
  language: c
  headers: []
  src:
  - test/core/surface/byte_buffer_reader_test.cc
  deps:
  - grpc_test_util
  uses_polling: false
- name: grpc_completion_queue_test
  build: test
  language: c
  headers: []
  src:
  - test/core/surface/completion_queue_test.cc
  deps:
  - grpc_test_util
- name: grpc_ipv6_loopback_available_test
  build: test
  language: c
  headers: []
  src:
  - test/core/iomgr/grpc_ipv6_loopback_available_test.cc
  deps:
  - grpc_test_util
- name: handshake_server_with_readahead_handshaker_test
  build: test
  language: c
  headers:
  - test/core/handshake/server_ssl_common.h
  src:
  - test/core/handshake/readahead_handshaker_server_ssl.cc
  - test/core/handshake/server_ssl_common.cc
  deps:
  - grpc_test_util
  platforms:
  - linux
  - posix
  - mac
- name: histogram_test
  build: test
  language: c
  headers: []
  src:
  - test/core/util/histogram_test.cc
  deps:
  - grpc_test_util
  uses_polling: false
- name: host_port_test
  build: test
  language: c
  headers: []
  src:
  - test/core/gprpp/host_port_test.cc
  deps:
  - grpc_test_util
  uses_polling: false
- name: hpack_encoder_test
  build: test
  language: c
  headers: []
  src:
  - test/core/transport/chttp2/hpack_encoder_test.cc
  deps:
  - grpc_test_util
  uses_polling: false
- name: httpcli_test
  build: test
  language: c
  headers:
  - test/core/end2end/data/ssl_test_data.h
  src:
  - test/core/end2end/data/client_certs.cc
  - test/core/end2end/data/server1_cert.cc
  - test/core/end2end/data/server1_key.cc
  - test/core/end2end/data/test_root_cert.cc
  - test/core/http/httpcli_test.cc
  deps:
  - grpc_test_util
  platforms:
  - linux
  - posix
  - mac
- name: httpscli_test
  build: test
  language: c
  headers:
  - test/core/end2end/data/ssl_test_data.h
  src:
  - test/core/end2end/data/client_certs.cc
  - test/core/end2end/data/server1_cert.cc
  - test/core/end2end/data/server1_key.cc
  - test/core/end2end/data/test_root_cert.cc
  - test/core/http/httpscli_test.cc
  deps:
  - grpc_test_util
  platforms:
  - linux
  - posix
  - mac
- name: inproc_callback_test
  build: test
  language: c
  headers: []
  src:
  - test/core/end2end/inproc_callback_test.cc
  deps:
  - end2end_tests
  uses_polling: false
- name: invalid_call_argument_test
  build: test
  language: c
  headers:
  - test/core/end2end/cq_verifier.h
  src:
  - test/core/end2end/cq_verifier.cc
  - test/core/end2end/invalid_call_argument_test.cc
  deps:
  - grpc_test_util
- name: json_token_test
  build: test
  language: c
  headers: []
  src:
  - test/core/security/json_token_test.cc
  deps:
  - grpc_test_util
  uses_polling: false
- name: jwt_verifier_test
  build: test
  language: c
  headers: []
  src:
  - test/core/security/jwt_verifier_test.cc
  deps:
  - grpc_test_util
  uses_polling: false
- name: lame_client_test
  build: test
  language: c
  headers:
  - test/core/end2end/cq_verifier.h
  src:
  - test/core/end2end/cq_verifier.cc
  - test/core/surface/lame_client_test.cc
  deps:
  - grpc_test_util
- name: load_file_test
  build: test
  language: c
  headers: []
  src:
  - test/core/iomgr/load_file_test.cc
  deps:
  - grpc_test_util
  uses_polling: false
- name: manual_constructor_test
  build: test
  language: c
  headers: []
  src:
  - test/core/gprpp/manual_constructor_test.cc
  deps:
  - grpc_test_util
  uses_polling: false
- name: memory_quota_stress_test
  build: test
  language: c
  headers:
  - src/core/lib/debug/trace.h
  - src/core/lib/gprpp/atomic_utils.h
  - src/core/lib/gprpp/dual_ref_counted.h
  - src/core/lib/gprpp/orphanable.h
  - src/core/lib/gprpp/ref_counted.h
  - src/core/lib/gprpp/ref_counted_ptr.h
  - src/core/lib/iomgr/closure.h
  - src/core/lib/iomgr/combiner.h
  - src/core/lib/iomgr/error.h
  - src/core/lib/iomgr/error_internal.h
  - src/core/lib/iomgr/exec_ctx.h
  - src/core/lib/iomgr/executor.h
  - src/core/lib/iomgr/iomgr_internal.h
  - src/core/lib/promise/activity.h
  - src/core/lib/promise/context.h
  - src/core/lib/promise/detail/basic_seq.h
  - src/core/lib/promise/detail/promise_factory.h
  - src/core/lib/promise/detail/promise_like.h
  - src/core/lib/promise/detail/status.h
  - src/core/lib/promise/detail/switch.h
  - src/core/lib/promise/exec_ctx_wakeup_scheduler.h
  - src/core/lib/promise/loop.h
  - src/core/lib/promise/poll.h
  - src/core/lib/promise/race.h
  - src/core/lib/promise/seq.h
  - src/core/lib/resource_quota/memory_quota.h
  - src/core/lib/slice/slice_internal.h
  - src/core/lib/slice/slice_refcount.h
  - src/core/lib/slice/slice_refcount_base.h
  - src/core/lib/slice/slice_string_helpers.h
  - src/core/lib/slice/slice_utils.h
  - src/core/lib/slice/static_slice.h
  src:
  - src/core/lib/debug/trace.cc
  - src/core/lib/event_engine/memory_allocator.cc
  - src/core/lib/iomgr/combiner.cc
  - src/core/lib/iomgr/error.cc
  - src/core/lib/iomgr/exec_ctx.cc
  - src/core/lib/iomgr/executor.cc
  - src/core/lib/iomgr/iomgr_internal.cc
  - src/core/lib/promise/activity.cc
  - src/core/lib/resource_quota/memory_quota.cc
  - src/core/lib/slice/slice.cc
  - src/core/lib/slice/slice_refcount.cc
  - src/core/lib/slice/slice_string_helpers.cc
  - src/core/lib/slice/static_slice.cc
  - test/core/resource_quota/memory_quota_stress_test.cc
  deps:
  - absl/status:statusor
  - absl/types:variant
  - gpr
  platforms:
  - linux
  - posix
  uses_polling: false
- name: message_compress_test
  build: test
  language: c
  headers: []
  src:
  - test/core/compression/message_compress_test.cc
  deps:
  - grpc_test_util
  uses_polling: false
- name: metadata_test
  build: test
  language: c
  headers: []
  src:
  - test/core/transport/metadata_test.cc
  deps:
  - grpc_test_util
- name: minimal_stack_is_minimal_test
  build: test
  language: c
  headers: []
  src:
  - test/core/channel/minimal_stack_is_minimal_test.cc
  deps:
  - grpc_test_util
  uses_polling: false
- name: mpmcqueue_test
  build: test
  language: c
  headers: []
  src:
  - test/core/iomgr/mpmcqueue_test.cc
  deps:
  - grpc_test_util
  uses_polling: false
- name: mpscq_test
  build: test
  language: c
  headers: []
  src:
  - test/core/gprpp/mpscq_test.cc
  deps:
  - grpc_test_util
  platforms:
  - linux
  - posix
  - mac
  uses_polling: false
- name: multiple_server_queues_test
  build: test
  language: c
  headers:
  - test/core/end2end/cq_verifier.h
  src:
  - test/core/end2end/cq_verifier.cc
  - test/core/end2end/multiple_server_queues_test.cc
  deps:
  - grpc_test_util
- name: murmur_hash_test
  build: test
  language: c
  headers: []
  src:
  - test/core/gpr/murmur_hash_test.cc
  deps:
  - grpc_test_util
  uses_polling: false
- name: no_server_test
  build: test
  language: c
  headers:
  - test/core/end2end/cq_verifier.h
  src:
  - test/core/end2end/cq_verifier.cc
  - test/core/end2end/no_server_test.cc
  deps:
  - grpc_test_util
- name: num_external_connectivity_watchers_test
  build: test
  language: c
  headers: []
  src:
  - test/core/surface/num_external_connectivity_watchers_test.cc
  deps:
  - grpc_test_util
- name: parse_address_test
  build: test
  language: c
  headers: []
  src:
  - test/core/address_utils/parse_address_test.cc
  deps:
  - grpc_test_util
- name: parse_address_with_named_scope_id_test
  build: test
  language: c
  headers: []
  src:
  - test/core/address_utils/parse_address_with_named_scope_id_test.cc
  deps:
  - grpc_test_util
  platforms:
  - linux
  - posix
  - mac
  uses_polling: false
- name: parser_test
  build: test
  language: c
  headers:
  - test/core/end2end/data/ssl_test_data.h
  src:
  - test/core/end2end/data/client_certs.cc
  - test/core/end2end/data/server1_cert.cc
  - test/core/end2end/data/server1_key.cc
  - test/core/end2end/data/test_root_cert.cc
  - test/core/http/parser_test.cc
  deps:
  - grpc_test_util
  uses_polling: false
- name: percent_encoding_test
  build: test
  language: c
  headers: []
  src:
  - test/core/slice/percent_encoding_test.cc
  deps:
  - grpc_test_util
  uses_polling: false
- name: public_headers_must_be_c89
  build: test
  language: c
  headers:
  - src/core/lib/security/authorization/grpc_authorization_engine.h
  - src/core/lib/security/authorization/grpc_authorization_policy_provider.h
  - src/core/lib/security/authorization/matchers.h
  - src/core/lib/security/authorization/rbac_policy.h
  - src/core/lib/security/authorization/rbac_translator.h
  src:
  - src/core/lib/security/authorization/grpc_authorization_engine.cc
  - src/core/lib/security/authorization/grpc_authorization_policy_provider.cc
  - src/core/lib/security/authorization/matchers.cc
  - src/core/lib/security/authorization/rbac_policy.cc
  - src/core/lib/security/authorization/rbac_translator.cc
  - test/core/surface/public_headers_must_be_c89.c
  deps:
  - grpc_test_util
- name: resolve_address_using_ares_resolver_posix_test
  build: test
  language: c
  headers: []
  src:
  - test/core/iomgr/resolve_address_posix_test.cc
  deps:
  - grpc_test_util
  args:
  - --resolver=ares
  platforms:
  - linux
  - posix
  - mac
- name: resolve_address_using_ares_resolver_test
  build: test
  language: c
  headers: []
  src:
  - test/core/iomgr/resolve_address_test.cc
  deps:
  - grpc_test_util
  args:
  - --resolver=ares
- name: resolve_address_using_native_resolver_posix_test
  build: test
  language: c
  headers: []
  src:
  - test/core/iomgr/resolve_address_posix_test.cc
  deps:
  - grpc_test_util
  args:
  - --resolver=native
  platforms:
  - linux
  - posix
  - mac
- name: resolve_address_using_native_resolver_test
  build: test
  language: c
  headers: []
  src:
  - test/core/iomgr/resolve_address_test.cc
  deps:
  - grpc_test_util
  args:
  - --resolver=native
- name: secure_channel_create_test
  build: test
  language: c
  headers: []
  src:
  - test/core/surface/secure_channel_create_test.cc
  deps:
  - grpc_test_util
- name: secure_endpoint_test
  build: test
  language: c
  headers:
  - test/core/iomgr/endpoint_tests.h
  src:
  - test/core/iomgr/endpoint_tests.cc
  - test/core/security/secure_endpoint_test.cc
  deps:
  - grpc_test_util
- name: security_connector_test
  build: test
  language: c
  headers: []
  src:
  - test/core/security/security_connector_test.cc
  deps:
  - grpc_test_util
- name: sequential_connectivity_test
  build: test
  run: false
  language: c
  headers: []
  src:
  - test/core/surface/sequential_connectivity_test.cc
  deps:
  - grpc_test_util
- name: server_ssl_test
  build: test
  language: c
  headers:
  - test/core/handshake/server_ssl_common.h
  src:
  - test/core/handshake/server_ssl.cc
  - test/core/handshake/server_ssl_common.cc
  deps:
  - grpc_test_util
  platforms:
  - linux
  - posix
  - mac
- name: server_test
  build: test
  language: c
  headers: []
  src:
  - test/core/surface/server_test.cc
  deps:
  - grpc_test_util
- name: slice_buffer_test
  build: test
  language: c
  headers: []
  src:
  - test/core/slice/slice_buffer_test.cc
  deps:
  - grpc_test_util
  uses_polling: false
- name: slice_intern_test
  build: test
  language: c
  headers: []
  src:
  - test/core/slice/slice_intern_test.cc
  deps:
  - grpc_test_util
  uses_polling: false
- name: slice_split_test
  build: test
  language: c
  headers: []
  src:
  - test/core/slice/slice_split_test.cc
  deps:
  - grpc_test_util
  uses_polling: false
- name: slice_string_helpers_test
  build: test
  language: c
  headers:
  - src/core/lib/debug/trace.h
  - src/core/lib/gprpp/atomic_utils.h
  - src/core/lib/gprpp/ref_counted.h
  - src/core/lib/gprpp/ref_counted_ptr.h
  - src/core/lib/slice/slice_internal.h
  - src/core/lib/slice/slice_refcount.h
  - src/core/lib/slice/slice_refcount_base.h
  - src/core/lib/slice/slice_string_helpers.h
  - src/core/lib/slice/slice_utils.h
  - src/core/lib/slice/static_slice.h
  src:
  - src/core/lib/debug/trace.cc
  - src/core/lib/slice/slice.cc
  - src/core/lib/slice/slice_refcount.cc
  - src/core/lib/slice/slice_string_helpers.cc
  - src/core/lib/slice/static_slice.cc
  - test/core/slice/slice_string_helpers_test.cc
  deps:
  - gpr
  uses_polling: false
- name: sockaddr_resolver_test
  build: test
  language: c
  headers: []
  src:
  - test/core/client_channel/resolvers/sockaddr_resolver_test.cc
  deps:
  - grpc_test_util
- name: socket_utils_test
  build: test
  language: c
  headers: []
  src:
  - test/core/iomgr/socket_utils_test.cc
  deps:
  - grpc_test_util
  platforms:
  - linux
  - posix
  - mac
- name: spinlock_test
  build: test
  language: c
  headers: []
  src:
  - test/core/gpr/spinlock_test.cc
  deps:
  - grpc_test_util
  uses_polling: false
- name: ssl_credentials_test
  build: test
  language: c
  headers: []
  src:
  - test/core/security/ssl_credentials_test.cc
  deps:
  - grpc_test_util
- name: ssl_transport_security_test
  build: test
  language: c
  headers:
  - test/core/tsi/transport_security_test_lib.h
  src:
  - test/core/tsi/ssl_transport_security_test.cc
  - test/core/tsi/transport_security_test_lib.cc
  deps:
  - grpc_test_util
  platforms:
  - linux
  - posix
  - mac
- name: status_conversion_test
  build: test
  language: c
  headers: []
  src:
  - test/core/transport/status_conversion_test.cc
  deps:
  - grpc_test_util
  uses_polling: false
- name: stream_compression_test
  build: test
  language: c
  headers: []
  src:
  - test/core/compression/stream_compression_test.cc
  deps:
  - grpc_test_util
  uses_polling: false
- name: stream_map_test
  build: test
  language: c
  headers: []
  src:
  - test/core/transport/chttp2/stream_map_test.cc
  deps:
  - grpc_test_util
- name: stream_owned_slice_test
  build: test
  language: c
  headers: []
  src:
  - test/core/transport/stream_owned_slice_test.cc
  deps:
  - grpc_test_util
  uses_polling: false
- name: string_test
  build: test
  language: c
  headers: []
  src:
  - test/core/gpr/string_test.cc
  deps:
  - grpc_test_util
  uses_polling: false
- name: sync_test
  build: test
  language: c
  headers: []
  src:
  - test/core/gpr/sync_test.cc
  deps:
  - grpc_test_util
  uses_polling: false
- name: tcp_client_posix_test
  build: test
  language: c
  headers: []
  src:
  - test/core/iomgr/tcp_client_posix_test.cc
  deps:
  - grpc_test_util
  platforms:
  - linux
  - posix
  - mac
- name: tcp_posix_test
  build: test
  language: c
  headers:
  - test/core/iomgr/endpoint_tests.h
  src:
  - test/core/iomgr/endpoint_tests.cc
  - test/core/iomgr/tcp_posix_test.cc
  deps:
  - grpc_test_util
  platforms:
  - linux
  - posix
- name: tcp_server_posix_test
  build: test
  language: c
  headers: []
  src:
  - test/core/iomgr/tcp_server_posix_test.cc
  deps:
  - grpc_test_util
  platforms:
  - linux
  - posix
  - mac
- name: test_core_gpr_time_test
  build: test
  language: c
  headers: []
  src:
  - test/core/gpr/time_test.cc
  deps:
  - grpc_test_util
  uses_polling: false
- name: test_core_iomgr_resource_quota_test
  build: test
  language: c
  headers: []
  src:
  - test/core/iomgr/resource_quota_test.cc
  deps:
  - grpc_test_util
- name: test_core_security_credentials_test
  build: test
  language: c
  headers: []
  src:
  - test/core/security/credentials_test.cc
  deps:
  - grpc_test_util
- name: test_core_slice_slice_test
  build: test
  language: c
  headers:
  - src/core/lib/debug/trace.h
  - src/core/lib/gprpp/atomic_utils.h
  - src/core/lib/gprpp/ref_counted.h
  - src/core/lib/gprpp/ref_counted_ptr.h
  - src/core/lib/slice/slice_internal.h
  - src/core/lib/slice/slice_refcount.h
  - src/core/lib/slice/slice_refcount_base.h
  - src/core/lib/slice/slice_string_helpers.h
  - src/core/lib/slice/slice_utils.h
  - src/core/lib/slice/static_slice.h
  src:
  - src/core/lib/debug/trace.cc
  - src/core/lib/slice/slice.cc
  - src/core/lib/slice/slice_refcount.cc
  - src/core/lib/slice/slice_string_helpers.cc
  - src/core/lib/slice/static_slice.cc
  - test/core/slice/slice_test.cc
  deps:
  - gpr
  uses_polling: false
- name: thd_test
  build: test
  language: c
  headers: []
  src:
  - test/core/gprpp/thd_test.cc
  deps:
  - grpc_test_util
  uses_polling: false
- name: threadpool_test
  build: test
  language: c
  headers: []
  src:
  - test/core/iomgr/threadpool_test.cc
  deps:
  - grpc_test_util
  uses_polling: false
- name: time_averaged_stats_test
  build: test
  language: c
  headers: []
  src:
  - test/core/iomgr/time_averaged_stats_test.cc
  deps:
  - grpc_test_util
  uses_polling: false
- name: timeout_encoding_test
  build: test
  language: c
  headers: []
  src:
  - test/core/transport/timeout_encoding_test.cc
  deps:
  - grpc_test_util
  uses_polling: false
- name: timer_heap_test
  build: test
  language: c
  headers: []
  src:
  - test/core/iomgr/timer_heap_test.cc
  deps:
  - grpc_test_util
  uses_polling: false
- name: timer_list_test
  build: test
  language: c
  headers: []
  src:
  - test/core/iomgr/timer_list_test.cc
  deps:
  - grpc_test_util
  uses_polling: false
- name: transport_security_common_api_test
  build: test
  language: c
  headers: []
  src:
  - test/core/tsi/alts/handshaker/transport_security_common_api_test.cc
  deps:
  - grpc_test_util
- name: transport_security_test
  build: test
  language: c
  headers: []
  src:
  - test/core/tsi/transport_security_test.cc
  deps:
  - grpc_test_util
- name: varint_test
  build: test
  language: c
  headers: []
  src:
  - test/core/transport/chttp2/varint_test.cc
  deps:
  - grpc_test_util
  uses_polling: false
- name: activity_test
  gtest: true
  build: test
  language: c++
  headers:
  - src/core/ext/upb-generated/google/api/annotations.upb.h
  - src/core/ext/upb-generated/google/api/expr/v1alpha1/checked.upb.h
  - src/core/ext/upb-generated/google/api/expr/v1alpha1/syntax.upb.h
  - src/core/ext/upb-generated/google/api/http.upb.h
  - src/core/ext/upb-generated/google/protobuf/any.upb.h
  - src/core/ext/upb-generated/google/protobuf/duration.upb.h
  - src/core/ext/upb-generated/google/protobuf/empty.upb.h
  - src/core/ext/upb-generated/google/protobuf/struct.upb.h
  - src/core/ext/upb-generated/google/protobuf/timestamp.upb.h
  - src/core/ext/upb-generated/google/protobuf/wrappers.upb.h
  - src/core/ext/upb-generated/google/rpc/status.upb.h
  - src/core/lib/gpr/alloc.h
  - src/core/lib/gpr/env.h
  - src/core/lib/gpr/murmur_hash.h
  - src/core/lib/gpr/spinlock.h
  - src/core/lib/gpr/string.h
  - src/core/lib/gpr/string_windows.h
  - src/core/lib/gpr/time_precise.h
  - src/core/lib/gpr/tls.h
  - src/core/lib/gpr/tmpfile.h
  - src/core/lib/gpr/useful.h
  - src/core/lib/gprpp/arena.h
  - src/core/lib/gprpp/atomic_utils.h
  - src/core/lib/gprpp/bitset.h
  - src/core/lib/gprpp/construct_destruct.h
  - src/core/lib/gprpp/debug_location.h
  - src/core/lib/gprpp/examine_stack.h
  - src/core/lib/gprpp/fork.h
  - src/core/lib/gprpp/global_config.h
  - src/core/lib/gprpp/global_config_custom.h
  - src/core/lib/gprpp/global_config_env.h
  - src/core/lib/gprpp/global_config_generic.h
  - src/core/lib/gprpp/host_port.h
  - src/core/lib/gprpp/manual_constructor.h
  - src/core/lib/gprpp/memory.h
  - src/core/lib/gprpp/mpscq.h
  - src/core/lib/gprpp/stat.h
  - src/core/lib/gprpp/status_helper.h
  - src/core/lib/gprpp/sync.h
  - src/core/lib/gprpp/thd.h
  - src/core/lib/gprpp/time_util.h
  - src/core/lib/profiling/timers.h
  - src/core/lib/promise/activity.h
  - src/core/lib/promise/context.h
  - src/core/lib/promise/detail/basic_join.h
  - src/core/lib/promise/detail/basic_seq.h
  - src/core/lib/promise/detail/promise_factory.h
  - src/core/lib/promise/detail/promise_like.h
  - src/core/lib/promise/detail/status.h
  - src/core/lib/promise/detail/switch.h
  - src/core/lib/promise/join.h
  - src/core/lib/promise/poll.h
  - src/core/lib/promise/promise.h
  - src/core/lib/promise/seq.h
  - src/core/lib/promise/wait_set.h
  - test/core/promise/test_wakeup_schedulers.h
  src:
  - src/core/ext/upb-generated/google/api/annotations.upb.c
  - src/core/ext/upb-generated/google/api/expr/v1alpha1/checked.upb.c
  - src/core/ext/upb-generated/google/api/expr/v1alpha1/syntax.upb.c
  - src/core/ext/upb-generated/google/api/http.upb.c
  - src/core/ext/upb-generated/google/protobuf/any.upb.c
  - src/core/ext/upb-generated/google/protobuf/duration.upb.c
  - src/core/ext/upb-generated/google/protobuf/empty.upb.c
  - src/core/ext/upb-generated/google/protobuf/struct.upb.c
  - src/core/ext/upb-generated/google/protobuf/timestamp.upb.c
  - src/core/ext/upb-generated/google/protobuf/wrappers.upb.c
  - src/core/ext/upb-generated/google/rpc/status.upb.c
  - src/core/lib/gpr/alloc.cc
  - src/core/lib/gpr/atm.cc
  - src/core/lib/gpr/cpu_iphone.cc
  - src/core/lib/gpr/cpu_linux.cc
  - src/core/lib/gpr/cpu_posix.cc
  - src/core/lib/gpr/cpu_windows.cc
  - src/core/lib/gpr/env_linux.cc
  - src/core/lib/gpr/env_posix.cc
  - src/core/lib/gpr/env_windows.cc
  - src/core/lib/gpr/log.cc
  - src/core/lib/gpr/log_android.cc
  - src/core/lib/gpr/log_linux.cc
  - src/core/lib/gpr/log_posix.cc
  - src/core/lib/gpr/log_windows.cc
  - src/core/lib/gpr/murmur_hash.cc
  - src/core/lib/gpr/string.cc
  - src/core/lib/gpr/string_posix.cc
  - src/core/lib/gpr/string_util_windows.cc
  - src/core/lib/gpr/string_windows.cc
  - src/core/lib/gpr/sync.cc
  - src/core/lib/gpr/sync_abseil.cc
  - src/core/lib/gpr/sync_posix.cc
  - src/core/lib/gpr/sync_windows.cc
  - src/core/lib/gpr/time.cc
  - src/core/lib/gpr/time_posix.cc
  - src/core/lib/gpr/time_precise.cc
  - src/core/lib/gpr/time_windows.cc
  - src/core/lib/gpr/tmpfile_msys.cc
  - src/core/lib/gpr/tmpfile_posix.cc
  - src/core/lib/gpr/tmpfile_windows.cc
  - src/core/lib/gpr/wrap_memcpy.cc
  - src/core/lib/gprpp/arena.cc
  - src/core/lib/gprpp/examine_stack.cc
  - src/core/lib/gprpp/fork.cc
  - src/core/lib/gprpp/global_config_env.cc
  - src/core/lib/gprpp/host_port.cc
  - src/core/lib/gprpp/mpscq.cc
  - src/core/lib/gprpp/stat_posix.cc
  - src/core/lib/gprpp/stat_windows.cc
  - src/core/lib/gprpp/status_helper.cc
  - src/core/lib/gprpp/thd_posix.cc
  - src/core/lib/gprpp/thd_windows.cc
  - src/core/lib/gprpp/time_util.cc
  - src/core/lib/profiling/basic_timers.cc
  - src/core/lib/profiling/stap_timers.cc
  - src/core/lib/promise/activity.cc
  - test/core/promise/activity_test.cc
  deps:
  - absl/base:base
  - absl/base:core_headers
  - absl/container:flat_hash_set
  - absl/memory:memory
  - absl/status:status
  - absl/status:statusor
  - absl/strings:cord
  - absl/strings:str_format
  - absl/strings:strings
  - absl/synchronization:synchronization
  - absl/time:time
  - absl/types:optional
  - absl/types:variant
  - upb
  uses_polling: false
- name: address_sorting_test
  gtest: true
  build: test
  language: c++
  headers: []
  src:
  - test/cpp/naming/address_sorting_test.cc
  deps:
  - grpc++_test_config
  - grpc++_test_util
  platforms:
  - linux
  - posix
  - mac
- name: address_sorting_test_unsecure
  gtest: true
  build: test
  language: c++
  headers:
  - test/cpp/util/byte_buffer_proto_helper.h
  - test/cpp/util/string_ref_helper.h
  - test/cpp/util/subprocess.h
  src:
  - test/cpp/naming/address_sorting_test.cc
  - test/cpp/util/byte_buffer_proto_helper.cc
  - test/cpp/util/string_ref_helper.cc
  - test/cpp/util/subprocess.cc
  deps:
  - grpc++_unsecure
  - grpc_test_util_unsecure
  - grpc++_test_config
  platforms:
  - linux
  - posix
  - mac
- name: admin_services_end2end_test
  gtest: true
  build: test
  language: c++
  headers:
  - src/cpp/server/csds/csds.h
  src:
  - src/proto/grpc/testing/xds/v3/base.proto
  - src/proto/grpc/testing/xds/v3/config_dump.proto
  - src/proto/grpc/testing/xds/v3/csds.proto
  - src/proto/grpc/testing/xds/v3/percent.proto
  - src/cpp/server/admin/admin_services.cc
  - src/cpp/server/csds/csds.cc
  - test/cpp/end2end/admin_services_end2end_test.cc
  deps:
  - grpc++_reflection
  - grpcpp_channelz
  - grpc++_test_util
- name: alarm_test
  gtest: true
  build: test
  language: c++
  headers: []
  src:
  - test/cpp/common/alarm_test.cc
  deps:
  - grpc++_unsecure
  - grpc_test_util_unsecure
  platforms:
  - linux
  - posix
  - mac
- name: alts_concurrent_connectivity_test
  gtest: true
  build: test
  language: c++
  headers:
  - test/core/end2end/cq_verifier.h
  - test/core/tsi/alts/fake_handshaker/fake_handshaker_server.h
  src:
  - test/core/tsi/alts/fake_handshaker/handshaker.proto
  - test/core/tsi/alts/fake_handshaker/transport_security_common.proto
  - test/core/end2end/cq_verifier.cc
  - test/core/tsi/alts/fake_handshaker/fake_handshaker_server.cc
  - test/core/tsi/alts/handshaker/alts_concurrent_connectivity_test.cc
  deps:
  - grpc++
  - grpc_test_util
  platforms:
  - linux
  - posix
- name: alts_util_test
  gtest: true
  build: test
  language: c++
  headers: []
  src:
  - test/cpp/common/alts_util_test.cc
  deps:
  - grpc++_alts
  - grpc++_test_util
- name: async_end2end_test
  gtest: true
  build: test
  language: c++
  headers: []
  src:
  - src/proto/grpc/health/v1/health.proto
  - src/proto/grpc/testing/duplicate/echo_duplicate.proto
  - src/proto/grpc/testing/echo.proto
  - src/proto/grpc/testing/echo_messages.proto
  - src/proto/grpc/testing/simple_messages.proto
  - test/cpp/end2end/async_end2end_test.cc
  deps:
  - grpc++_test_util
- name: auth_property_iterator_test
  gtest: true
  build: test
  language: c++
  headers: []
  src:
  - test/cpp/common/auth_property_iterator_test.cc
  deps:
  - grpc++_test_util
  uses_polling: false
- name: authorization_matchers_test
  gtest: true
  build: test
  language: c++
  headers:
  - src/core/lib/security/authorization/grpc_authorization_engine.h
  - src/core/lib/security/authorization/matchers.h
  - src/core/lib/security/authorization/rbac_policy.h
  src:
  - src/core/lib/security/authorization/grpc_authorization_engine.cc
  - src/core/lib/security/authorization/matchers.cc
  - src/core/lib/security/authorization/rbac_policy.cc
  - test/core/security/authorization_matchers_test.cc
  deps:
  - grpc_test_util
- name: authorization_policy_provider_test
  gtest: true
  build: test
  language: c++
  headers:
  - src/core/lib/security/authorization/grpc_authorization_engine.h
  - src/core/lib/security/authorization/grpc_authorization_policy_provider.h
  - src/core/lib/security/authorization/matchers.h
  - src/core/lib/security/authorization/rbac_policy.h
  - src/core/lib/security/authorization/rbac_translator.h
  src:
  - src/core/lib/security/authorization/grpc_authorization_engine.cc
  - src/core/lib/security/authorization/grpc_authorization_policy_provider.cc
  - src/core/lib/security/authorization/matchers.cc
  - src/core/lib/security/authorization/rbac_policy.cc
  - src/core/lib/security/authorization/rbac_translator.cc
  - src/cpp/server/authorization_policy_provider.cc
  - test/cpp/server/authorization_policy_provider_test.cc
  deps:
  - grpc++
  - grpc_test_util
- name: avl_test
  gtest: true
  build: test
  language: c++
  headers:
  - src/core/lib/avl/avl.h
  src:
  - test/core/avl/avl_test.cc
  deps: []
  uses_polling: false
- name: aws_request_signer_test
  gtest: true
  build: test
  language: c++
  headers: []
  src:
  - test/core/security/aws_request_signer_test.cc
  deps:
  - grpc_test_util
- name: backoff_test
  gtest: true
  build: test
  language: c++
  headers: []
  src:
  - test/core/backoff/backoff_test.cc
  deps:
  - grpc_test_util
  uses_polling: false
- name: bad_streaming_id_bad_client_test
  gtest: true
  build: test
  language: c++
  headers:
  - test/core/bad_client/bad_client.h
  - test/core/end2end/cq_verifier.h
  src:
  - test/core/bad_client/bad_client.cc
  - test/core/bad_client/tests/bad_streaming_id.cc
  - test/core/end2end/cq_verifier.cc
  deps:
  - grpc_test_util
- name: badreq_bad_client_test
  gtest: true
  build: test
  language: c++
  headers:
  - test/core/bad_client/bad_client.h
  - test/core/end2end/cq_verifier.h
  src:
  - test/core/bad_client/bad_client.cc
  - test/core/bad_client/tests/badreq.cc
  - test/core/end2end/cq_verifier.cc
  deps:
  - grpc_test_util
- name: bdp_estimator_test
  gtest: true
  build: test
  language: c++
  headers: []
  src:
  - test/core/transport/bdp_estimator_test.cc
  deps:
  - grpc_test_util
  platforms:
  - linux
  - posix
  - mac
  uses_polling: false
- name: binder_resolver_test
  gtest: true
  build: test
  language: c++
  headers: []
  src:
  - test/core/client_channel/resolvers/binder_resolver_test.cc
  deps:
  - grpc_test_util
- name: binder_server_test
  gtest: true
  build: test
  language: c++
  headers:
  - test/core/transport/binder/end2end/fake_binder.h
  - test/cpp/end2end/test_service_impl.h
  src:
  - src/proto/grpc/testing/echo.proto
  - src/proto/grpc/testing/echo_messages.proto
  - src/proto/grpc/testing/simple_messages.proto
  - test/core/transport/binder/end2end/binder_server_test.cc
  - test/core/transport/binder/end2end/fake_binder.cc
  - test/cpp/end2end/test_service_impl.cc
  deps:
  - absl/random:random
  - grpc++_test_util
- name: binder_transport_test
  gtest: true
  build: test
  language: c++
  headers:
  - src/core/ext/transport/binder/client/binder_connector.h
  - src/core/ext/transport/binder/client/channel_create_impl.h
  - src/core/ext/transport/binder/client/connection_id_generator.h
  - src/core/ext/transport/binder/client/endpoint_binder_pool.h
  - src/core/ext/transport/binder/client/jni_utils.h
  - src/core/ext/transport/binder/client/security_policy_setting.h
  - src/core/ext/transport/binder/server/binder_server.h
  - src/core/ext/transport/binder/transport/binder_stream.h
  - src/core/ext/transport/binder/transport/binder_transport.h
  - src/core/ext/transport/binder/utils/binder_auto_utils.h
  - src/core/ext/transport/binder/utils/ndk_binder.h
  - src/core/ext/transport/binder/utils/transport_stream_receiver.h
  - src/core/ext/transport/binder/utils/transport_stream_receiver_impl.h
  - src/core/ext/transport/binder/wire_format/binder.h
  - src/core/ext/transport/binder/wire_format/binder_android.h
  - src/core/ext/transport/binder/wire_format/binder_constants.h
  - src/core/ext/transport/binder/wire_format/transaction.h
  - src/core/ext/transport/binder/wire_format/wire_reader.h
  - src/core/ext/transport/binder/wire_format/wire_reader_impl.h
  - src/core/ext/transport/binder/wire_format/wire_writer.h
  - src/cpp/client/create_channel_internal.h
  - src/cpp/common/channel_filter.h
  - src/cpp/server/dynamic_thread_pool.h
  - src/cpp/server/external_connection_acceptor_impl.h
  - src/cpp/server/health/default_health_check_service.h
  - src/cpp/server/thread_pool_interface.h
  - src/cpp/thread_manager/thread_manager.h
  - test/core/transport/binder/mock_objects.h
  src:
  - src/core/ext/transport/binder/client/binder_connector.cc
  - src/core/ext/transport/binder/client/channel_create.cc
  - src/core/ext/transport/binder/client/channel_create_impl.cc
  - src/core/ext/transport/binder/client/connection_id_generator.cc
  - src/core/ext/transport/binder/client/endpoint_binder_pool.cc
  - src/core/ext/transport/binder/client/jni_utils.cc
  - src/core/ext/transport/binder/client/security_policy_setting.cc
  - src/core/ext/transport/binder/security_policy/binder_security_policy.cc
  - src/core/ext/transport/binder/server/binder_server.cc
  - src/core/ext/transport/binder/server/binder_server_credentials.cc
  - src/core/ext/transport/binder/transport/binder_transport.cc
  - src/core/ext/transport/binder/utils/ndk_binder.cc
  - src/core/ext/transport/binder/utils/transport_stream_receiver_impl.cc
  - src/core/ext/transport/binder/wire_format/binder_android.cc
  - src/core/ext/transport/binder/wire_format/binder_constants.cc
  - src/core/ext/transport/binder/wire_format/transaction.cc
  - src/core/ext/transport/binder/wire_format/wire_reader_impl.cc
  - src/core/ext/transport/binder/wire_format/wire_writer.cc
  - src/cpp/client/channel_cc.cc
  - src/cpp/client/client_callback.cc
  - src/cpp/client/client_context.cc
  - src/cpp/client/client_interceptor.cc
  - src/cpp/client/create_channel.cc
  - src/cpp/client/create_channel_internal.cc
  - src/cpp/client/create_channel_posix.cc
  - src/cpp/client/credentials_cc.cc
  - src/cpp/codegen/codegen_init.cc
  - src/cpp/common/alarm.cc
  - src/cpp/common/channel_arguments.cc
  - src/cpp/common/channel_filter.cc
  - src/cpp/common/completion_queue_cc.cc
  - src/cpp/common/core_codegen.cc
  - src/cpp/common/resource_quota_cc.cc
  - src/cpp/common/rpc_method.cc
  - src/cpp/common/validate_service_config.cc
  - src/cpp/common/version_cc.cc
  - src/cpp/server/async_generic_service.cc
  - src/cpp/server/channel_argument_option.cc
  - src/cpp/server/create_default_thread_pool.cc
  - src/cpp/server/dynamic_thread_pool.cc
  - src/cpp/server/external_connection_acceptor_impl.cc
  - src/cpp/server/health/default_health_check_service.cc
  - src/cpp/server/health/health_check_service.cc
  - src/cpp/server/health/health_check_service_server_builder_option.cc
  - src/cpp/server/server_builder.cc
  - src/cpp/server/server_callback.cc
  - src/cpp/server/server_cc.cc
  - src/cpp/server/server_context.cc
  - src/cpp/server/server_credentials.cc
  - src/cpp/server/server_posix.cc
  - src/cpp/thread_manager/thread_manager.cc
  - src/cpp/util/byte_buffer_cc.cc
  - src/cpp/util/status.cc
  - src/cpp/util/string_ref.cc
  - src/cpp/util/time_cc.cc
  - test/core/transport/binder/binder_transport_test.cc
  - test/core/transport/binder/mock_objects.cc
  deps:
  - grpc_test_util
  uses_polling: false
- name: bitset_test
  gtest: true
  build: test
  language: c++
  headers:
  - src/core/lib/gpr/useful.h
  - src/core/lib/gprpp/bitset.h
  src:
  - test/core/gprpp/bitset_test.cc
  deps: []
  uses_polling: false
- name: byte_buffer_test
  gtest: true
  build: test
  language: c++
  headers: []
  src:
  - test/cpp/util/byte_buffer_test.cc
  deps:
  - grpc++_test_util
  uses_polling: false
- name: byte_stream_test
  gtest: true
  build: test
  language: c++
  headers: []
  src:
  - test/core/transport/byte_stream_test.cc
  deps:
  - grpc_test_util
  uses_polling: false
- name: cancel_ares_query_test
  gtest: true
  build: test
  language: c++
  headers:
  - test/core/end2end/cq_verifier.h
  - test/cpp/naming/dns_test_util.h
  src:
  - test/core/end2end/cq_verifier.cc
  - test/cpp/naming/cancel_ares_query_test.cc
  - test/cpp/naming/dns_test_util.cc
  deps:
  - grpc++_test_config
  - grpc++_test_util
- name: capture_test
  gtest: true
  build: test
  language: c++
  headers:
  - src/core/lib/gprpp/capture.h
  src:
  - test/core/gprpp/capture_test.cc
  deps:
  - absl/utility:utility
  uses_polling: false
- name: cel_authorization_engine_test
  gtest: true
  build: test
  language: c++
  headers:
  - src/core/lib/security/authorization/cel_authorization_engine.h
  - src/core/lib/security/authorization/grpc_authorization_engine.h
  - src/core/lib/security/authorization/matchers.h
  - src/core/lib/security/authorization/mock_cel/activation.h
  - src/core/lib/security/authorization/mock_cel/cel_expr_builder_factory.h
  - src/core/lib/security/authorization/mock_cel/cel_expression.h
  - src/core/lib/security/authorization/mock_cel/cel_value.h
  - src/core/lib/security/authorization/mock_cel/evaluator_core.h
  - src/core/lib/security/authorization/mock_cel/flat_expr_builder.h
  - src/core/lib/security/authorization/rbac_policy.h
  src:
  - src/core/lib/security/authorization/cel_authorization_engine.cc
  - src/core/lib/security/authorization/grpc_authorization_engine.cc
  - src/core/lib/security/authorization/matchers.cc
  - src/core/lib/security/authorization/rbac_policy.cc
  - test/core/security/cel_authorization_engine_test.cc
  deps:
  - absl/container:flat_hash_set
  - grpc_test_util
- name: certificate_provider_registry_test
  gtest: true
  build: test
  language: c++
  headers: []
  src:
  - test/core/client_channel/certificate_provider_registry_test.cc
  deps:
  - grpc_test_util
- name: certificate_provider_store_test
  gtest: true
  build: test
  language: c++
  headers: []
  src:
  - test/core/xds/certificate_provider_store_test.cc
  deps:
  - grpc_test_util
- name: cfstream_test
  gtest: true
  build: test
  run: false
  language: c++
  headers:
  - test/cpp/end2end/test_service_impl.h
  src:
  - src/proto/grpc/testing/echo.proto
  - src/proto/grpc/testing/echo_messages.proto
  - src/proto/grpc/testing/simple_messages.proto
  - test/cpp/end2end/cfstream_test.cc
  - test/cpp/end2end/test_service_impl.cc
  deps:
  - grpc++_test_util
- name: channel_arguments_test
  gtest: true
  build: test
  language: c++
  headers: []
  src:
  - test/cpp/common/channel_arguments_test.cc
  deps:
  - grpc++
  - grpc_test_util
  uses_polling: false
- name: channel_filter_test
  gtest: true
  build: test
  language: c++
  headers: []
  src:
  - test/cpp/common/channel_filter_test.cc
  deps:
  - grpc++
  - grpc_test_util
  uses_polling: false
- name: channel_stack_builder_test
  gtest: true
  build: test
  language: c++
  headers: []
  src:
  - test/core/channel/channel_stack_builder_test.cc
  deps:
  - grpc_test_util
- name: channel_trace_test
  gtest: true
  build: test
  language: c++
  headers:
  - test/cpp/util/channel_trace_proto_helper.h
  src:
  - src/proto/grpc/channelz/channelz.proto
  - test/core/channel/channel_trace_test.cc
  - test/cpp/util/channel_trace_proto_helper.cc
  deps:
  - grpc++
  - grpc_test_util
- name: channelz_registry_test
  gtest: true
  build: test
  language: c++
  headers: []
  src:
  - test/core/channel/channelz_registry_test.cc
  deps:
  - grpc++
  - grpc_test_util
  uses_polling: false
- name: channelz_service_test
  gtest: true
  build: test
  language: c++
  headers:
  - test/cpp/end2end/test_service_impl.h
  src:
  - src/proto/grpc/testing/echo.proto
  - src/proto/grpc/testing/echo_messages.proto
  - src/proto/grpc/testing/simple_messages.proto
  - test/cpp/end2end/channelz_service_test.cc
  - test/cpp/end2end/test_service_impl.cc
  deps:
  - grpcpp_channelz
  - grpc++_test_util
- name: channelz_test
  gtest: true
  build: test
  language: c++
  headers:
  - test/cpp/util/channel_trace_proto_helper.h
  src:
  - src/proto/grpc/channelz/channelz.proto
  - test/core/channel/channelz_test.cc
  - test/cpp/util/channel_trace_proto_helper.cc
  deps:
  - grpc++
  - grpc_test_util
- name: chunked_vector_test
  gtest: true
  build: test
  language: c++
  headers:
  - src/core/ext/upb-generated/google/api/annotations.upb.h
  - src/core/ext/upb-generated/google/api/expr/v1alpha1/checked.upb.h
  - src/core/ext/upb-generated/google/api/expr/v1alpha1/syntax.upb.h
  - src/core/ext/upb-generated/google/api/http.upb.h
  - src/core/ext/upb-generated/google/protobuf/any.upb.h
  - src/core/ext/upb-generated/google/protobuf/duration.upb.h
  - src/core/ext/upb-generated/google/protobuf/empty.upb.h
  - src/core/ext/upb-generated/google/protobuf/struct.upb.h
  - src/core/ext/upb-generated/google/protobuf/timestamp.upb.h
  - src/core/ext/upb-generated/google/protobuf/wrappers.upb.h
  - src/core/ext/upb-generated/google/rpc/status.upb.h
  - src/core/lib/gpr/alloc.h
  - src/core/lib/gpr/env.h
  - src/core/lib/gpr/murmur_hash.h
  - src/core/lib/gpr/spinlock.h
  - src/core/lib/gpr/string.h
  - src/core/lib/gpr/string_windows.h
  - src/core/lib/gpr/time_precise.h
  - src/core/lib/gpr/tls.h
  - src/core/lib/gpr/tmpfile.h
  - src/core/lib/gpr/useful.h
  - src/core/lib/gprpp/arena.h
  - src/core/lib/gprpp/chunked_vector.h
  - src/core/lib/gprpp/construct_destruct.h
  - src/core/lib/gprpp/debug_location.h
  - src/core/lib/gprpp/examine_stack.h
  - src/core/lib/gprpp/fork.h
  - src/core/lib/gprpp/global_config.h
  - src/core/lib/gprpp/global_config_custom.h
  - src/core/lib/gprpp/global_config_env.h
  - src/core/lib/gprpp/global_config_generic.h
  - src/core/lib/gprpp/host_port.h
  - src/core/lib/gprpp/manual_constructor.h
  - src/core/lib/gprpp/memory.h
  - src/core/lib/gprpp/mpscq.h
  - src/core/lib/gprpp/stat.h
  - src/core/lib/gprpp/status_helper.h
  - src/core/lib/gprpp/sync.h
  - src/core/lib/gprpp/thd.h
  - src/core/lib/gprpp/time_util.h
  - src/core/lib/profiling/timers.h
  src:
  - src/core/ext/upb-generated/google/api/annotations.upb.c
  - src/core/ext/upb-generated/google/api/expr/v1alpha1/checked.upb.c
  - src/core/ext/upb-generated/google/api/expr/v1alpha1/syntax.upb.c
  - src/core/ext/upb-generated/google/api/http.upb.c
  - src/core/ext/upb-generated/google/protobuf/any.upb.c
  - src/core/ext/upb-generated/google/protobuf/duration.upb.c
  - src/core/ext/upb-generated/google/protobuf/empty.upb.c
  - src/core/ext/upb-generated/google/protobuf/struct.upb.c
  - src/core/ext/upb-generated/google/protobuf/timestamp.upb.c
  - src/core/ext/upb-generated/google/protobuf/wrappers.upb.c
  - src/core/ext/upb-generated/google/rpc/status.upb.c
  - src/core/lib/gpr/alloc.cc
  - src/core/lib/gpr/atm.cc
  - src/core/lib/gpr/cpu_iphone.cc
  - src/core/lib/gpr/cpu_linux.cc
  - src/core/lib/gpr/cpu_posix.cc
  - src/core/lib/gpr/cpu_windows.cc
  - src/core/lib/gpr/env_linux.cc
  - src/core/lib/gpr/env_posix.cc
  - src/core/lib/gpr/env_windows.cc
  - src/core/lib/gpr/log.cc
  - src/core/lib/gpr/log_android.cc
  - src/core/lib/gpr/log_linux.cc
  - src/core/lib/gpr/log_posix.cc
  - src/core/lib/gpr/log_windows.cc
  - src/core/lib/gpr/murmur_hash.cc
  - src/core/lib/gpr/string.cc
  - src/core/lib/gpr/string_posix.cc
  - src/core/lib/gpr/string_util_windows.cc
  - src/core/lib/gpr/string_windows.cc
  - src/core/lib/gpr/sync.cc
  - src/core/lib/gpr/sync_abseil.cc
  - src/core/lib/gpr/sync_posix.cc
  - src/core/lib/gpr/sync_windows.cc
  - src/core/lib/gpr/time.cc
  - src/core/lib/gpr/time_posix.cc
  - src/core/lib/gpr/time_precise.cc
  - src/core/lib/gpr/time_windows.cc
  - src/core/lib/gpr/tmpfile_msys.cc
  - src/core/lib/gpr/tmpfile_posix.cc
  - src/core/lib/gpr/tmpfile_windows.cc
  - src/core/lib/gpr/wrap_memcpy.cc
  - src/core/lib/gprpp/arena.cc
  - src/core/lib/gprpp/examine_stack.cc
  - src/core/lib/gprpp/fork.cc
  - src/core/lib/gprpp/global_config_env.cc
  - src/core/lib/gprpp/host_port.cc
  - src/core/lib/gprpp/mpscq.cc
  - src/core/lib/gprpp/stat_posix.cc
  - src/core/lib/gprpp/stat_windows.cc
  - src/core/lib/gprpp/status_helper.cc
  - src/core/lib/gprpp/thd_posix.cc
  - src/core/lib/gprpp/thd_windows.cc
  - src/core/lib/gprpp/time_util.cc
  - src/core/lib/profiling/basic_timers.cc
  - src/core/lib/profiling/stap_timers.cc
  - test/core/gprpp/chunked_vector_test.cc
  deps:
  - absl/base:base
  - absl/base:core_headers
  - absl/memory:memory
  - absl/status:status
  - absl/strings:cord
  - absl/strings:str_format
  - absl/strings:strings
  - absl/synchronization:synchronization
  - absl/time:time
  - absl/types:optional
  - absl/utility:utility
  - upb
  uses_polling: false
- name: cli_call_test
  gtest: true
  build: test
  language: c++
  headers:
  - test/cpp/util/cli_call.h
  - test/cpp/util/cli_credentials.h
  - test/cpp/util/config_grpc_cli.h
  - test/cpp/util/grpc_tool.h
  - test/cpp/util/proto_file_parser.h
  - test/cpp/util/proto_reflection_descriptor_database.h
  - test/cpp/util/service_describer.h
  src:
  - src/proto/grpc/reflection/v1alpha/reflection.proto
  - src/proto/grpc/testing/echo.proto
  - src/proto/grpc/testing/echo_messages.proto
  - src/proto/grpc/testing/simple_messages.proto
  - test/cpp/util/cli_call.cc
  - test/cpp/util/cli_call_test.cc
  - test/cpp/util/cli_credentials.cc
  - test/cpp/util/grpc_tool.cc
  - test/cpp/util/proto_file_parser.cc
  - test/cpp/util/proto_reflection_descriptor_database.cc
  - test/cpp/util/service_describer.cc
  deps:
  - grpc++_test_util
- name: client_callback_end2end_test
  gtest: true
  build: test
  language: c++
  headers:
  - test/cpp/end2end/interceptors_util.h
  - test/cpp/end2end/test_service_impl.h
  src:
  - src/proto/grpc/testing/echo.proto
  - src/proto/grpc/testing/echo_messages.proto
  - src/proto/grpc/testing/simple_messages.proto
  - test/cpp/end2end/client_callback_end2end_test.cc
  - test/cpp/end2end/interceptors_util.cc
  - test/cpp/end2end/test_service_impl.cc
  deps:
  - grpc++_test_util
- name: client_channel_stress_test
  gtest: true
  build: test
  run: false
  language: c++
  headers:
  - test/cpp/end2end/test_service_impl.h
  src:
  - src/proto/grpc/lb/v1/load_balancer.proto
  - src/proto/grpc/testing/duplicate/echo_duplicate.proto
  - src/proto/grpc/testing/echo.proto
  - src/proto/grpc/testing/echo_messages.proto
  - src/proto/grpc/testing/simple_messages.proto
  - test/cpp/client/client_channel_stress_test.cc
  - test/cpp/end2end/test_service_impl.cc
  deps:
  - grpc++_test_util
  platforms:
  - linux
  - posix
  - mac
- name: client_context_test_peer_test
  gtest: true
  build: test
  language: c++
  headers: []
  src:
  - test/cpp/test/client_context_test_peer_test.cc
  deps:
  - grpc++_test
  - grpc++_test_util
- name: client_interceptors_end2end_test
  gtest: true
  build: test
  language: c++
  headers:
  - test/cpp/end2end/interceptors_util.h
  - test/cpp/end2end/test_service_impl.h
  src:
  - src/proto/grpc/testing/echo.proto
  - src/proto/grpc/testing/echo_messages.proto
  - src/proto/grpc/testing/simple_messages.proto
  - test/cpp/end2end/client_interceptors_end2end_test.cc
  - test/cpp/end2end/interceptors_util.cc
  - test/cpp/end2end/test_service_impl.cc
  deps:
  - grpc++_test_util
- name: client_lb_end2end_test
  gtest: true
  build: test
  run: false
  language: c++
  headers:
  - test/core/util/test_lb_policies.h
  - test/cpp/end2end/test_service_impl.h
  src:
  - src/proto/grpc/testing/duplicate/echo_duplicate.proto
  - src/proto/grpc/testing/echo.proto
  - src/proto/grpc/testing/echo_messages.proto
  - src/proto/grpc/testing/simple_messages.proto
  - src/proto/grpc/testing/xds/v3/orca_load_report.proto
  - test/core/util/test_lb_policies.cc
  - test/cpp/end2end/client_lb_end2end_test.cc
  - test/cpp/end2end/test_service_impl.cc
  deps:
  - grpc++_test_util
  platforms:
  - linux
  - posix
  - mac
- name: codegen_test_full
  gtest: true
  build: test
  language: c++
  headers: []
  src:
  - test/cpp/codegen/codegen_test_full.cc
  deps:
  - grpc++
  - grpc_test_util
  uses_polling: false
- name: codegen_test_minimal
  gtest: true
  build: test
  language: c++
  headers: []
  src:
  - test/cpp/codegen/codegen_test_minimal.cc
  deps:
  - grpc++
  - grpc_test_util
  uses_polling: false
- name: connection_prefix_bad_client_test
  gtest: true
  build: test
  language: c++
  headers:
  - test/core/bad_client/bad_client.h
  - test/core/end2end/cq_verifier.h
  src:
  - test/core/bad_client/bad_client.cc
  - test/core/bad_client/tests/connection_prefix.cc
  - test/core/end2end/cq_verifier.cc
  deps:
  - grpc_test_util
- name: connectivity_state_test
  gtest: true
  build: test
  language: c++
  headers: []
  src:
  - test/core/transport/connectivity_state_test.cc
  deps:
  - grpc_test_util
- name: context_allocator_end2end_test
  gtest: true
  build: test
  language: c++
  headers:
  - test/cpp/end2end/test_service_impl.h
  src:
  - src/proto/grpc/testing/echo.proto
  - src/proto/grpc/testing/echo_messages.proto
  - src/proto/grpc/testing/simple_messages.proto
  - test/cpp/end2end/context_allocator_end2end_test.cc
  - test/cpp/end2end/test_service_impl.cc
  deps:
  - grpc++_test_util
- name: context_list_test
  gtest: true
  build: test
  language: c++
  headers: []
  src:
  - test/core/transport/chttp2/context_list_test.cc
  deps:
  - grpc_test_util
  uses_polling: false
- name: context_test
  gtest: true
  build: test
  language: c++
  headers:
  - src/core/lib/gpr/tls.h
  - src/core/lib/promise/context.h
  src:
  - test/core/promise/context_test.cc
  deps: []
  uses_polling: false
- name: core_configuration_test
  gtest: true
  build: test
  language: c++
  headers:
  - src/core/ext/upb-generated/google/api/annotations.upb.h
  - src/core/ext/upb-generated/google/api/expr/v1alpha1/checked.upb.h
  - src/core/ext/upb-generated/google/api/expr/v1alpha1/syntax.upb.h
  - src/core/ext/upb-generated/google/api/http.upb.h
  - src/core/ext/upb-generated/google/protobuf/any.upb.h
  - src/core/ext/upb-generated/google/protobuf/duration.upb.h
  - src/core/ext/upb-generated/google/protobuf/empty.upb.h
  - src/core/ext/upb-generated/google/protobuf/struct.upb.h
  - src/core/ext/upb-generated/google/protobuf/timestamp.upb.h
  - src/core/ext/upb-generated/google/protobuf/wrappers.upb.h
  - src/core/ext/upb-generated/google/rpc/status.upb.h
  - src/core/lib/channel/handshaker_factory.h
  - src/core/lib/channel/handshaker_registry.h
  - src/core/lib/config/core_configuration.h
  - src/core/lib/gpr/alloc.h
  - src/core/lib/gpr/env.h
  - src/core/lib/gpr/murmur_hash.h
  - src/core/lib/gpr/spinlock.h
  - src/core/lib/gpr/string.h
  - src/core/lib/gpr/string_windows.h
  - src/core/lib/gpr/time_precise.h
  - src/core/lib/gpr/tls.h
  - src/core/lib/gpr/tmpfile.h
  - src/core/lib/gpr/useful.h
  - src/core/lib/gprpp/arena.h
  - src/core/lib/gprpp/construct_destruct.h
  - src/core/lib/gprpp/debug_location.h
  - src/core/lib/gprpp/examine_stack.h
  - src/core/lib/gprpp/fork.h
  - src/core/lib/gprpp/global_config.h
  - src/core/lib/gprpp/global_config_custom.h
  - src/core/lib/gprpp/global_config_env.h
  - src/core/lib/gprpp/global_config_generic.h
  - src/core/lib/gprpp/host_port.h
  - src/core/lib/gprpp/manual_constructor.h
  - src/core/lib/gprpp/memory.h
  - src/core/lib/gprpp/mpscq.h
  - src/core/lib/gprpp/stat.h
  - src/core/lib/gprpp/status_helper.h
  - src/core/lib/gprpp/sync.h
  - src/core/lib/gprpp/thd.h
  - src/core/lib/gprpp/time_util.h
  - src/core/lib/profiling/timers.h
  - src/core/lib/surface/channel_init.h
  - src/core/lib/surface/channel_stack_type.h
  src:
  - src/core/ext/upb-generated/google/api/annotations.upb.c
  - src/core/ext/upb-generated/google/api/expr/v1alpha1/checked.upb.c
  - src/core/ext/upb-generated/google/api/expr/v1alpha1/syntax.upb.c
  - src/core/ext/upb-generated/google/api/http.upb.c
  - src/core/ext/upb-generated/google/protobuf/any.upb.c
  - src/core/ext/upb-generated/google/protobuf/duration.upb.c
  - src/core/ext/upb-generated/google/protobuf/empty.upb.c
  - src/core/ext/upb-generated/google/protobuf/struct.upb.c
  - src/core/ext/upb-generated/google/protobuf/timestamp.upb.c
  - src/core/ext/upb-generated/google/protobuf/wrappers.upb.c
  - src/core/ext/upb-generated/google/rpc/status.upb.c
  - src/core/lib/channel/handshaker_registry.cc
  - src/core/lib/config/core_configuration.cc
  - src/core/lib/gpr/alloc.cc
  - src/core/lib/gpr/atm.cc
  - src/core/lib/gpr/cpu_iphone.cc
  - src/core/lib/gpr/cpu_linux.cc
  - src/core/lib/gpr/cpu_posix.cc
  - src/core/lib/gpr/cpu_windows.cc
  - src/core/lib/gpr/env_linux.cc
  - src/core/lib/gpr/env_posix.cc
  - src/core/lib/gpr/env_windows.cc
  - src/core/lib/gpr/log.cc
  - src/core/lib/gpr/log_android.cc
  - src/core/lib/gpr/log_linux.cc
  - src/core/lib/gpr/log_posix.cc
  - src/core/lib/gpr/log_windows.cc
  - src/core/lib/gpr/murmur_hash.cc
  - src/core/lib/gpr/string.cc
  - src/core/lib/gpr/string_posix.cc
  - src/core/lib/gpr/string_util_windows.cc
  - src/core/lib/gpr/string_windows.cc
  - src/core/lib/gpr/sync.cc
  - src/core/lib/gpr/sync_abseil.cc
  - src/core/lib/gpr/sync_posix.cc
  - src/core/lib/gpr/sync_windows.cc
  - src/core/lib/gpr/time.cc
  - src/core/lib/gpr/time_posix.cc
  - src/core/lib/gpr/time_precise.cc
  - src/core/lib/gpr/time_windows.cc
  - src/core/lib/gpr/tmpfile_msys.cc
  - src/core/lib/gpr/tmpfile_posix.cc
  - src/core/lib/gpr/tmpfile_windows.cc
  - src/core/lib/gpr/wrap_memcpy.cc
  - src/core/lib/gprpp/arena.cc
  - src/core/lib/gprpp/examine_stack.cc
  - src/core/lib/gprpp/fork.cc
  - src/core/lib/gprpp/global_config_env.cc
  - src/core/lib/gprpp/host_port.cc
  - src/core/lib/gprpp/mpscq.cc
  - src/core/lib/gprpp/stat_posix.cc
  - src/core/lib/gprpp/stat_windows.cc
  - src/core/lib/gprpp/status_helper.cc
  - src/core/lib/gprpp/thd_posix.cc
  - src/core/lib/gprpp/thd_windows.cc
  - src/core/lib/gprpp/time_util.cc
  - src/core/lib/profiling/basic_timers.cc
  - src/core/lib/profiling/stap_timers.cc
  - src/core/lib/surface/channel_init.cc
  - src/core/lib/surface/channel_stack_type.cc
  - test/core/config/core_configuration_test.cc
  deps:
  - absl/base:base
  - absl/base:core_headers
  - absl/memory:memory
  - absl/status:status
  - absl/strings:cord
  - absl/strings:str_format
  - absl/strings:strings
  - absl/synchronization:synchronization
  - absl/time:time
  - absl/types:optional
  - upb
  uses_polling: false
- name: delegating_channel_test
  gtest: true
  build: test
  language: c++
  headers:
  - test/cpp/end2end/test_service_impl.h
  src:
  - src/proto/grpc/testing/echo.proto
  - src/proto/grpc/testing/echo_messages.proto
  - src/proto/grpc/testing/simple_messages.proto
  - test/cpp/end2end/delegating_channel_test.cc
  - test/cpp/end2end/test_service_impl.cc
  deps:
  - grpc++_test_util
- name: destroy_grpclb_channel_with_active_connect_stress_test
  gtest: true
  build: test
  language: c++
  headers: []
  src:
  - test/cpp/client/destroy_grpclb_channel_with_active_connect_stress_test.cc
  deps:
  - grpc++_test_util
- name: dual_ref_counted_test
  gtest: true
  build: test
  language: c++
  headers: []
  src:
  - test/core/gprpp/dual_ref_counted_test.cc
  deps:
  - grpc_test_util
- name: duplicate_header_bad_client_test
  gtest: true
  build: test
  language: c++
  headers:
  - test/core/bad_client/bad_client.h
  - test/core/end2end/cq_verifier.h
  src:
  - test/core/bad_client/bad_client.cc
  - test/core/bad_client/tests/duplicate_header.cc
  - test/core/end2end/cq_verifier.cc
  deps:
  - grpc_test_util
- name: end2end_binder_transport_test
  gtest: true
  build: test
  language: c++
  headers:
  - test/core/transport/binder/end2end/fake_binder.h
  - test/core/transport/binder/end2end/testing_channel_create.h
  - test/cpp/end2end/test_service_impl.h
  src:
  - src/proto/grpc/testing/echo.proto
  - src/proto/grpc/testing/echo_messages.proto
  - src/proto/grpc/testing/simple_messages.proto
  - test/core/transport/binder/end2end/end2end_binder_transport_test.cc
  - test/core/transport/binder/end2end/fake_binder.cc
  - test/core/transport/binder/end2end/testing_channel_create.cc
  - test/cpp/end2end/test_service_impl.cc
  deps:
  - absl/random:random
  - grpc++_test_util
- name: end2end_test
  gtest: true
  build: test
  run: false
  language: c++
  headers:
  - test/cpp/end2end/interceptors_util.h
  - test/cpp/end2end/test_service_impl.h
  src:
  - src/proto/grpc/testing/duplicate/echo_duplicate.proto
  - src/proto/grpc/testing/echo.proto
  - src/proto/grpc/testing/echo_messages.proto
  - src/proto/grpc/testing/simple_messages.proto
  - test/cpp/end2end/end2end_test.cc
  - test/cpp/end2end/interceptors_util.cc
  - test/cpp/end2end/test_service_impl.cc
  deps:
  - grpc++_test
  - grpc++_test_util
- name: endpoint_binder_pool_test
  gtest: true
  build: test
  language: c++
  headers:
  - src/core/ext/transport/binder/client/binder_connector.h
  - src/core/ext/transport/binder/client/channel_create_impl.h
  - src/core/ext/transport/binder/client/connection_id_generator.h
  - src/core/ext/transport/binder/client/endpoint_binder_pool.h
  - src/core/ext/transport/binder/client/jni_utils.h
  - src/core/ext/transport/binder/client/security_policy_setting.h
  - src/core/ext/transport/binder/server/binder_server.h
  - src/core/ext/transport/binder/transport/binder_stream.h
  - src/core/ext/transport/binder/transport/binder_transport.h
  - src/core/ext/transport/binder/utils/binder_auto_utils.h
  - src/core/ext/transport/binder/utils/ndk_binder.h
  - src/core/ext/transport/binder/utils/transport_stream_receiver.h
  - src/core/ext/transport/binder/utils/transport_stream_receiver_impl.h
  - src/core/ext/transport/binder/wire_format/binder.h
  - src/core/ext/transport/binder/wire_format/binder_android.h
  - src/core/ext/transport/binder/wire_format/binder_constants.h
  - src/core/ext/transport/binder/wire_format/transaction.h
  - src/core/ext/transport/binder/wire_format/wire_reader.h
  - src/core/ext/transport/binder/wire_format/wire_reader_impl.h
  - src/core/ext/transport/binder/wire_format/wire_writer.h
  - src/cpp/client/create_channel_internal.h
  - src/cpp/common/channel_filter.h
  - src/cpp/server/dynamic_thread_pool.h
  - src/cpp/server/external_connection_acceptor_impl.h
  - src/cpp/server/health/default_health_check_service.h
  - src/cpp/server/thread_pool_interface.h
  - src/cpp/thread_manager/thread_manager.h
  - test/core/transport/binder/mock_objects.h
  src:
  - src/core/ext/transport/binder/client/binder_connector.cc
  - src/core/ext/transport/binder/client/channel_create.cc
  - src/core/ext/transport/binder/client/channel_create_impl.cc
  - src/core/ext/transport/binder/client/connection_id_generator.cc
  - src/core/ext/transport/binder/client/endpoint_binder_pool.cc
  - src/core/ext/transport/binder/client/jni_utils.cc
  - src/core/ext/transport/binder/client/security_policy_setting.cc
  - src/core/ext/transport/binder/security_policy/binder_security_policy.cc
  - src/core/ext/transport/binder/server/binder_server.cc
  - src/core/ext/transport/binder/server/binder_server_credentials.cc
  - src/core/ext/transport/binder/transport/binder_transport.cc
  - src/core/ext/transport/binder/utils/ndk_binder.cc
  - src/core/ext/transport/binder/utils/transport_stream_receiver_impl.cc
  - src/core/ext/transport/binder/wire_format/binder_android.cc
  - src/core/ext/transport/binder/wire_format/binder_constants.cc
  - src/core/ext/transport/binder/wire_format/transaction.cc
  - src/core/ext/transport/binder/wire_format/wire_reader_impl.cc
  - src/core/ext/transport/binder/wire_format/wire_writer.cc
  - src/cpp/client/channel_cc.cc
  - src/cpp/client/client_callback.cc
  - src/cpp/client/client_context.cc
  - src/cpp/client/client_interceptor.cc
  - src/cpp/client/create_channel.cc
  - src/cpp/client/create_channel_internal.cc
  - src/cpp/client/create_channel_posix.cc
  - src/cpp/client/credentials_cc.cc
  - src/cpp/codegen/codegen_init.cc
  - src/cpp/common/alarm.cc
  - src/cpp/common/channel_arguments.cc
  - src/cpp/common/channel_filter.cc
  - src/cpp/common/completion_queue_cc.cc
  - src/cpp/common/core_codegen.cc
  - src/cpp/common/resource_quota_cc.cc
  - src/cpp/common/rpc_method.cc
  - src/cpp/common/validate_service_config.cc
  - src/cpp/common/version_cc.cc
  - src/cpp/server/async_generic_service.cc
  - src/cpp/server/channel_argument_option.cc
  - src/cpp/server/create_default_thread_pool.cc
  - src/cpp/server/dynamic_thread_pool.cc
  - src/cpp/server/external_connection_acceptor_impl.cc
  - src/cpp/server/health/default_health_check_service.cc
  - src/cpp/server/health/health_check_service.cc
  - src/cpp/server/health/health_check_service_server_builder_option.cc
  - src/cpp/server/server_builder.cc
  - src/cpp/server/server_callback.cc
  - src/cpp/server/server_cc.cc
  - src/cpp/server/server_context.cc
  - src/cpp/server/server_credentials.cc
  - src/cpp/server/server_posix.cc
  - src/cpp/thread_manager/thread_manager.cc
  - src/cpp/util/byte_buffer_cc.cc
  - src/cpp/util/status.cc
  - src/cpp/util/string_ref.cc
  - src/cpp/util/time_cc.cc
  - test/core/transport/binder/endpoint_binder_pool_test.cc
  - test/core/transport/binder/mock_objects.cc
  deps:
  - grpc_test_util
  uses_polling: false
- name: endpoint_config_test
  gtest: true
  build: test
  language: c++
  headers: []
  src:
  - test/core/event_engine/endpoint_config_test.cc
  deps:
  - grpc_test_util
  uses_polling: false
- name: error_details_test
  gtest: true
  build: test
  language: c++
  headers: []
  src:
  - src/proto/grpc/status/status.proto
  - src/proto/grpc/testing/echo_messages.proto
  - test/cpp/util/error_details_test.cc
  deps:
  - grpc++_error_details
  - grpc_test_util
- name: error_test
  gtest: true
  build: test
  language: c++
  headers:
  - test/core/iomgr/endpoint_tests.h
  src:
  - test/core/iomgr/endpoint_tests.cc
  - test/core/iomgr/error_test.cc
  deps:
  - grpc_test_util
  uses_polling: false
- name: error_utils_test
  gtest: true
  build: test
  language: c++
  headers: []
  src:
  - test/core/transport/error_utils_test.cc
  deps:
  - grpc_test_util
- name: evaluate_args_test
  gtest: true
  build: test
  language: c++
  headers: []
  src:
  - test/core/security/evaluate_args_test.cc
  deps:
  - grpc_test_util
- name: examine_stack_test
  gtest: true
  build: test
  language: c++
  headers: []
  src:
  - test/core/gprpp/examine_stack_test.cc
  deps:
  - grpc_test_util
  platforms:
  - linux
  - posix
  - mac
  uses_polling: false
- name: exception_test
  gtest: true
  build: test
  language: c++
  headers: []
  src:
  - src/proto/grpc/testing/echo.proto
  - src/proto/grpc/testing/echo_messages.proto
  - src/proto/grpc/testing/simple_messages.proto
  - test/cpp/end2end/exception_test.cc
  deps:
  - grpc++_test_util
- name: exec_ctx_wakeup_scheduler_test
  gtest: true
  build: test
  language: c++
  headers:
  - src/core/lib/debug/trace.h
  - src/core/lib/gprpp/atomic_utils.h
  - src/core/lib/gprpp/ref_counted.h
  - src/core/lib/gprpp/ref_counted_ptr.h
  - src/core/lib/iomgr/closure.h
  - src/core/lib/iomgr/combiner.h
  - src/core/lib/iomgr/error.h
  - src/core/lib/iomgr/error_internal.h
  - src/core/lib/iomgr/exec_ctx.h
  - src/core/lib/iomgr/executor.h
  - src/core/lib/iomgr/iomgr_internal.h
  - src/core/lib/promise/activity.h
  - src/core/lib/promise/context.h
  - src/core/lib/promise/detail/promise_factory.h
  - src/core/lib/promise/detail/promise_like.h
  - src/core/lib/promise/detail/status.h
  - src/core/lib/promise/exec_ctx_wakeup_scheduler.h
  - src/core/lib/promise/poll.h
  - src/core/lib/slice/slice_internal.h
  - src/core/lib/slice/slice_refcount.h
  - src/core/lib/slice/slice_refcount_base.h
  - src/core/lib/slice/slice_string_helpers.h
  - src/core/lib/slice/slice_utils.h
  - src/core/lib/slice/static_slice.h
  src:
  - src/core/lib/debug/trace.cc
  - src/core/lib/iomgr/combiner.cc
  - src/core/lib/iomgr/error.cc
  - src/core/lib/iomgr/exec_ctx.cc
  - src/core/lib/iomgr/executor.cc
  - src/core/lib/iomgr/iomgr_internal.cc
  - src/core/lib/promise/activity.cc
  - src/core/lib/slice/slice.cc
  - src/core/lib/slice/slice_refcount.cc
  - src/core/lib/slice/slice_string_helpers.cc
  - src/core/lib/slice/static_slice.cc
  - test/core/promise/exec_ctx_wakeup_scheduler_test.cc
  deps:
  - absl/status:statusor
  - absl/types:variant
  - gpr
  uses_polling: false
- name: fake_binder_test
  gtest: true
  build: test
  language: c++
  headers:
  - src/core/ext/transport/binder/client/binder_connector.h
  - src/core/ext/transport/binder/client/channel_create_impl.h
  - src/core/ext/transport/binder/client/connection_id_generator.h
  - src/core/ext/transport/binder/client/endpoint_binder_pool.h
  - src/core/ext/transport/binder/client/jni_utils.h
  - src/core/ext/transport/binder/client/security_policy_setting.h
  - src/core/ext/transport/binder/server/binder_server.h
  - src/core/ext/transport/binder/transport/binder_stream.h
  - src/core/ext/transport/binder/transport/binder_transport.h
  - src/core/ext/transport/binder/utils/binder_auto_utils.h
  - src/core/ext/transport/binder/utils/ndk_binder.h
  - src/core/ext/transport/binder/utils/transport_stream_receiver.h
  - src/core/ext/transport/binder/utils/transport_stream_receiver_impl.h
  - src/core/ext/transport/binder/wire_format/binder.h
  - src/core/ext/transport/binder/wire_format/binder_android.h
  - src/core/ext/transport/binder/wire_format/binder_constants.h
  - src/core/ext/transport/binder/wire_format/transaction.h
  - src/core/ext/transport/binder/wire_format/wire_reader.h
  - src/core/ext/transport/binder/wire_format/wire_reader_impl.h
  - src/core/ext/transport/binder/wire_format/wire_writer.h
  - src/cpp/client/create_channel_internal.h
  - src/cpp/common/channel_filter.h
  - src/cpp/server/dynamic_thread_pool.h
  - src/cpp/server/external_connection_acceptor_impl.h
  - src/cpp/server/health/default_health_check_service.h
  - src/cpp/server/thread_pool_interface.h
  - src/cpp/thread_manager/thread_manager.h
  - test/core/transport/binder/end2end/fake_binder.h
  src:
  - src/core/ext/transport/binder/client/binder_connector.cc
  - src/core/ext/transport/binder/client/channel_create.cc
  - src/core/ext/transport/binder/client/channel_create_impl.cc
  - src/core/ext/transport/binder/client/connection_id_generator.cc
  - src/core/ext/transport/binder/client/endpoint_binder_pool.cc
  - src/core/ext/transport/binder/client/jni_utils.cc
  - src/core/ext/transport/binder/client/security_policy_setting.cc
  - src/core/ext/transport/binder/security_policy/binder_security_policy.cc
  - src/core/ext/transport/binder/server/binder_server.cc
  - src/core/ext/transport/binder/server/binder_server_credentials.cc
  - src/core/ext/transport/binder/transport/binder_transport.cc
  - src/core/ext/transport/binder/utils/ndk_binder.cc
  - src/core/ext/transport/binder/utils/transport_stream_receiver_impl.cc
  - src/core/ext/transport/binder/wire_format/binder_android.cc
  - src/core/ext/transport/binder/wire_format/binder_constants.cc
  - src/core/ext/transport/binder/wire_format/transaction.cc
  - src/core/ext/transport/binder/wire_format/wire_reader_impl.cc
  - src/core/ext/transport/binder/wire_format/wire_writer.cc
  - src/cpp/client/channel_cc.cc
  - src/cpp/client/client_callback.cc
  - src/cpp/client/client_context.cc
  - src/cpp/client/client_interceptor.cc
  - src/cpp/client/create_channel.cc
  - src/cpp/client/create_channel_internal.cc
  - src/cpp/client/create_channel_posix.cc
  - src/cpp/client/credentials_cc.cc
  - src/cpp/codegen/codegen_init.cc
  - src/cpp/common/alarm.cc
  - src/cpp/common/channel_arguments.cc
  - src/cpp/common/channel_filter.cc
  - src/cpp/common/completion_queue_cc.cc
  - src/cpp/common/core_codegen.cc
  - src/cpp/common/resource_quota_cc.cc
  - src/cpp/common/rpc_method.cc
  - src/cpp/common/validate_service_config.cc
  - src/cpp/common/version_cc.cc
  - src/cpp/server/async_generic_service.cc
  - src/cpp/server/channel_argument_option.cc
  - src/cpp/server/create_default_thread_pool.cc
  - src/cpp/server/dynamic_thread_pool.cc
  - src/cpp/server/external_connection_acceptor_impl.cc
  - src/cpp/server/health/default_health_check_service.cc
  - src/cpp/server/health/health_check_service.cc
  - src/cpp/server/health/health_check_service_server_builder_option.cc
  - src/cpp/server/server_builder.cc
  - src/cpp/server/server_callback.cc
  - src/cpp/server/server_cc.cc
  - src/cpp/server/server_context.cc
  - src/cpp/server/server_credentials.cc
  - src/cpp/server/server_posix.cc
  - src/cpp/thread_manager/thread_manager.cc
  - src/cpp/util/byte_buffer_cc.cc
  - src/cpp/util/status.cc
  - src/cpp/util/string_ref.cc
  - src/cpp/util/time_cc.cc
  - test/core/transport/binder/end2end/fake_binder.cc
  - test/core/transport/binder/end2end/fake_binder_test.cc
  deps:
  - absl/random:random
  - grpc_test_util
  uses_polling: false
- name: file_watcher_certificate_provider_factory_test
  gtest: true
  build: test
  language: c++
  headers: []
  src:
  - test/core/xds/file_watcher_certificate_provider_factory_test.cc
  deps:
  - grpc_test_util
- name: filter_end2end_test
  gtest: true
  build: test
  language: c++
  headers: []
  src:
  - src/proto/grpc/testing/duplicate/echo_duplicate.proto
  - src/proto/grpc/testing/echo.proto
  - src/proto/grpc/testing/echo_messages.proto
  - src/proto/grpc/testing/simple_messages.proto
  - test/cpp/end2end/filter_end2end_test.cc
  deps:
  - grpc++_test_util
- name: flaky_network_test
  gtest: true
  build: test
  run: false
  language: c++
  headers:
  - test/cpp/end2end/test_service_impl.h
  src:
  - src/proto/grpc/testing/echo.proto
  - src/proto/grpc/testing/echo_messages.proto
  - src/proto/grpc/testing/simple_messages.proto
  - test/cpp/end2end/flaky_network_test.cc
  - test/cpp/end2end/test_service_impl.cc
  deps:
  - grpc++_test_util
- name: flow_control_test
  gtest: true
  build: test
  language: c++
  headers:
  - test/core/end2end/cq_verifier.h
  src:
  - test/core/end2end/cq_verifier.cc
  - test/core/transport/chttp2/flow_control_test.cc
  deps:
  - grpc_test_util
- name: for_each_test
  gtest: true
  build: test
  language: c++
  headers:
  - src/core/ext/upb-generated/google/api/annotations.upb.h
  - src/core/ext/upb-generated/google/api/expr/v1alpha1/checked.upb.h
  - src/core/ext/upb-generated/google/api/expr/v1alpha1/syntax.upb.h
  - src/core/ext/upb-generated/google/api/http.upb.h
  - src/core/ext/upb-generated/google/protobuf/any.upb.h
  - src/core/ext/upb-generated/google/protobuf/duration.upb.h
  - src/core/ext/upb-generated/google/protobuf/empty.upb.h
  - src/core/ext/upb-generated/google/protobuf/struct.upb.h
  - src/core/ext/upb-generated/google/protobuf/timestamp.upb.h
  - src/core/ext/upb-generated/google/protobuf/wrappers.upb.h
  - src/core/ext/upb-generated/google/rpc/status.upb.h
  - src/core/lib/gpr/alloc.h
  - src/core/lib/gpr/env.h
  - src/core/lib/gpr/murmur_hash.h
  - src/core/lib/gpr/spinlock.h
  - src/core/lib/gpr/string.h
  - src/core/lib/gpr/string_windows.h
  - src/core/lib/gpr/time_precise.h
  - src/core/lib/gpr/tls.h
  - src/core/lib/gpr/tmpfile.h
  - src/core/lib/gpr/useful.h
  - src/core/lib/gprpp/arena.h
  - src/core/lib/gprpp/atomic_utils.h
  - src/core/lib/gprpp/bitset.h
  - src/core/lib/gprpp/construct_destruct.h
  - src/core/lib/gprpp/debug_location.h
  - src/core/lib/gprpp/examine_stack.h
  - src/core/lib/gprpp/fork.h
  - src/core/lib/gprpp/global_config.h
  - src/core/lib/gprpp/global_config_custom.h
  - src/core/lib/gprpp/global_config_env.h
  - src/core/lib/gprpp/global_config_generic.h
  - src/core/lib/gprpp/host_port.h
  - src/core/lib/gprpp/manual_constructor.h
  - src/core/lib/gprpp/memory.h
  - src/core/lib/gprpp/mpscq.h
  - src/core/lib/gprpp/stat.h
  - src/core/lib/gprpp/status_helper.h
  - src/core/lib/gprpp/sync.h
  - src/core/lib/gprpp/thd.h
  - src/core/lib/gprpp/time_util.h
  - src/core/lib/profiling/timers.h
  - src/core/lib/promise/activity.h
  - src/core/lib/promise/context.h
  - src/core/lib/promise/detail/basic_join.h
  - src/core/lib/promise/detail/basic_seq.h
  - src/core/lib/promise/detail/promise_factory.h
  - src/core/lib/promise/detail/promise_like.h
  - src/core/lib/promise/detail/status.h
  - src/core/lib/promise/detail/switch.h
  - src/core/lib/promise/for_each.h
  - src/core/lib/promise/intra_activity_waiter.h
  - src/core/lib/promise/join.h
  - src/core/lib/promise/map.h
  - src/core/lib/promise/observable.h
  - src/core/lib/promise/pipe.h
  - src/core/lib/promise/poll.h
  - src/core/lib/promise/seq.h
  - src/core/lib/promise/wait_set.h
  - test/core/promise/test_wakeup_schedulers.h
  src:
  - src/core/ext/upb-generated/google/api/annotations.upb.c
  - src/core/ext/upb-generated/google/api/expr/v1alpha1/checked.upb.c
  - src/core/ext/upb-generated/google/api/expr/v1alpha1/syntax.upb.c
  - src/core/ext/upb-generated/google/api/http.upb.c
  - src/core/ext/upb-generated/google/protobuf/any.upb.c
  - src/core/ext/upb-generated/google/protobuf/duration.upb.c
  - src/core/ext/upb-generated/google/protobuf/empty.upb.c
  - src/core/ext/upb-generated/google/protobuf/struct.upb.c
  - src/core/ext/upb-generated/google/protobuf/timestamp.upb.c
  - src/core/ext/upb-generated/google/protobuf/wrappers.upb.c
  - src/core/ext/upb-generated/google/rpc/status.upb.c
  - src/core/lib/gpr/alloc.cc
  - src/core/lib/gpr/atm.cc
  - src/core/lib/gpr/cpu_iphone.cc
  - src/core/lib/gpr/cpu_linux.cc
  - src/core/lib/gpr/cpu_posix.cc
  - src/core/lib/gpr/cpu_windows.cc
  - src/core/lib/gpr/env_linux.cc
  - src/core/lib/gpr/env_posix.cc
  - src/core/lib/gpr/env_windows.cc
  - src/core/lib/gpr/log.cc
  - src/core/lib/gpr/log_android.cc
  - src/core/lib/gpr/log_linux.cc
  - src/core/lib/gpr/log_posix.cc
  - src/core/lib/gpr/log_windows.cc
  - src/core/lib/gpr/murmur_hash.cc
  - src/core/lib/gpr/string.cc
  - src/core/lib/gpr/string_posix.cc
  - src/core/lib/gpr/string_util_windows.cc
  - src/core/lib/gpr/string_windows.cc
  - src/core/lib/gpr/sync.cc
  - src/core/lib/gpr/sync_abseil.cc
  - src/core/lib/gpr/sync_posix.cc
  - src/core/lib/gpr/sync_windows.cc
  - src/core/lib/gpr/time.cc
  - src/core/lib/gpr/time_posix.cc
  - src/core/lib/gpr/time_precise.cc
  - src/core/lib/gpr/time_windows.cc
  - src/core/lib/gpr/tmpfile_msys.cc
  - src/core/lib/gpr/tmpfile_posix.cc
  - src/core/lib/gpr/tmpfile_windows.cc
  - src/core/lib/gpr/wrap_memcpy.cc
  - src/core/lib/gprpp/arena.cc
  - src/core/lib/gprpp/examine_stack.cc
  - src/core/lib/gprpp/fork.cc
  - src/core/lib/gprpp/global_config_env.cc
  - src/core/lib/gprpp/host_port.cc
  - src/core/lib/gprpp/mpscq.cc
  - src/core/lib/gprpp/stat_posix.cc
  - src/core/lib/gprpp/stat_windows.cc
  - src/core/lib/gprpp/status_helper.cc
  - src/core/lib/gprpp/thd_posix.cc
  - src/core/lib/gprpp/thd_windows.cc
  - src/core/lib/gprpp/time_util.cc
  - src/core/lib/profiling/basic_timers.cc
  - src/core/lib/profiling/stap_timers.cc
  - src/core/lib/promise/activity.cc
  - test/core/promise/for_each_test.cc
  deps:
  - absl/base:base
  - absl/base:core_headers
  - absl/container:flat_hash_set
  - absl/memory:memory
  - absl/status:status
  - absl/status:statusor
  - absl/strings:cord
  - absl/strings:str_format
  - absl/strings:strings
  - absl/synchronization:synchronization
  - absl/time:time
  - absl/types:optional
  - absl/types:variant
  - upb
  uses_polling: false
- name: generic_end2end_test
  gtest: true
  build: test
  language: c++
  headers: []
  src:
  - src/proto/grpc/testing/duplicate/echo_duplicate.proto
  - src/proto/grpc/testing/echo.proto
  - src/proto/grpc/testing/echo_messages.proto
  - src/proto/grpc/testing/simple_messages.proto
  - test/cpp/end2end/generic_end2end_test.cc
  deps:
  - grpc++_test_util
- name: global_config_env_test
  gtest: true
  build: test
  language: c++
  headers: []
  src:
  - test/core/gprpp/global_config_env_test.cc
  deps:
  - grpc_test_util
  platforms:
  - linux
  - posix
  - mac
  uses_polling: false
- name: global_config_test
  gtest: true
  build: test
  language: c++
  headers: []
  src:
  - test/core/gprpp/global_config_test.cc
  deps:
  - grpc_test_util
  uses_polling: false
- name: google_mesh_ca_certificate_provider_factory_test
  gtest: true
  build: test
  language: c++
  headers:
  - src/core/ext/xds/google_mesh_ca_certificate_provider_factory.h
  src:
  - src/core/ext/xds/google_mesh_ca_certificate_provider_factory.cc
  - test/core/xds/google_mesh_ca_certificate_provider_factory_test.cc
  deps:
  - grpc_test_util
- name: grpc_authorization_engine_test
  gtest: true
  build: test
  language: c++
  headers:
  - src/core/lib/security/authorization/grpc_authorization_engine.h
  - src/core/lib/security/authorization/matchers.h
  - src/core/lib/security/authorization/rbac_policy.h
  src:
  - src/core/lib/security/authorization/grpc_authorization_engine.cc
  - src/core/lib/security/authorization/matchers.cc
  - src/core/lib/security/authorization/rbac_policy.cc
  - test/core/security/grpc_authorization_engine_test.cc
  deps:
  - grpc_test_util
- name: grpc_authorization_policy_provider_test
  gtest: true
  build: test
  language: c++
  headers:
  - src/core/lib/security/authorization/grpc_authorization_engine.h
  - src/core/lib/security/authorization/grpc_authorization_policy_provider.h
  - src/core/lib/security/authorization/matchers.h
  - src/core/lib/security/authorization/rbac_policy.h
  - src/core/lib/security/authorization/rbac_translator.h
  src:
  - src/core/lib/security/authorization/grpc_authorization_engine.cc
  - src/core/lib/security/authorization/grpc_authorization_policy_provider.cc
  - src/core/lib/security/authorization/matchers.cc
  - src/core/lib/security/authorization/rbac_policy.cc
  - src/core/lib/security/authorization/rbac_translator.cc
  - test/core/security/grpc_authorization_policy_provider_test.cc
  deps:
  - grpc_test_util
- name: grpc_cli
  build: test
  run: false
  language: c++
  headers:
  - test/cpp/util/cli_call.h
  - test/cpp/util/cli_credentials.h
  - test/cpp/util/config_grpc_cli.h
  - test/cpp/util/grpc_tool.h
  - test/cpp/util/proto_file_parser.h
  - test/cpp/util/proto_reflection_descriptor_database.h
  - test/cpp/util/service_describer.h
  src:
  - src/proto/grpc/reflection/v1alpha/reflection.proto
  - test/cpp/util/cli_call.cc
  - test/cpp/util/cli_credentials.cc
  - test/cpp/util/grpc_cli.cc
  - test/cpp/util/grpc_tool.cc
  - test/cpp/util/proto_file_parser.cc
  - test/cpp/util/proto_reflection_descriptor_database.cc
  - test/cpp/util/service_describer.cc
  deps:
  - absl/flags:flag
  - grpc++
  - grpc++_test_config
- name: grpc_cpp_plugin
  build: protoc
  language: c++
  headers: []
  src:
  - src/compiler/cpp_plugin.cc
  deps:
  - grpc_plugin_support
- name: grpc_csharp_plugin
  build: protoc
  language: c++
  headers: []
  src:
  - src/compiler/csharp_plugin.cc
  deps:
  - grpc_plugin_support
- name: grpc_node_plugin
  build: protoc
  language: c++
  headers: []
  src:
  - src/compiler/node_plugin.cc
  deps:
  - grpc_plugin_support
- name: grpc_objective_c_plugin
  build: protoc
  language: c++
  headers: []
  src:
  - src/compiler/objective_c_plugin.cc
  deps:
  - grpc_plugin_support
- name: grpc_php_plugin
  build: protoc
  language: c++
  headers: []
  src:
  - src/compiler/php_plugin.cc
  deps:
  - grpc_plugin_support
- name: grpc_python_plugin
  build: protoc
  language: c++
  headers: []
  src:
  - src/compiler/python_plugin.cc
  deps:
  - grpc_plugin_support
- name: grpc_ruby_plugin
  build: protoc
  language: c++
  headers: []
  src:
  - src/compiler/ruby_plugin.cc
  deps:
  - grpc_plugin_support
- name: grpc_tls_certificate_distributor_test
  gtest: true
  build: test
  language: c++
  headers: []
  src:
  - test/core/security/grpc_tls_certificate_distributor_test.cc
  deps:
  - grpc_test_util
- name: grpc_tls_certificate_provider_test
  gtest: true
  build: test
  language: c++
  headers: []
  src:
  - test/core/security/grpc_tls_certificate_provider_test.cc
  deps:
  - grpc_test_util
- name: grpc_tls_certificate_verifier_test
  gtest: true
  build: test
  language: c++
  headers: []
  src:
  - test/core/security/grpc_tls_certificate_verifier_test.cc
  deps:
  - grpc_test_util
- name: grpc_tls_credentials_options_test
  gtest: true
  build: test
  language: c++
  headers: []
  src:
  - test/core/security/grpc_tls_credentials_options_test.cc
  deps:
  - grpc_test_util
- name: grpc_tool_test
  gtest: true
  build: test
  language: c++
  headers:
  - test/cpp/util/cli_call.h
  - test/cpp/util/cli_credentials.h
  - test/cpp/util/config_grpc_cli.h
  - test/cpp/util/grpc_tool.h
  - test/cpp/util/proto_file_parser.h
  - test/cpp/util/proto_reflection_descriptor_database.h
  - test/cpp/util/service_describer.h
  src:
  - src/proto/grpc/testing/echo.proto
  - src/proto/grpc/testing/echo_messages.proto
  - src/proto/grpc/testing/simple_messages.proto
  - test/cpp/util/cli_call.cc
  - test/cpp/util/cli_credentials.cc
  - test/cpp/util/grpc_tool.cc
  - test/cpp/util/grpc_tool_test.cc
  - test/cpp/util/proto_file_parser.cc
  - test/cpp/util/proto_reflection_descriptor_database.cc
  - test/cpp/util/service_describer.cc
  deps:
  - grpc++_reflection
  - grpc++_test_config
  - grpc++_test_util
  platforms:
  - linux
  - posix
  - mac
- name: grpclb_api_test
  gtest: true
  build: test
  language: c++
  headers: []
  src:
  - src/proto/grpc/lb/v1/load_balancer.proto
  - test/cpp/grpclb/grpclb_api_test.cc
  deps:
  - grpc++_test_util
- name: grpclb_end2end_test
  gtest: true
  build: test
  run: false
  language: c++
  headers:
  - test/cpp/end2end/counted_service.h
  - test/cpp/end2end/test_service_impl.h
  src:
  - src/proto/grpc/lb/v1/load_balancer.proto
  - src/proto/grpc/testing/duplicate/echo_duplicate.proto
  - src/proto/grpc/testing/echo.proto
  - src/proto/grpc/testing/echo_messages.proto
  - src/proto/grpc/testing/simple_messages.proto
  - test/cpp/end2end/grpclb_end2end_test.cc
  - test/cpp/end2end/test_service_impl.cc
  deps:
  - grpc++_test_config
  - grpc++_test_util
  platforms:
  - linux
  - posix
  - mac
- name: h2_ssl_session_reuse_test
  gtest: true
  build: test
  language: c++
  headers: []
  src:
  - test/core/end2end/h2_ssl_session_reuse_test.cc
  deps:
  - end2end_tests
- name: head_of_line_blocking_bad_client_test
  gtest: true
  build: test
  language: c++
  headers:
  - test/core/bad_client/bad_client.h
  - test/core/end2end/cq_verifier.h
  src:
  - test/core/bad_client/bad_client.cc
  - test/core/bad_client/tests/head_of_line_blocking.cc
  - test/core/end2end/cq_verifier.cc
  deps:
  - grpc_test_util
- name: headers_bad_client_test
  gtest: true
  build: test
  language: c++
  headers:
  - test/core/bad_client/bad_client.h
  - test/core/end2end/cq_verifier.h
  src:
  - test/core/bad_client/bad_client.cc
  - test/core/bad_client/tests/headers.cc
  - test/core/end2end/cq_verifier.cc
  deps:
  - grpc_test_util
- name: health_service_end2end_test
  gtest: true
  build: test
  language: c++
  headers:
  - test/cpp/end2end/test_health_check_service_impl.h
  - test/cpp/end2end/test_service_impl.h
  src:
  - src/proto/grpc/health/v1/health.proto
  - src/proto/grpc/testing/duplicate/echo_duplicate.proto
  - src/proto/grpc/testing/echo.proto
  - src/proto/grpc/testing/echo_messages.proto
  - src/proto/grpc/testing/simple_messages.proto
  - test/cpp/end2end/health_service_end2end_test.cc
  - test/cpp/end2end/test_health_check_service_impl.cc
  - test/cpp/end2end/test_service_impl.cc
  deps:
  - grpc++_test_util
- name: hpack_encoder_index_test
  gtest: true
  build: test
  language: c++
  headers:
  - src/core/ext/transport/chttp2/transport/hpack_encoder_index.h
  src:
  - test/core/transport/chttp2/hpack_encoder_index_test.cc
  deps:
  - absl/types:optional
- name: hpack_parser_table_test
  gtest: true
  build: test
  language: c++
  headers: []
  src:
  - test/core/transport/chttp2/hpack_parser_table_test.cc
  deps:
  - grpc_test_util
  uses_polling: false
- name: hpack_parser_test
  gtest: true
  build: test
  language: c++
  headers: []
  src:
  - test/core/transport/chttp2/hpack_parser_test.cc
  deps:
  - grpc_test_util
  uses_polling: false
- name: http2_client
  build: test
  run: false
  language: c++
  headers: []
  src:
  - src/proto/grpc/testing/empty.proto
  - src/proto/grpc/testing/messages.proto
  - src/proto/grpc/testing/test.proto
  - test/cpp/interop/http2_client.cc
  deps:
  - grpc++_test_config
  - grpc++_test_util
- name: hybrid_end2end_test
  gtest: true
  build: test
  language: c++
  headers:
  - test/cpp/end2end/test_service_impl.h
  src:
  - src/proto/grpc/testing/duplicate/echo_duplicate.proto
  - src/proto/grpc/testing/echo.proto
  - src/proto/grpc/testing/echo_messages.proto
  - src/proto/grpc/testing/simple_messages.proto
  - test/cpp/end2end/hybrid_end2end_test.cc
  - test/cpp/end2end/test_service_impl.cc
  deps:
  - grpc++_test_util
- name: idle_filter_state_test
  gtest: true
  build: test
  language: c++
  headers:
  - src/core/ext/filters/client_idle/idle_filter_state.h
  src:
  - src/core/ext/filters/client_idle/idle_filter_state.cc
  - test/core/client_idle/idle_filter_state_test.cc
  deps: []
  uses_polling: false
- name: if_test
  gtest: true
  build: test
  language: c++
  headers:
  - src/core/lib/promise/detail/promise_factory.h
  - src/core/lib/promise/detail/promise_like.h
  - src/core/lib/promise/if.h
  - src/core/lib/promise/poll.h
  src:
  - test/core/promise/if_test.cc
  deps:
  - absl/status:statusor
  - absl/types:variant
  uses_polling: false
- name: init_test
  gtest: true
  build: test
  language: c++
  headers: []
  src:
  - test/core/surface/init_test.cc
  deps:
  - grpc_test_util
  uses_polling: false
- name: initial_settings_frame_bad_client_test
  gtest: true
  build: test
  language: c++
  headers:
  - test/core/bad_client/bad_client.h
  - test/core/end2end/cq_verifier.h
  src:
  - test/core/bad_client/bad_client.cc
  - test/core/bad_client/tests/initial_settings_frame.cc
  - test/core/end2end/cq_verifier.cc
  deps:
  - grpc_test_util
- name: insecure_security_connector_test
  gtest: true
  build: test
  language: c++
  headers: []
  src:
  - test/core/security/insecure_security_connector_test.cc
  deps:
  - grpc_test_util
- name: interop_client
  build: test
  run: false
  language: c++
  headers:
  - test/core/security/oauth2_utils.h
  - test/cpp/interop/client_helper.h
  - test/cpp/interop/interop_client.h
  src:
  - src/proto/grpc/testing/empty.proto
  - src/proto/grpc/testing/messages.proto
  - src/proto/grpc/testing/test.proto
  - test/core/security/oauth2_utils.cc
  - test/cpp/interop/client.cc
  - test/cpp/interop/client_helper.cc
  - test/cpp/interop/interop_client.cc
  deps:
  - grpc++_test_config
  - grpc++_test_util
- name: interop_server
  build: test
  run: false
  language: c++
  headers:
  - test/cpp/interop/server_helper.h
  src:
  - src/proto/grpc/testing/empty.proto
  - src/proto/grpc/testing/messages.proto
  - src/proto/grpc/testing/test.proto
  - test/cpp/interop/interop_server.cc
  - test/cpp/interop/interop_server_bootstrap.cc
  - test/cpp/interop/server_helper.cc
  deps:
  - grpc++_test_config
  - grpc++_test_util
- name: interop_test
  build: test
  language: c++
  headers: []
  src:
  - test/cpp/interop/interop_test.cc
  deps:
  - grpc++_test_config
  - grpc++_test_util
  platforms:
  - linux
  - posix
  - mac
- name: join_test
  gtest: true
  build: test
  language: c++
  headers:
  - src/core/lib/gpr/useful.h
  - src/core/lib/gprpp/bitset.h
  - src/core/lib/gprpp/construct_destruct.h
  - src/core/lib/promise/detail/basic_join.h
  - src/core/lib/promise/detail/promise_factory.h
  - src/core/lib/promise/detail/promise_like.h
  - src/core/lib/promise/join.h
  - src/core/lib/promise/poll.h
  src:
  - test/core/promise/join_test.cc
  deps:
  - absl/types:variant
  uses_polling: false
- name: json_test
  gtest: true
  build: test
  language: c++
  headers: []
  src:
  - test/core/json/json_test.cc
  deps:
  - grpc_test_util
  uses_polling: false
- name: large_metadata_bad_client_test
  gtest: true
  build: test
  language: c++
  headers:
  - test/core/bad_client/bad_client.h
  - test/core/end2end/cq_verifier.h
  src:
  - test/core/bad_client/bad_client.cc
  - test/core/bad_client/tests/large_metadata.cc
  - test/core/end2end/cq_verifier.cc
  deps:
  - grpc_test_util
- name: latch_test
  gtest: true
  build: test
  language: c++
  headers:
  - src/core/ext/upb-generated/google/api/annotations.upb.h
  - src/core/ext/upb-generated/google/api/expr/v1alpha1/checked.upb.h
  - src/core/ext/upb-generated/google/api/expr/v1alpha1/syntax.upb.h
  - src/core/ext/upb-generated/google/api/http.upb.h
  - src/core/ext/upb-generated/google/protobuf/any.upb.h
  - src/core/ext/upb-generated/google/protobuf/duration.upb.h
  - src/core/ext/upb-generated/google/protobuf/empty.upb.h
  - src/core/ext/upb-generated/google/protobuf/struct.upb.h
  - src/core/ext/upb-generated/google/protobuf/timestamp.upb.h
  - src/core/ext/upb-generated/google/protobuf/wrappers.upb.h
  - src/core/ext/upb-generated/google/rpc/status.upb.h
  - src/core/lib/gpr/alloc.h
  - src/core/lib/gpr/env.h
  - src/core/lib/gpr/murmur_hash.h
  - src/core/lib/gpr/spinlock.h
  - src/core/lib/gpr/string.h
  - src/core/lib/gpr/string_windows.h
  - src/core/lib/gpr/time_precise.h
  - src/core/lib/gpr/tls.h
  - src/core/lib/gpr/tmpfile.h
  - src/core/lib/gpr/useful.h
  - src/core/lib/gprpp/arena.h
  - src/core/lib/gprpp/atomic_utils.h
  - src/core/lib/gprpp/bitset.h
  - src/core/lib/gprpp/construct_destruct.h
  - src/core/lib/gprpp/debug_location.h
  - src/core/lib/gprpp/examine_stack.h
  - src/core/lib/gprpp/fork.h
  - src/core/lib/gprpp/global_config.h
  - src/core/lib/gprpp/global_config_custom.h
  - src/core/lib/gprpp/global_config_env.h
  - src/core/lib/gprpp/global_config_generic.h
  - src/core/lib/gprpp/host_port.h
  - src/core/lib/gprpp/manual_constructor.h
  - src/core/lib/gprpp/memory.h
  - src/core/lib/gprpp/mpscq.h
  - src/core/lib/gprpp/stat.h
  - src/core/lib/gprpp/status_helper.h
  - src/core/lib/gprpp/sync.h
  - src/core/lib/gprpp/thd.h
  - src/core/lib/gprpp/time_util.h
  - src/core/lib/profiling/timers.h
  - src/core/lib/promise/activity.h
  - src/core/lib/promise/context.h
  - src/core/lib/promise/detail/basic_join.h
  - src/core/lib/promise/detail/basic_seq.h
  - src/core/lib/promise/detail/promise_factory.h
  - src/core/lib/promise/detail/promise_like.h
  - src/core/lib/promise/detail/status.h
  - src/core/lib/promise/detail/switch.h
  - src/core/lib/promise/intra_activity_waiter.h
  - src/core/lib/promise/join.h
  - src/core/lib/promise/latch.h
  - src/core/lib/promise/poll.h
  - src/core/lib/promise/seq.h
  - test/core/promise/test_wakeup_schedulers.h
  src:
  - src/core/ext/upb-generated/google/api/annotations.upb.c
  - src/core/ext/upb-generated/google/api/expr/v1alpha1/checked.upb.c
  - src/core/ext/upb-generated/google/api/expr/v1alpha1/syntax.upb.c
  - src/core/ext/upb-generated/google/api/http.upb.c
  - src/core/ext/upb-generated/google/protobuf/any.upb.c
  - src/core/ext/upb-generated/google/protobuf/duration.upb.c
  - src/core/ext/upb-generated/google/protobuf/empty.upb.c
  - src/core/ext/upb-generated/google/protobuf/struct.upb.c
  - src/core/ext/upb-generated/google/protobuf/timestamp.upb.c
  - src/core/ext/upb-generated/google/protobuf/wrappers.upb.c
  - src/core/ext/upb-generated/google/rpc/status.upb.c
  - src/core/lib/gpr/alloc.cc
  - src/core/lib/gpr/atm.cc
  - src/core/lib/gpr/cpu_iphone.cc
  - src/core/lib/gpr/cpu_linux.cc
  - src/core/lib/gpr/cpu_posix.cc
  - src/core/lib/gpr/cpu_windows.cc
  - src/core/lib/gpr/env_linux.cc
  - src/core/lib/gpr/env_posix.cc
  - src/core/lib/gpr/env_windows.cc
  - src/core/lib/gpr/log.cc
  - src/core/lib/gpr/log_android.cc
  - src/core/lib/gpr/log_linux.cc
  - src/core/lib/gpr/log_posix.cc
  - src/core/lib/gpr/log_windows.cc
  - src/core/lib/gpr/murmur_hash.cc
  - src/core/lib/gpr/string.cc
  - src/core/lib/gpr/string_posix.cc
  - src/core/lib/gpr/string_util_windows.cc
  - src/core/lib/gpr/string_windows.cc
  - src/core/lib/gpr/sync.cc
  - src/core/lib/gpr/sync_abseil.cc
  - src/core/lib/gpr/sync_posix.cc
  - src/core/lib/gpr/sync_windows.cc
  - src/core/lib/gpr/time.cc
  - src/core/lib/gpr/time_posix.cc
  - src/core/lib/gpr/time_precise.cc
  - src/core/lib/gpr/time_windows.cc
  - src/core/lib/gpr/tmpfile_msys.cc
  - src/core/lib/gpr/tmpfile_posix.cc
  - src/core/lib/gpr/tmpfile_windows.cc
  - src/core/lib/gpr/wrap_memcpy.cc
  - src/core/lib/gprpp/arena.cc
  - src/core/lib/gprpp/examine_stack.cc
  - src/core/lib/gprpp/fork.cc
  - src/core/lib/gprpp/global_config_env.cc
  - src/core/lib/gprpp/host_port.cc
  - src/core/lib/gprpp/mpscq.cc
  - src/core/lib/gprpp/stat_posix.cc
  - src/core/lib/gprpp/stat_windows.cc
  - src/core/lib/gprpp/status_helper.cc
  - src/core/lib/gprpp/thd_posix.cc
  - src/core/lib/gprpp/thd_windows.cc
  - src/core/lib/gprpp/time_util.cc
  - src/core/lib/profiling/basic_timers.cc
  - src/core/lib/profiling/stap_timers.cc
  - src/core/lib/promise/activity.cc
  - test/core/promise/latch_test.cc
  deps:
  - absl/base:base
  - absl/base:core_headers
  - absl/memory:memory
  - absl/status:status
  - absl/status:statusor
  - absl/strings:cord
  - absl/strings:str_format
  - absl/strings:strings
  - absl/synchronization:synchronization
  - absl/time:time
  - absl/types:optional
  - absl/types:variant
  - upb
  uses_polling: false
- name: lb_get_cpu_stats_test
  gtest: true
  build: test
  language: c++
  headers:
  - src/cpp/server/load_reporter/get_cpu_stats.h
  src:
  - src/cpp/server/load_reporter/get_cpu_stats_linux.cc
  - src/cpp/server/load_reporter/get_cpu_stats_macos.cc
  - src/cpp/server/load_reporter/get_cpu_stats_unsupported.cc
  - src/cpp/server/load_reporter/get_cpu_stats_windows.cc
  - test/cpp/server/load_reporter/get_cpu_stats_test.cc
  deps:
  - grpc++
  - grpc_test_util
- name: lb_load_data_store_test
  gtest: true
  build: test
  language: c++
  headers:
  - src/cpp/server/load_reporter/constants.h
  - src/cpp/server/load_reporter/load_data_store.h
  src:
  - src/cpp/server/load_reporter/load_data_store.cc
  - test/cpp/server/load_reporter/load_data_store_test.cc
  deps:
  - grpc++
  - grpc_test_util
- name: linux_system_roots_test
  gtest: true
  build: test
  language: c++
  headers: []
  src:
  - test/core/security/linux_system_roots_test.cc
  deps:
  - grpc_test_util
- name: log_test
  gtest: true
  build: test
  language: c++
  headers: []
  src:
  - test/core/gpr/log_test.cc
  deps:
  - grpc_test_util
  uses_polling: false
- name: loop_test
  gtest: true
  build: test
  language: c++
  headers:
  - src/core/lib/gprpp/construct_destruct.h
  - src/core/lib/promise/detail/basic_seq.h
  - src/core/lib/promise/detail/promise_factory.h
  - src/core/lib/promise/detail/promise_like.h
  - src/core/lib/promise/detail/switch.h
  - src/core/lib/promise/loop.h
  - src/core/lib/promise/poll.h
  - src/core/lib/promise/seq.h
  src:
  - test/core/promise/loop_test.cc
  deps:
  - absl/types:variant
  uses_polling: false
- name: match_test
  gtest: true
  build: test
  language: c++
  headers:
  - src/core/lib/gprpp/match.h
  - src/core/lib/gprpp/overload.h
  src:
  - test/core/gprpp/match_test.cc
  deps:
  - absl/types:variant
  uses_polling: false
- name: matchers_test
  gtest: true
  build: test
  language: c++
  headers: []
  src:
  - test/core/security/matchers_test.cc
  deps:
  - grpc_test_util
- name: memory_quota_test
  gtest: true
  build: test
  language: c++
  headers:
  - src/core/lib/debug/trace.h
  - src/core/lib/gprpp/atomic_utils.h
  - src/core/lib/gprpp/dual_ref_counted.h
  - src/core/lib/gprpp/orphanable.h
  - src/core/lib/gprpp/ref_counted.h
  - src/core/lib/gprpp/ref_counted_ptr.h
  - src/core/lib/iomgr/closure.h
  - src/core/lib/iomgr/combiner.h
  - src/core/lib/iomgr/error.h
  - src/core/lib/iomgr/error_internal.h
  - src/core/lib/iomgr/exec_ctx.h
  - src/core/lib/iomgr/executor.h
  - src/core/lib/iomgr/iomgr_internal.h
  - src/core/lib/promise/activity.h
  - src/core/lib/promise/context.h
  - src/core/lib/promise/detail/basic_seq.h
  - src/core/lib/promise/detail/promise_factory.h
  - src/core/lib/promise/detail/promise_like.h
  - src/core/lib/promise/detail/status.h
  - src/core/lib/promise/detail/switch.h
  - src/core/lib/promise/exec_ctx_wakeup_scheduler.h
  - src/core/lib/promise/loop.h
  - src/core/lib/promise/poll.h
  - src/core/lib/promise/race.h
  - src/core/lib/promise/seq.h
  - src/core/lib/resource_quota/memory_quota.h
  - src/core/lib/slice/slice_internal.h
  - src/core/lib/slice/slice_refcount.h
  - src/core/lib/slice/slice_refcount_base.h
  - src/core/lib/slice/slice_string_helpers.h
  - src/core/lib/slice/slice_utils.h
  - src/core/lib/slice/static_slice.h
  - test/core/resource_quota/call_checker.h
  src:
  - src/core/lib/debug/trace.cc
  - src/core/lib/event_engine/memory_allocator.cc
  - src/core/lib/iomgr/combiner.cc
  - src/core/lib/iomgr/error.cc
  - src/core/lib/iomgr/exec_ctx.cc
  - src/core/lib/iomgr/executor.cc
  - src/core/lib/iomgr/iomgr_internal.cc
  - src/core/lib/promise/activity.cc
  - src/core/lib/resource_quota/memory_quota.cc
  - src/core/lib/slice/slice.cc
  - src/core/lib/slice/slice_refcount.cc
  - src/core/lib/slice/slice_string_helpers.cc
  - src/core/lib/slice/static_slice.cc
  - test/core/resource_quota/memory_quota_test.cc
  deps:
  - absl/status:statusor
  - absl/types:variant
  - gpr
  uses_polling: false
- name: message_allocator_end2end_test
  gtest: true
  build: test
  language: c++
  headers:
  - test/cpp/end2end/test_service_impl.h
  src:
  - src/proto/grpc/testing/echo.proto
  - src/proto/grpc/testing/echo_messages.proto
  - src/proto/grpc/testing/simple_messages.proto
  - test/cpp/end2end/message_allocator_end2end_test.cc
  - test/cpp/end2end/test_service_impl.cc
  deps:
  - grpc++_test_util
- name: metadata_map_test
  gtest: true
  build: test
  language: c++
  headers: []
  src:
  - test/core/transport/metadata_map_test.cc
  deps:
  - grpc_test_util
- name: miscompile_with_no_unique_address_test
  gtest: true
  build: test
  language: c++
  headers: []
  src:
  - test/core/compiler_bugs/miscompile_with_no_unique_address_test.cc
  deps: []
  uses_polling: false
- name: mock_stream_test
  gtest: true
  build: test
  language: c++
  headers: []
  src:
  - src/proto/grpc/testing/echo.proto
  - src/proto/grpc/testing/echo_messages.proto
  - src/proto/grpc/testing/simple_messages.proto
  - test/cpp/test/mock_stream_test.cc
  deps:
  - grpc++_test
  - grpc++_test_util
- name: mock_test
  gtest: true
  build: test
  language: c++
  headers: []
  src:
  - src/proto/grpc/testing/duplicate/echo_duplicate.proto
  - src/proto/grpc/testing/echo.proto
  - src/proto/grpc/testing/echo_messages.proto
  - src/proto/grpc/testing/simple_messages.proto
  - test/cpp/end2end/mock_test.cc
  deps:
  - grpc++_test
  - grpc++_test_util
- name: nonblocking_test
  gtest: true
  build: test
  language: c++
  headers: []
  src:
  - src/proto/grpc/testing/echo.proto
  - src/proto/grpc/testing/echo_messages.proto
  - src/proto/grpc/testing/simple_messages.proto
  - test/cpp/end2end/nonblocking_test.cc
  deps:
  - grpc++_test_util
- name: observable_test
  gtest: true
  build: test
  language: c++
  headers:
  - src/core/ext/upb-generated/google/api/annotations.upb.h
  - src/core/ext/upb-generated/google/api/expr/v1alpha1/checked.upb.h
  - src/core/ext/upb-generated/google/api/expr/v1alpha1/syntax.upb.h
  - src/core/ext/upb-generated/google/api/http.upb.h
  - src/core/ext/upb-generated/google/protobuf/any.upb.h
  - src/core/ext/upb-generated/google/protobuf/duration.upb.h
  - src/core/ext/upb-generated/google/protobuf/empty.upb.h
  - src/core/ext/upb-generated/google/protobuf/struct.upb.h
  - src/core/ext/upb-generated/google/protobuf/timestamp.upb.h
  - src/core/ext/upb-generated/google/protobuf/wrappers.upb.h
  - src/core/ext/upb-generated/google/rpc/status.upb.h
  - src/core/lib/gpr/alloc.h
  - src/core/lib/gpr/env.h
  - src/core/lib/gpr/murmur_hash.h
  - src/core/lib/gpr/spinlock.h
  - src/core/lib/gpr/string.h
  - src/core/lib/gpr/string_windows.h
  - src/core/lib/gpr/time_precise.h
  - src/core/lib/gpr/tls.h
  - src/core/lib/gpr/tmpfile.h
  - src/core/lib/gpr/useful.h
  - src/core/lib/gprpp/arena.h
  - src/core/lib/gprpp/atomic_utils.h
  - src/core/lib/gprpp/construct_destruct.h
  - src/core/lib/gprpp/debug_location.h
  - src/core/lib/gprpp/examine_stack.h
  - src/core/lib/gprpp/fork.h
  - src/core/lib/gprpp/global_config.h
  - src/core/lib/gprpp/global_config_custom.h
  - src/core/lib/gprpp/global_config_env.h
  - src/core/lib/gprpp/global_config_generic.h
  - src/core/lib/gprpp/host_port.h
  - src/core/lib/gprpp/manual_constructor.h
  - src/core/lib/gprpp/memory.h
  - src/core/lib/gprpp/mpscq.h
  - src/core/lib/gprpp/stat.h
  - src/core/lib/gprpp/status_helper.h
  - src/core/lib/gprpp/sync.h
  - src/core/lib/gprpp/thd.h
  - src/core/lib/gprpp/time_util.h
  - src/core/lib/profiling/timers.h
  - src/core/lib/promise/activity.h
  - src/core/lib/promise/context.h
  - src/core/lib/promise/detail/basic_seq.h
  - src/core/lib/promise/detail/promise_factory.h
  - src/core/lib/promise/detail/promise_like.h
  - src/core/lib/promise/detail/status.h
  - src/core/lib/promise/detail/switch.h
  - src/core/lib/promise/observable.h
  - src/core/lib/promise/poll.h
  - src/core/lib/promise/promise.h
  - src/core/lib/promise/seq.h
  - src/core/lib/promise/wait_set.h
  - test/core/promise/test_wakeup_schedulers.h
  src:
  - src/core/ext/upb-generated/google/api/annotations.upb.c
  - src/core/ext/upb-generated/google/api/expr/v1alpha1/checked.upb.c
  - src/core/ext/upb-generated/google/api/expr/v1alpha1/syntax.upb.c
  - src/core/ext/upb-generated/google/api/http.upb.c
  - src/core/ext/upb-generated/google/protobuf/any.upb.c
  - src/core/ext/upb-generated/google/protobuf/duration.upb.c
  - src/core/ext/upb-generated/google/protobuf/empty.upb.c
  - src/core/ext/upb-generated/google/protobuf/struct.upb.c
  - src/core/ext/upb-generated/google/protobuf/timestamp.upb.c
  - src/core/ext/upb-generated/google/protobuf/wrappers.upb.c
  - src/core/ext/upb-generated/google/rpc/status.upb.c
  - src/core/lib/gpr/alloc.cc
  - src/core/lib/gpr/atm.cc
  - src/core/lib/gpr/cpu_iphone.cc
  - src/core/lib/gpr/cpu_linux.cc
  - src/core/lib/gpr/cpu_posix.cc
  - src/core/lib/gpr/cpu_windows.cc
  - src/core/lib/gpr/env_linux.cc
  - src/core/lib/gpr/env_posix.cc
  - src/core/lib/gpr/env_windows.cc
  - src/core/lib/gpr/log.cc
  - src/core/lib/gpr/log_android.cc
  - src/core/lib/gpr/log_linux.cc
  - src/core/lib/gpr/log_posix.cc
  - src/core/lib/gpr/log_windows.cc
  - src/core/lib/gpr/murmur_hash.cc
  - src/core/lib/gpr/string.cc
  - src/core/lib/gpr/string_posix.cc
  - src/core/lib/gpr/string_util_windows.cc
  - src/core/lib/gpr/string_windows.cc
  - src/core/lib/gpr/sync.cc
  - src/core/lib/gpr/sync_abseil.cc
  - src/core/lib/gpr/sync_posix.cc
  - src/core/lib/gpr/sync_windows.cc
  - src/core/lib/gpr/time.cc
  - src/core/lib/gpr/time_posix.cc
  - src/core/lib/gpr/time_precise.cc
  - src/core/lib/gpr/time_windows.cc
  - src/core/lib/gpr/tmpfile_msys.cc
  - src/core/lib/gpr/tmpfile_posix.cc
  - src/core/lib/gpr/tmpfile_windows.cc
  - src/core/lib/gpr/wrap_memcpy.cc
  - src/core/lib/gprpp/arena.cc
  - src/core/lib/gprpp/examine_stack.cc
  - src/core/lib/gprpp/fork.cc
  - src/core/lib/gprpp/global_config_env.cc
  - src/core/lib/gprpp/host_port.cc
  - src/core/lib/gprpp/mpscq.cc
  - src/core/lib/gprpp/stat_posix.cc
  - src/core/lib/gprpp/stat_windows.cc
  - src/core/lib/gprpp/status_helper.cc
  - src/core/lib/gprpp/thd_posix.cc
  - src/core/lib/gprpp/thd_windows.cc
  - src/core/lib/gprpp/time_util.cc
  - src/core/lib/profiling/basic_timers.cc
  - src/core/lib/profiling/stap_timers.cc
  - src/core/lib/promise/activity.cc
  - test/core/promise/observable_test.cc
  deps:
  - absl/base:base
  - absl/base:core_headers
  - absl/container:flat_hash_set
  - absl/memory:memory
  - absl/status:status
  - absl/status:statusor
  - absl/strings:cord
  - absl/strings:str_format
  - absl/strings:strings
  - absl/synchronization:synchronization
  - absl/time:time
  - absl/types:optional
  - absl/types:variant
  - upb
  uses_polling: false
- name: orphanable_test
  gtest: true
  build: test
  language: c++
  headers: []
  src:
  - test/core/gprpp/orphanable_test.cc
  deps:
  - grpc_test_util
- name: out_of_bounds_bad_client_test
  gtest: true
  build: test
  language: c++
  headers:
  - test/core/bad_client/bad_client.h
  - test/core/end2end/cq_verifier.h
  src:
  - test/core/bad_client/bad_client.cc
  - test/core/bad_client/tests/out_of_bounds.cc
  - test/core/end2end/cq_verifier.cc
  deps:
  - grpc_test_util
- name: overload_test
  gtest: true
  build: test
  language: c++
  headers:
  - src/core/lib/gprpp/overload.h
  src:
  - test/core/gprpp/overload_test.cc
  deps: []
  uses_polling: false
- name: parsed_metadata_test
  gtest: true
  build: test
  language: c++
  headers: []
  src:
  - test/core/transport/parsed_metadata_test.cc
  deps:
  - grpc_test_util
- name: pid_controller_test
  gtest: true
  build: test
  language: c++
  headers: []
  src:
  - test/core/transport/pid_controller_test.cc
  deps:
  - grpc_test_util
- name: pipe_test
  gtest: true
  build: test
  language: c++
  headers:
  - src/core/ext/upb-generated/google/api/annotations.upb.h
  - src/core/ext/upb-generated/google/api/expr/v1alpha1/checked.upb.h
  - src/core/ext/upb-generated/google/api/expr/v1alpha1/syntax.upb.h
  - src/core/ext/upb-generated/google/api/http.upb.h
  - src/core/ext/upb-generated/google/protobuf/any.upb.h
  - src/core/ext/upb-generated/google/protobuf/duration.upb.h
  - src/core/ext/upb-generated/google/protobuf/empty.upb.h
  - src/core/ext/upb-generated/google/protobuf/struct.upb.h
  - src/core/ext/upb-generated/google/protobuf/timestamp.upb.h
  - src/core/ext/upb-generated/google/protobuf/wrappers.upb.h
  - src/core/ext/upb-generated/google/rpc/status.upb.h
  - src/core/lib/gpr/alloc.h
  - src/core/lib/gpr/env.h
  - src/core/lib/gpr/murmur_hash.h
  - src/core/lib/gpr/spinlock.h
  - src/core/lib/gpr/string.h
  - src/core/lib/gpr/string_windows.h
  - src/core/lib/gpr/time_precise.h
  - src/core/lib/gpr/tls.h
  - src/core/lib/gpr/tmpfile.h
  - src/core/lib/gpr/useful.h
  - src/core/lib/gprpp/arena.h
  - src/core/lib/gprpp/atomic_utils.h
  - src/core/lib/gprpp/bitset.h
  - src/core/lib/gprpp/construct_destruct.h
  - src/core/lib/gprpp/debug_location.h
  - src/core/lib/gprpp/examine_stack.h
  - src/core/lib/gprpp/fork.h
  - src/core/lib/gprpp/global_config.h
  - src/core/lib/gprpp/global_config_custom.h
  - src/core/lib/gprpp/global_config_env.h
  - src/core/lib/gprpp/global_config_generic.h
  - src/core/lib/gprpp/host_port.h
  - src/core/lib/gprpp/manual_constructor.h
  - src/core/lib/gprpp/memory.h
  - src/core/lib/gprpp/mpscq.h
  - src/core/lib/gprpp/stat.h
  - src/core/lib/gprpp/status_helper.h
  - src/core/lib/gprpp/sync.h
  - src/core/lib/gprpp/thd.h
  - src/core/lib/gprpp/time_util.h
  - src/core/lib/profiling/timers.h
  - src/core/lib/promise/activity.h
  - src/core/lib/promise/context.h
  - src/core/lib/promise/detail/basic_join.h
  - src/core/lib/promise/detail/basic_seq.h
  - src/core/lib/promise/detail/promise_factory.h
  - src/core/lib/promise/detail/promise_like.h
  - src/core/lib/promise/detail/status.h
  - src/core/lib/promise/detail/switch.h
  - src/core/lib/promise/intra_activity_waiter.h
  - src/core/lib/promise/join.h
  - src/core/lib/promise/pipe.h
  - src/core/lib/promise/poll.h
  - src/core/lib/promise/promise.h
  - src/core/lib/promise/seq.h
  - test/core/promise/test_wakeup_schedulers.h
  src:
  - src/core/ext/upb-generated/google/api/annotations.upb.c
  - src/core/ext/upb-generated/google/api/expr/v1alpha1/checked.upb.c
  - src/core/ext/upb-generated/google/api/expr/v1alpha1/syntax.upb.c
  - src/core/ext/upb-generated/google/api/http.upb.c
  - src/core/ext/upb-generated/google/protobuf/any.upb.c
  - src/core/ext/upb-generated/google/protobuf/duration.upb.c
  - src/core/ext/upb-generated/google/protobuf/empty.upb.c
  - src/core/ext/upb-generated/google/protobuf/struct.upb.c
  - src/core/ext/upb-generated/google/protobuf/timestamp.upb.c
  - src/core/ext/upb-generated/google/protobuf/wrappers.upb.c
  - src/core/ext/upb-generated/google/rpc/status.upb.c
  - src/core/lib/gpr/alloc.cc
  - src/core/lib/gpr/atm.cc
  - src/core/lib/gpr/cpu_iphone.cc
  - src/core/lib/gpr/cpu_linux.cc
  - src/core/lib/gpr/cpu_posix.cc
  - src/core/lib/gpr/cpu_windows.cc
  - src/core/lib/gpr/env_linux.cc
  - src/core/lib/gpr/env_posix.cc
  - src/core/lib/gpr/env_windows.cc
  - src/core/lib/gpr/log.cc
  - src/core/lib/gpr/log_android.cc
  - src/core/lib/gpr/log_linux.cc
  - src/core/lib/gpr/log_posix.cc
  - src/core/lib/gpr/log_windows.cc
  - src/core/lib/gpr/murmur_hash.cc
  - src/core/lib/gpr/string.cc
  - src/core/lib/gpr/string_posix.cc
  - src/core/lib/gpr/string_util_windows.cc
  - src/core/lib/gpr/string_windows.cc
  - src/core/lib/gpr/sync.cc
  - src/core/lib/gpr/sync_abseil.cc
  - src/core/lib/gpr/sync_posix.cc
  - src/core/lib/gpr/sync_windows.cc
  - src/core/lib/gpr/time.cc
  - src/core/lib/gpr/time_posix.cc
  - src/core/lib/gpr/time_precise.cc
  - src/core/lib/gpr/time_windows.cc
  - src/core/lib/gpr/tmpfile_msys.cc
  - src/core/lib/gpr/tmpfile_posix.cc
  - src/core/lib/gpr/tmpfile_windows.cc
  - src/core/lib/gpr/wrap_memcpy.cc
  - src/core/lib/gprpp/arena.cc
  - src/core/lib/gprpp/examine_stack.cc
  - src/core/lib/gprpp/fork.cc
  - src/core/lib/gprpp/global_config_env.cc
  - src/core/lib/gprpp/host_port.cc
  - src/core/lib/gprpp/mpscq.cc
  - src/core/lib/gprpp/stat_posix.cc
  - src/core/lib/gprpp/stat_windows.cc
  - src/core/lib/gprpp/status_helper.cc
  - src/core/lib/gprpp/thd_posix.cc
  - src/core/lib/gprpp/thd_windows.cc
  - src/core/lib/gprpp/time_util.cc
  - src/core/lib/profiling/basic_timers.cc
  - src/core/lib/profiling/stap_timers.cc
  - src/core/lib/promise/activity.cc
  - test/core/promise/pipe_test.cc
  deps:
  - absl/base:base
  - absl/base:core_headers
  - absl/memory:memory
  - absl/status:status
  - absl/status:statusor
  - absl/strings:cord
  - absl/strings:str_format
  - absl/strings:strings
  - absl/synchronization:synchronization
  - absl/time:time
  - absl/types:optional
  - absl/types:variant
  - upb
  uses_polling: false
- name: poll_test
  gtest: true
  build: test
  language: c++
  headers:
  - src/core/lib/promise/poll.h
  src:
  - test/core/promise/poll_test.cc
  deps:
  - absl/types:variant
  uses_polling: false
- name: popularity_count_test
  gtest: true
  build: test
  language: c++
  headers:
  - src/core/ext/transport/chttp2/transport/popularity_count.h
  src:
  - test/core/transport/chttp2/popularity_count_test.cc
  deps: []
- name: port_sharing_end2end_test
  gtest: true
  build: test
  language: c++
  headers:
  - test/cpp/end2end/test_service_impl.h
  src:
  - src/proto/grpc/testing/echo.proto
  - src/proto/grpc/testing/echo_messages.proto
  - src/proto/grpc/testing/simple_messages.proto
  - test/cpp/end2end/port_sharing_end2end_test.cc
  - test/cpp/end2end/test_service_impl.cc
  deps:
  - grpc++_test_util
- name: promise_factory_test
  gtest: true
  build: test
  language: c++
  headers:
  - src/core/lib/gprpp/capture.h
  - src/core/lib/promise/detail/promise_factory.h
  - src/core/lib/promise/detail/promise_like.h
  - src/core/lib/promise/poll.h
  - src/core/lib/promise/promise.h
  src:
  - test/core/promise/promise_factory_test.cc
  deps:
  - absl/functional:bind_front
  - absl/types:optional
  - absl/types:variant
  - absl/utility:utility
  uses_polling: false
- name: promise_map_test
  gtest: true
  build: test
  language: c++
  headers:
  - src/core/lib/promise/detail/promise_like.h
  - src/core/lib/promise/map.h
  - src/core/lib/promise/poll.h
  - src/core/lib/promise/promise.h
  src:
  - test/core/promise/map_test.cc
  deps:
  - absl/types:optional
  - absl/types:variant
  uses_polling: false
- name: promise_test
  gtest: true
  build: test
  language: c++
  headers:
  - src/core/lib/promise/detail/promise_like.h
  - src/core/lib/promise/poll.h
  - src/core/lib/promise/promise.h
  src:
  - test/core/promise/promise_test.cc
  deps:
  - absl/types:optional
  - absl/types:variant
  uses_polling: false
- name: proto_server_reflection_test
  gtest: true
  build: test
  language: c++
  headers:
  - test/cpp/end2end/test_service_impl.h
  - test/cpp/util/proto_reflection_descriptor_database.h
  src:
  - src/proto/grpc/testing/duplicate/echo_duplicate.proto
  - src/proto/grpc/testing/echo.proto
  - src/proto/grpc/testing/echo_messages.proto
  - src/proto/grpc/testing/simple_messages.proto
  - test/cpp/end2end/proto_server_reflection_test.cc
  - test/cpp/end2end/test_service_impl.cc
  - test/cpp/util/proto_reflection_descriptor_database.cc
  deps:
  - grpc++_reflection
  - grpc++_test_util
- name: proto_utils_test
  gtest: true
  build: test
  language: c++
  headers: []
  src:
  - test/cpp/codegen/proto_utils_test.cc
  deps:
  - grpc++
  - grpc_test_util
  uses_polling: false
- name: qps_json_driver
  build: test
  run: false
  language: c++
  headers:
  - src/cpp/util/core_stats.h
  - test/cpp/qps/benchmark_config.h
  - test/cpp/qps/client.h
  - test/cpp/qps/driver.h
  - test/cpp/qps/histogram.h
  - test/cpp/qps/interarrival.h
  - test/cpp/qps/parse_json.h
  - test/cpp/qps/qps_server_builder.h
  - test/cpp/qps/qps_worker.h
  - test/cpp/qps/report.h
  - test/cpp/qps/server.h
  - test/cpp/qps/stats.h
  - test/cpp/qps/usage_timer.h
  src:
  - src/proto/grpc/core/stats.proto
  - src/proto/grpc/testing/benchmark_service.proto
  - src/proto/grpc/testing/control.proto
  - src/proto/grpc/testing/messages.proto
  - src/proto/grpc/testing/payloads.proto
  - src/proto/grpc/testing/report_qps_scenario_service.proto
  - src/proto/grpc/testing/stats.proto
  - src/proto/grpc/testing/worker_service.proto
  - src/cpp/util/core_stats.cc
  - test/cpp/qps/benchmark_config.cc
  - test/cpp/qps/client_async.cc
  - test/cpp/qps/client_callback.cc
  - test/cpp/qps/client_sync.cc
  - test/cpp/qps/driver.cc
  - test/cpp/qps/parse_json.cc
  - test/cpp/qps/qps_json_driver.cc
  - test/cpp/qps/qps_server_builder.cc
  - test/cpp/qps/qps_worker.cc
  - test/cpp/qps/report.cc
  - test/cpp/qps/server_async.cc
  - test/cpp/qps/server_callback.cc
  - test/cpp/qps/server_sync.cc
  - test/cpp/qps/usage_timer.cc
  deps:
  - grpc++_test_config
  - grpc++_test_util
- name: qps_worker
  build: test
  run: false
  language: c++
  headers:
  - src/cpp/util/core_stats.h
  - test/cpp/qps/client.h
  - test/cpp/qps/histogram.h
  - test/cpp/qps/interarrival.h
  - test/cpp/qps/qps_server_builder.h
  - test/cpp/qps/qps_worker.h
  - test/cpp/qps/server.h
  - test/cpp/qps/stats.h
  - test/cpp/qps/usage_timer.h
  src:
  - src/proto/grpc/core/stats.proto
  - src/proto/grpc/testing/benchmark_service.proto
  - src/proto/grpc/testing/control.proto
  - src/proto/grpc/testing/messages.proto
  - src/proto/grpc/testing/payloads.proto
  - src/proto/grpc/testing/stats.proto
  - src/proto/grpc/testing/worker_service.proto
  - src/cpp/util/core_stats.cc
  - test/cpp/qps/client_async.cc
  - test/cpp/qps/client_callback.cc
  - test/cpp/qps/client_sync.cc
  - test/cpp/qps/qps_server_builder.cc
  - test/cpp/qps/qps_worker.cc
  - test/cpp/qps/server_async.cc
  - test/cpp/qps/server_callback.cc
  - test/cpp/qps/server_sync.cc
  - test/cpp/qps/usage_timer.cc
  - test/cpp/qps/worker.cc
  deps:
  - grpc++_test_config
  - grpc++_test_util
- name: race_test
  gtest: true
  build: test
  language: c++
  headers:
  - src/core/lib/promise/poll.h
  - src/core/lib/promise/race.h
  src:
  - test/core/promise/race_test.cc
  deps:
  - absl/types:variant
  uses_polling: false
- name: raw_end2end_test
  gtest: true
  build: test
  language: c++
  headers:
  - test/cpp/end2end/test_service_impl.h
  src:
  - src/proto/grpc/testing/duplicate/echo_duplicate.proto
  - src/proto/grpc/testing/echo.proto
  - src/proto/grpc/testing/echo_messages.proto
  - src/proto/grpc/testing/simple_messages.proto
  - test/cpp/end2end/raw_end2end_test.cc
  - test/cpp/end2end/test_service_impl.cc
  deps:
  - grpc++_test_util
- name: rbac_translator_test
  gtest: true
  build: test
  language: c++
  headers:
  - src/core/lib/security/authorization/grpc_authorization_engine.h
  - src/core/lib/security/authorization/grpc_authorization_policy_provider.h
  - src/core/lib/security/authorization/matchers.h
  - src/core/lib/security/authorization/rbac_policy.h
  - src/core/lib/security/authorization/rbac_translator.h
  src:
  - src/core/lib/security/authorization/grpc_authorization_engine.cc
  - src/core/lib/security/authorization/grpc_authorization_policy_provider.cc
  - src/core/lib/security/authorization/matchers.cc
  - src/core/lib/security/authorization/rbac_policy.cc
  - src/core/lib/security/authorization/rbac_translator.cc
  - test/core/security/rbac_translator_test.cc
  deps:
  - grpc_test_util
- name: ref_counted_ptr_test
  gtest: true
  build: test
  language: c++
  headers: []
  src:
  - test/core/gprpp/ref_counted_ptr_test.cc
  deps:
  - grpc_test_util
- name: ref_counted_test
  gtest: true
  build: test
  language: c++
  headers: []
  src:
  - test/core/gprpp/ref_counted_test.cc
  deps:
  - grpc_test_util
- name: remove_stream_from_stalled_lists_test
  gtest: true
  build: test
  language: c++
  headers: []
  src:
  - test/core/transport/chttp2/remove_stream_from_stalled_lists_test.cc
  deps:
  - grpc_test_util
  platforms:
  - linux
  - posix
  - mac
- name: retry_throttle_test
  gtest: true
  build: test
  language: c++
  headers: []
  src:
  - test/core/client_channel/retry_throttle_test.cc
  deps:
  - grpc_test_util
  uses_polling: false
- name: rls_end2end_test
  gtest: true
  build: test
  language: c++
  headers:
  - test/core/util/test_lb_policies.h
  - test/cpp/end2end/counted_service.h
  - test/cpp/end2end/test_service_impl.h
  src:
  - src/proto/grpc/lookup/v1/rls.proto
  - src/proto/grpc/testing/duplicate/echo_duplicate.proto
  - src/proto/grpc/testing/echo.proto
  - src/proto/grpc/testing/echo_messages.proto
  - src/proto/grpc/testing/simple_messages.proto
  - test/core/util/test_lb_policies.cc
  - test/cpp/end2end/rls_end2end_test.cc
  - test/cpp/end2end/test_service_impl.cc
  deps:
  - grpc++_test_config
  - grpc++_test_util
- name: rls_lb_config_parser_test
  gtest: true
  build: test
  language: c++
  headers: []
  src:
  - test/core/client_channel/rls_lb_config_parser_test.cc
  deps:
  - grpc_test_util
- name: sdk_authz_end2end_test
  gtest: true
  build: test
  language: c++
  headers:
  - src/core/lib/security/authorization/grpc_authorization_engine.h
  - src/core/lib/security/authorization/grpc_authorization_policy_provider.h
  - src/core/lib/security/authorization/matchers.h
  - src/core/lib/security/authorization/rbac_policy.h
  - src/core/lib/security/authorization/rbac_translator.h
  - test/cpp/end2end/test_service_impl.h
  src:
  - src/proto/grpc/testing/echo.proto
  - src/proto/grpc/testing/echo_messages.proto
  - src/proto/grpc/testing/simple_messages.proto
  - src/core/lib/security/authorization/grpc_authorization_engine.cc
  - src/core/lib/security/authorization/grpc_authorization_policy_provider.cc
  - src/core/lib/security/authorization/matchers.cc
  - src/core/lib/security/authorization/rbac_policy.cc
  - src/core/lib/security/authorization/rbac_translator.cc
  - src/cpp/server/authorization_policy_provider.cc
  - test/cpp/end2end/sdk_authz_end2end_test.cc
  - test/cpp/end2end/test_service_impl.cc
  deps:
  - grpc++_test_util
- name: secure_auth_context_test
  gtest: true
  build: test
  language: c++
  headers: []
  src:
  - test/cpp/common/secure_auth_context_test.cc
  deps:
  - grpc++_test_util
- name: seq_test
  gtest: true
  build: test
  language: c++
  headers:
  - src/core/lib/gprpp/construct_destruct.h
  - src/core/lib/promise/detail/basic_seq.h
  - src/core/lib/promise/detail/promise_factory.h
  - src/core/lib/promise/detail/promise_like.h
  - src/core/lib/promise/detail/switch.h
  - src/core/lib/promise/poll.h
  - src/core/lib/promise/seq.h
  src:
  - test/core/promise/seq_test.cc
  deps:
  - absl/types:variant
  uses_polling: false
- name: server_builder_plugin_test
  gtest: true
  build: test
  language: c++
  headers:
  - test/cpp/end2end/test_service_impl.h
  src:
  - src/proto/grpc/testing/duplicate/echo_duplicate.proto
  - src/proto/grpc/testing/echo.proto
  - src/proto/grpc/testing/echo_messages.proto
  - src/proto/grpc/testing/simple_messages.proto
  - test/cpp/end2end/server_builder_plugin_test.cc
  - test/cpp/end2end/test_service_impl.cc
  deps:
  - grpc++_test_util
- name: server_builder_test
  gtest: true
  build: test
  language: c++
  headers: []
  src:
  - src/proto/grpc/testing/echo.proto
  - src/proto/grpc/testing/echo_messages.proto
  - src/proto/grpc/testing/simple_messages.proto
  - test/cpp/server/server_builder_test.cc
  deps:
  - grpc++_unsecure
  - grpc_test_util_unsecure
  platforms:
  - linux
  - posix
  - mac
- name: server_builder_with_socket_mutator_test
  gtest: true
  build: test
  language: c++
  headers: []
  src:
  - src/proto/grpc/testing/echo.proto
  - src/proto/grpc/testing/echo_messages.proto
  - src/proto/grpc/testing/simple_messages.proto
  - test/cpp/server/server_builder_with_socket_mutator_test.cc
  deps:
  - grpc++_unsecure
  - grpc_test_util_unsecure
  platforms:
  - linux
  - posix
  - mac
- name: server_chttp2_test
  gtest: true
  build: test
  language: c++
  headers: []
  src:
  - test/core/surface/server_chttp2_test.cc
  deps:
  - grpc_test_util
- name: server_config_selector_test
  gtest: true
  build: test
  language: c++
  headers:
  - src/core/ext/filters/server_config_selector/server_config_selector.h
  src:
  - src/core/ext/filters/server_config_selector/server_config_selector.cc
  - test/core/server_config_selector/server_config_selector_test.cc
  deps:
  - grpc_test_util
  uses_polling: false
- name: server_context_test_spouse_test
  gtest: true
  build: test
  language: c++
  headers: []
  src:
  - test/cpp/test/server_context_test_spouse_test.cc
  deps:
  - grpc++_test
  - grpc++_test_util
- name: server_early_return_test
  gtest: true
  build: test
  language: c++
  headers: []
  src:
  - src/proto/grpc/testing/echo.proto
  - src/proto/grpc/testing/echo_messages.proto
  - src/proto/grpc/testing/simple_messages.proto
  - test/cpp/end2end/server_early_return_test.cc
  deps:
  - grpc++_test_util
- name: server_interceptors_end2end_test
  gtest: true
  build: test
  language: c++
  headers:
  - test/cpp/end2end/interceptors_util.h
  - test/cpp/end2end/test_service_impl.h
  src:
  - src/proto/grpc/testing/echo.proto
  - src/proto/grpc/testing/echo_messages.proto
  - src/proto/grpc/testing/simple_messages.proto
  - test/cpp/end2end/interceptors_util.cc
  - test/cpp/end2end/server_interceptors_end2end_test.cc
  - test/cpp/end2end/test_service_impl.cc
  deps:
  - grpc++_test_util
- name: server_registered_method_bad_client_test
  gtest: true
  build: test
  language: c++
  headers:
  - test/core/bad_client/bad_client.h
  - test/core/end2end/cq_verifier.h
  src:
  - test/core/bad_client/bad_client.cc
  - test/core/bad_client/tests/server_registered_method.cc
  - test/core/end2end/cq_verifier.cc
  deps:
  - grpc_test_util
- name: server_request_call_test
  gtest: true
  build: test
  language: c++
  headers: []
  src:
  - src/proto/grpc/testing/echo.proto
  - src/proto/grpc/testing/echo_messages.proto
  - src/proto/grpc/testing/simple_messages.proto
  - test/cpp/server/server_request_call_test.cc
  deps:
  - grpc++_unsecure
  - grpc_test_util_unsecure
  platforms:
  - linux
  - posix
  - mac
- name: service_config_end2end_test
  gtest: true
  build: test
  language: c++
  headers:
  - test/cpp/end2end/test_service_impl.h
  src:
  - src/proto/grpc/testing/duplicate/echo_duplicate.proto
  - src/proto/grpc/testing/echo.proto
  - src/proto/grpc/testing/echo_messages.proto
  - src/proto/grpc/testing/simple_messages.proto
  - test/cpp/end2end/service_config_end2end_test.cc
  - test/cpp/end2end/test_service_impl.cc
  deps:
  - grpc++_test_util
- name: service_config_test
  gtest: true
  build: test
  language: c++
  headers: []
  src:
  - test/core/client_channel/service_config_test.cc
  deps:
  - grpc_test_util
- name: settings_timeout_test
  gtest: true
  build: test
  run: false
  language: c++
  headers: []
  src:
  - test/core/transport/chttp2/settings_timeout_test.cc
  deps:
  - grpc_test_util
- name: shutdown_test
  gtest: true
  build: test
  language: c++
  headers: []
  src:
  - src/proto/grpc/testing/duplicate/echo_duplicate.proto
  - src/proto/grpc/testing/echo.proto
  - src/proto/grpc/testing/echo_messages.proto
  - src/proto/grpc/testing/simple_messages.proto
  - test/cpp/end2end/shutdown_test.cc
  deps:
  - grpc++_test_util
- name: simple_request_bad_client_test
  gtest: true
  build: test
  language: c++
  headers:
  - test/core/bad_client/bad_client.h
  - test/core/end2end/cq_verifier.h
  src:
  - test/core/bad_client/bad_client.cc
  - test/core/bad_client/tests/simple_request.cc
  - test/core/end2end/cq_verifier.cc
  deps:
  - grpc_test_util
- name: sockaddr_utils_test
  gtest: true
  build: test
  language: c++
  headers: []
  src:
  - test/core/address_utils/sockaddr_utils_test.cc
  deps:
  - grpc_test_util
- name: stack_tracer_test
  gtest: true
  build: test
  language: c++
  headers: []
  src:
  - test/core/util/stack_tracer_test.cc
  deps:
  - grpc_test_util
  platforms:
  - linux
  - posix
  - mac
  uses_polling: false
- name: stat_test
  gtest: true
  build: test
  language: c++
  headers: []
  src:
  - test/core/gprpp/stat_test.cc
  deps:
  - grpc_test_util
  uses_polling: false
- name: static_metadata_test
  gtest: true
  build: test
  language: c++
  headers: []
  src:
  - test/core/transport/static_metadata_test.cc
  deps:
  - grpc_test_util
- name: stats_test
  gtest: true
  build: test
  language: c++
  headers: []
  src:
  - test/core/debug/stats_test.cc
  deps:
  - grpc_test_util
  uses_polling: false
- name: status_helper_test
  gtest: true
  build: test
  language: c++
  headers: []
  src:
  - test/core/gprpp/status_helper_test.cc
  deps:
  - grpc_test_util
  uses_polling: false
- name: status_metadata_test
  gtest: true
  build: test
  language: c++
  headers: []
  src:
  - test/core/transport/status_metadata_test.cc
  deps:
  - grpc_test_util
  uses_polling: false
- name: status_util_test
  gtest: true
  build: test
  language: c++
  headers: []
  src:
  - test/core/channel/status_util_test.cc
  deps:
  - grpc_test_util
  uses_polling: false
- name: stranded_event_test
  gtest: true
  build: test
  language: c++
  headers:
  - test/core/end2end/cq_verifier.h
  src:
  - test/core/end2end/cq_verifier.cc
  - test/core/iomgr/stranded_event_test.cc
  deps:
  - grpc_test_util
  platforms:
  - linux
  - posix
  - mac
- name: streaming_throughput_test
  gtest: true
  build: test
  language: c++
  headers: []
  src:
  - src/proto/grpc/testing/duplicate/echo_duplicate.proto
  - src/proto/grpc/testing/echo.proto
  - src/proto/grpc/testing/echo_messages.proto
  - src/proto/grpc/testing/simple_messages.proto
  - test/cpp/end2end/streaming_throughput_test.cc
  deps:
  - grpc++_test_util
  platforms:
  - linux
  - posix
  - mac
- name: string_ref_test
  gtest: true
  build: test
  language: c++
  headers: []
  src:
  - test/cpp/util/string_ref_test.cc
  deps:
  - grpc++
  - grpc_test_util
  uses_polling: false
- name: table_test
  gtest: true
  build: test
  language: c++
  headers:
  - src/core/lib/gpr/useful.h
  - src/core/lib/gprpp/bitset.h
  - src/core/lib/gprpp/table.h
  src:
  - test/core/gprpp/table_test.cc
  deps:
  - absl/types:optional
  - absl/utility:utility
  uses_polling: false
- name: test_core_resource_quota_resource_quota_test
  gtest: true
  build: test
  language: c++
  headers:
  - src/core/lib/debug/trace.h
  - src/core/lib/gprpp/atomic_utils.h
  - src/core/lib/gprpp/dual_ref_counted.h
  - src/core/lib/gprpp/orphanable.h
  - src/core/lib/gprpp/ref_counted.h
  - src/core/lib/gprpp/ref_counted_ptr.h
  - src/core/lib/iomgr/closure.h
  - src/core/lib/iomgr/combiner.h
  - src/core/lib/iomgr/error.h
  - src/core/lib/iomgr/error_internal.h
  - src/core/lib/iomgr/exec_ctx.h
  - src/core/lib/iomgr/executor.h
  - src/core/lib/iomgr/iomgr_internal.h
  - src/core/lib/promise/activity.h
  - src/core/lib/promise/context.h
  - src/core/lib/promise/detail/basic_seq.h
  - src/core/lib/promise/detail/promise_factory.h
  - src/core/lib/promise/detail/promise_like.h
  - src/core/lib/promise/detail/status.h
  - src/core/lib/promise/detail/switch.h
  - src/core/lib/promise/exec_ctx_wakeup_scheduler.h
  - src/core/lib/promise/loop.h
  - src/core/lib/promise/poll.h
  - src/core/lib/promise/race.h
  - src/core/lib/promise/seq.h
  - src/core/lib/resource_quota/memory_quota.h
  - src/core/lib/resource_quota/resource_quota.h
  - src/core/lib/resource_quota/thread_quota.h
  - src/core/lib/slice/slice_internal.h
  - src/core/lib/slice/slice_refcount.h
  - src/core/lib/slice/slice_refcount_base.h
  - src/core/lib/slice/slice_string_helpers.h
  - src/core/lib/slice/slice_utils.h
  - src/core/lib/slice/static_slice.h
  src:
  - src/core/lib/debug/trace.cc
  - src/core/lib/event_engine/memory_allocator.cc
  - src/core/lib/iomgr/combiner.cc
  - src/core/lib/iomgr/error.cc
  - src/core/lib/iomgr/exec_ctx.cc
  - src/core/lib/iomgr/executor.cc
  - src/core/lib/iomgr/iomgr_internal.cc
  - src/core/lib/promise/activity.cc
  - src/core/lib/resource_quota/memory_quota.cc
  - src/core/lib/resource_quota/resource_quota.cc
  - src/core/lib/resource_quota/thread_quota.cc
  - src/core/lib/slice/slice.cc
  - src/core/lib/slice/slice_refcount.cc
  - src/core/lib/slice/slice_string_helpers.cc
  - src/core/lib/slice/static_slice.cc
  - test/core/resource_quota/resource_quota_test.cc
  deps:
  - absl/status:statusor
  - absl/types:variant
  - gpr
  uses_polling: false
- name: test_cpp_client_credentials_test
  gtest: true
  build: test
  language: c++
  headers:
  - test/cpp/util/tls_test_utils.h
  src:
  - test/cpp/client/credentials_test.cc
  - test/cpp/util/tls_test_utils.cc
  deps:
  - grpc++
  - grpc_test_util
- name: test_cpp_server_credentials_test
  gtest: true
  build: test
  language: c++
  headers:
  - test/cpp/util/tls_test_utils.h
  src:
  - test/cpp/server/credentials_test.cc
  - test/cpp/util/tls_test_utils.cc
  deps:
  - grpc++
  - grpc_test_util
- name: test_cpp_util_slice_test
  gtest: true
  build: test
  language: c++
  headers: []
  src:
  - test/cpp/util/slice_test.cc
  deps:
  - grpc++_test_util
  uses_polling: false
- name: test_cpp_util_time_test
  gtest: true
  build: test
  language: c++
  headers: []
  src:
  - test/cpp/util/time_test.cc
  deps:
  - grpc++_test_util
  uses_polling: false
- name: thread_manager_test
  gtest: true
  build: test
  language: c++
  headers: []
  src:
  - test/cpp/thread_manager/thread_manager_test.cc
  deps:
  - grpc++_test_config
  - grpc++_test_util
- name: thread_quota_test
  gtest: true
  build: test
  language: c++
  headers:
  - src/core/lib/debug/trace.h
  - src/core/lib/gprpp/atomic_utils.h
  - src/core/lib/gprpp/ref_counted.h
  - src/core/lib/gprpp/ref_counted_ptr.h
  - src/core/lib/resource_quota/thread_quota.h
  src:
  - src/core/lib/debug/trace.cc
  - src/core/lib/resource_quota/thread_quota.cc
  - test/core/resource_quota/thread_quota_test.cc
  deps:
  - gpr
  uses_polling: false
- name: thread_stress_test
  gtest: true
  build: test
  language: c++
  headers: []
  src:
  - src/proto/grpc/testing/duplicate/echo_duplicate.proto
  - src/proto/grpc/testing/echo.proto
  - src/proto/grpc/testing/echo_messages.proto
  - src/proto/grpc/testing/simple_messages.proto
  - test/cpp/end2end/thread_stress_test.cc
  deps:
  - grpc++_test_util
  platforms:
  - linux
  - posix
  - mac
- name: time_jump_test
  gtest: true
  build: test
  run: false
  language: c++
  headers: []
  src:
  - test/cpp/common/time_jump_test.cc
  deps:
  - grpc++
  - grpc_test_util
  platforms:
  - linux
  - posix
  - mac
- name: time_util_test
  gtest: true
  build: test
  language: c++
  headers: []
  src:
  - test/core/gprpp/time_util_test.cc
  deps:
  - grpc_test_util
  uses_polling: false
- name: timer_test
  gtest: true
  build: test
  language: c++
  headers: []
  src:
  - test/cpp/common/timer_test.cc
  deps:
  - grpc++
  - grpc_test_util
<<<<<<< HEAD
- name: tls_key_export_test
  gtest: true
  build: test
  language: c++
  headers: []
  src:
  - src/proto/grpc/testing/echo.proto
  - src/proto/grpc/testing/echo_messages.proto
  - src/proto/grpc/testing/simple_messages.proto
  - test/cpp/end2end/tls_key_export_test.cc
  deps:
  - grpc++_test_util
=======
- name: tls_certificate_verifier_test
  gtest: true
  build: test
  language: c++
  headers:
  - test/cpp/util/tls_test_utils.h
  src:
  - test/cpp/security/tls_certificate_verifier_test.cc
  - test/cpp/util/tls_test_utils.cc
  deps:
  - grpc++
  - grpc_test_util
>>>>>>> 6b34d961
- name: tls_security_connector_test
  gtest: true
  build: test
  language: c++
  headers: []
  src:
  - test/core/security/tls_security_connector_test.cc
  deps:
  - grpc_test_util
- name: tls_test
  gtest: true
  build: test
  language: c++
  headers: []
  src:
  - test/core/gpr/tls_test.cc
  deps:
  - grpc_test_util
  uses_polling: false
- name: too_many_pings_test
  gtest: true
  build: test
  language: c++
  headers:
  - test/core/end2end/cq_verifier.h
  src:
  - test/core/end2end/cq_verifier.cc
  - test/core/transport/chttp2/too_many_pings_test.cc
  deps:
  - grpc++_test_config
  - grpc++_test_util
- name: transport_stream_receiver_test
  gtest: true
  build: test
  language: c++
  headers:
  - src/core/ext/transport/binder/client/binder_connector.h
  - src/core/ext/transport/binder/client/channel_create_impl.h
  - src/core/ext/transport/binder/client/connection_id_generator.h
  - src/core/ext/transport/binder/client/endpoint_binder_pool.h
  - src/core/ext/transport/binder/client/jni_utils.h
  - src/core/ext/transport/binder/client/security_policy_setting.h
  - src/core/ext/transport/binder/server/binder_server.h
  - src/core/ext/transport/binder/transport/binder_stream.h
  - src/core/ext/transport/binder/transport/binder_transport.h
  - src/core/ext/transport/binder/utils/binder_auto_utils.h
  - src/core/ext/transport/binder/utils/ndk_binder.h
  - src/core/ext/transport/binder/utils/transport_stream_receiver.h
  - src/core/ext/transport/binder/utils/transport_stream_receiver_impl.h
  - src/core/ext/transport/binder/wire_format/binder.h
  - src/core/ext/transport/binder/wire_format/binder_android.h
  - src/core/ext/transport/binder/wire_format/binder_constants.h
  - src/core/ext/transport/binder/wire_format/transaction.h
  - src/core/ext/transport/binder/wire_format/wire_reader.h
  - src/core/ext/transport/binder/wire_format/wire_reader_impl.h
  - src/core/ext/transport/binder/wire_format/wire_writer.h
  - src/cpp/client/create_channel_internal.h
  - src/cpp/common/channel_filter.h
  - src/cpp/server/dynamic_thread_pool.h
  - src/cpp/server/external_connection_acceptor_impl.h
  - src/cpp/server/health/default_health_check_service.h
  - src/cpp/server/thread_pool_interface.h
  - src/cpp/thread_manager/thread_manager.h
  src:
  - src/core/ext/transport/binder/client/binder_connector.cc
  - src/core/ext/transport/binder/client/channel_create.cc
  - src/core/ext/transport/binder/client/channel_create_impl.cc
  - src/core/ext/transport/binder/client/connection_id_generator.cc
  - src/core/ext/transport/binder/client/endpoint_binder_pool.cc
  - src/core/ext/transport/binder/client/jni_utils.cc
  - src/core/ext/transport/binder/client/security_policy_setting.cc
  - src/core/ext/transport/binder/security_policy/binder_security_policy.cc
  - src/core/ext/transport/binder/server/binder_server.cc
  - src/core/ext/transport/binder/server/binder_server_credentials.cc
  - src/core/ext/transport/binder/transport/binder_transport.cc
  - src/core/ext/transport/binder/utils/ndk_binder.cc
  - src/core/ext/transport/binder/utils/transport_stream_receiver_impl.cc
  - src/core/ext/transport/binder/wire_format/binder_android.cc
  - src/core/ext/transport/binder/wire_format/binder_constants.cc
  - src/core/ext/transport/binder/wire_format/transaction.cc
  - src/core/ext/transport/binder/wire_format/wire_reader_impl.cc
  - src/core/ext/transport/binder/wire_format/wire_writer.cc
  - src/cpp/client/channel_cc.cc
  - src/cpp/client/client_callback.cc
  - src/cpp/client/client_context.cc
  - src/cpp/client/client_interceptor.cc
  - src/cpp/client/create_channel.cc
  - src/cpp/client/create_channel_internal.cc
  - src/cpp/client/create_channel_posix.cc
  - src/cpp/client/credentials_cc.cc
  - src/cpp/codegen/codegen_init.cc
  - src/cpp/common/alarm.cc
  - src/cpp/common/channel_arguments.cc
  - src/cpp/common/channel_filter.cc
  - src/cpp/common/completion_queue_cc.cc
  - src/cpp/common/core_codegen.cc
  - src/cpp/common/resource_quota_cc.cc
  - src/cpp/common/rpc_method.cc
  - src/cpp/common/validate_service_config.cc
  - src/cpp/common/version_cc.cc
  - src/cpp/server/async_generic_service.cc
  - src/cpp/server/channel_argument_option.cc
  - src/cpp/server/create_default_thread_pool.cc
  - src/cpp/server/dynamic_thread_pool.cc
  - src/cpp/server/external_connection_acceptor_impl.cc
  - src/cpp/server/health/default_health_check_service.cc
  - src/cpp/server/health/health_check_service.cc
  - src/cpp/server/health/health_check_service_server_builder_option.cc
  - src/cpp/server/server_builder.cc
  - src/cpp/server/server_callback.cc
  - src/cpp/server/server_cc.cc
  - src/cpp/server/server_context.cc
  - src/cpp/server/server_credentials.cc
  - src/cpp/server/server_posix.cc
  - src/cpp/thread_manager/thread_manager.cc
  - src/cpp/util/byte_buffer_cc.cc
  - src/cpp/util/status.cc
  - src/cpp/util/string_ref.cc
  - src/cpp/util/time_cc.cc
  - test/core/transport/binder/transport_stream_receiver_test.cc
  deps:
  - grpc_test_util
  uses_polling: false
- name: try_join_test
  gtest: true
  build: test
  language: c++
  headers:
  - src/core/lib/gpr/useful.h
  - src/core/lib/gprpp/bitset.h
  - src/core/lib/gprpp/construct_destruct.h
  - src/core/lib/promise/detail/basic_join.h
  - src/core/lib/promise/detail/promise_factory.h
  - src/core/lib/promise/detail/promise_like.h
  - src/core/lib/promise/detail/status.h
  - src/core/lib/promise/poll.h
  - src/core/lib/promise/try_join.h
  src:
  - test/core/promise/try_join_test.cc
  deps:
  - absl/status:status
  - absl/status:statusor
  - absl/types:variant
  uses_polling: false
- name: try_seq_test
  gtest: true
  build: test
  language: c++
  headers:
  - src/core/lib/gprpp/construct_destruct.h
  - src/core/lib/promise/detail/basic_seq.h
  - src/core/lib/promise/detail/promise_factory.h
  - src/core/lib/promise/detail/promise_like.h
  - src/core/lib/promise/detail/status.h
  - src/core/lib/promise/detail/switch.h
  - src/core/lib/promise/poll.h
  - src/core/lib/promise/try_seq.h
  src:
  - test/core/promise/try_seq_test.cc
  deps:
  - absl/status:status
  - absl/status:statusor
  - absl/types:variant
  uses_polling: false
- name: unknown_frame_bad_client_test
  gtest: true
  build: test
  language: c++
  headers:
  - test/core/bad_client/bad_client.h
  - test/core/end2end/cq_verifier.h
  src:
  - test/core/bad_client/bad_client.cc
  - test/core/bad_client/tests/unknown_frame.cc
  - test/core/end2end/cq_verifier.cc
  deps:
  - grpc_test_util
- name: uri_parser_test
  gtest: true
  build: test
  language: c++
  headers: []
  src:
  - test/core/uri/uri_parser_test.cc
  deps:
  - grpc_test_util
- name: useful_test
  gtest: true
  build: test
  language: c++
  headers:
  - src/core/lib/gpr/useful.h
  src:
  - test/core/gpr/useful_test.cc
  deps: []
  uses_polling: false
- name: window_overflow_bad_client_test
  gtest: true
  build: test
  language: c++
  headers:
  - test/core/bad_client/bad_client.h
  - test/core/end2end/cq_verifier.h
  src:
  - test/core/bad_client/bad_client.cc
  - test/core/bad_client/tests/window_overflow.cc
  - test/core/end2end/cq_verifier.cc
  deps:
  - grpc_test_util
- name: wire_reader_test
  gtest: true
  build: test
  language: c++
  headers:
  - src/core/ext/transport/binder/client/binder_connector.h
  - src/core/ext/transport/binder/client/channel_create_impl.h
  - src/core/ext/transport/binder/client/connection_id_generator.h
  - src/core/ext/transport/binder/client/endpoint_binder_pool.h
  - src/core/ext/transport/binder/client/jni_utils.h
  - src/core/ext/transport/binder/client/security_policy_setting.h
  - src/core/ext/transport/binder/server/binder_server.h
  - src/core/ext/transport/binder/transport/binder_stream.h
  - src/core/ext/transport/binder/transport/binder_transport.h
  - src/core/ext/transport/binder/utils/binder_auto_utils.h
  - src/core/ext/transport/binder/utils/ndk_binder.h
  - src/core/ext/transport/binder/utils/transport_stream_receiver.h
  - src/core/ext/transport/binder/utils/transport_stream_receiver_impl.h
  - src/core/ext/transport/binder/wire_format/binder.h
  - src/core/ext/transport/binder/wire_format/binder_android.h
  - src/core/ext/transport/binder/wire_format/binder_constants.h
  - src/core/ext/transport/binder/wire_format/transaction.h
  - src/core/ext/transport/binder/wire_format/wire_reader.h
  - src/core/ext/transport/binder/wire_format/wire_reader_impl.h
  - src/core/ext/transport/binder/wire_format/wire_writer.h
  - src/cpp/client/create_channel_internal.h
  - src/cpp/common/channel_filter.h
  - src/cpp/server/dynamic_thread_pool.h
  - src/cpp/server/external_connection_acceptor_impl.h
  - src/cpp/server/health/default_health_check_service.h
  - src/cpp/server/thread_pool_interface.h
  - src/cpp/thread_manager/thread_manager.h
  - test/core/transport/binder/mock_objects.h
  src:
  - src/core/ext/transport/binder/client/binder_connector.cc
  - src/core/ext/transport/binder/client/channel_create.cc
  - src/core/ext/transport/binder/client/channel_create_impl.cc
  - src/core/ext/transport/binder/client/connection_id_generator.cc
  - src/core/ext/transport/binder/client/endpoint_binder_pool.cc
  - src/core/ext/transport/binder/client/jni_utils.cc
  - src/core/ext/transport/binder/client/security_policy_setting.cc
  - src/core/ext/transport/binder/security_policy/binder_security_policy.cc
  - src/core/ext/transport/binder/server/binder_server.cc
  - src/core/ext/transport/binder/server/binder_server_credentials.cc
  - src/core/ext/transport/binder/transport/binder_transport.cc
  - src/core/ext/transport/binder/utils/ndk_binder.cc
  - src/core/ext/transport/binder/utils/transport_stream_receiver_impl.cc
  - src/core/ext/transport/binder/wire_format/binder_android.cc
  - src/core/ext/transport/binder/wire_format/binder_constants.cc
  - src/core/ext/transport/binder/wire_format/transaction.cc
  - src/core/ext/transport/binder/wire_format/wire_reader_impl.cc
  - src/core/ext/transport/binder/wire_format/wire_writer.cc
  - src/cpp/client/channel_cc.cc
  - src/cpp/client/client_callback.cc
  - src/cpp/client/client_context.cc
  - src/cpp/client/client_interceptor.cc
  - src/cpp/client/create_channel.cc
  - src/cpp/client/create_channel_internal.cc
  - src/cpp/client/create_channel_posix.cc
  - src/cpp/client/credentials_cc.cc
  - src/cpp/codegen/codegen_init.cc
  - src/cpp/common/alarm.cc
  - src/cpp/common/channel_arguments.cc
  - src/cpp/common/channel_filter.cc
  - src/cpp/common/completion_queue_cc.cc
  - src/cpp/common/core_codegen.cc
  - src/cpp/common/resource_quota_cc.cc
  - src/cpp/common/rpc_method.cc
  - src/cpp/common/validate_service_config.cc
  - src/cpp/common/version_cc.cc
  - src/cpp/server/async_generic_service.cc
  - src/cpp/server/channel_argument_option.cc
  - src/cpp/server/create_default_thread_pool.cc
  - src/cpp/server/dynamic_thread_pool.cc
  - src/cpp/server/external_connection_acceptor_impl.cc
  - src/cpp/server/health/default_health_check_service.cc
  - src/cpp/server/health/health_check_service.cc
  - src/cpp/server/health/health_check_service_server_builder_option.cc
  - src/cpp/server/server_builder.cc
  - src/cpp/server/server_callback.cc
  - src/cpp/server/server_cc.cc
  - src/cpp/server/server_context.cc
  - src/cpp/server/server_credentials.cc
  - src/cpp/server/server_posix.cc
  - src/cpp/thread_manager/thread_manager.cc
  - src/cpp/util/byte_buffer_cc.cc
  - src/cpp/util/status.cc
  - src/cpp/util/string_ref.cc
  - src/cpp/util/time_cc.cc
  - test/core/transport/binder/mock_objects.cc
  - test/core/transport/binder/wire_reader_test.cc
  deps:
  - grpc_test_util
  uses_polling: false
- name: wire_writer_test
  gtest: true
  build: test
  language: c++
  headers:
  - src/core/ext/transport/binder/client/binder_connector.h
  - src/core/ext/transport/binder/client/channel_create_impl.h
  - src/core/ext/transport/binder/client/connection_id_generator.h
  - src/core/ext/transport/binder/client/endpoint_binder_pool.h
  - src/core/ext/transport/binder/client/jni_utils.h
  - src/core/ext/transport/binder/client/security_policy_setting.h
  - src/core/ext/transport/binder/server/binder_server.h
  - src/core/ext/transport/binder/transport/binder_stream.h
  - src/core/ext/transport/binder/transport/binder_transport.h
  - src/core/ext/transport/binder/utils/binder_auto_utils.h
  - src/core/ext/transport/binder/utils/ndk_binder.h
  - src/core/ext/transport/binder/utils/transport_stream_receiver.h
  - src/core/ext/transport/binder/utils/transport_stream_receiver_impl.h
  - src/core/ext/transport/binder/wire_format/binder.h
  - src/core/ext/transport/binder/wire_format/binder_android.h
  - src/core/ext/transport/binder/wire_format/binder_constants.h
  - src/core/ext/transport/binder/wire_format/transaction.h
  - src/core/ext/transport/binder/wire_format/wire_reader.h
  - src/core/ext/transport/binder/wire_format/wire_reader_impl.h
  - src/core/ext/transport/binder/wire_format/wire_writer.h
  - src/cpp/client/create_channel_internal.h
  - src/cpp/common/channel_filter.h
  - src/cpp/server/dynamic_thread_pool.h
  - src/cpp/server/external_connection_acceptor_impl.h
  - src/cpp/server/health/default_health_check_service.h
  - src/cpp/server/thread_pool_interface.h
  - src/cpp/thread_manager/thread_manager.h
  - test/core/transport/binder/mock_objects.h
  src:
  - src/core/ext/transport/binder/client/binder_connector.cc
  - src/core/ext/transport/binder/client/channel_create.cc
  - src/core/ext/transport/binder/client/channel_create_impl.cc
  - src/core/ext/transport/binder/client/connection_id_generator.cc
  - src/core/ext/transport/binder/client/endpoint_binder_pool.cc
  - src/core/ext/transport/binder/client/jni_utils.cc
  - src/core/ext/transport/binder/client/security_policy_setting.cc
  - src/core/ext/transport/binder/security_policy/binder_security_policy.cc
  - src/core/ext/transport/binder/server/binder_server.cc
  - src/core/ext/transport/binder/server/binder_server_credentials.cc
  - src/core/ext/transport/binder/transport/binder_transport.cc
  - src/core/ext/transport/binder/utils/ndk_binder.cc
  - src/core/ext/transport/binder/utils/transport_stream_receiver_impl.cc
  - src/core/ext/transport/binder/wire_format/binder_android.cc
  - src/core/ext/transport/binder/wire_format/binder_constants.cc
  - src/core/ext/transport/binder/wire_format/transaction.cc
  - src/core/ext/transport/binder/wire_format/wire_reader_impl.cc
  - src/core/ext/transport/binder/wire_format/wire_writer.cc
  - src/cpp/client/channel_cc.cc
  - src/cpp/client/client_callback.cc
  - src/cpp/client/client_context.cc
  - src/cpp/client/client_interceptor.cc
  - src/cpp/client/create_channel.cc
  - src/cpp/client/create_channel_internal.cc
  - src/cpp/client/create_channel_posix.cc
  - src/cpp/client/credentials_cc.cc
  - src/cpp/codegen/codegen_init.cc
  - src/cpp/common/alarm.cc
  - src/cpp/common/channel_arguments.cc
  - src/cpp/common/channel_filter.cc
  - src/cpp/common/completion_queue_cc.cc
  - src/cpp/common/core_codegen.cc
  - src/cpp/common/resource_quota_cc.cc
  - src/cpp/common/rpc_method.cc
  - src/cpp/common/validate_service_config.cc
  - src/cpp/common/version_cc.cc
  - src/cpp/server/async_generic_service.cc
  - src/cpp/server/channel_argument_option.cc
  - src/cpp/server/create_default_thread_pool.cc
  - src/cpp/server/dynamic_thread_pool.cc
  - src/cpp/server/external_connection_acceptor_impl.cc
  - src/cpp/server/health/default_health_check_service.cc
  - src/cpp/server/health/health_check_service.cc
  - src/cpp/server/health/health_check_service_server_builder_option.cc
  - src/cpp/server/server_builder.cc
  - src/cpp/server/server_callback.cc
  - src/cpp/server/server_cc.cc
  - src/cpp/server/server_context.cc
  - src/cpp/server/server_credentials.cc
  - src/cpp/server/server_posix.cc
  - src/cpp/thread_manager/thread_manager.cc
  - src/cpp/util/byte_buffer_cc.cc
  - src/cpp/util/status.cc
  - src/cpp/util/string_ref.cc
  - src/cpp/util/time_cc.cc
  - test/core/transport/binder/mock_objects.cc
  - test/core/transport/binder/wire_writer_test.cc
  deps:
  - grpc_test_util
  uses_polling: false
- name: work_serializer_test
  gtest: true
  build: test
  language: c++
  headers: []
  src:
  - test/core/iomgr/work_serializer_test.cc
  deps:
  - grpc_test_util
  platforms:
  - linux
  - posix
  - mac
- name: writes_per_rpc_test
  gtest: true
  build: test
  language: c++
  headers:
  - test/core/util/cmdline.h
  - test/core/util/evaluate_args_test_util.h
  - test/core/util/fuzzer_util.h
  - test/core/util/grpc_profiler.h
  - test/core/util/histogram.h
  - test/core/util/memory_counters.h
  - test/core/util/mock_authorization_endpoint.h
  - test/core/util/mock_endpoint.h
  - test/core/util/parse_hexstring.h
  - test/core/util/passthru_endpoint.h
  - test/core/util/port.h
  - test/core/util/port_server_client.h
  - test/core/util/reconnect_server.h
  - test/core/util/resolve_localhost_ip46.h
  - test/core/util/resource_user_util.h
  - test/core/util/slice_splitter.h
  - test/core/util/stack_tracer.h
  - test/core/util/subprocess.h
  - test/core/util/test_config.h
  - test/core/util/test_tcp_server.h
  - test/core/util/tracer_util.h
  src:
  - src/proto/grpc/testing/echo.proto
  - src/proto/grpc/testing/echo_messages.proto
  - src/proto/grpc/testing/simple_messages.proto
  - test/core/util/cmdline.cc
  - test/core/util/fuzzer_util.cc
  - test/core/util/grpc_profiler.cc
  - test/core/util/histogram.cc
  - test/core/util/memory_counters.cc
  - test/core/util/mock_endpoint.cc
  - test/core/util/parse_hexstring.cc
  - test/core/util/passthru_endpoint.cc
  - test/core/util/port.cc
  - test/core/util/port_isolated_runtime_environment.cc
  - test/core/util/port_server_client.cc
  - test/core/util/reconnect_server.cc
  - test/core/util/resolve_localhost_ip46.cc
  - test/core/util/resource_user_util.cc
  - test/core/util/slice_splitter.cc
  - test/core/util/stack_tracer.cc
  - test/core/util/subprocess_posix.cc
  - test/core/util/subprocess_windows.cc
  - test/core/util/test_config.cc
  - test/core/util/test_tcp_server.cc
  - test/core/util/tracer_util.cc
  - test/cpp/performance/writes_per_rpc_test.cc
  deps:
  - absl/debugging:failure_signal_handler
  - absl/debugging:stacktrace
  - absl/debugging:symbolize
  - grpc++
  platforms:
  - linux
  - posix
  - mac
- name: xds_bootstrap_test
  gtest: true
  build: test
  language: c++
  headers: []
  src:
  - test/core/xds/xds_bootstrap_test.cc
  deps:
  - grpc_test_util
- name: xds_certificate_provider_test
  gtest: true
  build: test
  language: c++
  headers: []
  src:
  - test/core/xds/xds_certificate_provider_test.cc
  deps:
  - grpc_test_util
- name: xds_credentials_end2end_test
  gtest: true
  build: test
  language: c++
  headers:
  - test/cpp/end2end/test_service_impl.h
  src:
  - src/proto/grpc/testing/echo.proto
  - src/proto/grpc/testing/echo_messages.proto
  - src/proto/grpc/testing/simple_messages.proto
  - test/cpp/end2end/test_service_impl.cc
  - test/cpp/end2end/xds/xds_credentials_end2end_test.cc
  deps:
  - grpc++_test_util
- name: xds_credentials_test
  gtest: true
  build: test
  language: c++
  headers: []
  src:
  - test/core/security/xds_credentials_test.cc
  deps:
  - grpc_test_util
- name: xds_end2end_test
  gtest: true
  build: test
  run: false
  language: c++
  headers:
  - src/cpp/server/csds/csds.h
  - test/cpp/end2end/counted_service.h
  - test/cpp/end2end/test_service_impl.h
  - test/cpp/end2end/xds/xds_server.h
  - test/cpp/util/tls_test_utils.h
  src:
  - src/proto/grpc/testing/duplicate/echo_duplicate.proto
  - src/proto/grpc/testing/echo.proto
  - src/proto/grpc/testing/echo_messages.proto
  - src/proto/grpc/testing/simple_messages.proto
  - src/proto/grpc/testing/xds/ads_for_test.proto
  - src/proto/grpc/testing/xds/cds_for_test.proto
  - src/proto/grpc/testing/xds/eds_for_test.proto
  - src/proto/grpc/testing/xds/lds_rds_for_test.proto
  - src/proto/grpc/testing/xds/lrs_for_test.proto
  - src/proto/grpc/testing/xds/v3/address.proto
  - src/proto/grpc/testing/xds/v3/ads.proto
  - src/proto/grpc/testing/xds/v3/aggregate_cluster.proto
  - src/proto/grpc/testing/xds/v3/base.proto
  - src/proto/grpc/testing/xds/v3/cluster.proto
  - src/proto/grpc/testing/xds/v3/config_dump.proto
  - src/proto/grpc/testing/xds/v3/config_source.proto
  - src/proto/grpc/testing/xds/v3/csds.proto
  - src/proto/grpc/testing/xds/v3/discovery.proto
  - src/proto/grpc/testing/xds/v3/endpoint.proto
  - src/proto/grpc/testing/xds/v3/extension.proto
  - src/proto/grpc/testing/xds/v3/fault.proto
  - src/proto/grpc/testing/xds/v3/fault_common.proto
  - src/proto/grpc/testing/xds/v3/http_connection_manager.proto
  - src/proto/grpc/testing/xds/v3/listener.proto
  - src/proto/grpc/testing/xds/v3/load_report.proto
  - src/proto/grpc/testing/xds/v3/lrs.proto
  - src/proto/grpc/testing/xds/v3/percent.proto
  - src/proto/grpc/testing/xds/v3/protocol.proto
  - src/proto/grpc/testing/xds/v3/range.proto
  - src/proto/grpc/testing/xds/v3/regex.proto
  - src/proto/grpc/testing/xds/v3/route.proto
  - src/proto/grpc/testing/xds/v3/router.proto
  - src/proto/grpc/testing/xds/v3/string.proto
  - src/proto/grpc/testing/xds/v3/tls.proto
  - src/cpp/server/csds/csds.cc
  - test/cpp/end2end/test_service_impl.cc
  - test/cpp/end2end/xds/xds_end2end_test.cc
  - test/cpp/end2end/xds/xds_server.cc
  - test/cpp/util/tls_test_utils.cc
  deps:
  - grpc++_test_config
  - grpc++_test_util
  platforms:
  - linux
  - posix
  - mac
- name: xds_interop_client
  build: test
  run: false
  language: c++
  headers:
  - src/cpp/server/csds/csds.h
  src:
  - src/proto/grpc/testing/empty.proto
  - src/proto/grpc/testing/messages.proto
  - src/proto/grpc/testing/test.proto
  - src/proto/grpc/testing/xds/v3/base.proto
  - src/proto/grpc/testing/xds/v3/config_dump.proto
  - src/proto/grpc/testing/xds/v3/csds.proto
  - src/proto/grpc/testing/xds/v3/percent.proto
  - src/cpp/server/admin/admin_services.cc
  - src/cpp/server/csds/csds.cc
  - test/cpp/interop/xds_interop_client.cc
  deps:
  - absl/flags:flag
  - grpc++_reflection
  - grpcpp_channelz
  - grpc_test_util
  - grpc++_test_config
- name: xds_interop_server
  build: test
  run: false
  language: c++
  headers:
  - src/cpp/server/csds/csds.h
  - test/cpp/end2end/test_health_check_service_impl.h
  src:
  - src/proto/grpc/health/v1/health.proto
  - src/proto/grpc/testing/empty.proto
  - src/proto/grpc/testing/messages.proto
  - src/proto/grpc/testing/test.proto
  - src/proto/grpc/testing/xds/v3/base.proto
  - src/proto/grpc/testing/xds/v3/config_dump.proto
  - src/proto/grpc/testing/xds/v3/csds.proto
  - src/proto/grpc/testing/xds/v3/percent.proto
  - src/cpp/server/admin/admin_services.cc
  - src/cpp/server/csds/csds.cc
  - test/cpp/end2end/test_health_check_service_impl.cc
  - test/cpp/interop/xds_interop_server.cc
  deps:
  - absl/flags:flag
  - grpc++_reflection
  - grpcpp_channelz
  - grpc_test_util
  - grpc++_test_config
tests: []<|MERGE_RESOLUTION|>--- conflicted
+++ resolved
@@ -8053,20 +8053,6 @@
   deps:
   - grpc++
   - grpc_test_util
-<<<<<<< HEAD
-- name: tls_key_export_test
-  gtest: true
-  build: test
-  language: c++
-  headers: []
-  src:
-  - src/proto/grpc/testing/echo.proto
-  - src/proto/grpc/testing/echo_messages.proto
-  - src/proto/grpc/testing/simple_messages.proto
-  - test/cpp/end2end/tls_key_export_test.cc
-  deps:
-  - grpc++_test_util
-=======
 - name: tls_certificate_verifier_test
   gtest: true
   build: test
@@ -8079,7 +8065,6 @@
   deps:
   - grpc++
   - grpc_test_util
->>>>>>> 6b34d961
 - name: tls_security_connector_test
   gtest: true
   build: test
