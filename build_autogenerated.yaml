--- conflicted
+++ resolved
@@ -9955,7 +9955,6 @@
   build: test
   language: c++
   headers:
-<<<<<<< HEAD
   - src/core/ext/upb-generated/google/protobuf/any.upb.h
   - src/core/ext/upb-generated/google/rpc/status.upb.h
   - src/core/lib/avl/avl.h
@@ -10049,16 +10048,6 @@
   - absl/utility:utility
   - gpr
   - upb
-=======
-  - src/core/lib/event_engine/posix_engine/tcp_socket_utils.h
-  - src/core/lib/iomgr/socket_mutator.h
-  src:
-  - src/core/lib/event_engine/posix_engine/tcp_socket_utils.cc
-  - src/core/lib/iomgr/socket_mutator.cc
-  - test/core/event_engine/posix/tcp_posix_socket_utils_test.cc
-  deps:
-  - grpc_test_util
->>>>>>> 22ccc35f
   platforms:
   - linux
   - posix
