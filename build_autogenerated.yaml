--- conflicted
+++ resolved
@@ -10142,16 +10142,6 @@
   build: test
   language: c++
   headers:
-<<<<<<< HEAD
-  - src/core/lib/event_engine/iomgr_engine/tcp_posix_socket_utils.h
-  - src/core/lib/iomgr/socket_mutator.h
-  src:
-  - src/core/lib/event_engine/iomgr_engine/tcp_posix_socket_utils.cc
-  - src/core/lib/iomgr/socket_mutator.cc
-  - test/core/event_engine/iomgr_event_engine/tcp_posix_socket_utils_test.cc
-  deps:
-  - grpc_test_util
-=======
   - src/core/lib/event_engine/posix_engine/tcp_socket_utils.h
   - src/core/lib/iomgr/socket_mutator.h
   src:
@@ -10164,7 +10154,6 @@
   - linux
   - posix
   - mac
->>>>>>> 5b53a930
   uses_polling: false
 - name: tcp_server_posix_test
   gtest: true
