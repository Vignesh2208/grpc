// Copyright 2016 gRPC authors.
//
// Licensed under the Apache License, Version 2.0 (the "License");
// you may not use this file except in compliance with the License.
// You may obtain a copy of the License at
//
//     http://www.apache.org/licenses/LICENSE-2.0
//
// Unless required by applicable law or agreed to in writing, software
// distributed under the License is distributed on an "AS IS" BASIS,
// WITHOUT WARRANTIES OR CONDITIONS OF ANY KIND, either express or implied.
// See the License for the specific language governing permissions and
// limitations under the License.

#include <algorithm>
#include <deque>
#include <memory>
#include <mutex>
#include <random>
#include <set>
#include <string>
#include <thread>

#include <gmock/gmock.h>
#include <gtest/gtest.h>

#include "absl/memory/memory.h"
#include "absl/strings/str_cat.h"
#include "absl/strings/str_format.h"
#include "absl/strings/str_join.h"
#include "absl/strings/string_view.h"

#include <grpc/event_engine/endpoint_config.h>
#include <grpc/grpc.h>
#include <grpc/support/alloc.h>
#include <grpc/support/atm.h>
#include <grpc/support/log.h>
#include <grpc/support/time.h>
#include <grpcpp/channel.h>
#include <grpcpp/client_context.h>
#include <grpcpp/create_channel.h>
#include <grpcpp/ext/call_metric_recorder.h>
#include <grpcpp/ext/orca_service.h>
#include <grpcpp/health_check_service_interface.h>
#include <grpcpp/impl/codegen/sync.h>
#include <grpcpp/server.h>
#include <grpcpp/server_builder.h>

#include "src/core/ext/filters/client_channel/backup_poller.h"
#include "src/core/ext/filters/client_channel/global_subchannel_pool.h"
#include "src/core/ext/filters/client_channel/resolver/fake/fake_resolver.h"
#include "src/core/lib/address_utils/parse_address.h"
#include "src/core/lib/address_utils/sockaddr_utils.h"
#include "src/core/lib/backoff/backoff.h"
#include "src/core/lib/channel/channel_args.h"
#include "src/core/lib/gpr/env.h"
#include "src/core/lib/gprpp/debug_location.h"
#include "src/core/lib/gprpp/ref_counted_ptr.h"
#include "src/core/lib/gprpp/time.h"
#include "src/core/lib/iomgr/tcp_client.h"
#include "src/core/lib/resolver/server_address.h"
#include "src/core/lib/security/credentials/fake/fake_credentials.h"
#include "src/core/lib/service_config/service_config.h"
#include "src/core/lib/service_config/service_config_impl.h"
#include "src/core/lib/surface/server.h"
#include "src/core/lib/transport/connectivity_state.h"
#include "src/cpp/client/secure_credentials.h"
#include "src/cpp/server/secure_server_credentials.h"
#include "src/proto/grpc/testing/echo.grpc.pb.h"
#include "src/proto/grpc/testing/xds/v3/orca_load_report.pb.h"
#include "test/core/util/port.h"
#include "test/core/util/resolve_localhost_ip46.h"
#include "test/core/util/test_config.h"
#include "test/core/util/test_lb_policies.h"
#include "test/cpp/end2end/connection_delay_injector.h"
#include "test/cpp/end2end/test_service_impl.h"

using grpc::testing::EchoRequest;
using grpc::testing::EchoResponse;
using ::grpc_event_engine::experimental::EndpointConfig;

namespace grpc {
namespace testing {
namespace {

constexpr char kRequestMessage[] = "Live long and prosper.";

// A connection attempt injector that allows us to control timing of
// connection attempts.
class ConnectionInjector : public ConnectionAttemptInjector {
 private:
  grpc_core::Mutex mu_;  // Needs to be declared up front.

 public:
  class Hold {
   public:
    Hold(ConnectionInjector* injector, int port, bool intercept_completion)
        : injector_(injector),
          port_(port),
          intercept_completion_(intercept_completion) {}

    void Wait() {
      gpr_log(GPR_INFO,
              "=== WAITING FOR CONNECTION ATTEMPT ON PORT %d ===", port_);
      grpc_core::MutexLock lock(&injector_->mu_);
      while (queued_attempt_ == nullptr) {
        start_cv_.Wait(&injector_->mu_);
      }
      gpr_log(GPR_INFO, "=== CONNECTION ATTEMPT STARTED ON PORT %d ===", port_);
    }

    void Resume() {
      gpr_log(GPR_INFO,
              "=== RESUMING CONNECTION ATTEMPT ON PORT %d ===", port_);
      grpc_core::ExecCtx exec_ctx;
      std::unique_ptr<QueuedAttempt> attempt;
      {
        grpc_core::MutexLock lock(&injector_->mu_);
        attempt = std::move(queued_attempt_);
      }
      attempt->Resume();
    }

    void Fail(grpc_error_handle error) {
      gpr_log(GPR_INFO, "=== FAILING CONNECTION ATTEMPT ON PORT %d ===", port_);
      grpc_core::ExecCtx exec_ctx;
      std::unique_ptr<QueuedAttempt> attempt;
      {
        grpc_core::MutexLock lock(&injector_->mu_);
        attempt = std::move(queued_attempt_);
      }
      attempt->Fail(error);
    }

    void WaitForCompletion() {
      gpr_log(GPR_INFO,
              "=== WAITING FOR CONNECTION COMPLETION ON PORT %d ===", port_);
      grpc_core::MutexLock lock(&injector_->mu_);
      while (original_on_complete_ != nullptr) {
        complete_cv_.Wait(&injector_->mu_);
      }
      gpr_log(GPR_INFO, "=== CONNECTION COMPLETED ON PORT %d ===", port_);
    }

   private:
    friend class ConnectionInjector;

    static void OnComplete(void* arg, grpc_error_handle error) {
      auto* self = static_cast<Hold*>(arg);
      grpc_closure* on_complete;
      {
        grpc_core::MutexLock lock(&self->injector_->mu_);
        on_complete = self->original_on_complete_;
        self->original_on_complete_ = nullptr;
        self->complete_cv_.Signal();
      }
      grpc_core::Closure::Run(DEBUG_LOCATION, on_complete,
                              GRPC_ERROR_REF(error));
    }

    ConnectionInjector* injector_;
    const int port_;
    const bool intercept_completion_;
    std::unique_ptr<QueuedAttempt> queued_attempt_
        ABSL_GUARDED_BY(&ConnectionInjector::mu_);
    grpc_core::CondVar start_cv_;
    grpc_closure on_complete_;
    grpc_closure* original_on_complete_;
    grpc_core::CondVar complete_cv_;
  };

  std::unique_ptr<Hold> AddHold(int port, bool intercept_completion = false) {
    grpc_core::MutexLock lock(&mu_);
    auto hold = absl::make_unique<Hold>(this, port, intercept_completion);
    holds_.push_back(hold.get());
    return hold;
  }

  void HandleConnection(grpc_closure* closure, grpc_endpoint** ep,
                        grpc_pollset_set* interested_parties,
                        const grpc_channel_args* channel_args,
                        const grpc_resolved_address* addr,
                        grpc_core::Timestamp deadline) override {
    const int port = grpc_sockaddr_get_port(addr);
    gpr_log(GPR_INFO, "==> HandleConnection(): port=%d", port);
    {
      grpc_core::MutexLock lock(&mu_);
      for (auto it = holds_.begin(); it != holds_.end(); ++it) {
        Hold* hold = *it;
        if (port == hold->port_) {
          gpr_log(GPR_INFO, "*** INTERCEPTING CONNECTION ATTEMPT");
          if (hold->intercept_completion_) {
            hold->original_on_complete_ = closure;
            closure = GRPC_CLOSURE_INIT(&hold->on_complete_, Hold::OnComplete,
                                        hold, nullptr);
          }
          hold->queued_attempt_ = absl::make_unique<QueuedAttempt>(
              closure, ep, interested_parties, channel_args, addr, deadline);
          hold->start_cv_.Signal();
          holds_.erase(it);
          return;
        }
      }
    }
    // Anything we're not holding should proceed normally.
    AttemptConnection(closure, ep, interested_parties, channel_args, addr,
                      deadline);
  }

 private:
  std::vector<Hold*> holds_;
};

// Subclass of TestServiceImpl that increments a request counter for
// every call to the Echo RPC.
class MyTestServiceImpl : public TestServiceImpl {
 public:
  Status Echo(ServerContext* context, const EchoRequest* request,
              EchoResponse* response) override {
    {
      grpc::internal::MutexLock lock(&mu_);
      ++request_count_;
    }
    AddClient(context->peer());
    if (request->has_param() && request->param().has_backend_metrics()) {
      load_report_ = request->param().backend_metrics();
      auto* recorder = context->ExperimentalGetCallMetricRecorder();
      EXPECT_NE(recorder, nullptr);
      recorder->RecordCpuUtilizationMetric(load_report_.cpu_utilization())
          .RecordMemoryUtilizationMetric(load_report_.mem_utilization());
      for (const auto& p : load_report_.request_cost()) {
        recorder->RecordRequestCostMetric(p.first, p.second);
      }
      for (const auto& p : load_report_.utilization()) {
        recorder->RecordUtilizationMetric(p.first, p.second);
      }
    }
    return TestServiceImpl::Echo(context, request, response);
  }

  int request_count() {
    grpc::internal::MutexLock lock(&mu_);
    return request_count_;
  }

  void ResetCounters() {
    grpc::internal::MutexLock lock(&mu_);
    request_count_ = 0;
  }

  std::set<std::string> clients() {
    grpc::internal::MutexLock lock(&clients_mu_);
    return clients_;
  }

 private:
  void AddClient(const std::string& client) {
    grpc::internal::MutexLock lock(&clients_mu_);
    clients_.insert(client);
  }

  grpc::internal::Mutex mu_;
  int request_count_ = 0;
  grpc::internal::Mutex clients_mu_;
  std::set<std::string> clients_;
  // For strings storage.
  xds::data::orca::v3::OrcaLoadReport load_report_;
};

class FakeResolverResponseGeneratorWrapper {
 public:
  explicit FakeResolverResponseGeneratorWrapper(bool ipv6_only)
      : ipv6_only_(ipv6_only),
        response_generator_(grpc_core::MakeRefCounted<
                            grpc_core::FakeResolverResponseGenerator>()) {}

  FakeResolverResponseGeneratorWrapper(
      FakeResolverResponseGeneratorWrapper&& other) noexcept {
    ipv6_only_ = other.ipv6_only_;
    response_generator_ = std::move(other.response_generator_);
  }

  void SetNextResolution(
      const std::vector<int>& ports, const char* service_config_json = nullptr,
      const char* attribute_key = nullptr,
      std::unique_ptr<grpc_core::ServerAddress::AttributeInterface> attribute =
          nullptr) {
    grpc_core::ExecCtx exec_ctx;
    response_generator_->SetResponse(
        BuildFakeResults(ipv6_only_, ports, service_config_json, attribute_key,
                         std::move(attribute)));
  }

  void SetNextResolutionUponError(const std::vector<int>& ports) {
    grpc_core::ExecCtx exec_ctx;
    response_generator_->SetReresolutionResponse(
        BuildFakeResults(ipv6_only_, ports));
  }

  void SetFailureOnReresolution() {
    grpc_core::ExecCtx exec_ctx;
    response_generator_->SetFailureOnReresolution();
  }

  grpc_core::FakeResolverResponseGenerator* Get() const {
    return response_generator_.get();
  }

 private:
  static grpc_core::Resolver::Result BuildFakeResults(
      bool ipv6_only, const std::vector<int>& ports,
      const char* service_config_json = nullptr,
      const char* attribute_key = nullptr,
      std::unique_ptr<grpc_core::ServerAddress::AttributeInterface> attribute =
          nullptr) {
    grpc_core::Resolver::Result result;
    result.addresses = grpc_core::ServerAddressList();
    for (const int& port : ports) {
      absl::StatusOr<grpc_core::URI> lb_uri = grpc_core::URI::Parse(
          absl::StrCat(ipv6_only ? "ipv6:[::1]:" : "ipv4:127.0.0.1:", port));
      GPR_ASSERT(lb_uri.ok());
      grpc_resolved_address address;
      GPR_ASSERT(grpc_parse_uri(*lb_uri, &address));
      std::map<const char*,
               std::unique_ptr<grpc_core::ServerAddress::AttributeInterface>>
          attributes;
      if (attribute != nullptr) {
        attributes[attribute_key] = attribute->Copy();
      }
      result.addresses->emplace_back(address.addr, address.len,
                                     nullptr /* args */, std::move(attributes));
    }
    if (result.addresses->empty()) {
      result.resolution_note = "fake resolver empty address list";
    }
    if (service_config_json != nullptr) {
      grpc_error_handle error = GRPC_ERROR_NONE;
      result.service_config = grpc_core::ServiceConfigImpl::Create(
          nullptr, service_config_json, &error);
      GPR_ASSERT(*result.service_config != nullptr);
    }
    return result;
  }

  bool ipv6_only_ = false;
  grpc_core::RefCountedPtr<grpc_core::FakeResolverResponseGenerator>
      response_generator_;
};

class ClientLbEnd2endTest : public ::testing::Test {
 protected:
  ClientLbEnd2endTest()
      : server_host_("localhost"),
        creds_(new SecureChannelCredentials(
            grpc_fake_transport_security_credentials_create())) {}

  static void SetUpTestCase() {
    // Make the backup poller poll very frequently in order to pick up
    // updates from all the subchannels's FDs.
    GPR_GLOBAL_CONFIG_SET(grpc_client_channel_backup_poll_interval_ms, 1);
#if TARGET_OS_IPHONE
    // Workaround Apple CFStream bug
    gpr_setenv("grpc_cfstream", "0");
#endif
  }

  void SetUp() override {
    grpc_init();
    bool localhost_resolves_to_ipv4 = false;
    bool localhost_resolves_to_ipv6 = false;
    grpc_core::LocalhostResolves(&localhost_resolves_to_ipv4,
                                 &localhost_resolves_to_ipv6);
    ipv6_only_ = !localhost_resolves_to_ipv4 && localhost_resolves_to_ipv6;
  }

  void TearDown() override {
    for (size_t i = 0; i < servers_.size(); ++i) {
      servers_[i]->Shutdown();
    }
    servers_.clear();
    creds_.reset();
    grpc_shutdown();
  }

  void CreateServers(size_t num_servers,
                     std::vector<int> ports = std::vector<int>()) {
    servers_.clear();
    for (size_t i = 0; i < num_servers; ++i) {
      int port = 0;
      if (ports.size() == num_servers) port = ports[i];
      servers_.emplace_back(new ServerData(port));
    }
  }

  void StartServer(size_t index) { servers_[index]->Start(server_host_); }

  void StartServers(size_t num_servers,
                    std::vector<int> ports = std::vector<int>()) {
    CreateServers(num_servers, std::move(ports));
    for (size_t i = 0; i < num_servers; ++i) {
      StartServer(i);
    }
  }

  std::vector<int> GetServersPorts(size_t start_index = 0,
                                   size_t stop_index = 0) {
    if (stop_index == 0) stop_index = servers_.size();
    std::vector<int> ports;
    for (size_t i = start_index; i < stop_index; ++i) {
      ports.push_back(servers_[i]->port_);
    }
    return ports;
  }

  FakeResolverResponseGeneratorWrapper BuildResolverResponseGenerator() {
    return FakeResolverResponseGeneratorWrapper(ipv6_only_);
  }

  std::unique_ptr<grpc::testing::EchoTestService::Stub> BuildStub(
      const std::shared_ptr<Channel>& channel) {
    return grpc::testing::EchoTestService::NewStub(channel);
  }

  std::shared_ptr<Channel> BuildChannel(
      const std::string& lb_policy_name,
      const FakeResolverResponseGeneratorWrapper& response_generator,
      ChannelArguments args = ChannelArguments()) {
    if (!lb_policy_name.empty()) {
      args.SetLoadBalancingPolicyName(lb_policy_name);
    }  // else, default to pick first
    args.SetPointer(GRPC_ARG_FAKE_RESOLVER_RESPONSE_GENERATOR,
                    response_generator.Get());
    return grpc::CreateCustomChannel("fake:///", creds_, args);
  }

  Status SendRpc(
      const std::unique_ptr<grpc::testing::EchoTestService::Stub>& stub,
      EchoResponse* response = nullptr, int timeout_ms = 1000,
      bool wait_for_ready = false, EchoRequest* request = nullptr) {
    EchoResponse local_response;
    if (response == nullptr) response = &local_response;
    EchoRequest local_request;
    if (request == nullptr) request = &local_request;
    request->set_message(kRequestMessage);
    request->mutable_param()->set_echo_metadata(true);
    ClientContext context;
    context.set_deadline(grpc_timeout_milliseconds_to_deadline(timeout_ms));
    if (wait_for_ready) context.set_wait_for_ready(true);
    context.AddMetadata("foo", "1");
    context.AddMetadata("bar", "2");
    context.AddMetadata("baz", "3");
    return stub->Echo(&context, *request, response);
  }

  void CheckRpcSendOk(
      const grpc_core::DebugLocation& location,
      const std::unique_ptr<grpc::testing::EchoTestService::Stub>& stub,
      bool wait_for_ready = false,
      xds::data::orca::v3::OrcaLoadReport* load_report = nullptr,
      int timeout_ms = 2000) {
    EchoResponse response;
    EchoRequest request;
    EchoRequest* request_ptr = nullptr;
    if (load_report != nullptr) {
      request_ptr = &request;
      auto params = request.mutable_param();
      auto backend_metrics = params->mutable_backend_metrics();
      *backend_metrics = *load_report;
    }
    Status status =
        SendRpc(stub, &response, timeout_ms, wait_for_ready, request_ptr);
    ASSERT_TRUE(status.ok())
        << "From " << location.file() << ":" << location.line()
        << "\nError: " << status.error_message() << " "
        << status.error_details();
    ASSERT_EQ(response.message(), kRequestMessage)
        << "From " << location.file() << ":" << location.line();
  }

  void CheckRpcSendFailure(
      const grpc_core::DebugLocation& location,
      const std::unique_ptr<grpc::testing::EchoTestService::Stub>& stub,
      StatusCode expected_status, absl::string_view expected_message_regex) {
    Status status = SendRpc(stub);
    EXPECT_FALSE(status.ok());
    EXPECT_EQ(expected_status, status.error_code())
        << location.file() << ":" << location.line();
    EXPECT_THAT(status.error_message(),
                ::testing::MatchesRegex(expected_message_regex))
        << location.file() << ":" << location.line();
  }

  struct ServerData {
    const int port_;
    std::unique_ptr<Server> server_;
    MyTestServiceImpl service_;
    experimental::OrcaService orca_service_;
    std::unique_ptr<std::thread> thread_;

    grpc::internal::Mutex mu_;
    grpc::internal::CondVar cond_;
    bool server_ready_ ABSL_GUARDED_BY(mu_) = false;
    bool started_ ABSL_GUARDED_BY(mu_) = false;

    explicit ServerData(int port = 0)
        : port_(port > 0 ? port : grpc_pick_unused_port_or_die()),
          orca_service_(experimental::OrcaService::Options()) {}

    void Start(const std::string& server_host) {
      gpr_log(GPR_INFO, "starting server on port %d", port_);
      grpc::internal::MutexLock lock(&mu_);
      started_ = true;
      thread_ = absl::make_unique<std::thread>(
          std::bind(&ServerData::Serve, this, server_host));
      while (!server_ready_) {
        cond_.Wait(&mu_);
      }
      server_ready_ = false;
      gpr_log(GPR_INFO, "server startup complete");
    }

    void Serve(const std::string& server_host) {
      std::ostringstream server_address;
      server_address << server_host << ":" << port_;
      ServerBuilder builder;
      experimental::EnableCallMetricRecording(&builder);
      std::shared_ptr<ServerCredentials> creds(new SecureServerCredentials(
          grpc_fake_transport_security_server_credentials_create()));
      builder.AddListeningPort(server_address.str(), std::move(creds));
      builder.RegisterService(&service_);
      builder.RegisterService(&orca_service_);
      server_ = builder.BuildAndStart();
      grpc::internal::MutexLock lock(&mu_);
      server_ready_ = true;
      cond_.Signal();
    }

    void Shutdown() {
      grpc::internal::MutexLock lock(&mu_);
      if (!started_) return;
      server_->Shutdown(grpc_timeout_milliseconds_to_deadline(0));
      thread_->join();
      started_ = false;
    }

    void SetServingStatus(const std::string& service, bool serving) {
      server_->GetHealthCheckService()->SetServingStatus(service, serving);
    }
  };

  void ResetCounters() {
    for (const auto& server : servers_) server->service_.ResetCounters();
  }

  bool SeenAllServers(size_t start_index = 0, size_t stop_index = 0) {
    if (stop_index == 0) stop_index = servers_.size();
    for (size_t i = start_index; i < stop_index; ++i) {
      if (servers_[i]->service_.request_count() == 0) return false;
    }
    return true;
  }

  // If status_check is null, all RPCs must succeed.
  // If status_check is non-null, it will be called for all non-OK RPCs.
  void WaitForServers(
      const grpc_core::DebugLocation& location,
      const std::unique_ptr<grpc::testing::EchoTestService::Stub>& stub,
      size_t start_index = 0, size_t stop_index = 0,
      std::function<void(const Status&)> status_check = nullptr,
      absl::Duration timeout = absl::Seconds(30)) {
    if (stop_index == 0) stop_index = servers_.size();
    auto deadline = absl::Now() + (timeout * grpc_test_slowdown_factor());
    gpr_log(GPR_INFO,
            "========= WAITING FOR BACKENDS [%" PRIuPTR ", %" PRIuPTR
            ") ==========",
            start_index, stop_index);
    while (!SeenAllServers(start_index, stop_index)) {
      Status status = SendRpc(stub);
      if (status_check != nullptr) {
        if (!status.ok()) status_check(status);
      } else {
        EXPECT_TRUE(status.ok())
            << " code=" << status.error_code() << " message=\""
            << status.error_message() << "\" at " << location.file() << ":"
            << location.line();
      }
      EXPECT_LE(absl::Now(), deadline)
          << " at " << location.file() << ":" << location.line();
      if (absl::Now() >= deadline) break;
    }
    ResetCounters();
  }

  void WaitForServer(
      const grpc_core::DebugLocation& location,
      const std::unique_ptr<grpc::testing::EchoTestService::Stub>& stub,
      size_t server_index,
      std::function<void(const Status&)> status_check = nullptr) {
    WaitForServers(location, stub, server_index, server_index + 1,
                   status_check);
  }

  bool WaitForChannelState(
      Channel* channel,
      const std::function<bool(grpc_connectivity_state)>& predicate,
      bool try_to_connect = false, int timeout_seconds = 5) {
    const gpr_timespec deadline =
        grpc_timeout_seconds_to_deadline(timeout_seconds);
    while (true) {
      grpc_connectivity_state state = channel->GetState(try_to_connect);
      if (predicate(state)) break;
      if (!channel->WaitForStateChange(state, deadline)) return false;
    }
    return true;
  }

  bool WaitForChannelNotReady(Channel* channel, int timeout_seconds = 5) {
    auto predicate = [](grpc_connectivity_state state) {
      return state != GRPC_CHANNEL_READY;
    };
    return WaitForChannelState(channel, predicate, false, timeout_seconds);
  }

  bool WaitForChannelReady(Channel* channel, int timeout_seconds = 5) {
    auto predicate = [](grpc_connectivity_state state) {
      return state == GRPC_CHANNEL_READY;
    };
    return WaitForChannelState(channel, predicate, true, timeout_seconds);
  }

  // Updates \a connection_order by appending to it the index of the newly
  // connected server. Must be called after every single RPC.
  void UpdateConnectionOrder(
      const std::vector<std::unique_ptr<ServerData>>& servers,
      std::vector<int>* connection_order) {
    for (size_t i = 0; i < servers.size(); ++i) {
      if (servers[i]->service_.request_count() == 1) {
        // Was the server index known? If not, update connection_order.
        const auto it =
            std::find(connection_order->begin(), connection_order->end(), i);
        if (it == connection_order->end()) {
          connection_order->push_back(i);
          return;
        }
      }
    }
  }

  const std::string server_host_;
  std::vector<std::unique_ptr<ServerData>> servers_;
  std::shared_ptr<ChannelCredentials> creds_;
  bool ipv6_only_ = false;
};

TEST_F(ClientLbEnd2endTest, ChannelStateConnectingWhenResolving) {
  const int kNumServers = 3;
  StartServers(kNumServers);
  auto response_generator = BuildResolverResponseGenerator();
  auto channel = BuildChannel("", response_generator);
  auto stub = BuildStub(channel);
  // Initial state should be IDLE.
  EXPECT_EQ(channel->GetState(false /* try_to_connect */), GRPC_CHANNEL_IDLE);
  // Tell the channel to try to connect.
  // Note that this call also returns IDLE, since the state change has
  // not yet occurred; it just gets triggered by this call.
  EXPECT_EQ(channel->GetState(true /* try_to_connect */), GRPC_CHANNEL_IDLE);
  // Now that the channel is trying to connect, we should be in state
  // CONNECTING.
  EXPECT_EQ(channel->GetState(false /* try_to_connect */),
            GRPC_CHANNEL_CONNECTING);
  // Return a resolver result, which allows the connection attempt to proceed.
  response_generator.SetNextResolution(GetServersPorts());
  // We should eventually transition into state READY.
  EXPECT_TRUE(WaitForChannelReady(channel.get()));
}

TEST_F(ClientLbEnd2endTest, ChannelIdleness) {
  // Start server.
  const int kNumServers = 1;
  StartServers(kNumServers);
  // Set max idle time and build the channel.
  ChannelArguments args;
  args.SetInt(GRPC_ARG_CLIENT_IDLE_TIMEOUT_MS, 1000);
  auto response_generator = BuildResolverResponseGenerator();
  auto channel = BuildChannel("", response_generator, args);
  auto stub = BuildStub(channel);
  // The initial channel state should be IDLE.
  EXPECT_EQ(channel->GetState(false), GRPC_CHANNEL_IDLE);
  // After sending RPC, channel state should be READY.
  gpr_log(GPR_INFO, "*** SENDING RPC, CHANNEL SHOULD CONNECT ***");
  response_generator.SetNextResolution(GetServersPorts());
  CheckRpcSendOk(DEBUG_LOCATION, stub);
  EXPECT_EQ(channel->GetState(false), GRPC_CHANNEL_READY);
  // After a period time not using the channel, the channel state should switch
  // to IDLE.
  gpr_log(GPR_INFO, "*** WAITING FOR CHANNEL TO GO IDLE ***");
  gpr_sleep_until(grpc_timeout_milliseconds_to_deadline(1200));
  EXPECT_EQ(channel->GetState(false), GRPC_CHANNEL_IDLE);
  // Sending a new RPC should awake the IDLE channel.
  gpr_log(GPR_INFO, "*** SENDING ANOTHER RPC, CHANNEL SHOULD RECONNECT ***");
  response_generator.SetNextResolution(GetServersPorts());
  CheckRpcSendOk(DEBUG_LOCATION, stub);
  EXPECT_EQ(channel->GetState(false), GRPC_CHANNEL_READY);
}

//
// pick_first tests
//

using PickFirstTest = ClientLbEnd2endTest;

TEST_F(PickFirstTest, Basic) {
  // Start servers and send one RPC per server.
  const int kNumServers = 3;
  StartServers(kNumServers);
  auto response_generator = BuildResolverResponseGenerator();
  auto channel = BuildChannel(
      "", response_generator);  // test that pick first is the default.
  auto stub = BuildStub(channel);
  response_generator.SetNextResolution(GetServersPorts());
  for (size_t i = 0; i < servers_.size(); ++i) {
    CheckRpcSendOk(DEBUG_LOCATION, stub);
  }
  // All requests should have gone to a single server.
  bool found = false;
  for (size_t i = 0; i < servers_.size(); ++i) {
    const int request_count = servers_[i]->service_.request_count();
    if (request_count == kNumServers) {
      found = true;
    } else {
      EXPECT_EQ(0, request_count);
    }
  }
  EXPECT_TRUE(found);
  // Check LB policy name for the channel.
  EXPECT_EQ("pick_first", channel->GetLoadBalancingPolicyName());
}

TEST_F(PickFirstTest, ProcessPending) {
  StartServers(1);  // Single server
  auto response_generator = BuildResolverResponseGenerator();
  auto channel = BuildChannel(
      "", response_generator);  // test that pick first is the default.
  auto stub = BuildStub(channel);
  response_generator.SetNextResolution({servers_[0]->port_});
  WaitForServer(DEBUG_LOCATION, stub, 0);
  // Create a new channel and its corresponding PF LB policy, which will pick
  // the subchannels in READY state from the previous RPC against the same
  // target (even if it happened over a different channel, because subchannels
  // are globally reused). Progress should happen without any transition from
  // this READY state.
  auto second_response_generator = BuildResolverResponseGenerator();
  auto second_channel = BuildChannel("", second_response_generator);
  auto second_stub = BuildStub(second_channel);
  second_response_generator.SetNextResolution({servers_[0]->port_});
  CheckRpcSendOk(DEBUG_LOCATION, second_stub);
}

TEST_F(PickFirstTest, SelectsReadyAtStartup) {
  ChannelArguments args;
  constexpr int kInitialBackOffMs = 5000;
  args.SetInt(GRPC_ARG_INITIAL_RECONNECT_BACKOFF_MS, kInitialBackOffMs);
  // Create 2 servers, but start only the second one.
  std::vector<int> ports = {grpc_pick_unused_port_or_die(),
                            grpc_pick_unused_port_or_die()};
  CreateServers(2, ports);
  StartServer(1);
  auto response_generator1 = BuildResolverResponseGenerator();
  auto channel1 = BuildChannel("pick_first", response_generator1, args);
  auto stub1 = BuildStub(channel1);
  response_generator1.SetNextResolution(ports);
  // Wait for second server to be ready.
  WaitForServer(DEBUG_LOCATION, stub1, 1);
  // Create a second channel with the same addresses.  Its PF instance
  // should immediately pick the second subchannel, since it's already
  // in READY state.
  auto response_generator2 = BuildResolverResponseGenerator();
  auto channel2 = BuildChannel("pick_first", response_generator2, args);
  response_generator2.SetNextResolution(ports);
  // Check that the channel reports READY without waiting for the
  // initial backoff.
  EXPECT_TRUE(WaitForChannelReady(channel2.get(), 1 /* timeout_seconds */));
}

TEST_F(PickFirstTest, BackOffInitialReconnect) {
  ChannelArguments args;
  constexpr int kInitialBackOffMs = 100;
  args.SetInt(GRPC_ARG_INITIAL_RECONNECT_BACKOFF_MS, kInitialBackOffMs);
  const std::vector<int> ports = {grpc_pick_unused_port_or_die()};
  const gpr_timespec t0 = gpr_now(GPR_CLOCK_MONOTONIC);
  auto response_generator = BuildResolverResponseGenerator();
  auto channel = BuildChannel("pick_first", response_generator, args);
  auto stub = BuildStub(channel);
  response_generator.SetNextResolution(ports);
  // The channel won't become connected (there's no server).
  ASSERT_FALSE(channel->WaitForConnected(
      grpc_timeout_milliseconds_to_deadline(kInitialBackOffMs * 2)));
  // Bring up a server on the chosen port.
  StartServers(1, ports);
  // Now it will.
  ASSERT_TRUE(channel->WaitForConnected(
      grpc_timeout_milliseconds_to_deadline(kInitialBackOffMs * 2)));
  const gpr_timespec t1 = gpr_now(GPR_CLOCK_MONOTONIC);
  const grpc_core::Duration waited =
      grpc_core::Duration::FromTimespec(gpr_time_sub(t1, t0));
  gpr_log(GPR_DEBUG, "Waited %" PRId64 " milliseconds", waited.millis());
  // We should have waited at least kInitialBackOffMs. We substract one to
  // account for test and precision accuracy drift.
  EXPECT_GE(waited.millis(), kInitialBackOffMs - 1);
  // But not much more.
  EXPECT_GT(
      gpr_time_cmp(
          grpc_timeout_milliseconds_to_deadline(kInitialBackOffMs * 1.10), t1),
      0);
}

TEST_F(PickFirstTest, BackOffMinReconnect) {
  ChannelArguments args;
  constexpr int kMinReconnectBackOffMs = 1000;
  args.SetInt(GRPC_ARG_MIN_RECONNECT_BACKOFF_MS, kMinReconnectBackOffMs);
  const std::vector<int> ports = {grpc_pick_unused_port_or_die()};
  auto response_generator = BuildResolverResponseGenerator();
  auto channel = BuildChannel("pick_first", response_generator, args);
  auto stub = BuildStub(channel);
  response_generator.SetNextResolution(ports);
  // Make connection delay a 10% longer than it's willing to in order to make
  // sure we are hitting the codepath that waits for the min reconnect backoff.
  ConnectionDelayInjector delay_injector(
      grpc_core::Duration::Milliseconds(kMinReconnectBackOffMs * 1.10));
  delay_injector.Start();
  const gpr_timespec t0 = gpr_now(GPR_CLOCK_MONOTONIC);
  channel->WaitForConnected(
      grpc_timeout_milliseconds_to_deadline(kMinReconnectBackOffMs * 2));
  const gpr_timespec t1 = gpr_now(GPR_CLOCK_MONOTONIC);
  const grpc_core::Duration waited =
      grpc_core::Duration::FromTimespec(gpr_time_sub(t1, t0));
  gpr_log(GPR_DEBUG, "Waited %" PRId64 " milliseconds", waited.millis());
  // We should have waited at least kMinReconnectBackOffMs. We substract one to
  // account for test and precision accuracy drift.
  EXPECT_GE(waited.millis(), kMinReconnectBackOffMs - 1);
}

TEST_F(PickFirstTest, ResetConnectionBackoff) {
  ChannelArguments args;
  constexpr int kInitialBackOffMs = 1000;
  args.SetInt(GRPC_ARG_INITIAL_RECONNECT_BACKOFF_MS, kInitialBackOffMs);
  const std::vector<int> ports = {grpc_pick_unused_port_or_die()};
  auto response_generator = BuildResolverResponseGenerator();
  auto channel = BuildChannel("pick_first", response_generator, args);
  auto stub = BuildStub(channel);
  response_generator.SetNextResolution(ports);
  // The channel won't become connected (there's no server).
  EXPECT_FALSE(
      channel->WaitForConnected(grpc_timeout_milliseconds_to_deadline(10)));
  // Bring up a server on the chosen port.
  StartServers(1, ports);
  const gpr_timespec t0 = gpr_now(GPR_CLOCK_MONOTONIC);
  // Wait for connect, but not long enough.  This proves that we're
  // being throttled by initial backoff.
  EXPECT_FALSE(
      channel->WaitForConnected(grpc_timeout_milliseconds_to_deadline(10)));
  // Reset connection backoff.
  experimental::ChannelResetConnectionBackoff(channel.get());
  // Wait for connect.  Should happen as soon as the client connects to
  // the newly started server, which should be before the initial
  // backoff timeout elapses.
  EXPECT_TRUE(
      channel->WaitForConnected(grpc_timeout_milliseconds_to_deadline(20)));
  const gpr_timespec t1 = gpr_now(GPR_CLOCK_MONOTONIC);
  const grpc_core::Duration waited =
      grpc_core::Duration::FromTimespec(gpr_time_sub(t1, t0));
  gpr_log(GPR_DEBUG, "Waited %" PRId64 " milliseconds", waited.millis());
  // We should have waited less than kInitialBackOffMs.
  EXPECT_LT(waited.millis(), kInitialBackOffMs);
}

TEST_F(ClientLbEnd2endTest,
       ResetConnectionBackoffNextAttemptStartsImmediately) {
<<<<<<< HEAD
  // A connection attempt injector that allows us to control timing of a
  // connection attempt.
  class ConnectionInjector : public ConnectionAttemptInjector {
   public:
    explicit ConnectionInjector(int port) : port_(port) {}

    void InterceptNextAttempt(grpc_core::CondVar* cv) {
      grpc_core::MutexLock lock(&mu_);
      cv_ = cv;
    }

    void WaitForAttemptToStart(grpc_core::CondVar* cv) {
      grpc_core::MutexLock lock(&mu_);
      while (queued_attempt_ == nullptr) {
        cv->Wait(&mu_);
      }
    }

    void ResumeAttempt() {
      grpc_core::ExecCtx exec_ctx;
      std::unique_ptr<QueuedAttempt> attempt;
      {
        grpc_core::MutexLock lock(&mu_);
        attempt = std::move(queued_attempt_);
      }
      attempt->Resume();
    }

    void HandleConnection(grpc_closure* closure, grpc_endpoint** ep,
                          grpc_pollset_set* interested_parties,
                          const EndpointConfig& config,
                          const grpc_resolved_address* addr,
                          grpc_core::Timestamp deadline) override {
      const int port = grpc_sockaddr_get_port(addr);
      gpr_log(GPR_INFO, "==> HandleConnection(): port=%d", port);
      if (port == port_) {
        grpc_core::MutexLock lock(&mu_);
        if (cv_ != nullptr) {
          gpr_log(GPR_INFO, "*** INTERCEPTING CONNECTION ATTEMPT");
          GPR_ASSERT(queued_attempt_ == nullptr);
          queued_attempt_ = absl::make_unique<QueuedAttempt>(
              closure, ep, interested_parties,
              TcpOptionsFromEndpointConfig(config), addr, deadline);
          cv_->Signal();
          cv_ = nullptr;
          return;
        }
      }
      AttemptConnection(closure, ep, interested_parties, config, addr,
                        deadline);
    }

   private:
    const int port_;

    grpc_core::Mutex mu_;
    grpc_core::CondVar* cv_ = nullptr;
    std::unique_ptr<QueuedAttempt> queued_attempt_ ABSL_GUARDED_BY(mu_);
  };
  // Get an unused port and start connection injector.
  const int port = grpc_pick_unused_port_or_die();
  ConnectionInjector injector(port);
=======
  // Start connection injector.
  ConnectionInjector injector;
>>>>>>> 98eeb8ae
  injector.Start();
  // Create client.
  const int port = grpc_pick_unused_port_or_die();
  ChannelArguments args;
  const int kInitialBackOffMs = 5000 * grpc_test_slowdown_factor();
  args.SetInt(GRPC_ARG_INITIAL_RECONNECT_BACKOFF_MS, kInitialBackOffMs);
  auto response_generator = BuildResolverResponseGenerator();
  auto channel = BuildChannel("pick_first", response_generator, args);
  auto stub = BuildStub(channel);
  response_generator.SetNextResolution({port});
  // Intercept initial connection attempt.
  auto hold1 = injector.AddHold(port);
  gpr_log(GPR_INFO, "=== TRIGGERING INITIAL CONNECTION ATTEMPT");
  EXPECT_EQ(GRPC_CHANNEL_IDLE, channel->GetState(/*try_to_connect=*/true));
  hold1->Wait();
  EXPECT_EQ(GRPC_CHANNEL_CONNECTING,
            channel->GetState(/*try_to_connect=*/false));
  // Reset backoff.
  gpr_log(GPR_INFO, "=== RESETTING BACKOFF");
  experimental::ChannelResetConnectionBackoff(channel.get());
  // Intercept next attempt.  Do this before resuming the first attempt,
  // just in case the client makes progress faster than this thread.
  auto hold2 = injector.AddHold(port);
  // Fail current attempt and wait for next one to start.
  gpr_log(GPR_INFO, "=== RESUMING INITIAL ATTEMPT");
  const gpr_timespec t0 = gpr_now(GPR_CLOCK_MONOTONIC);
  hold1->Resume();
  gpr_log(GPR_INFO, "=== WAITING FOR SECOND ATTEMPT");
  // This WaitForStateChange() call just makes sure we're doing some polling.
  EXPECT_TRUE(channel->WaitForStateChange(GRPC_CHANNEL_CONNECTING,
                                          grpc_timeout_seconds_to_deadline(1)));
  hold2->Wait();
  const gpr_timespec t1 = gpr_now(GPR_CLOCK_MONOTONIC);
  gpr_log(GPR_INFO, "=== RESUMING SECOND ATTEMPT");
  hold2->Resume();
  // Elapsed time should be very short, much less than kInitialBackOffMs.
  const grpc_core::Duration waited =
      grpc_core::Duration::FromTimespec(gpr_time_sub(t1, t0));
  gpr_log(GPR_DEBUG, "Waited %" PRId64 " milliseconds", waited.millis());
  EXPECT_LT(waited.millis(), 1000 * grpc_test_slowdown_factor());
}

TEST_F(
    PickFirstTest,
    TriesAllSubchannelsBeforeReportingTransientFailureWithSubchannelSharing) {
<<<<<<< HEAD
  // A connection attempt injector that allows us to control timing of
  // connection attempts.
  class ConnectionInjector : public ConnectionAttemptInjector {
   private:
    grpc_core::Mutex mu_;  // Needs to be declared up front.

   public:
    class Hold {
     public:
      Hold(ConnectionInjector* injector, int port)
          : injector_(injector), port_(port) {}

      int port() const { return port_; }

      void set_queued_attempt(std::unique_ptr<QueuedAttempt> queued_attempt)
          ABSL_EXCLUSIVE_LOCKS_REQUIRED(&ConnectionInjector::mu_) {
        queued_attempt_ = std::move(queued_attempt);
        cv_.Signal();
      }

      void Wait() {
        grpc_core::MutexLock lock(&injector_->mu_);
        while (queued_attempt_ == nullptr) {
          cv_.Wait(&injector_->mu_);
        }
      }

      void Resume() {
        grpc_core::ExecCtx exec_ctx;
        std::unique_ptr<QueuedAttempt> attempt;
        {
          grpc_core::MutexLock lock(&injector_->mu_);
          attempt = std::move(queued_attempt_);
        }
        attempt->Resume();
      }

     private:
      ConnectionInjector* injector_;
      const int port_;
      std::unique_ptr<QueuedAttempt> queued_attempt_
          ABSL_GUARDED_BY(&ConnectionInjector::mu_);
      grpc_core::CondVar cv_;
    };

    std::unique_ptr<Hold> AddHold(int port) {
      grpc_core::MutexLock lock(&mu_);
      auto hold = absl::make_unique<Hold>(this, port);
      holds_.push_back(hold.get());
      return hold;
    }

    void HandleConnection(grpc_closure* closure, grpc_endpoint** ep,
                          grpc_pollset_set* interested_parties,
                          const EndpointConfig& config,
                          const grpc_resolved_address* addr,
                          grpc_core::Timestamp deadline) override {
      const int port = grpc_sockaddr_get_port(addr);
      gpr_log(GPR_INFO, "==> HandleConnection(): port=%d", port);
      {
        grpc_core::MutexLock lock(&mu_);
        for (auto it = holds_.begin(); it != holds_.end(); ++it) {
          Hold* hold = *it;
          if (port == hold->port()) {
            gpr_log(GPR_INFO, "*** INTERCEPTING CONNECTION ATTEMPT");
            hold->set_queued_attempt(absl::make_unique<QueuedAttempt>(
                closure, ep, interested_parties,
                TcpOptionsFromEndpointConfig(config), addr, deadline));
            holds_.erase(it);
            return;
          }
        }
      }
      // Anything we're not holding should proceed normally.
      AttemptConnection(closure, ep, interested_parties, config, addr,
                        deadline);
    }

   private:
    std::vector<Hold*> holds_;
  };
=======
>>>>>>> 98eeb8ae
  // Start connection injector.
  ConnectionInjector injector;
  injector.Start();
  // Get 5 unused ports.  Each channel will have 2 unique ports followed
  // by a common port.
  std::vector<int> ports1 = {grpc_pick_unused_port_or_die(),
                             grpc_pick_unused_port_or_die(),
                             grpc_pick_unused_port_or_die()};
  std::vector<int> ports2 = {grpc_pick_unused_port_or_die(),
                             grpc_pick_unused_port_or_die(), ports1[2]};
  // Create channel 1.
  auto response_generator1 = BuildResolverResponseGenerator();
  auto channel1 = BuildChannel("pick_first", response_generator1);
  auto stub1 = BuildStub(channel1);
  response_generator1.SetNextResolution(ports1);
  // Allow the connection attempts for ports 0 and 1 to fail normally.
  // Inject a hold for the connection attempt to port 2.
  auto hold_channel1_port2 = injector.AddHold(ports1[2]);
  // Trigger connection attempt.
  gpr_log(GPR_INFO, "=== START CONNECTING CHANNEL 1 ===");
  channel1->GetState(/*try_to_connect=*/true);
  // Wait for connection attempt to port 2.
  gpr_log(GPR_INFO, "=== WAITING FOR CHANNEL 1 PORT 2 TO START ===");
  hold_channel1_port2->Wait();
  gpr_log(GPR_INFO, "=== CHANNEL 1 PORT 2 STARTED ===");
  // Now create channel 2.
  auto response_generator2 = BuildResolverResponseGenerator();
  auto channel2 = BuildChannel("pick_first", response_generator2);
  response_generator2.SetNextResolution(ports2);
  // Inject a hold for port 0.
  auto hold_channel2_port0 = injector.AddHold(ports2[0]);
  // Trigger connection attempt.
  gpr_log(GPR_INFO, "=== START CONNECTING CHANNEL 2 ===");
  channel2->GetState(/*try_to_connect=*/true);
  // Wait for connection attempt to port 0.
  gpr_log(GPR_INFO, "=== WAITING FOR CHANNEL 2 PORT 0 TO START ===");
  hold_channel2_port0->Wait();
  gpr_log(GPR_INFO, "=== CHANNEL 2 PORT 0 STARTED ===");
  // Inject a hold for port 0, which will be retried by channel 1.
  auto hold_channel1_port0 = injector.AddHold(ports1[0]);
  // Now allow the connection attempt to port 2 to complete.  The subchannel
  // will deliver a TRANSIENT_FAILURE notification to both channels.
  gpr_log(GPR_INFO, "=== RESUMING CHANNEL 1 PORT 2 ===");
  hold_channel1_port2->Resume();
  // Wait for channel 1 to retry port 0, so that we know it's seen the
  // connectivity state notification for port 2.
  gpr_log(GPR_INFO, "=== WAITING FOR CHANNEL 1 PORT 0 ===");
  hold_channel1_port0->Wait();
  gpr_log(GPR_INFO, "=== CHANNEL 1 PORT 0 STARTED ===");
  // Channel 1 should now report TRANSIENT_FAILURE.
  // Channel 2 should continue to report CONNECTING.
  EXPECT_EQ(GRPC_CHANNEL_TRANSIENT_FAILURE, channel1->GetState(false));
  EXPECT_EQ(GRPC_CHANNEL_CONNECTING, channel2->GetState(false));
  // Inject a hold for port 2, which will eventually be tried by channel 2.
  auto hold_channel2_port2 = injector.AddHold(ports2[2]);
  // Allow channel 2 to resume port 0.  Port 0 will fail, as will port 1.
  gpr_log(GPR_INFO, "=== RESUMING CHANNEL 2 PORT 0 ===");
  hold_channel2_port0->Resume();
  // Wait for channel 2 to try port 2.
  gpr_log(GPR_INFO, "=== WAITING FOR CHANNEL 2 PORT 2 ===");
  hold_channel2_port2->Wait();
  gpr_log(GPR_INFO, "=== CHANNEL 2 PORT 2 STARTED ===");
  // Channel 2 should still be CONNECTING here.
  EXPECT_EQ(GRPC_CHANNEL_CONNECTING, channel2->GetState(false));
  // Add a hold for channel 2 port 0.
  hold_channel2_port0 = injector.AddHold(ports2[0]);
  gpr_log(GPR_INFO, "=== RESUMING CHANNEL 2 PORT 2 ===");
  hold_channel2_port2->Resume();
  // Wait for channel 2 to retry port 0.
  gpr_log(GPR_INFO, "=== WAITING FOR CHANNEL 2 PORT 0 ===");
  hold_channel2_port0->Wait();
  // Now channel 2 should be reporting TRANSIENT_FAILURE.
  EXPECT_EQ(GRPC_CHANNEL_TRANSIENT_FAILURE, channel2->GetState(false));
  // Clean up.
  gpr_log(GPR_INFO, "=== RESUMING CHANNEL 1 PORT 0 AND CHANNEL 2 PORT 0 ===");
  hold_channel1_port0->Resume();
  hold_channel2_port0->Resume();
}

TEST_F(PickFirstTest, Updates) {
  // Start servers and send one RPC per server.
  const int kNumServers = 3;
  StartServers(kNumServers);
  auto response_generator = BuildResolverResponseGenerator();
  auto channel = BuildChannel("pick_first", response_generator);
  auto stub = BuildStub(channel);

  std::vector<int> ports;

  // Perform one RPC against the first server.
  ports.emplace_back(servers_[0]->port_);
  response_generator.SetNextResolution(ports);
  gpr_log(GPR_INFO, "****** SET [0] *******");
  CheckRpcSendOk(DEBUG_LOCATION, stub);
  EXPECT_EQ(servers_[0]->service_.request_count(), 1);

  // An empty update will result in the channel going into TRANSIENT_FAILURE.
  ports.clear();
  response_generator.SetNextResolution(ports);
  gpr_log(GPR_INFO, "****** SET none *******");
  grpc_connectivity_state channel_state;
  do {
    channel_state = channel->GetState(true /* try to connect */);
  } while (channel_state == GRPC_CHANNEL_READY);
  ASSERT_NE(channel_state, GRPC_CHANNEL_READY);
  servers_[0]->service_.ResetCounters();

  // Next update introduces servers_[1], making the channel recover.
  ports.clear();
  ports.emplace_back(servers_[1]->port_);
  response_generator.SetNextResolution(ports);
  gpr_log(GPR_INFO, "****** SET [1] *******");
  WaitForServer(DEBUG_LOCATION, stub, 1);
  EXPECT_EQ(servers_[0]->service_.request_count(), 0);

  // And again for servers_[2]
  ports.clear();
  ports.emplace_back(servers_[2]->port_);
  response_generator.SetNextResolution(ports);
  gpr_log(GPR_INFO, "****** SET [2] *******");
  WaitForServer(DEBUG_LOCATION, stub, 2);
  EXPECT_EQ(servers_[0]->service_.request_count(), 0);
  EXPECT_EQ(servers_[1]->service_.request_count(), 0);

  // Check LB policy name for the channel.
  EXPECT_EQ("pick_first", channel->GetLoadBalancingPolicyName());
}

TEST_F(PickFirstTest, UpdateSuperset) {
  // Start servers and send one RPC per server.
  const int kNumServers = 3;
  StartServers(kNumServers);
  auto response_generator = BuildResolverResponseGenerator();
  auto channel = BuildChannel("pick_first", response_generator);
  auto stub = BuildStub(channel);

  std::vector<int> ports;

  // Perform one RPC against the first server.
  ports.emplace_back(servers_[0]->port_);
  response_generator.SetNextResolution(ports);
  gpr_log(GPR_INFO, "****** SET [0] *******");
  CheckRpcSendOk(DEBUG_LOCATION, stub);
  EXPECT_EQ(servers_[0]->service_.request_count(), 1);
  servers_[0]->service_.ResetCounters();

  // Send and superset update
  ports.clear();
  ports.emplace_back(servers_[1]->port_);
  ports.emplace_back(servers_[0]->port_);
  response_generator.SetNextResolution(ports);
  gpr_log(GPR_INFO, "****** SET superset *******");
  CheckRpcSendOk(DEBUG_LOCATION, stub);
  // We stick to the previously connected server.
  WaitForServer(DEBUG_LOCATION, stub, 0);
  EXPECT_EQ(0, servers_[1]->service_.request_count());

  // Check LB policy name for the channel.
  EXPECT_EQ("pick_first", channel->GetLoadBalancingPolicyName());
}

TEST_F(PickFirstTest, UpdateToUnconnected) {
  const int kNumServers = 2;
  CreateServers(kNumServers);
  StartServer(0);
  auto response_generator = BuildResolverResponseGenerator();
  auto channel = BuildChannel("pick_first", response_generator);
  auto stub = BuildStub(channel);

  std::vector<int> ports;

  // Try to send rpcs against a list where the server is available.
  ports.emplace_back(servers_[0]->port_);
  response_generator.SetNextResolution(ports);
  gpr_log(GPR_INFO, "****** SET [0] *******");
  CheckRpcSendOk(DEBUG_LOCATION, stub);

  // Send resolution for which all servers are currently unavailable. Eventually
  // this triggers replacing the existing working subchannel_list with the new
  // currently unresponsive list.
  ports.clear();
  ports.emplace_back(grpc_pick_unused_port_or_die());
  ports.emplace_back(servers_[1]->port_);
  response_generator.SetNextResolution(ports);
  gpr_log(GPR_INFO, "****** SET [unavailable] *******");
  EXPECT_TRUE(WaitForChannelNotReady(channel.get()));

  // Ensure that the last resolution was installed correctly by verifying that
  // the channel becomes ready once one of if its endpoints becomes available.
  gpr_log(GPR_INFO, "****** StartServer(1) *******");
  StartServer(1);
  EXPECT_TRUE(WaitForChannelReady(channel.get()));
}

TEST_F(PickFirstTest, GlobalSubchannelPool) {
  // Start one server.
  const int kNumServers = 1;
  StartServers(kNumServers);
  std::vector<int> ports = GetServersPorts();
  // Create two channels that (by default) use the global subchannel pool.
  auto response_generator1 = BuildResolverResponseGenerator();
  auto channel1 = BuildChannel("pick_first", response_generator1);
  auto stub1 = BuildStub(channel1);
  response_generator1.SetNextResolution(ports);
  auto response_generator2 = BuildResolverResponseGenerator();
  auto channel2 = BuildChannel("pick_first", response_generator2);
  auto stub2 = BuildStub(channel2);
  response_generator2.SetNextResolution(ports);
  WaitForServer(DEBUG_LOCATION, stub1, 0);
  // Send one RPC on each channel.
  CheckRpcSendOk(DEBUG_LOCATION, stub1);
  CheckRpcSendOk(DEBUG_LOCATION, stub2);
  // The server receives two requests.
  EXPECT_EQ(2, servers_[0]->service_.request_count());
  // The two requests are from the same client port, because the two channels
  // share subchannels via the global subchannel pool.
  EXPECT_EQ(1UL, servers_[0]->service_.clients().size());
}

TEST_F(PickFirstTest, LocalSubchannelPool) {
  // Start one server.
  const int kNumServers = 1;
  StartServers(kNumServers);
  std::vector<int> ports = GetServersPorts();
  // Create two channels that use local subchannel pool.
  ChannelArguments args;
  args.SetInt(GRPC_ARG_USE_LOCAL_SUBCHANNEL_POOL, 1);
  auto response_generator1 = BuildResolverResponseGenerator();
  auto channel1 = BuildChannel("pick_first", response_generator1, args);
  auto stub1 = BuildStub(channel1);
  response_generator1.SetNextResolution(ports);
  auto response_generator2 = BuildResolverResponseGenerator();
  auto channel2 = BuildChannel("pick_first", response_generator2, args);
  auto stub2 = BuildStub(channel2);
  response_generator2.SetNextResolution(ports);
  WaitForServer(DEBUG_LOCATION, stub1, 0);
  // Send one RPC on each channel.
  CheckRpcSendOk(DEBUG_LOCATION, stub1);
  CheckRpcSendOk(DEBUG_LOCATION, stub2);
  // The server receives two requests.
  EXPECT_EQ(2, servers_[0]->service_.request_count());
  // The two requests are from two client ports, because the two channels didn't
  // share subchannels with each other.
  EXPECT_EQ(2UL, servers_[0]->service_.clients().size());
}

TEST_F(PickFirstTest, ManyUpdates) {
  const int kNumUpdates = 1000;
  const int kNumServers = 3;
  StartServers(kNumServers);
  auto response_generator = BuildResolverResponseGenerator();
  auto channel = BuildChannel("pick_first", response_generator);
  auto stub = BuildStub(channel);
  std::vector<int> ports = GetServersPorts();
  for (size_t i = 0; i < kNumUpdates; ++i) {
    std::shuffle(ports.begin(), ports.end(),
                 std::mt19937(std::random_device()()));
    response_generator.SetNextResolution(ports);
    // We should re-enter core at the end of the loop to give the resolution
    // setting closure a chance to run.
    if ((i + 1) % 10 == 0) CheckRpcSendOk(DEBUG_LOCATION, stub);
  }
  // Check LB policy name for the channel.
  EXPECT_EQ("pick_first", channel->GetLoadBalancingPolicyName());
}

TEST_F(PickFirstTest, ReresolutionNoSelected) {
  // Prepare the ports for up servers and down servers.
  const int kNumServers = 3;
  const int kNumAliveServers = 1;
  StartServers(kNumAliveServers);
  std::vector<int> alive_ports, dead_ports;
  for (size_t i = 0; i < kNumServers; ++i) {
    if (i < kNumAliveServers) {
      alive_ports.emplace_back(servers_[i]->port_);
    } else {
      dead_ports.emplace_back(grpc_pick_unused_port_or_die());
    }
  }
  auto response_generator = BuildResolverResponseGenerator();
  auto channel = BuildChannel("pick_first", response_generator);
  auto stub = BuildStub(channel);
  // The initial resolution only contains dead ports. There won't be any
  // selected subchannel. Re-resolution will return the same result.
  response_generator.SetNextResolution(dead_ports);
  gpr_log(GPR_INFO, "****** INITIAL RESOLUTION SET *******");
  for (size_t i = 0; i < 10; ++i) {
    CheckRpcSendFailure(
        DEBUG_LOCATION, stub, StatusCode::UNAVAILABLE,
        "failed to connect to all addresses; last error: "
        "(UNKNOWN: Failed to connect to remote host: Connection refused|"
        "UNAVAILABLE: Failed to connect to remote host: FD shutdown)");
  }
  // Set a re-resolution result that contains reachable ports, so that the
  // pick_first LB policy can recover soon.
  response_generator.SetNextResolutionUponError(alive_ports);
  gpr_log(GPR_INFO, "****** RE-RESOLUTION SET *******");
  WaitForServer(DEBUG_LOCATION, stub, 0, [](const Status& status) {
    EXPECT_EQ(StatusCode::UNAVAILABLE, status.error_code());
    EXPECT_THAT(
        status.error_message(),
        ::testing::ContainsRegex(
            "failed to connect to all addresses; last error: "
            "(UNKNOWN: Failed to connect to remote host: Connection refused|"
            "UNAVAILABLE: Failed to connect to remote host: FD shutdown)"));
  });
  CheckRpcSendOk(DEBUG_LOCATION, stub);
  EXPECT_EQ(servers_[0]->service_.request_count(), 1);
  // Check LB policy name for the channel.
  EXPECT_EQ("pick_first", channel->GetLoadBalancingPolicyName());
}

TEST_F(PickFirstTest, ReconnectWithoutNewResolverResult) {
  std::vector<int> ports = {grpc_pick_unused_port_or_die()};
  StartServers(1, ports);
  auto response_generator = BuildResolverResponseGenerator();
  auto channel = BuildChannel("pick_first", response_generator);
  auto stub = BuildStub(channel);
  response_generator.SetNextResolution(ports);
  gpr_log(GPR_INFO, "****** INITIAL CONNECTION *******");
  WaitForServer(DEBUG_LOCATION, stub, 0);
  gpr_log(GPR_INFO, "****** STOPPING SERVER ******");
  servers_[0]->Shutdown();
  EXPECT_TRUE(WaitForChannelNotReady(channel.get()));
  gpr_log(GPR_INFO, "****** RESTARTING SERVER ******");
  StartServers(1, ports);
  WaitForServer(DEBUG_LOCATION, stub, 0);
}

TEST_F(PickFirstTest, ReconnectWithoutNewResolverResultStartsFromTopOfList) {
  std::vector<int> ports = {grpc_pick_unused_port_or_die(),
                            grpc_pick_unused_port_or_die()};
  CreateServers(2, ports);
  StartServer(1);
  auto response_generator = BuildResolverResponseGenerator();
  auto channel = BuildChannel("pick_first", response_generator);
  auto stub = BuildStub(channel);
  response_generator.SetNextResolution(ports);
  gpr_log(GPR_INFO, "****** INITIAL CONNECTION *******");
  WaitForServer(DEBUG_LOCATION, stub, 1);
  gpr_log(GPR_INFO, "****** STOPPING SERVER ******");
  servers_[1]->Shutdown();
  EXPECT_TRUE(WaitForChannelNotReady(channel.get()));
  gpr_log(GPR_INFO, "****** STARTING BOTH SERVERS ******");
  StartServers(2, ports);
  WaitForServer(DEBUG_LOCATION, stub, 0);
}

TEST_F(PickFirstTest, CheckStateBeforeStartWatch) {
  std::vector<int> ports = {grpc_pick_unused_port_or_die()};
  StartServers(1, ports);
  auto response_generator = BuildResolverResponseGenerator();
  auto channel_1 = BuildChannel("pick_first", response_generator);
  auto stub_1 = BuildStub(channel_1);
  response_generator.SetNextResolution(ports);
  gpr_log(GPR_INFO, "****** RESOLUTION SET FOR CHANNEL 1 *******");
  WaitForServer(DEBUG_LOCATION, stub_1, 0);
  gpr_log(GPR_INFO, "****** CHANNEL 1 CONNECTED *******");
  servers_[0]->Shutdown();
  // Channel 1 will receive a re-resolution containing the same server. It will
  // create a new subchannel and hold a ref to it.
  StartServers(1, ports);
  gpr_log(GPR_INFO, "****** SERVER RESTARTED *******");
  auto response_generator_2 = BuildResolverResponseGenerator();
  auto channel_2 = BuildChannel("pick_first", response_generator_2);
  auto stub_2 = BuildStub(channel_2);
  response_generator_2.SetNextResolution(ports);
  gpr_log(GPR_INFO, "****** RESOLUTION SET FOR CHANNEL 2 *******");
  WaitForServer(DEBUG_LOCATION, stub_2, 0, [](const Status& status) {
    EXPECT_EQ(StatusCode::UNAVAILABLE, status.error_code());
    EXPECT_EQ("failed to connect to all addresses", status.error_message());
  });
  gpr_log(GPR_INFO, "****** CHANNEL 2 CONNECTED *******");
  servers_[0]->Shutdown();
  // Wait until the disconnection has triggered the connectivity notification.
  // Otherwise, the subchannel may be picked for next call but will fail soon.
  EXPECT_TRUE(WaitForChannelNotReady(channel_2.get()));
  // Channel 2 will also receive a re-resolution containing the same server.
  // Both channels will ref the same subchannel that failed.
  StartServers(1, ports);
  gpr_log(GPR_INFO, "****** SERVER RESTARTED AGAIN *******");
  gpr_log(GPR_INFO, "****** CHANNEL 2 STARTING A CALL *******");
  // The first call after the server restart will succeed.
  CheckRpcSendOk(DEBUG_LOCATION, stub_2);
  gpr_log(GPR_INFO, "****** CHANNEL 2 FINISHED A CALL *******");
  // Check LB policy name for the channel.
  EXPECT_EQ("pick_first", channel_1->GetLoadBalancingPolicyName());
  // Check LB policy name for the channel.
  EXPECT_EQ("pick_first", channel_2->GetLoadBalancingPolicyName());
}

TEST_F(PickFirstTest, IdleOnDisconnect) {
  // Start server, send RPC, and make sure channel is READY.
  const int kNumServers = 1;
  StartServers(kNumServers);
  auto response_generator = BuildResolverResponseGenerator();
  auto channel =
      BuildChannel("", response_generator);  // pick_first is the default.
  auto stub = BuildStub(channel);
  response_generator.SetNextResolution(GetServersPorts());
  CheckRpcSendOk(DEBUG_LOCATION, stub);
  EXPECT_EQ(channel->GetState(false), GRPC_CHANNEL_READY);
  // Stop server.  Channel should go into state IDLE.
  response_generator.SetFailureOnReresolution();
  servers_[0]->Shutdown();
  EXPECT_TRUE(WaitForChannelNotReady(channel.get()));
  EXPECT_EQ(channel->GetState(false), GRPC_CHANNEL_IDLE);
  servers_.clear();
}

TEST_F(PickFirstTest, PendingUpdateAndSelectedSubchannelFails) {
  auto response_generator = BuildResolverResponseGenerator();
  auto channel =
      BuildChannel("", response_generator);  // pick_first is the default.
  auto stub = BuildStub(channel);
  // Create a number of servers, but only start 1 of them.
  CreateServers(10);
  StartServer(0);
  // Initially resolve to first server and make sure it connects.
  gpr_log(GPR_INFO, "Phase 1: Connect to first server.");
  response_generator.SetNextResolution({servers_[0]->port_});
  CheckRpcSendOk(DEBUG_LOCATION, stub, true /* wait_for_ready */);
  EXPECT_EQ(channel->GetState(false), GRPC_CHANNEL_READY);
  // Send a resolution update with the remaining servers, none of which are
  // running yet, so the update will stay pending.  Note that it's important
  // to have multiple servers here, or else the test will be flaky; with only
  // one server, the pending subchannel list has already gone into
  // TRANSIENT_FAILURE due to hitting the end of the list by the time we
  // check the state.
  gpr_log(GPR_INFO,
          "Phase 2: Resolver update pointing to remaining "
          "(not started) servers.");
  response_generator.SetNextResolution(GetServersPorts(1 /* start_index */));
  // RPCs will continue to be sent to the first server.
  CheckRpcSendOk(DEBUG_LOCATION, stub);
  // Now stop the first server, so that the current subchannel list
  // fails.  This should cause us to immediately swap over to the
  // pending list, even though it's not yet connected.  The state should
  // be set to CONNECTING, since that's what the pending subchannel list
  // was doing when we swapped over.
  gpr_log(GPR_INFO, "Phase 3: Stopping first server.");
  servers_[0]->Shutdown();
  WaitForChannelNotReady(channel.get());
  // TODO(roth): This should always return CONNECTING, but it's flaky
  // between that and TRANSIENT_FAILURE.  I suspect that this problem
  // will go away once we move the backoff code out of the subchannel
  // and into the LB policies.
  EXPECT_THAT(channel->GetState(false),
              ::testing::AnyOf(GRPC_CHANNEL_CONNECTING,
                               GRPC_CHANNEL_TRANSIENT_FAILURE));
  // Now start the second server.
  gpr_log(GPR_INFO, "Phase 4: Starting second server.");
  StartServer(1);
  // The channel should go to READY state and RPCs should go to the
  // second server.
  WaitForChannelReady(channel.get());
  WaitForServer(DEBUG_LOCATION, stub, 1, [](const Status& status) {
    EXPECT_EQ(StatusCode::UNAVAILABLE, status.error_code());
    EXPECT_EQ("failed to connect to all addresses", status.error_message());
  });
}

TEST_F(PickFirstTest, StaysIdleUponEmptyUpdate) {
  // Start server, send RPC, and make sure channel is READY.
  const int kNumServers = 1;
  StartServers(kNumServers);
  auto response_generator = BuildResolverResponseGenerator();
  auto channel =
      BuildChannel("", response_generator);  // pick_first is the default.
  auto stub = BuildStub(channel);
  response_generator.SetNextResolution(GetServersPorts());
  CheckRpcSendOk(DEBUG_LOCATION, stub);
  EXPECT_EQ(channel->GetState(false), GRPC_CHANNEL_READY);
  // Stop server.  Channel should go into state IDLE.
  servers_[0]->Shutdown();
  EXPECT_TRUE(WaitForChannelNotReady(channel.get()));
  EXPECT_EQ(channel->GetState(false), GRPC_CHANNEL_IDLE);
  // Now send resolver update that includes no addresses.  Channel
  // should stay in state IDLE.
  response_generator.SetNextResolution({});
  EXPECT_FALSE(channel->WaitForStateChange(
      GRPC_CHANNEL_IDLE, grpc_timeout_seconds_to_deadline(3)));
  // Now bring the backend back up and send a non-empty resolver update,
  // and then try to send an RPC.  Channel should go back into state READY.
  StartServer(0);
  response_generator.SetNextResolution(GetServersPorts());
  CheckRpcSendOk(DEBUG_LOCATION, stub);
  EXPECT_EQ(channel->GetState(false), GRPC_CHANNEL_READY);
}

TEST_F(PickFirstTest,
       StaysTransientFailureOnFailedConnectionAttemptUntilReady) {
  // Allocate 3 ports, with no servers running.
  std::vector<int> ports = {grpc_pick_unused_port_or_die(),
                            grpc_pick_unused_port_or_die(),
                            grpc_pick_unused_port_or_die()};
  // Create channel with a 1-second backoff.
  ChannelArguments args;
  args.SetInt(GRPC_ARG_INITIAL_RECONNECT_BACKOFF_MS,
              1000 * grpc_test_slowdown_factor());
  auto response_generator = BuildResolverResponseGenerator();
  auto channel = BuildChannel("", response_generator, args);
  auto stub = BuildStub(channel);
  response_generator.SetNextResolution(ports);
  EXPECT_EQ(GRPC_CHANNEL_IDLE, channel->GetState(false));
  // Send an RPC, which should fail.
  CheckRpcSendFailure(
      DEBUG_LOCATION, stub, StatusCode::UNAVAILABLE,
      "failed to connect to all addresses; last error: "
      "(UNKNOWN: Failed to connect to remote host: Connection refused|"
      "UNAVAILABLE: Failed to connect to remote host: FD shutdown)");
  // Channel should be in TRANSIENT_FAILURE.
  EXPECT_EQ(GRPC_CHANNEL_TRANSIENT_FAILURE, channel->GetState(false));
  // Now start a server on the last port.
  StartServers(1, {ports.back()});
  // Channel should remain in TRANSIENT_FAILURE until it transitions to READY.
  EXPECT_TRUE(channel->WaitForStateChange(GRPC_CHANNEL_TRANSIENT_FAILURE,
                                          grpc_timeout_seconds_to_deadline(4)));
  EXPECT_EQ(GRPC_CHANNEL_READY, channel->GetState(false));
  CheckRpcSendOk(DEBUG_LOCATION, stub);
}

//
// round_robin tests
//

using RoundRobinTest = ClientLbEnd2endTest;

TEST_F(RoundRobinTest, Basic) {
  // Start servers and send one RPC per server.
  const int kNumServers = 3;
  StartServers(kNumServers);
  auto response_generator = BuildResolverResponseGenerator();
  auto channel = BuildChannel("round_robin", response_generator);
  auto stub = BuildStub(channel);
  response_generator.SetNextResolution(GetServersPorts());
  // Wait until all backends are ready.
  do {
    CheckRpcSendOk(DEBUG_LOCATION, stub);
  } while (!SeenAllServers());
  ResetCounters();
  // "Sync" to the end of the list. Next sequence of picks will start at the
  // first server (index 0).
  WaitForServer(DEBUG_LOCATION, stub, servers_.size() - 1);
  std::vector<int> connection_order;
  for (size_t i = 0; i < servers_.size(); ++i) {
    CheckRpcSendOk(DEBUG_LOCATION, stub);
    UpdateConnectionOrder(servers_, &connection_order);
  }
  // Backends should be iterated over in the order in which the addresses were
  // given.
  const auto expected = std::vector<int>{0, 1, 2};
  EXPECT_EQ(expected, connection_order);
  // Check LB policy name for the channel.
  EXPECT_EQ("round_robin", channel->GetLoadBalancingPolicyName());
}

TEST_F(RoundRobinTest, ProcessPending) {
  StartServers(1);  // Single server
  auto response_generator = BuildResolverResponseGenerator();
  auto channel = BuildChannel("round_robin", response_generator);
  auto stub = BuildStub(channel);
  response_generator.SetNextResolution({servers_[0]->port_});
  WaitForServer(DEBUG_LOCATION, stub, 0);
  // Create a new channel and its corresponding RR LB policy, which will pick
  // the subchannels in READY state from the previous RPC against the same
  // target (even if it happened over a different channel, because subchannels
  // are globally reused). Progress should happen without any transition from
  // this READY state.
  auto second_response_generator = BuildResolverResponseGenerator();
  auto second_channel = BuildChannel("round_robin", second_response_generator);
  auto second_stub = BuildStub(second_channel);
  second_response_generator.SetNextResolution({servers_[0]->port_});
  CheckRpcSendOk(DEBUG_LOCATION, second_stub);
}

TEST_F(RoundRobinTest, Updates) {
  // Start servers.
  const int kNumServers = 3;
  StartServers(kNumServers);
  auto response_generator = BuildResolverResponseGenerator();
  auto channel = BuildChannel("round_robin", response_generator);
  auto stub = BuildStub(channel);
  // Start with a single server.
  gpr_log(GPR_INFO, "*** FIRST BACKEND ***");
  std::vector<int> ports = {servers_[0]->port_};
  response_generator.SetNextResolution(ports);
  WaitForServer(DEBUG_LOCATION, stub, 0);
  // Send RPCs. They should all go servers_[0]
  for (size_t i = 0; i < 10; ++i) CheckRpcSendOk(DEBUG_LOCATION, stub);
  EXPECT_EQ(10, servers_[0]->service_.request_count());
  EXPECT_EQ(0, servers_[1]->service_.request_count());
  EXPECT_EQ(0, servers_[2]->service_.request_count());
  ResetCounters();
  // And now for the second server.
  gpr_log(GPR_INFO, "*** SECOND BACKEND ***");
  ports.clear();
  ports.emplace_back(servers_[1]->port_);
  response_generator.SetNextResolution(ports);
  // Wait until update has been processed, as signaled by the second backend
  // receiving a request.
  EXPECT_EQ(0, servers_[1]->service_.request_count());
  WaitForServer(DEBUG_LOCATION, stub, 1);
  for (size_t i = 0; i < 10; ++i) CheckRpcSendOk(DEBUG_LOCATION, stub);
  EXPECT_EQ(0, servers_[0]->service_.request_count());
  EXPECT_EQ(10, servers_[1]->service_.request_count());
  EXPECT_EQ(0, servers_[2]->service_.request_count());
  ResetCounters();
  // ... and for the last server.
  gpr_log(GPR_INFO, "*** THIRD BACKEND ***");
  ports.clear();
  ports.emplace_back(servers_[2]->port_);
  response_generator.SetNextResolution(ports);
  WaitForServer(DEBUG_LOCATION, stub, 2);
  for (size_t i = 0; i < 10; ++i) CheckRpcSendOk(DEBUG_LOCATION, stub);
  EXPECT_EQ(0, servers_[0]->service_.request_count());
  EXPECT_EQ(0, servers_[1]->service_.request_count());
  EXPECT_EQ(10, servers_[2]->service_.request_count());
  ResetCounters();
  // Back to all servers.
  gpr_log(GPR_INFO, "*** ALL BACKENDS ***");
  ports.clear();
  ports.emplace_back(servers_[0]->port_);
  ports.emplace_back(servers_[1]->port_);
  ports.emplace_back(servers_[2]->port_);
  response_generator.SetNextResolution(ports);
  WaitForServers(DEBUG_LOCATION, stub);
  // Send three RPCs, one per server.
  for (size_t i = 0; i < 3; ++i) CheckRpcSendOk(DEBUG_LOCATION, stub);
  EXPECT_EQ(1, servers_[0]->service_.request_count());
  EXPECT_EQ(1, servers_[1]->service_.request_count());
  EXPECT_EQ(1, servers_[2]->service_.request_count());
  ResetCounters();
  // An empty update will result in the channel going into TRANSIENT_FAILURE.
  gpr_log(GPR_INFO, "*** NO BACKENDS ***");
  ports.clear();
  response_generator.SetNextResolution(ports);
  WaitForChannelNotReady(channel.get());
  CheckRpcSendFailure(DEBUG_LOCATION, stub, StatusCode::UNAVAILABLE,
                      "empty address list: fake resolver empty address list");
  servers_[0]->service_.ResetCounters();
  // Next update introduces servers_[1], making the channel recover.
  gpr_log(GPR_INFO, "*** BACK TO SECOND BACKEND ***");
  ports.clear();
  ports.emplace_back(servers_[1]->port_);
  response_generator.SetNextResolution(ports);
  WaitForServer(DEBUG_LOCATION, stub, 1);
  EXPECT_EQ(GRPC_CHANNEL_READY, channel->GetState(/*try_to_connect=*/false));
  // Check LB policy name for the channel.
  EXPECT_EQ("round_robin", channel->GetLoadBalancingPolicyName());
}

TEST_F(RoundRobinTest, UpdateInError) {
  StartServers(2);
  auto response_generator = BuildResolverResponseGenerator();
  auto channel = BuildChannel("round_robin", response_generator);
  auto stub = BuildStub(channel);
  // Start with a single server.
  response_generator.SetNextResolution(GetServersPorts(0, 1));
  // Send RPCs. They should all go to server 0.
  for (size_t i = 0; i < 10; ++i) {
    CheckRpcSendOk(DEBUG_LOCATION, stub, /*wait_for_ready=*/false,
                   /*load_report=*/nullptr, /*timeout_ms=*/4000);
  }
  EXPECT_EQ(10, servers_[0]->service_.request_count());
  EXPECT_EQ(0, servers_[1]->service_.request_count());
  servers_[0]->service_.ResetCounters();
  // Send an update adding an unreachable server and server 1.
  std::vector<int> ports = {servers_[0]->port_, grpc_pick_unused_port_or_die(),
                            servers_[1]->port_};
  response_generator.SetNextResolution(ports);
  WaitForServers(DEBUG_LOCATION, stub, 0, 2, /*status_check=*/nullptr,
                 /*timeout=*/absl::Seconds(60));
  // Send a bunch more RPCs.  They should all succeed and should be
  // split evenly between the two servers.
  // Note: The split may be slightly uneven because of an extra picker
  // update that can happen if the subchannels for servers 0 and 1
  // report READY before the subchannel for the unreachable server
  // transitions from CONNECTING to TRANSIENT_FAILURE.
  for (size_t i = 0; i < 10; ++i) {
    CheckRpcSendOk(DEBUG_LOCATION, stub, /*wait_for_ready=*/false,
                   /*load_report=*/nullptr, /*timeout_ms=*/4000);
  }
  EXPECT_THAT(servers_[0]->service_.request_count(),
              ::testing::AllOf(::testing::Ge(4), ::testing::Le(6)));
  EXPECT_THAT(servers_[1]->service_.request_count(),
              ::testing::AllOf(::testing::Ge(4), ::testing::Le(6)));
  EXPECT_EQ(10, servers_[0]->service_.request_count() +
                    servers_[1]->service_.request_count());
}

TEST_F(RoundRobinTest, ManyUpdates) {
  // Start servers and send one RPC per server.
  const int kNumServers = 3;
  StartServers(kNumServers);
  auto response_generator = BuildResolverResponseGenerator();
  auto channel = BuildChannel("round_robin", response_generator);
  auto stub = BuildStub(channel);
  std::vector<int> ports = GetServersPorts();
  for (size_t i = 0; i < 1000; ++i) {
    std::shuffle(ports.begin(), ports.end(),
                 std::mt19937(std::random_device()()));
    response_generator.SetNextResolution(ports);
    if (i % 10 == 0) CheckRpcSendOk(DEBUG_LOCATION, stub);
  }
  // Check LB policy name for the channel.
  EXPECT_EQ("round_robin", channel->GetLoadBalancingPolicyName());
}

TEST_F(RoundRobinTest, ReresolveOnSubchannelConnectionFailure) {
  // Start 3 servers.
  StartServers(3);
  // Create channel.
  auto response_generator = BuildResolverResponseGenerator();
  auto channel = BuildChannel("round_robin", response_generator);
  auto stub = BuildStub(channel);
  // Initially, tell the channel about only the first two servers.
  std::vector<int> ports = {servers_[0]->port_, servers_[1]->port_};
  response_generator.SetNextResolution(ports);
  // Wait for both servers to be seen.
  WaitForServers(DEBUG_LOCATION, stub, 0, 2);
  // Tell the fake resolver to send an update that adds the last server, but
  // only when the LB policy requests re-resolution.
  ports.push_back(servers_[2]->port_);
  response_generator.SetNextResolutionUponError(ports);
  // Have server 0 send a GOAWAY.  This should trigger a re-resolution.
  gpr_log(GPR_INFO, "****** SENDING GOAWAY FROM SERVER 0 *******");
  {
    grpc_core::ExecCtx exec_ctx;
    grpc_core::Server::FromC(servers_[0]->server_->c_server())->SendGoaways();
  }
  // Wait for the client to see server 2.
  WaitForServer(DEBUG_LOCATION, stub, 2);
}

TEST_F(RoundRobinTest, TransientFailure) {
  // Start servers and create channel.  Channel should go to READY state.
  const int kNumServers = 3;
  StartServers(kNumServers);
  auto response_generator = BuildResolverResponseGenerator();
  auto channel = BuildChannel("round_robin", response_generator);
  auto stub = BuildStub(channel);
  response_generator.SetNextResolution(GetServersPorts());
  EXPECT_TRUE(WaitForChannelReady(channel.get()));
  // Now kill the servers.  The channel should transition to TRANSIENT_FAILURE.
  for (size_t i = 0; i < servers_.size(); ++i) {
    servers_[i]->Shutdown();
  }
  auto predicate = [](grpc_connectivity_state state) {
    return state == GRPC_CHANNEL_TRANSIENT_FAILURE;
  };
  EXPECT_TRUE(WaitForChannelState(channel.get(), predicate));
  CheckRpcSendFailure(
      DEBUG_LOCATION, stub, StatusCode::UNAVAILABLE,
      "connections to all backends failing; last error: "
      "(UNKNOWN: Failed to connect to remote host: Connection refused|"
      "UNAVAILABLE: Failed to connect to remote host: FD shutdown)");
}

TEST_F(RoundRobinTest, TransientFailureAtStartup) {
  // Create channel and return servers that don't exist.  Channel should
  // quickly transition into TRANSIENT_FAILURE.
  auto response_generator = BuildResolverResponseGenerator();
  auto channel = BuildChannel("round_robin", response_generator);
  auto stub = BuildStub(channel);
  response_generator.SetNextResolution({
      grpc_pick_unused_port_or_die(),
      grpc_pick_unused_port_or_die(),
      grpc_pick_unused_port_or_die(),
  });
  for (size_t i = 0; i < servers_.size(); ++i) {
    servers_[i]->Shutdown();
  }
  auto predicate = [](grpc_connectivity_state state) {
    return state == GRPC_CHANNEL_TRANSIENT_FAILURE;
  };
  EXPECT_TRUE(WaitForChannelState(channel.get(), predicate, true));
  CheckRpcSendFailure(
      DEBUG_LOCATION, stub, StatusCode::UNAVAILABLE,
      "connections to all backends failing; last error: "
      "(UNKNOWN: Failed to connect to remote host: Connection refused|"
      "UNAVAILABLE: Failed to connect to remote host: FD shutdown)");
}

<<<<<<< HEAD
TEST_F(RoundRobinTest, DoesNotFailRpcsUponDisconnection) {
  // A connection attempt injector that allows us to control timing.
  class ConnectionInjector : public ConnectionAttemptInjector {
   public:
    explicit ConnectionInjector(int port) : port_(port) {}

    void InterceptNextAttempt() {
      grpc_core::MutexLock lock(&mu_);
      intercept_next_attempt_ = true;
    }

    void WaitForAttemptToStart() {
      grpc_core::MutexLock lock(&mu_);
      while (queued_attempt_ == nullptr) {
        start_cond_.Wait(&mu_);
      }
    }

    void ResumeAttempt() {
      grpc_core::ExecCtx exec_ctx;
      std::unique_ptr<QueuedAttempt> attempt;
      {
        grpc_core::MutexLock lock(&mu_);
        attempt = std::move(queued_attempt_);
      }
      attempt->Resume();
    }

    void WaitForAttemptComplete() {
      grpc_core::MutexLock lock(&mu_);
      while (!attempt_complete_) {
        complete_cond_.Wait(&mu_);
      }
    }

    void HandleConnection(grpc_closure* closure, grpc_endpoint** ep,
                          grpc_pollset_set* interested_parties,
                          const EndpointConfig& config,
                          const grpc_resolved_address* addr,
                          grpc_core::Timestamp deadline) override {
      const int port = grpc_sockaddr_get_port(addr);
      gpr_log(GPR_INFO, "==> HandleConnection(): port=%d", port);
      if (port == port_) {
        grpc_core::MutexLock lock(&mu_);
        if (intercept_next_attempt_) {
          gpr_log(GPR_INFO, "*** INTERCEPTING CONNECTION ATTEMPT");
          original_closure_ = closure;
          closure = GRPC_CLOSURE_INIT(&closure_, OnComplete, this, nullptr);
          intercept_next_attempt_ = false;
          queued_attempt_ = absl::make_unique<QueuedAttempt>(
              closure, ep, interested_parties,
              TcpOptionsFromEndpointConfig(config), addr, deadline);
          start_cond_.Signal();
          return;
        }
      }
      AttemptConnection(closure, ep, interested_parties, config, addr,
                        deadline);
    }
=======
TEST_F(RoundRobinTest, StaysInTransientFailureInSubsequentConnecting) {
  // Start connection injector.
  ConnectionInjector injector;
  injector.Start();
  // Get port.
  const int port = grpc_pick_unused_port_or_die();
  // Create channel.
  auto response_generator = BuildResolverResponseGenerator();
  auto channel = BuildChannel("round_robin", response_generator);
  auto stub = BuildStub(channel);
  response_generator.SetNextResolution({port});
  // Allow first connection attempt to fail normally, and wait for
  // channel to report TRANSIENT_FAILURE.
  gpr_log(GPR_INFO, "=== WAITING FOR CHANNEL TO REPORT TF ===");
  auto predicate = [](grpc_connectivity_state state) {
    return state == GRPC_CHANNEL_TRANSIENT_FAILURE;
  };
  EXPECT_TRUE(
      WaitForChannelState(channel.get(), predicate, /*try_to_connect=*/true));
  // Wait for next connection attempt to start.
  auto hold = injector.AddHold(port);
  hold->Wait();
  // Now the subchannel should be reporting CONNECTING.  Make sure the
  // channel is still in TRANSIENT_FAILURE and is still reporting the
  // right status.
  EXPECT_EQ(GRPC_CHANNEL_TRANSIENT_FAILURE, channel->GetState(false));
  // Send a few RPCs, just to give the channel a chance to propagate a
  // new picker, in case it was going to incorrectly do so.
  gpr_log(GPR_INFO, "=== EXPECTING RPCs TO FAIL ===");
  for (size_t i = 0; i < 5; ++i) {
    CheckRpcSendFailure(
        DEBUG_LOCATION, stub, StatusCode::UNAVAILABLE,
        "connections to all backends failing; last error: "
        "(UNKNOWN: Failed to connect to remote host: Connection refused|"
        "UNAVAILABLE: Failed to connect to remote host: FD shutdown)");
  }
  // Clean up.
  hold->Resume();
}
>>>>>>> 98eeb8ae

TEST_F(RoundRobinTest, ReportsLatestStatusInTransientFailure) {
  // Start connection injector.
  ConnectionInjector injector;
  injector.Start();
  // Get port.
  const std::vector<int> ports = {grpc_pick_unused_port_or_die(),
                                  grpc_pick_unused_port_or_die()};
  // Create channel.
  auto response_generator = BuildResolverResponseGenerator();
  auto channel = BuildChannel("round_robin", response_generator);
  auto stub = BuildStub(channel);
  response_generator.SetNextResolution(ports);
  // Allow first connection attempts to fail normally, and check that
  // the RPC fails with the right status message.
  CheckRpcSendFailure(
      DEBUG_LOCATION, stub, StatusCode::UNAVAILABLE,
      "connections to all backends failing; last error: "
      "(UNKNOWN: Failed to connect to remote host: Connection refused|"
      "UNAVAILABLE: Failed to connect to remote host: FD shutdown)");
  // Now intercept the next connection attempt for each port.
  auto hold1 = injector.AddHold(ports[0]);
  auto hold2 = injector.AddHold(ports[1]);
  hold1->Wait();
  hold2->Wait();
  // Inject a custom failure message.
  hold1->Wait();
  hold1->Fail(GRPC_ERROR_CREATE_FROM_STATIC_STRING("Survey says... Bzzzzt!"));
  // Wait until RPC fails with the right message.
  absl::Time deadline =
      absl::Now() + (absl::Seconds(5) * grpc_test_slowdown_factor());
  while (true) {
    Status status = SendRpc(stub);
    EXPECT_EQ(StatusCode::UNAVAILABLE, status.error_code());
    if (status.error_message() ==
        "connections to all backends failing; last error: "
        "UNKNOWN: Survey says... Bzzzzt!") {
      break;
    }
    EXPECT_THAT(
        status.error_message(),
        ::testing::MatchesRegex(
            "connections to all backends failing; last error: "
            "(UNKNOWN: Failed to connect to remote host: Connection refused|"
            "UNAVAILABLE: Failed to connect to remote host: FD shutdown)"));
    EXPECT_LT(absl::Now(), deadline);
    if (absl::Now() >= deadline) break;
  }
  // Clean up.
  hold2->Resume();
}

TEST_F(RoundRobinTest, DoesNotFailRpcsUponDisconnection) {
  // Start connection injector.
  ConnectionInjector injector;
  injector.Start();
  // Start server.
  StartServers(1);
  // Create channel.
  auto response_generator = BuildResolverResponseGenerator();
  auto channel = BuildChannel("round_robin", response_generator);
  auto stub = BuildStub(channel);
  response_generator.SetNextResolution(GetServersPorts());
  // Start a thread constantly sending RPCs in a loop.
  gpr_log(GPR_ERROR, "=== STARTING CLIENT THREAD ===");
  std::atomic<bool> shutdown{false};
  gpr_event ev;
  gpr_event_init(&ev);
  std::thread thd([&]() {
    gpr_log(GPR_INFO, "sending first RPC");
    CheckRpcSendOk(DEBUG_LOCATION, stub);
    gpr_event_set(&ev, reinterpret_cast<void*>(1));
    while (!shutdown.load()) {
      gpr_log(GPR_INFO, "sending RPC");
      CheckRpcSendOk(DEBUG_LOCATION, stub);
    }
  });
  // Wait for first RPC to complete.
  gpr_log(GPR_ERROR, "=== WAITING FOR FIRST RPC TO COMPLETE ===");
  ASSERT_EQ(reinterpret_cast<void*>(1),
            gpr_event_wait(&ev, grpc_timeout_seconds_to_deadline(1)));
  // Channel should now be READY.
  ASSERT_EQ(GRPC_CHANNEL_READY, channel->GetState(false));
  // Tell injector to intercept the next connection attempt.
  auto hold1 =
      injector.AddHold(servers_[0]->port_, /*intercept_completion=*/true);
  // Now kill the server.  The subchannel should report IDLE and be
  // immediately reconnected to, but this should not cause any test
  // failures.
  gpr_log(GPR_ERROR, "=== SHUTTING DOWN SERVER ===");
  {
    grpc_core::ExecCtx exec_ctx;
    grpc_core::Server::FromC(servers_[0]->server_->c_server())->SendGoaways();
  }
  gpr_sleep_until(grpc_timeout_seconds_to_deadline(1));
  servers_[0]->Shutdown();
  // Wait for next attempt to start.
  gpr_log(GPR_ERROR, "=== WAITING FOR RECONNECTION ATTEMPT ===");
  hold1->Wait();
  // Start server and allow attempt to continue.
  gpr_log(GPR_ERROR, "=== RESTARTING SERVER ===");
  StartServer(0);
  hold1->Resume();
  // Wait for next attempt to complete.
  gpr_log(GPR_ERROR, "=== WAITING FOR RECONNECTION ATTEMPT TO COMPLETE ===");
  hold1->WaitForCompletion();
  // Now shut down the thread.
  gpr_log(GPR_ERROR, "=== SHUTTING DOWN CLIENT THREAD ===");
  shutdown.store(true);
  thd.join();
}

TEST_F(RoundRobinTest, SingleReconnect) {
  const int kNumServers = 3;
  StartServers(kNumServers);
  const auto ports = GetServersPorts();
  auto response_generator = BuildResolverResponseGenerator();
  auto channel = BuildChannel("round_robin", response_generator);
  auto stub = BuildStub(channel);
  response_generator.SetNextResolution(ports);
  WaitForServers(DEBUG_LOCATION, stub);
  // Sync to end of list.
  WaitForServer(DEBUG_LOCATION, stub, servers_.size() - 1);
  for (size_t i = 0; i < servers_.size(); ++i) {
    CheckRpcSendOk(DEBUG_LOCATION, stub);
    EXPECT_EQ(1, servers_[i]->service_.request_count()) << "for backend #" << i;
  }
  // One request should have gone to each server.
  for (size_t i = 0; i < servers_.size(); ++i) {
    EXPECT_EQ(1, servers_[i]->service_.request_count());
  }
  const auto pre_death = servers_[0]->service_.request_count();
  // Kill the first server.
  servers_[0]->Shutdown();
  // Client request still succeed. May need retrying if RR had returned a pick
  // before noticing the change in the server's connectivity.
  while (true) {
    Status status = SendRpc(stub);
    if (status.ok()) break;
    EXPECT_EQ(StatusCode::UNAVAILABLE, status.error_code());
    EXPECT_EQ("", status.error_message());
  }
  // Send a bunch of RPCs that should succeed.
  for (int i = 0; i < 10 * kNumServers; ++i) {
    CheckRpcSendOk(DEBUG_LOCATION, stub);
  }
  const auto post_death = servers_[0]->service_.request_count();
  // No requests have gone to the deceased server.
  EXPECT_EQ(pre_death, post_death);
  // Bring the first server back up.
  StartServer(0);
  // Requests should start arriving at the first server either right away (if
  // the server managed to start before the RR policy retried the subchannel) or
  // after the subchannel retry delay otherwise (RR's subchannel retried before
  // the server was fully back up).
  WaitForServer(DEBUG_LOCATION, stub, 0);
}

// If health checking is required by client but health checking service
// is not running on the server, the channel should be treated as healthy.
TEST_F(RoundRobinTest, ServersHealthCheckingUnimplementedTreatedAsHealthy) {
  StartServers(1);  // Single server
  ChannelArguments args;
  args.SetServiceConfigJSON(
      "{\"healthCheckConfig\": "
      "{\"serviceName\": \"health_check_service_name\"}}");
  auto response_generator = BuildResolverResponseGenerator();
  auto channel = BuildChannel("round_robin", response_generator, args);
  auto stub = BuildStub(channel);
  response_generator.SetNextResolution({servers_[0]->port_});
  EXPECT_TRUE(WaitForChannelReady(channel.get()));
  CheckRpcSendOk(DEBUG_LOCATION, stub);
}

TEST_F(RoundRobinTest, HealthChecking) {
  EnableDefaultHealthCheckService(true);
  // Start servers.
  const int kNumServers = 3;
  StartServers(kNumServers);
  ChannelArguments args;
  args.SetServiceConfigJSON(
      "{\"healthCheckConfig\": "
      "{\"serviceName\": \"health_check_service_name\"}}");
  auto response_generator = BuildResolverResponseGenerator();
  auto channel = BuildChannel("round_robin", response_generator, args);
  auto stub = BuildStub(channel);
  response_generator.SetNextResolution(GetServersPorts());
  // Channel should not become READY, because health checks should be failing.
  gpr_log(GPR_INFO,
          "*** initial state: unknown health check service name for "
          "all servers");
  EXPECT_FALSE(WaitForChannelReady(channel.get(), 1));
  // Now set one of the servers to be healthy.
  // The channel should become healthy and all requests should go to
  // the healthy server.
  gpr_log(GPR_INFO, "*** server 0 healthy");
  servers_[0]->SetServingStatus("health_check_service_name", true);
  EXPECT_TRUE(WaitForChannelReady(channel.get()));
  for (int i = 0; i < 10; ++i) {
    CheckRpcSendOk(DEBUG_LOCATION, stub);
  }
  EXPECT_EQ(10, servers_[0]->service_.request_count());
  EXPECT_EQ(0, servers_[1]->service_.request_count());
  EXPECT_EQ(0, servers_[2]->service_.request_count());
  // Now set a second server to be healthy.
  gpr_log(GPR_INFO, "*** server 2 healthy");
  servers_[2]->SetServingStatus("health_check_service_name", true);
  WaitForServer(DEBUG_LOCATION, stub, 2);
  for (int i = 0; i < 10; ++i) {
    CheckRpcSendOk(DEBUG_LOCATION, stub);
  }
  EXPECT_EQ(5, servers_[0]->service_.request_count());
  EXPECT_EQ(0, servers_[1]->service_.request_count());
  EXPECT_EQ(5, servers_[2]->service_.request_count());
  // Now set the remaining server to be healthy.
  gpr_log(GPR_INFO, "*** server 1 healthy");
  servers_[1]->SetServingStatus("health_check_service_name", true);
  WaitForServer(DEBUG_LOCATION, stub, 1);
  for (int i = 0; i < 9; ++i) {
    CheckRpcSendOk(DEBUG_LOCATION, stub);
  }
  EXPECT_EQ(3, servers_[0]->service_.request_count());
  EXPECT_EQ(3, servers_[1]->service_.request_count());
  EXPECT_EQ(3, servers_[2]->service_.request_count());
  // Now set one server to be unhealthy again.  Then wait until the
  // unhealthiness has hit the client.  We know that the client will see
  // this when we send kNumServers requests and one of the remaining servers
  // sees two of the requests.
  gpr_log(GPR_INFO, "*** server 0 unhealthy");
  servers_[0]->SetServingStatus("health_check_service_name", false);
  do {
    ResetCounters();
    for (int i = 0; i < kNumServers; ++i) {
      CheckRpcSendOk(DEBUG_LOCATION, stub);
    }
  } while (servers_[1]->service_.request_count() != 2 &&
           servers_[2]->service_.request_count() != 2);
  // Now set the remaining two servers to be unhealthy.  Make sure the
  // channel leaves READY state and that RPCs fail.
  gpr_log(GPR_INFO, "*** all servers unhealthy");
  servers_[1]->SetServingStatus("health_check_service_name", false);
  servers_[2]->SetServingStatus("health_check_service_name", false);
  EXPECT_TRUE(WaitForChannelNotReady(channel.get()));
  CheckRpcSendFailure(DEBUG_LOCATION, stub, StatusCode::UNAVAILABLE,
                      "connections to all backends failing; last error: "
                      "UNAVAILABLE: backend unhealthy");
  // Clean up.
  EnableDefaultHealthCheckService(false);
}

TEST_F(RoundRobinTest, HealthCheckingHandlesSubchannelFailure) {
  EnableDefaultHealthCheckService(true);
  // Start servers.
  const int kNumServers = 3;
  StartServers(kNumServers);
  servers_[0]->SetServingStatus("health_check_service_name", true);
  servers_[1]->SetServingStatus("health_check_service_name", true);
  servers_[2]->SetServingStatus("health_check_service_name", true);
  ChannelArguments args;
  args.SetServiceConfigJSON(
      "{\"healthCheckConfig\": "
      "{\"serviceName\": \"health_check_service_name\"}}");
  auto response_generator = BuildResolverResponseGenerator();
  auto channel = BuildChannel("round_robin", response_generator, args);
  auto stub = BuildStub(channel);
  response_generator.SetNextResolution(GetServersPorts());
  WaitForServer(DEBUG_LOCATION, stub, 0);
  // Stop server 0 and send a new resolver result to ensure that RR
  // checks each subchannel's state.
  servers_[0]->Shutdown();
  response_generator.SetNextResolution(GetServersPorts());
  // Send a bunch more RPCs.
  for (size_t i = 0; i < 100; i++) {
    CheckRpcSendOk(DEBUG_LOCATION, stub);
  }
}

TEST_F(RoundRobinTest, WithHealthCheckingInhibitPerChannel) {
  EnableDefaultHealthCheckService(true);
  // Start server.
  const int kNumServers = 1;
  StartServers(kNumServers);
  // Create a channel with health-checking enabled.
  ChannelArguments args;
  args.SetServiceConfigJSON(
      "{\"healthCheckConfig\": "
      "{\"serviceName\": \"health_check_service_name\"}}");
  auto response_generator1 = BuildResolverResponseGenerator();
  auto channel1 = BuildChannel("round_robin", response_generator1, args);
  auto stub1 = BuildStub(channel1);
  std::vector<int> ports = GetServersPorts();
  response_generator1.SetNextResolution(ports);
  // Create a channel with health checking enabled but inhibited.
  args.SetInt(GRPC_ARG_INHIBIT_HEALTH_CHECKING, 1);
  auto response_generator2 = BuildResolverResponseGenerator();
  auto channel2 = BuildChannel("round_robin", response_generator2, args);
  auto stub2 = BuildStub(channel2);
  response_generator2.SetNextResolution(ports);
  // First channel should not become READY, because health checks should be
  // failing.
  EXPECT_FALSE(WaitForChannelReady(channel1.get(), 1));
  CheckRpcSendFailure(DEBUG_LOCATION, stub1, StatusCode::UNAVAILABLE,
                      "connections to all backends failing; last error: "
                      "UNAVAILABLE: backend unhealthy");
  // Second channel should be READY.
  EXPECT_TRUE(WaitForChannelReady(channel2.get(), 1));
  CheckRpcSendOk(DEBUG_LOCATION, stub2);
  // Enable health checks on the backend and wait for channel 1 to succeed.
  servers_[0]->SetServingStatus("health_check_service_name", true);
  CheckRpcSendOk(DEBUG_LOCATION, stub1, true /* wait_for_ready */);
  // Check that we created only one subchannel to the backend.
  EXPECT_EQ(1UL, servers_[0]->service_.clients().size());
  // Clean up.
  EnableDefaultHealthCheckService(false);
}

TEST_F(RoundRobinTest, HealthCheckingServiceNamePerChannel) {
  EnableDefaultHealthCheckService(true);
  // Start server.
  const int kNumServers = 1;
  StartServers(kNumServers);
  // Create a channel with health-checking enabled.
  ChannelArguments args;
  args.SetServiceConfigJSON(
      "{\"healthCheckConfig\": "
      "{\"serviceName\": \"health_check_service_name\"}}");
  auto response_generator1 = BuildResolverResponseGenerator();
  auto channel1 = BuildChannel("round_robin", response_generator1, args);
  auto stub1 = BuildStub(channel1);
  std::vector<int> ports = GetServersPorts();
  response_generator1.SetNextResolution(ports);
  // Create a channel with health-checking enabled with a different
  // service name.
  ChannelArguments args2;
  args2.SetServiceConfigJSON(
      "{\"healthCheckConfig\": "
      "{\"serviceName\": \"health_check_service_name2\"}}");
  auto response_generator2 = BuildResolverResponseGenerator();
  auto channel2 = BuildChannel("round_robin", response_generator2, args2);
  auto stub2 = BuildStub(channel2);
  response_generator2.SetNextResolution(ports);
  // Allow health checks from channel 2 to succeed.
  servers_[0]->SetServingStatus("health_check_service_name2", true);
  // First channel should not become READY, because health checks should be
  // failing.
  EXPECT_FALSE(WaitForChannelReady(channel1.get(), 1));
  CheckRpcSendFailure(DEBUG_LOCATION, stub1, StatusCode::UNAVAILABLE,
                      "connections to all backends failing; last error: "
                      "UNAVAILABLE: backend unhealthy");
  // Second channel should be READY.
  EXPECT_TRUE(WaitForChannelReady(channel2.get(), 1));
  CheckRpcSendOk(DEBUG_LOCATION, stub2);
  // Enable health checks for channel 1 and wait for it to succeed.
  servers_[0]->SetServingStatus("health_check_service_name", true);
  CheckRpcSendOk(DEBUG_LOCATION, stub1, true /* wait_for_ready */);
  // Check that we created only one subchannel to the backend.
  EXPECT_EQ(1UL, servers_[0]->service_.clients().size());
  // Clean up.
  EnableDefaultHealthCheckService(false);
}

TEST_F(RoundRobinTest,
       HealthCheckingServiceNameChangesAfterSubchannelsCreated) {
  EnableDefaultHealthCheckService(true);
  // Start server.
  const int kNumServers = 1;
  StartServers(kNumServers);
  // Create a channel with health-checking enabled.
  const char* kServiceConfigJson =
      "{\"healthCheckConfig\": "
      "{\"serviceName\": \"health_check_service_name\"}}";
  auto response_generator = BuildResolverResponseGenerator();
  auto channel = BuildChannel("round_robin", response_generator);
  auto stub = BuildStub(channel);
  std::vector<int> ports = GetServersPorts();
  response_generator.SetNextResolution(ports, kServiceConfigJson);
  servers_[0]->SetServingStatus("health_check_service_name", true);
  EXPECT_TRUE(WaitForChannelReady(channel.get(), 1 /* timeout_seconds */));
  // Send an update on the channel to change it to use a health checking
  // service name that is not being reported as healthy.
  const char* kServiceConfigJson2 =
      "{\"healthCheckConfig\": "
      "{\"serviceName\": \"health_check_service_name2\"}}";
  response_generator.SetNextResolution(ports, kServiceConfigJson2);
  EXPECT_TRUE(WaitForChannelNotReady(channel.get()));
  // Clean up.
  EnableDefaultHealthCheckService(false);
}

//
// LB policy pick args
//

class ClientLbPickArgsTest : public ClientLbEnd2endTest {
 protected:
  void SetUp() override {
    ClientLbEnd2endTest::SetUp();
    current_test_instance_ = this;
  }

  static void SetUpTestCase() {
    grpc_init();
    grpc_core::RegisterTestPickArgsLoadBalancingPolicy(SavePickArgs);
  }

  static void TearDownTestCase() { grpc_shutdown(); }

  std::vector<grpc_core::PickArgsSeen> args_seen_list() {
    grpc::internal::MutexLock lock(&mu_);
    return args_seen_list_;
  }

  static std::string ArgsSeenListString(
      const std::vector<grpc_core::PickArgsSeen>& args_seen_list) {
    std::vector<std::string> entries;
    for (const auto& args_seen : args_seen_list) {
      std::vector<std::string> metadata;
      for (const auto& p : args_seen.metadata) {
        metadata.push_back(absl::StrCat(p.first, "=", p.second));
      }
      entries.push_back(absl::StrFormat("{path=\"%s\", metadata=[%s]}",
                                        args_seen.path,
                                        absl::StrJoin(metadata, ", ")));
    }
    return absl::StrCat("[", absl::StrJoin(entries, ", "), "]");
  }

 private:
  static void SavePickArgs(const grpc_core::PickArgsSeen& args_seen) {
    ClientLbPickArgsTest* self = current_test_instance_;
    grpc::internal::MutexLock lock(&self->mu_);
    self->args_seen_list_.emplace_back(args_seen);
  }

  static ClientLbPickArgsTest* current_test_instance_;
  grpc::internal::Mutex mu_;
  std::vector<grpc_core::PickArgsSeen> args_seen_list_;
};

ClientLbPickArgsTest* ClientLbPickArgsTest::current_test_instance_ = nullptr;

TEST_F(ClientLbPickArgsTest, Basic) {
  const int kNumServers = 1;
  StartServers(kNumServers);
  auto response_generator = BuildResolverResponseGenerator();
  auto channel = BuildChannel("test_pick_args_lb", response_generator);
  auto stub = BuildStub(channel);
  response_generator.SetNextResolution(GetServersPorts());
  // Proactively connect the channel, so that the LB policy will always
  // be connected before it sees the pick.  Otherwise, the test would be
  // flaky because sometimes the pick would be seen twice (once in
  // CONNECTING and again in READY) and other times only once (in READY).
  ASSERT_TRUE(channel->WaitForConnected(gpr_inf_future(GPR_CLOCK_MONOTONIC)));
  // Check LB policy name for the channel.
  EXPECT_EQ("test_pick_args_lb", channel->GetLoadBalancingPolicyName());
  // Now send an RPC and check that the picker sees the expected data.
  CheckRpcSendOk(DEBUG_LOCATION, stub, /*wait_for_ready=*/true);
  auto pick_args_seen_list = args_seen_list();
  EXPECT_THAT(pick_args_seen_list,
              ::testing::ElementsAre(::testing::AllOf(
                  ::testing::Field(&grpc_core::PickArgsSeen::path,
                                   "/grpc.testing.EchoTestService/Echo"),
                  ::testing::Field(&grpc_core::PickArgsSeen::metadata,
                                   ::testing::UnorderedElementsAre(
                                       ::testing::Pair("foo", "1"),
                                       ::testing::Pair("bar", "2"),
                                       ::testing::Pair("baz", "3"))))))
      << ArgsSeenListString(pick_args_seen_list);
}

//
// tests that LB policies can get the call's trailing metadata
//

xds::data::orca::v3::OrcaLoadReport BackendMetricDataToOrcaLoadReport(
    const grpc_core::BackendMetricData& backend_metric_data) {
  xds::data::orca::v3::OrcaLoadReport load_report;
  load_report.set_cpu_utilization(backend_metric_data.cpu_utilization);
  load_report.set_mem_utilization(backend_metric_data.mem_utilization);
  for (const auto& p : backend_metric_data.request_cost) {
    std::string name(p.first);
    (*load_report.mutable_request_cost())[name] = p.second;
  }
  for (const auto& p : backend_metric_data.utilization) {
    std::string name(p.first);
    (*load_report.mutable_utilization())[name] = p.second;
  }
  return load_report;
}

class ClientLbInterceptTrailingMetadataTest : public ClientLbEnd2endTest {
 protected:
  void SetUp() override {
    ClientLbEnd2endTest::SetUp();
    current_test_instance_ = this;
  }

  static void SetUpTestCase() {
    grpc_init();
    grpc_core::RegisterInterceptRecvTrailingMetadataLoadBalancingPolicy(
        ReportTrailerIntercepted);
  }

  static void TearDownTestCase() { grpc_shutdown(); }

  int trailers_intercepted() {
    grpc::internal::MutexLock lock(&mu_);
    return trailers_intercepted_;
  }

  absl::Status last_status() {
    grpc::internal::MutexLock lock(&mu_);
    return last_status_;
  }

  grpc_core::MetadataVector trailing_metadata() {
    grpc::internal::MutexLock lock(&mu_);
    return std::move(trailing_metadata_);
  }

  absl::optional<xds::data::orca::v3::OrcaLoadReport> backend_load_report() {
    grpc::internal::MutexLock lock(&mu_);
    return std::move(load_report_);
  }

 private:
  static void ReportTrailerIntercepted(
      const grpc_core::TrailingMetadataArgsSeen& args_seen) {
    const auto* backend_metric_data = args_seen.backend_metric_data;
    ClientLbInterceptTrailingMetadataTest* self = current_test_instance_;
    grpc::internal::MutexLock lock(&self->mu_);
    self->last_status_ = args_seen.status;
    self->trailers_intercepted_++;
    self->trailing_metadata_ = args_seen.metadata;
    if (backend_metric_data != nullptr) {
      self->load_report_ =
          BackendMetricDataToOrcaLoadReport(*backend_metric_data);
    }
  }

  static ClientLbInterceptTrailingMetadataTest* current_test_instance_;
  grpc::internal::Mutex mu_;
  int trailers_intercepted_ = 0;
  absl::Status last_status_;
  grpc_core::MetadataVector trailing_metadata_;
  absl::optional<xds::data::orca::v3::OrcaLoadReport> load_report_;
};

ClientLbInterceptTrailingMetadataTest*
    ClientLbInterceptTrailingMetadataTest::current_test_instance_ = nullptr;

TEST_F(ClientLbInterceptTrailingMetadataTest, StatusOk) {
  StartServers(1);
  auto response_generator = BuildResolverResponseGenerator();
  auto channel =
      BuildChannel("intercept_trailing_metadata_lb", response_generator);
  auto stub = BuildStub(channel);
  response_generator.SetNextResolution(GetServersPorts());
  // Send an OK RPC.
  CheckRpcSendOk(DEBUG_LOCATION, stub);
  // Check LB policy name for the channel.
  EXPECT_EQ("intercept_trailing_metadata_lb",
            channel->GetLoadBalancingPolicyName());
  EXPECT_EQ(1, trailers_intercepted());
  EXPECT_EQ(absl::OkStatus(), last_status());
}

TEST_F(ClientLbInterceptTrailingMetadataTest, StatusFailed) {
  StartServers(1);
  auto response_generator = BuildResolverResponseGenerator();
  auto channel =
      BuildChannel("intercept_trailing_metadata_lb", response_generator);
  auto stub = BuildStub(channel);
  response_generator.SetNextResolution(GetServersPorts());
  EchoRequest request;
  auto* expected_error = request.mutable_param()->mutable_expected_error();
  expected_error->set_code(GRPC_STATUS_PERMISSION_DENIED);
  expected_error->set_error_message("bummer, man");
  Status status = SendRpc(stub, /*response=*/nullptr, /*timeout_ms=*/1000,
                          /*wait_for_ready=*/false, &request);
  EXPECT_EQ(status.error_code(), StatusCode::PERMISSION_DENIED);
  EXPECT_EQ(status.error_message(), "bummer, man");
  absl::Status status_seen_by_lb = last_status();
  EXPECT_EQ(status_seen_by_lb.code(), absl::StatusCode::kPermissionDenied);
  EXPECT_EQ(status_seen_by_lb.message(), "bummer, man");
}

TEST_F(ClientLbInterceptTrailingMetadataTest,
       StatusCancelledWithoutStartingRecvTrailingMetadata) {
  StartServers(1);
  auto response_generator = BuildResolverResponseGenerator();
  auto channel =
      BuildChannel("intercept_trailing_metadata_lb", response_generator);
  response_generator.SetNextResolution(GetServersPorts());
  auto stub = BuildStub(channel);
  {
    // Start a stream (sends initial metadata) and then cancel without
    // calling Finish().
    ClientContext ctx;
    auto stream = stub->BidiStream(&ctx);
    ctx.TryCancel();
  }
  // Check status seen by LB policy.
  EXPECT_EQ(1, trailers_intercepted());
  absl::Status status_seen_by_lb = last_status();
  EXPECT_EQ(status_seen_by_lb.code(), absl::StatusCode::kCancelled);
  EXPECT_EQ(status_seen_by_lb.message(), "call cancelled");
}

TEST_F(ClientLbInterceptTrailingMetadataTest, InterceptsRetriesDisabled) {
  const int kNumServers = 1;
  const int kNumRpcs = 10;
  StartServers(kNumServers);
  auto response_generator = BuildResolverResponseGenerator();
  ChannelArguments channel_args;
  channel_args.SetInt(GRPC_ARG_ENABLE_RETRIES, 0);
  auto channel = BuildChannel("intercept_trailing_metadata_lb",
                              response_generator, channel_args);
  auto stub = BuildStub(channel);
  response_generator.SetNextResolution(GetServersPorts());
  for (size_t i = 0; i < kNumRpcs; ++i) {
    CheckRpcSendOk(DEBUG_LOCATION, stub);
  }
  // Check LB policy name for the channel.
  EXPECT_EQ("intercept_trailing_metadata_lb",
            channel->GetLoadBalancingPolicyName());
  EXPECT_EQ(kNumRpcs, trailers_intercepted());
  EXPECT_THAT(trailing_metadata(),
              ::testing::UnorderedElementsAre(
                  // TODO(roth): Should grpc-status be visible here?
                  ::testing::Pair("grpc-status", "0"),
                  ::testing::Pair("user-agent", ::testing::_),
                  ::testing::Pair("foo", "1"), ::testing::Pair("bar", "2"),
                  ::testing::Pair("baz", "3")));
  EXPECT_FALSE(backend_load_report().has_value());
}

TEST_F(ClientLbInterceptTrailingMetadataTest, InterceptsRetriesEnabled) {
  const int kNumServers = 1;
  const int kNumRpcs = 10;
  StartServers(kNumServers);
  ChannelArguments args;
  args.SetServiceConfigJSON(
      "{\n"
      "  \"methodConfig\": [ {\n"
      "    \"name\": [\n"
      "      { \"service\": \"grpc.testing.EchoTestService\" }\n"
      "    ],\n"
      "    \"retryPolicy\": {\n"
      "      \"maxAttempts\": 3,\n"
      "      \"initialBackoff\": \"1s\",\n"
      "      \"maxBackoff\": \"120s\",\n"
      "      \"backoffMultiplier\": 1.6,\n"
      "      \"retryableStatusCodes\": [ \"ABORTED\" ]\n"
      "    }\n"
      "  } ]\n"
      "}");
  auto response_generator = BuildResolverResponseGenerator();
  auto channel =
      BuildChannel("intercept_trailing_metadata_lb", response_generator, args);
  auto stub = BuildStub(channel);
  response_generator.SetNextResolution(GetServersPorts());
  for (size_t i = 0; i < kNumRpcs; ++i) {
    CheckRpcSendOk(DEBUG_LOCATION, stub);
  }
  // Check LB policy name for the channel.
  EXPECT_EQ("intercept_trailing_metadata_lb",
            channel->GetLoadBalancingPolicyName());
  EXPECT_EQ(kNumRpcs, trailers_intercepted());
  EXPECT_THAT(trailing_metadata(),
              ::testing::UnorderedElementsAre(
                  // TODO(roth): Should grpc-status be visible here?
                  ::testing::Pair("grpc-status", "0"),
                  ::testing::Pair("user-agent", ::testing::_),
                  ::testing::Pair("foo", "1"), ::testing::Pair("bar", "2"),
                  ::testing::Pair("baz", "3")));
  EXPECT_FALSE(backend_load_report().has_value());
}

TEST_F(ClientLbInterceptTrailingMetadataTest, BackendMetricData) {
  const int kNumServers = 1;
  const int kNumRpcs = 10;
  StartServers(kNumServers);
  xds::data::orca::v3::OrcaLoadReport load_report;
  load_report.set_cpu_utilization(0.5);
  load_report.set_mem_utilization(0.75);
  auto* request_cost = load_report.mutable_request_cost();
  (*request_cost)["foo"] = 0.8;
  (*request_cost)["bar"] = 1.4;
  auto* utilization = load_report.mutable_utilization();
  (*utilization)["baz"] = 1.1;
  (*utilization)["quux"] = 0.9;
  auto response_generator = BuildResolverResponseGenerator();
  auto channel =
      BuildChannel("intercept_trailing_metadata_lb", response_generator);
  auto stub = BuildStub(channel);
  response_generator.SetNextResolution(GetServersPorts());
  for (size_t i = 0; i < kNumRpcs; ++i) {
    CheckRpcSendOk(DEBUG_LOCATION, stub, false, &load_report);
    auto actual = backend_load_report();
    ASSERT_TRUE(actual.has_value());
    // TODO(roth): Change this to use EqualsProto() once that becomes
    // available in OSS.
    EXPECT_EQ(actual->cpu_utilization(), load_report.cpu_utilization());
    EXPECT_EQ(actual->mem_utilization(), load_report.mem_utilization());
    EXPECT_EQ(actual->request_cost().size(), load_report.request_cost().size());
    for (const auto& p : actual->request_cost()) {
      auto it = load_report.request_cost().find(p.first);
      ASSERT_NE(it, load_report.request_cost().end());
      EXPECT_EQ(it->second, p.second);
    }
    EXPECT_EQ(actual->utilization().size(), load_report.utilization().size());
    for (const auto& p : actual->utilization()) {
      auto it = load_report.utilization().find(p.first);
      ASSERT_NE(it, load_report.utilization().end());
      EXPECT_EQ(it->second, p.second);
    }
  }
  // Check LB policy name for the channel.
  EXPECT_EQ("intercept_trailing_metadata_lb",
            channel->GetLoadBalancingPolicyName());
  EXPECT_EQ(kNumRpcs, trailers_intercepted());
}

//
// tests that address attributes from the resolver are visible to the LB policy
//

class ClientLbAddressTest : public ClientLbEnd2endTest {
 protected:
  static const char* kAttributeKey;

  class Attribute : public grpc_core::ServerAddress::AttributeInterface {
   public:
    explicit Attribute(const std::string& str) : str_(str) {}

    std::unique_ptr<AttributeInterface> Copy() const override {
      return absl::make_unique<Attribute>(str_);
    }

    int Cmp(const AttributeInterface* other) const override {
      return str_.compare(static_cast<const Attribute*>(other)->str_);
    }

    std::string ToString() const override { return str_; }

   private:
    std::string str_;
  };

  void SetUp() override {
    ClientLbEnd2endTest::SetUp();
    current_test_instance_ = this;
  }

  static void SetUpTestCase() {
    grpc_init();
    grpc_core::RegisterAddressTestLoadBalancingPolicy(SaveAddress);
  }

  static void TearDownTestCase() { grpc_shutdown(); }

  const std::vector<std::string>& addresses_seen() {
    grpc::internal::MutexLock lock(&mu_);
    return addresses_seen_;
  }

 private:
  static void SaveAddress(const grpc_core::ServerAddress& address) {
    ClientLbAddressTest* self = current_test_instance_;
    grpc::internal::MutexLock lock(&self->mu_);
    self->addresses_seen_.emplace_back(address.ToString());
  }

  static ClientLbAddressTest* current_test_instance_;
  grpc::internal::Mutex mu_;
  std::vector<std::string> addresses_seen_;
};

const char* ClientLbAddressTest::kAttributeKey = "attribute_key";

ClientLbAddressTest* ClientLbAddressTest::current_test_instance_ = nullptr;

TEST_F(ClientLbAddressTest, Basic) {
  const int kNumServers = 1;
  StartServers(kNumServers);
  auto response_generator = BuildResolverResponseGenerator();
  auto channel = BuildChannel("address_test_lb", response_generator);
  auto stub = BuildStub(channel);
  // Addresses returned by the resolver will have attached attributes.
  response_generator.SetNextResolution(GetServersPorts(), nullptr,
                                       kAttributeKey,
                                       absl::make_unique<Attribute>("foo"));
  CheckRpcSendOk(DEBUG_LOCATION, stub);
  // Check LB policy name for the channel.
  EXPECT_EQ("address_test_lb", channel->GetLoadBalancingPolicyName());
  // Make sure that the attributes wind up on the subchannels.
  std::vector<std::string> expected;
  for (const int port : GetServersPorts()) {
    expected.emplace_back(
        absl::StrCat(ipv6_only_ ? "[::1]:" : "127.0.0.1:", port,
                     " args={} attributes={", kAttributeKey, "=foo}"));
  }
  EXPECT_EQ(addresses_seen(), expected);
}

//
// tests OOB backend metric API
//

class OobBackendMetricTest : public ClientLbEnd2endTest {
 protected:
  using BackendMetricReport =
      std::pair<int /*port*/, xds::data::orca::v3::OrcaLoadReport>;

  void SetUp() override {
    ClientLbEnd2endTest::SetUp();
    current_test_instance_ = this;
  }

  static void SetUpTestCase() {
    grpc_init();
    grpc_core::RegisterOobBackendMetricTestLoadBalancingPolicy(
        BackendMetricCallback);
  }

  static void TearDownTestCase() { grpc_shutdown(); }

  absl::optional<BackendMetricReport> GetBackendMetricReport() {
    grpc::internal::MutexLock lock(&mu_);
    if (backend_metric_reports_.empty()) return absl::nullopt;
    auto result = std::move(backend_metric_reports_.front());
    backend_metric_reports_.pop_front();
    return result;
  }

 private:
  static void BackendMetricCallback(
      grpc_core::ServerAddress address,
      const grpc_core::BackendMetricData& backend_metric_data) {
    auto load_report = BackendMetricDataToOrcaLoadReport(backend_metric_data);
    int port = grpc_sockaddr_get_port(&address.address());
    grpc::internal::MutexLock lock(&current_test_instance_->mu_);
    current_test_instance_->backend_metric_reports_.push_back(
        {port, std::move(load_report)});
  }

  static OobBackendMetricTest* current_test_instance_;
  grpc::internal::Mutex mu_;
  std::deque<BackendMetricReport> backend_metric_reports_ ABSL_GUARDED_BY(&mu_);
};

OobBackendMetricTest* OobBackendMetricTest::current_test_instance_ = nullptr;

TEST_F(OobBackendMetricTest, Basic) {
  StartServers(1);
  // Set initial backend metric data on server.
  constexpr char kMetricName[] = "foo";
  servers_[0]->orca_service_.SetCpuUtilization(0.1);
  servers_[0]->orca_service_.SetMemoryUtilization(0.2);
  servers_[0]->orca_service_.SetNamedUtilization(kMetricName, 0.3);
  // Start client.
  auto response_generator = BuildResolverResponseGenerator();
  auto channel = BuildChannel("oob_backend_metric_test_lb", response_generator);
  auto stub = BuildStub(channel);
  response_generator.SetNextResolution(GetServersPorts());
  // Send an OK RPC.
  CheckRpcSendOk(DEBUG_LOCATION, stub);
  // Check LB policy name for the channel.
  EXPECT_EQ("oob_backend_metric_test_lb",
            channel->GetLoadBalancingPolicyName());
  // Check report seen by client.
  for (size_t i = 0; i < 5; ++i) {
    auto report = GetBackendMetricReport();
    if (report.has_value()) {
      EXPECT_EQ(report->first, servers_[0]->port_);
      EXPECT_EQ(report->second.cpu_utilization(), 0.1);
      EXPECT_EQ(report->second.mem_utilization(), 0.2);
      EXPECT_THAT(
          report->second.utilization(),
          ::testing::UnorderedElementsAre(::testing::Pair(kMetricName, 0.3)));
      break;
    }
    gpr_sleep_until(grpc_timeout_seconds_to_deadline(1));
  }
  // Now update the utilization data on the server.
  // Note that the server may send a new report while we're updating these,
  // so we set them in reverse order, so that we know we'll get all new
  // data once we see a report with the new CPU utilization value.
  servers_[0]->orca_service_.SetNamedUtilization(kMetricName, 0.6);
  servers_[0]->orca_service_.SetMemoryUtilization(0.5);
  servers_[0]->orca_service_.SetCpuUtilization(0.4);
  // Wait for client to see new report.
  for (size_t i = 0; i < 5; ++i) {
    auto report = GetBackendMetricReport();
    if (report.has_value()) {
      EXPECT_EQ(report->first, servers_[0]->port_);
      if (report->second.cpu_utilization() != 0.1) {
        EXPECT_EQ(report->second.cpu_utilization(), 0.4);
        EXPECT_EQ(report->second.mem_utilization(), 0.5);
        EXPECT_THAT(
            report->second.utilization(),
            ::testing::UnorderedElementsAre(::testing::Pair(kMetricName, 0.6)));
        break;
      }
    }
    gpr_sleep_until(grpc_timeout_seconds_to_deadline(1));
  }
}

}  // namespace
}  // namespace testing
}  // namespace grpc

int main(int argc, char** argv) {
  ::testing::InitGoogleTest(&argc, argv);
  grpc::testing::TestEnvironment env(&argc, argv);
  grpc_init();
  grpc::testing::ConnectionAttemptInjector::Init();
  const auto result = RUN_ALL_TESTS();
  grpc_shutdown();
  return result;
}<|MERGE_RESOLUTION|>--- conflicted
+++ resolved
@@ -178,7 +178,7 @@
 
   void HandleConnection(grpc_closure* closure, grpc_endpoint** ep,
                         grpc_pollset_set* interested_parties,
-                        const grpc_channel_args* channel_args,
+                        const EndpointConfig& config,
                         const grpc_resolved_address* addr,
                         grpc_core::Timestamp deadline) override {
     const int port = grpc_sockaddr_get_port(addr);
@@ -195,7 +195,8 @@
                                         hold, nullptr);
           }
           hold->queued_attempt_ = absl::make_unique<QueuedAttempt>(
-              closure, ep, interested_parties, channel_args, addr, deadline);
+              closure, ep, interested_parties,
+              TcpOptionsFromEndpointConfig(config), addr, deadline);
           hold->start_cv_.Signal();
           holds_.erase(it);
           return;
@@ -203,8 +204,7 @@
       }
     }
     // Anything we're not holding should proceed normally.
-    AttemptConnection(closure, ep, interested_parties, channel_args, addr,
-                      deadline);
+    AttemptConnection(closure, ep, interested_parties, config, addr, deadline);
   }
 
  private:
@@ -876,73 +876,8 @@
 
 TEST_F(ClientLbEnd2endTest,
        ResetConnectionBackoffNextAttemptStartsImmediately) {
-<<<<<<< HEAD
-  // A connection attempt injector that allows us to control timing of a
-  // connection attempt.
-  class ConnectionInjector : public ConnectionAttemptInjector {
-   public:
-    explicit ConnectionInjector(int port) : port_(port) {}
-
-    void InterceptNextAttempt(grpc_core::CondVar* cv) {
-      grpc_core::MutexLock lock(&mu_);
-      cv_ = cv;
-    }
-
-    void WaitForAttemptToStart(grpc_core::CondVar* cv) {
-      grpc_core::MutexLock lock(&mu_);
-      while (queued_attempt_ == nullptr) {
-        cv->Wait(&mu_);
-      }
-    }
-
-    void ResumeAttempt() {
-      grpc_core::ExecCtx exec_ctx;
-      std::unique_ptr<QueuedAttempt> attempt;
-      {
-        grpc_core::MutexLock lock(&mu_);
-        attempt = std::move(queued_attempt_);
-      }
-      attempt->Resume();
-    }
-
-    void HandleConnection(grpc_closure* closure, grpc_endpoint** ep,
-                          grpc_pollset_set* interested_parties,
-                          const EndpointConfig& config,
-                          const grpc_resolved_address* addr,
-                          grpc_core::Timestamp deadline) override {
-      const int port = grpc_sockaddr_get_port(addr);
-      gpr_log(GPR_INFO, "==> HandleConnection(): port=%d", port);
-      if (port == port_) {
-        grpc_core::MutexLock lock(&mu_);
-        if (cv_ != nullptr) {
-          gpr_log(GPR_INFO, "*** INTERCEPTING CONNECTION ATTEMPT");
-          GPR_ASSERT(queued_attempt_ == nullptr);
-          queued_attempt_ = absl::make_unique<QueuedAttempt>(
-              closure, ep, interested_parties,
-              TcpOptionsFromEndpointConfig(config), addr, deadline);
-          cv_->Signal();
-          cv_ = nullptr;
-          return;
-        }
-      }
-      AttemptConnection(closure, ep, interested_parties, config, addr,
-                        deadline);
-    }
-
-   private:
-    const int port_;
-
-    grpc_core::Mutex mu_;
-    grpc_core::CondVar* cv_ = nullptr;
-    std::unique_ptr<QueuedAttempt> queued_attempt_ ABSL_GUARDED_BY(mu_);
-  };
-  // Get an unused port and start connection injector.
-  const int port = grpc_pick_unused_port_or_die();
-  ConnectionInjector injector(port);
-=======
   // Start connection injector.
   ConnectionInjector injector;
->>>>>>> 98eeb8ae
   injector.Start();
   // Create client.
   const int port = grpc_pick_unused_port_or_die();
@@ -988,90 +923,6 @@
 TEST_F(
     PickFirstTest,
     TriesAllSubchannelsBeforeReportingTransientFailureWithSubchannelSharing) {
-<<<<<<< HEAD
-  // A connection attempt injector that allows us to control timing of
-  // connection attempts.
-  class ConnectionInjector : public ConnectionAttemptInjector {
-   private:
-    grpc_core::Mutex mu_;  // Needs to be declared up front.
-
-   public:
-    class Hold {
-     public:
-      Hold(ConnectionInjector* injector, int port)
-          : injector_(injector), port_(port) {}
-
-      int port() const { return port_; }
-
-      void set_queued_attempt(std::unique_ptr<QueuedAttempt> queued_attempt)
-          ABSL_EXCLUSIVE_LOCKS_REQUIRED(&ConnectionInjector::mu_) {
-        queued_attempt_ = std::move(queued_attempt);
-        cv_.Signal();
-      }
-
-      void Wait() {
-        grpc_core::MutexLock lock(&injector_->mu_);
-        while (queued_attempt_ == nullptr) {
-          cv_.Wait(&injector_->mu_);
-        }
-      }
-
-      void Resume() {
-        grpc_core::ExecCtx exec_ctx;
-        std::unique_ptr<QueuedAttempt> attempt;
-        {
-          grpc_core::MutexLock lock(&injector_->mu_);
-          attempt = std::move(queued_attempt_);
-        }
-        attempt->Resume();
-      }
-
-     private:
-      ConnectionInjector* injector_;
-      const int port_;
-      std::unique_ptr<QueuedAttempt> queued_attempt_
-          ABSL_GUARDED_BY(&ConnectionInjector::mu_);
-      grpc_core::CondVar cv_;
-    };
-
-    std::unique_ptr<Hold> AddHold(int port) {
-      grpc_core::MutexLock lock(&mu_);
-      auto hold = absl::make_unique<Hold>(this, port);
-      holds_.push_back(hold.get());
-      return hold;
-    }
-
-    void HandleConnection(grpc_closure* closure, grpc_endpoint** ep,
-                          grpc_pollset_set* interested_parties,
-                          const EndpointConfig& config,
-                          const grpc_resolved_address* addr,
-                          grpc_core::Timestamp deadline) override {
-      const int port = grpc_sockaddr_get_port(addr);
-      gpr_log(GPR_INFO, "==> HandleConnection(): port=%d", port);
-      {
-        grpc_core::MutexLock lock(&mu_);
-        for (auto it = holds_.begin(); it != holds_.end(); ++it) {
-          Hold* hold = *it;
-          if (port == hold->port()) {
-            gpr_log(GPR_INFO, "*** INTERCEPTING CONNECTION ATTEMPT");
-            hold->set_queued_attempt(absl::make_unique<QueuedAttempt>(
-                closure, ep, interested_parties,
-                TcpOptionsFromEndpointConfig(config), addr, deadline));
-            holds_.erase(it);
-            return;
-          }
-        }
-      }
-      // Anything we're not holding should proceed normally.
-      AttemptConnection(closure, ep, interested_parties, config, addr,
-                        deadline);
-    }
-
-   private:
-    std::vector<Hold*> holds_;
-  };
-=======
->>>>>>> 98eeb8ae
   // Start connection injector.
   ConnectionInjector injector;
   injector.Start();
@@ -1856,67 +1707,6 @@
       "UNAVAILABLE: Failed to connect to remote host: FD shutdown)");
 }
 
-<<<<<<< HEAD
-TEST_F(RoundRobinTest, DoesNotFailRpcsUponDisconnection) {
-  // A connection attempt injector that allows us to control timing.
-  class ConnectionInjector : public ConnectionAttemptInjector {
-   public:
-    explicit ConnectionInjector(int port) : port_(port) {}
-
-    void InterceptNextAttempt() {
-      grpc_core::MutexLock lock(&mu_);
-      intercept_next_attempt_ = true;
-    }
-
-    void WaitForAttemptToStart() {
-      grpc_core::MutexLock lock(&mu_);
-      while (queued_attempt_ == nullptr) {
-        start_cond_.Wait(&mu_);
-      }
-    }
-
-    void ResumeAttempt() {
-      grpc_core::ExecCtx exec_ctx;
-      std::unique_ptr<QueuedAttempt> attempt;
-      {
-        grpc_core::MutexLock lock(&mu_);
-        attempt = std::move(queued_attempt_);
-      }
-      attempt->Resume();
-    }
-
-    void WaitForAttemptComplete() {
-      grpc_core::MutexLock lock(&mu_);
-      while (!attempt_complete_) {
-        complete_cond_.Wait(&mu_);
-      }
-    }
-
-    void HandleConnection(grpc_closure* closure, grpc_endpoint** ep,
-                          grpc_pollset_set* interested_parties,
-                          const EndpointConfig& config,
-                          const grpc_resolved_address* addr,
-                          grpc_core::Timestamp deadline) override {
-      const int port = grpc_sockaddr_get_port(addr);
-      gpr_log(GPR_INFO, "==> HandleConnection(): port=%d", port);
-      if (port == port_) {
-        grpc_core::MutexLock lock(&mu_);
-        if (intercept_next_attempt_) {
-          gpr_log(GPR_INFO, "*** INTERCEPTING CONNECTION ATTEMPT");
-          original_closure_ = closure;
-          closure = GRPC_CLOSURE_INIT(&closure_, OnComplete, this, nullptr);
-          intercept_next_attempt_ = false;
-          queued_attempt_ = absl::make_unique<QueuedAttempt>(
-              closure, ep, interested_parties,
-              TcpOptionsFromEndpointConfig(config), addr, deadline);
-          start_cond_.Signal();
-          return;
-        }
-      }
-      AttemptConnection(closure, ep, interested_parties, config, addr,
-                        deadline);
-    }
-=======
 TEST_F(RoundRobinTest, StaysInTransientFailureInSubsequentConnecting) {
   // Start connection injector.
   ConnectionInjector injector;
@@ -1956,7 +1746,6 @@
   // Clean up.
   hold->Resume();
 }
->>>>>>> 98eeb8ae
 
 TEST_F(RoundRobinTest, ReportsLatestStatusInTransientFailure) {
   // Start connection injector.
