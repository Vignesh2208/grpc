--- conflicted
+++ resolved
@@ -31,7 +31,6 @@
 
 load("//bazel:grpc_build_system.bzl", "grpc_cc_library", "grpc_cc_test", "grpc_cc_binary")
 
-<<<<<<< HEAD
 package(
     features = [
         "-layering_check",
@@ -39,8 +38,6 @@
     ],
 )
 
-=======
->>>>>>> 840931ee
 grpc_cc_library(
     name = "server_helper_lib",
     language = "c++",
@@ -107,29 +104,18 @@
     ],
 )
 
-<<<<<<< HEAD
 grpc_cc_binary(
     name = "interop_client",
-=======
-grpc_cc_library(
-    name = "interop_client_main",
-    language = "c++",
->>>>>>> 840931ee
     srcs = [
         "client.cc",
     ],
     deps = [
-<<<<<<< HEAD
         ":client_helper_lib",
         "//:grpc++",
-=======
-        ":client_helper_lib"
->>>>>>> 840931ee
     ],
 )
 
 grpc_cc_binary(
-<<<<<<< HEAD
     name = "reconnect_interop_client",
     srcs = [
         "reconnect_interop_client.cc",
@@ -166,11 +152,9 @@
         "//:grpc++",
         "//test/cpp/util:metrics_server_lib",
         "//test/cpp/util:test_config",
-=======
     name = "interop_client",
     language = "c++",
     deps = [
         ":interop_client_main",
->>>>>>> 840931ee
     ],
 )