--- conflicted
+++ resolved
@@ -75,13 +75,8 @@
     grpc_lb_addresses_set_address(*lb_addrs, 0, nullptr, 0, false, nullptr,
                                   nullptr);
   }
-<<<<<<< HEAD
   GRPC_CLOSURE_SCHED(on_done, error);
-  return NULL;
-=======
-  GRPC_CLOSURE_SCHED(exec_ctx, on_done, error);
   return nullptr;
->>>>>>> 82c8f945
 }
 
 static grpc_resolver* create_resolver(const char* name) {
@@ -110,14 +105,8 @@
     if (gpr_event_wait(ev, grpc_timeout_seconds_to_deadline(1))) return true;
     deadline_seconds--;
 
-<<<<<<< HEAD
     grpc_core::ExecCtx _local_exec_ctx;
-    grpc_timer_check(NULL);
-=======
-    grpc_exec_ctx exec_ctx = GRPC_EXEC_CTX_INIT;
-    grpc_timer_check(&exec_ctx, nullptr);
-    grpc_exec_ctx_finish(&exec_ctx);
->>>>>>> 82c8f945
+    grpc_timer_check(nullptr);
   }
   return false;
 }
