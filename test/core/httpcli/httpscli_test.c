/*
 *
 * Copyright 2015-2016, Google Inc.
 * All rights reserved.
 *
 * Redistribution and use in source and binary forms, with or without
 * modification, are permitted provided that the following conditions are
 * met:
 *
 *     * Redistributions of source code must retain the above copyright
 * notice, this list of conditions and the following disclaimer.
 *     * Redistributions in binary form must reproduce the above
 * copyright notice, this list of conditions and the following disclaimer
 * in the documentation and/or other materials provided with the
 * distribution.
 *     * Neither the name of Google Inc. nor the names of its
 * contributors may be used to endorse or promote products derived from
 * this software without specific prior written permission.
 *
 * THIS SOFTWARE IS PROVIDED BY THE COPYRIGHT HOLDERS AND CONTRIBUTORS
 * "AS IS" AND ANY EXPRESS OR IMPLIED WARRANTIES, INCLUDING, BUT NOT
 * LIMITED TO, THE IMPLIED WARRANTIES OF MERCHANTABILITY AND FITNESS FOR
 * A PARTICULAR PURPOSE ARE DISCLAIMED. IN NO EVENT SHALL THE COPYRIGHT
 * OWNER OR CONTRIBUTORS BE LIABLE FOR ANY DIRECT, INDIRECT, INCIDENTAL,
 * SPECIAL, EXEMPLARY, OR CONSEQUENTIAL DAMAGES (INCLUDING, BUT NOT
 * LIMITED TO, PROCUREMENT OF SUBSTITUTE GOODS OR SERVICES; LOSS OF USE,
 * DATA, OR PROFITS; OR BUSINESS INTERRUPTION) HOWEVER CAUSED AND ON ANY
 * THEORY OF LIABILITY, WHETHER IN CONTRACT, STRICT LIABILITY, OR TORT
 * (INCLUDING NEGLIGENCE OR OTHERWISE) ARISING IN ANY WAY OUT OF THE USE
 * OF THIS SOFTWARE, EVEN IF ADVISED OF THE POSSIBILITY OF SUCH DAMAGE.
 *
 */

#include "src/core/httpcli/httpcli.h"

#include <string.h>

#include <grpc/grpc.h>
#include <grpc/support/alloc.h>
#include <grpc/support/log.h>
#include <grpc/support/string_util.h>
#include <grpc/support/subprocess.h>
#include <grpc/support/sync.h>
#include "src/core/iomgr/iomgr.h"
#include "test/core/util/port.h"
#include "test/core/util/test_config.h"

static int g_done = 0;
static grpc_httpcli_context g_context;
<<<<<<< HEAD
static gpr_mu g_mu;
=======
static gpr_mu *g_mu;
>>>>>>> e2a8a3f4
static grpc_pollset *g_pollset;

static gpr_timespec n_seconds_time(int seconds) {
  return GRPC_TIMEOUT_SECONDS_TO_DEADLINE(seconds);
}

static void on_finish(grpc_exec_ctx *exec_ctx, void *arg,
                      const grpc_httpcli_response *response) {
  const char *expect =
      "<html><head><title>Hello world!</title></head>"
      "<body><p>This is a test</p></body></html>";
  GPR_ASSERT(arg == (void *)42);
  GPR_ASSERT(response);
  GPR_ASSERT(response->status == 200);
  GPR_ASSERT(response->body_length == strlen(expect));
  GPR_ASSERT(0 == memcmp(expect, response->body, response->body_length));
<<<<<<< HEAD
  gpr_mu_lock(&g_mu);
  g_done = 1;
  grpc_pollset_kick(g_pollset, NULL);
  gpr_mu_unlock(&g_mu);
=======
  gpr_mu_lock(g_mu);
  g_done = 1;
  grpc_pollset_kick(g_pollset, NULL);
  gpr_mu_unlock(g_mu);
>>>>>>> e2a8a3f4
}

static void test_get(int port) {
  grpc_httpcli_request req;
  char *host;
  grpc_exec_ctx exec_ctx = GRPC_EXEC_CTX_INIT;

  g_done = 0;
  gpr_log(GPR_INFO, "test_get");

  gpr_asprintf(&host, "localhost:%d", port);
  gpr_log(GPR_INFO, "requesting from %s", host);

  memset(&req, 0, sizeof(req));
  req.host = host;
  req.ssl_host_override = "foo.test.google.fr";
  req.path = "/get";
  req.handshaker = &grpc_httpcli_ssl;

  grpc_httpcli_get(&exec_ctx, &g_context, g_pollset, &req, n_seconds_time(15),
                   on_finish, (void *)42);
<<<<<<< HEAD
  gpr_mu_lock(&g_mu);
=======
  gpr_mu_lock(g_mu);
>>>>>>> e2a8a3f4
  while (!g_done) {
    grpc_pollset_worker *worker = NULL;
    grpc_pollset_work(&exec_ctx, g_pollset, &worker,
                      gpr_now(GPR_CLOCK_MONOTONIC), n_seconds_time(20));
<<<<<<< HEAD
    gpr_mu_unlock(&g_mu);
    grpc_exec_ctx_finish(&exec_ctx);
    gpr_mu_lock(&g_mu);
  }
  gpr_mu_unlock(&g_mu);
=======
    gpr_mu_unlock(g_mu);
    grpc_exec_ctx_finish(&exec_ctx);
    gpr_mu_lock(g_mu);
  }
  gpr_mu_unlock(g_mu);
>>>>>>> e2a8a3f4
  gpr_free(host);
}

static void test_post(int port) {
  grpc_httpcli_request req;
  char *host;
  grpc_exec_ctx exec_ctx = GRPC_EXEC_CTX_INIT;

  g_done = 0;
  gpr_log(GPR_INFO, "test_post");

  gpr_asprintf(&host, "localhost:%d", port);
  gpr_log(GPR_INFO, "posting to %s", host);

  memset(&req, 0, sizeof(req));
  req.host = host;
  req.ssl_host_override = "foo.test.google.fr";
  req.path = "/post";
  req.handshaker = &grpc_httpcli_ssl;

  grpc_httpcli_post(&exec_ctx, &g_context, g_pollset, &req, "hello", 5,
                    n_seconds_time(15), on_finish, (void *)42);
<<<<<<< HEAD
  gpr_mu_lock(&g_mu);
=======
  gpr_mu_lock(g_mu);
>>>>>>> e2a8a3f4
  while (!g_done) {
    grpc_pollset_worker *worker = NULL;
    grpc_pollset_work(&exec_ctx, g_pollset, &worker,
                      gpr_now(GPR_CLOCK_MONOTONIC), n_seconds_time(20));
<<<<<<< HEAD
    gpr_mu_unlock(&g_mu);
    grpc_exec_ctx_finish(&exec_ctx);
    gpr_mu_lock(&g_mu);
  }
  gpr_mu_unlock(&g_mu);
=======
    gpr_mu_unlock(g_mu);
    grpc_exec_ctx_finish(&exec_ctx);
    gpr_mu_lock(g_mu);
  }
  gpr_mu_unlock(g_mu);
>>>>>>> e2a8a3f4
  gpr_free(host);
}

static void destroy_pollset(grpc_exec_ctx *exec_ctx, void *p, bool success) {
  grpc_pollset_destroy(p);
}

int main(int argc, char **argv) {
  grpc_closure destroyed;
  grpc_exec_ctx exec_ctx = GRPC_EXEC_CTX_INIT;
  gpr_subprocess *server;
  char *me = argv[0];
  char *lslash = strrchr(me, '/');
  char *args[5];
  int port = grpc_pick_unused_port_or_die();

  GPR_ASSERT(argc <= 2);
  if (argc == 2) {
    args[0] = gpr_strdup(argv[1]);
  } else {
    /* figure out where we are */
    char *root;
    if (lslash) {
      root = gpr_malloc((size_t)(lslash - me + 1));
      memcpy(root, me, (size_t)(lslash - me));
      root[lslash - me] = 0;
    } else {
      root = gpr_strdup(".");
    }
    gpr_asprintf(&args[0], "%s/../../test/core/httpcli/test_server.py", root);
    gpr_free(root);
  }

  /* start the server */
  args[1] = "--port";
  gpr_asprintf(&args[2], "%d", port);
  args[3] = "--ssl";
  server = gpr_subprocess_create(4, (const char **)args);
  GPR_ASSERT(server);
  gpr_free(args[0]);
  gpr_free(args[2]);

  gpr_sleep_until(gpr_time_add(gpr_now(GPR_CLOCK_REALTIME),
                               gpr_time_from_seconds(5, GPR_TIMESPAN)));

  grpc_test_init(argc, argv);
  grpc_init();
  grpc_httpcli_context_init(&g_context);
  g_pollset = gpr_malloc(grpc_pollset_size());
  grpc_pollset_init(g_pollset, &g_mu);

  test_get(port);
  test_post(port);

  grpc_httpcli_context_destroy(&g_context);
  grpc_closure_init(&destroyed, destroy_pollset, g_pollset);
  grpc_pollset_shutdown(&exec_ctx, g_pollset, &destroyed);
  grpc_exec_ctx_finish(&exec_ctx);
  grpc_shutdown();

  gpr_free(g_pollset);
<<<<<<< HEAD
  gpr_mu_destroy(&g_mu);
=======
>>>>>>> e2a8a3f4

  gpr_subprocess_destroy(server);

  return 0;
}<|MERGE_RESOLUTION|>--- conflicted
+++ resolved
@@ -47,11 +47,7 @@
 
 static int g_done = 0;
 static grpc_httpcli_context g_context;
-<<<<<<< HEAD
-static gpr_mu g_mu;
-=======
 static gpr_mu *g_mu;
->>>>>>> e2a8a3f4
 static grpc_pollset *g_pollset;
 
 static gpr_timespec n_seconds_time(int seconds) {
@@ -68,17 +64,10 @@
   GPR_ASSERT(response->status == 200);
   GPR_ASSERT(response->body_length == strlen(expect));
   GPR_ASSERT(0 == memcmp(expect, response->body, response->body_length));
-<<<<<<< HEAD
-  gpr_mu_lock(&g_mu);
-  g_done = 1;
-  grpc_pollset_kick(g_pollset, NULL);
-  gpr_mu_unlock(&g_mu);
-=======
   gpr_mu_lock(g_mu);
   g_done = 1;
   grpc_pollset_kick(g_pollset, NULL);
   gpr_mu_unlock(g_mu);
->>>>>>> e2a8a3f4
 }
 
 static void test_get(int port) {
@@ -100,28 +89,16 @@
 
   grpc_httpcli_get(&exec_ctx, &g_context, g_pollset, &req, n_seconds_time(15),
                    on_finish, (void *)42);
-<<<<<<< HEAD
-  gpr_mu_lock(&g_mu);
-=======
   gpr_mu_lock(g_mu);
->>>>>>> e2a8a3f4
   while (!g_done) {
     grpc_pollset_worker *worker = NULL;
     grpc_pollset_work(&exec_ctx, g_pollset, &worker,
                       gpr_now(GPR_CLOCK_MONOTONIC), n_seconds_time(20));
-<<<<<<< HEAD
-    gpr_mu_unlock(&g_mu);
-    grpc_exec_ctx_finish(&exec_ctx);
-    gpr_mu_lock(&g_mu);
-  }
-  gpr_mu_unlock(&g_mu);
-=======
     gpr_mu_unlock(g_mu);
     grpc_exec_ctx_finish(&exec_ctx);
     gpr_mu_lock(g_mu);
   }
   gpr_mu_unlock(g_mu);
->>>>>>> e2a8a3f4
   gpr_free(host);
 }
 
@@ -144,28 +121,16 @@
 
   grpc_httpcli_post(&exec_ctx, &g_context, g_pollset, &req, "hello", 5,
                     n_seconds_time(15), on_finish, (void *)42);
-<<<<<<< HEAD
-  gpr_mu_lock(&g_mu);
-=======
   gpr_mu_lock(g_mu);
->>>>>>> e2a8a3f4
   while (!g_done) {
     grpc_pollset_worker *worker = NULL;
     grpc_pollset_work(&exec_ctx, g_pollset, &worker,
                       gpr_now(GPR_CLOCK_MONOTONIC), n_seconds_time(20));
-<<<<<<< HEAD
-    gpr_mu_unlock(&g_mu);
-    grpc_exec_ctx_finish(&exec_ctx);
-    gpr_mu_lock(&g_mu);
-  }
-  gpr_mu_unlock(&g_mu);
-=======
     gpr_mu_unlock(g_mu);
     grpc_exec_ctx_finish(&exec_ctx);
     gpr_mu_lock(g_mu);
   }
   gpr_mu_unlock(g_mu);
->>>>>>> e2a8a3f4
   gpr_free(host);
 }
 
@@ -227,10 +192,6 @@
   grpc_shutdown();
 
   gpr_free(g_pollset);
-<<<<<<< HEAD
-  gpr_mu_destroy(&g_mu);
-=======
->>>>>>> e2a8a3f4
 
   gpr_subprocess_destroy(server);
 
