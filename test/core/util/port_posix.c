/*
 *
 * Copyright 2015-2016, Google Inc.
 * All rights reserved.
 *
 * Redistribution and use in source and binary forms, with or without
 * modification, are permitted provided that the following conditions are
 * met:
 *
 *     * Redistributions of source code must retain the above copyright
 * notice, this list of conditions and the following disclaimer.
 *     * Redistributions in binary form must reproduce the above
 * copyright notice, this list of conditions and the following disclaimer
 * in the documentation and/or other materials provided with the
 * distribution.
 *     * Neither the name of Google Inc. nor the names of its
 * contributors may be used to endorse or promote products derived from
 * this software without specific prior written permission.
 *
 * THIS SOFTWARE IS PROVIDED BY THE COPYRIGHT HOLDERS AND CONTRIBUTORS
 * "AS IS" AND ANY EXPRESS OR IMPLIED WARRANTIES, INCLUDING, BUT NOT
 * LIMITED TO, THE IMPLIED WARRANTIES OF MERCHANTABILITY AND FITNESS FOR
 * A PARTICULAR PURPOSE ARE DISCLAIMED. IN NO EVENT SHALL THE COPYRIGHT
 * OWNER OR CONTRIBUTORS BE LIABLE FOR ANY DIRECT, INDIRECT, INCIDENTAL,
 * SPECIAL, EXEMPLARY, OR CONSEQUENTIAL DAMAGES (INCLUDING, BUT NOT
 * LIMITED TO, PROCUREMENT OF SUBSTITUTE GOODS OR SERVICES; LOSS OF USE,
 * DATA, OR PROFITS; OR BUSINESS INTERRUPTION) HOWEVER CAUSED AND ON ANY
 * THEORY OF LIABILITY, WHETHER IN CONTRACT, STRICT LIABILITY, OR TORT
 * (INCLUDING NEGLIGENCE OR OTHERWISE) ARISING IN ANY WAY OUT OF THE USE
 * OF THIS SOFTWARE, EVEN IF ADVISED OF THE POSSIBILITY OF SUCH DAMAGE.
 *
 */

#include <grpc/support/port_platform.h>
#include "test/core/util/test_config.h"
#if defined(GPR_POSIX_SOCKET) && defined(GRPC_TEST_PICK_PORT)

#include "test/core/util/port.h"

#include <errno.h>
#include <math.h>
#include <netinet/in.h>
#include <stdio.h>
#include <string.h>
#include <sys/socket.h>
#include <unistd.h>

#include <grpc/grpc.h>
#include <grpc/support/alloc.h>
#include <grpc/support/log.h>
#include <grpc/support/string_util.h>

#include "src/core/httpcli/httpcli.h"
#include "src/core/support/env.h"

#define NUM_RANDOM_PORTS_TO_PICK 100

static int *chosen_ports = NULL;
static size_t num_chosen_ports = 0;

static int has_port_been_chosen(int port) {
  size_t i;
  for (i = 0; i < num_chosen_ports; i++) {
    if (chosen_ports[i] == port) {
      return 1;
    }
  }
  return 0;
}

typedef struct freereq {
  gpr_mu *mu;
  grpc_pollset *pollset;
  int done;
} freereq;

static void destroy_pollset_and_shutdown(grpc_exec_ctx *exec_ctx, void *p,
                                         bool success) {
  grpc_pollset_destroy(p);
<<<<<<< HEAD
=======
  gpr_free(p);
  grpc_shutdown();
>>>>>>> 0239ba8e
}

static void freed_port_from_server(grpc_exec_ctx *exec_ctx, void *arg,
                                   const grpc_httpcli_response *response) {
  freereq *pr = arg;
  gpr_mu_lock(pr->mu);
  pr->done = 1;
  grpc_pollset_kick(pr->pollset, NULL);
  gpr_mu_unlock(pr->mu);
}

static void free_port_using_server(char *server, int port) {
  grpc_httpcli_context context;
  grpc_httpcli_request req;
  freereq pr;
  char *path;
  grpc_exec_ctx exec_ctx = GRPC_EXEC_CTX_INIT;
  grpc_closure *shutdown_closure;

  grpc_init();

  memset(&pr, 0, sizeof(pr));
  memset(&req, 0, sizeof(req));

  pr.pollset = gpr_malloc(grpc_pollset_size());
  grpc_pollset_init(pr.pollset, &pr.mu);
  shutdown_closure =
      grpc_closure_create(destroy_pollset_and_shutdown, pr.pollset);

  req.host = server;
  gpr_asprintf(&path, "/drop/%d", port);
  req.path = path;

  grpc_httpcli_context_init(&context);
  grpc_httpcli_get(&exec_ctx, &context, pr.pollset, &req,
                   GRPC_TIMEOUT_SECONDS_TO_DEADLINE(10), freed_port_from_server,
                   &pr);
  gpr_mu_lock(pr.mu);
  while (!pr.done) {
    grpc_pollset_worker *worker = NULL;
    grpc_pollset_work(&exec_ctx, pr.pollset, &worker,
                      gpr_now(GPR_CLOCK_MONOTONIC),
                      GRPC_TIMEOUT_SECONDS_TO_DEADLINE(1));
  }
  gpr_mu_unlock(pr.mu);

  grpc_httpcli_context_destroy(&context);
  grpc_exec_ctx_finish(&exec_ctx);
  grpc_pollset_shutdown(&exec_ctx, pr.pollset, shutdown_closure);
  grpc_exec_ctx_finish(&exec_ctx);
  gpr_free(path);

  grpc_shutdown();
}

static void free_chosen_ports() {
  char *env = gpr_getenv("GRPC_TEST_PORT_SERVER");
  if (env != NULL) {
    size_t i;
    for (i = 0; i < num_chosen_ports; i++) {
      free_port_using_server(env, chosen_ports[i]);
    }
    gpr_free(env);
  }

  gpr_free(chosen_ports);
}

static void chose_port(int port) {
  if (chosen_ports == NULL) {
    atexit(free_chosen_ports);
  }
  num_chosen_ports++;
  chosen_ports = gpr_realloc(chosen_ports, sizeof(int) * num_chosen_ports);
  chosen_ports[num_chosen_ports - 1] = port;
}

static int is_port_available(int *port, int is_tcp) {
  const int proto = is_tcp ? IPPROTO_TCP : 0;
  const int fd = socket(AF_INET, is_tcp ? SOCK_STREAM : SOCK_DGRAM, proto);
  int one = 1;
  struct sockaddr_in addr;
  socklen_t alen = sizeof(addr);
  int actual_port;

  GPR_ASSERT(*port >= 0);
  GPR_ASSERT(*port <= 65535);
  if (fd < 0) {
    gpr_log(GPR_ERROR, "socket() failed: %s", strerror(errno));
    return 0;
  }

  /* Reuseaddr lets us start up a server immediately after it exits */
  if (setsockopt(fd, SOL_SOCKET, SO_REUSEADDR, &one, sizeof(one)) < 0) {
    gpr_log(GPR_ERROR, "setsockopt() failed: %s", strerror(errno));
    close(fd);
    return 0;
  }

  /* Try binding to port */
  addr.sin_family = AF_INET;
  addr.sin_addr.s_addr = INADDR_ANY;
  addr.sin_port = htons((uint16_t)*port);
  if (bind(fd, (struct sockaddr *)&addr, sizeof(addr)) < 0) {
    gpr_log(GPR_DEBUG, "bind(port=%d) failed: %s", *port, strerror(errno));
    close(fd);
    return 0;
  }

  /* Get the bound port number */
  if (getsockname(fd, (struct sockaddr *)&addr, &alen) < 0) {
    gpr_log(GPR_ERROR, "getsockname() failed: %s", strerror(errno));
    close(fd);
    return 0;
  }
  GPR_ASSERT(alen <= sizeof(addr));
  actual_port = ntohs(addr.sin_port);
  GPR_ASSERT(actual_port > 0);
  if (*port == 0) {
    *port = actual_port;
  } else {
    GPR_ASSERT(*port == actual_port);
  }

  close(fd);
  return 1;
}

typedef struct portreq {
  gpr_mu *mu;
  grpc_pollset *pollset;
  int port;
  int retries;
  char *server;
  grpc_httpcli_context *ctx;
} portreq;

static void got_port_from_server(grpc_exec_ctx *exec_ctx, void *arg,
                                 const grpc_httpcli_response *response) {
  size_t i;
  int port = 0;
  portreq *pr = arg;
  int failed = 0;

  if (!response) {
    failed = 1;
    gpr_log(GPR_DEBUG,
            "failed port pick from server: retrying [response=NULL]");
  } else if (response->status != 200) {
    failed = 1;
    gpr_log(GPR_DEBUG, "failed port pick from server: status=%d",
            response->status);
  }

  if (failed) {
    grpc_httpcli_request req;
    memset(&req, 0, sizeof(req));
    GPR_ASSERT(pr->retries < 10);
    sleep(1 + (unsigned)(pow(1.3, pr->retries) * rand() / RAND_MAX));
    pr->retries++;
    req.host = pr->server;
    req.path = "/get";
    grpc_httpcli_get(exec_ctx, pr->ctx, pr->pollset, &req,
                     GRPC_TIMEOUT_SECONDS_TO_DEADLINE(10), got_port_from_server,
                     pr);
    return;
  }
  GPR_ASSERT(response);
  GPR_ASSERT(response->status == 200);
  for (i = 0; i < response->body_length; i++) {
    GPR_ASSERT(response->body[i] >= '0' && response->body[i] <= '9');
    port = port * 10 + response->body[i] - '0';
  }
  GPR_ASSERT(port > 1024);
  gpr_mu_lock(pr->mu);
  pr->port = port;
  grpc_pollset_kick(pr->pollset, NULL);
  gpr_mu_unlock(pr->mu);
}

static int pick_port_using_server(char *server) {
  grpc_httpcli_context context;
  grpc_httpcli_request req;
  portreq pr;
  grpc_exec_ctx exec_ctx = GRPC_EXEC_CTX_INIT;
  grpc_closure *shutdown_closure;

  grpc_init();

  memset(&pr, 0, sizeof(pr));
  memset(&req, 0, sizeof(req));
  pr.pollset = gpr_malloc(grpc_pollset_size());
  grpc_pollset_init(pr.pollset, &pr.mu);
  shutdown_closure =
      grpc_closure_create(destroy_pollset_and_shutdown, pr.pollset);
  pr.port = -1;
  pr.server = server;
  pr.ctx = &context;

  req.host = server;
  req.path = "/get";

  grpc_httpcli_context_init(&context);
  grpc_httpcli_get(&exec_ctx, &context, pr.pollset, &req,
                   GRPC_TIMEOUT_SECONDS_TO_DEADLINE(10), got_port_from_server,
                   &pr);
  grpc_exec_ctx_finish(&exec_ctx);
  gpr_mu_lock(pr.mu);
  while (pr.port == -1) {
    grpc_pollset_worker *worker = NULL;
    grpc_pollset_work(&exec_ctx, pr.pollset, &worker,
                      gpr_now(GPR_CLOCK_MONOTONIC),
                      GRPC_TIMEOUT_SECONDS_TO_DEADLINE(1));
  }
  gpr_mu_unlock(pr.mu);

  grpc_httpcli_context_destroy(&context);
  grpc_pollset_shutdown(&exec_ctx, pr.pollset, shutdown_closure);
  grpc_exec_ctx_finish(&exec_ctx);

  return pr.port;
}

int grpc_pick_unused_port(void) {
  /* We repeatedly pick a port and then see whether or not it is
     available for use both as a TCP socket and a UDP socket.  First, we
     pick a random large port number.  For subsequent
     iterations, we bind to an anonymous port and let the OS pick the
     port number.  The random port picking reduces the probability of
     races with other processes on kernels that want to reuse the same
     port numbers over and over. */

  /* In alternating iterations we trial UDP ports before TCP ports UDP
     ports -- it could be the case that this machine has been using up
     UDP ports and they are scarcer. */

  /* Type of port to first pick in next iteration */
  int is_tcp = 1;
  int trial = 0;

  char *env = gpr_getenv("GRPC_TEST_PORT_SERVER");
  if (env) {
    int port = pick_port_using_server(env);
    gpr_free(env);
    if (port != 0) {
      chose_port(port);
    }
    return port;
  }

  for (;;) {
    int port;
    trial++;
    if (trial == 1) {
      port = getpid() % (65536 - 30000) + 30000;
    } else if (trial <= NUM_RANDOM_PORTS_TO_PICK) {
      port = rand() % (65536 - 30000) + 30000;
    } else {
      port = 0;
    }

    if (has_port_been_chosen(port)) {
      continue;
    }

    if (!is_port_available(&port, is_tcp)) {
      continue;
    }

    GPR_ASSERT(port > 0);
    /* Check that the port # is free for the other type of socket also */
    if (!is_port_available(&port, !is_tcp)) {
      /* In the next iteration trial to bind to the other type first
         because perhaps it is more rare. */
      is_tcp = !is_tcp;
      continue;
    }

    chose_port(port);
    return port;
  }

  /* The port iterator reached the end without finding a suitable port. */
  return 0;
}

int grpc_pick_unused_port_or_die(void) {
  int port = grpc_pick_unused_port();
  GPR_ASSERT(port > 0);
  return port;
}

#endif /* GPR_POSIX_SOCKET && GRPC_TEST_PICK_PORT */<|MERGE_RESOLUTION|>--- conflicted
+++ resolved
@@ -77,11 +77,7 @@
 static void destroy_pollset_and_shutdown(grpc_exec_ctx *exec_ctx, void *p,
                                          bool success) {
   grpc_pollset_destroy(p);
-<<<<<<< HEAD
-=======
   gpr_free(p);
-  grpc_shutdown();
->>>>>>> 0239ba8e
 }
 
 static void freed_port_from_server(grpc_exec_ctx *exec_ctx, void *arg,
