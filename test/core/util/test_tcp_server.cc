--- conflicted
+++ resolved
@@ -67,24 +67,14 @@
   memset(&addr->sin_addr, 0, sizeof(addr->sin_addr));
   resolved_addr.len = static_cast<socklen_t>(sizeof(grpc_sockaddr_in));
 
-<<<<<<< HEAD
-  const grpc_channel_args* args = grpc_core::CoreConfiguration::Get()
-                                      .channel_args_preconditioning()
-                                      .PreconditionChannelArgs(nullptr)
-                                      .ToC();
-  grpc_error_handle error = grpc_tcp_server_create(
-      &server->shutdown_complete,
-      grpc_event_engine::experimental::ChannelArgsEndpointConfig(args),
-      &server->tcp_server);
-  grpc_channel_args_destroy(args);
-=======
   auto args = grpc_core::CoreConfiguration::Get()
                   .channel_args_preconditioning()
                   .PreconditionChannelArgs(nullptr)
                   .ToC();
   grpc_error_handle error = grpc_tcp_server_create(
-      &server->shutdown_complete, args.get(), &server->tcp_server);
->>>>>>> 1076a7d4
+      &server->shutdown_complete,
+      grpc_event_engine::experimental::ChannelArgsEndpointConfig(args.get()),
+      &server->tcp_server);
   GPR_ASSERT(GRPC_ERROR_IS_NONE(error));
   error =
       grpc_tcp_server_add_port(server->tcp_server, &resolved_addr, &port_added);
