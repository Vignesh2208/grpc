/*
 *
 * Copyright 2015, Google Inc.
 * All rights reserved.
 *
 * Redistribution and use in source and binary forms, with or without
 * modification, are permitted provided that the following conditions are
 * met:
 *
 *     * Redistributions of source code must retain the above copyright
 * notice, this list of conditions and the following disclaimer.
 *     * Redistributions in binary form must reproduce the above
 * copyright notice, this list of conditions and the following disclaimer
 * in the documentation and/or other materials provided with the
 * distribution.
 *     * Neither the name of Google Inc. nor the names of its
 * contributors may be used to endorse or promote products derived from
 * this software without specific prior written permission.
 *
 * THIS SOFTWARE IS PROVIDED BY THE COPYRIGHT HOLDERS AND CONTRIBUTORS
 * "AS IS" AND ANY EXPRESS OR IMPLIED WARRANTIES, INCLUDING, BUT NOT
 * LIMITED TO, THE IMPLIED WARRANTIES OF MERCHANTABILITY AND FITNESS FOR
 * A PARTICULAR PURPOSE ARE DISCLAIMED. IN NO EVENT SHALL THE COPYRIGHT
 * OWNER OR CONTRIBUTORS BE LIABLE FOR ANY DIRECT, INDIRECT, INCIDENTAL,
 * SPECIAL, EXEMPLARY, OR CONSEQUENTIAL DAMAGES (INCLUDING, BUT NOT
 * LIMITED TO, PROCUREMENT OF SUBSTITUTE GOODS OR SERVICES; LOSS OF USE,
 * DATA, OR PROFITS; OR BUSINESS INTERRUPTION) HOWEVER CAUSED AND ON ANY
 * THEORY OF LIABILITY, WHETHER IN CONTRACT, STRICT LIABILITY, OR TORT
 * (INCLUDING NEGLIGENCE OR OTHERWISE) ARISING IN ANY WAY OUT OF THE USE
 * OF THIS SOFTWARE, EVEN IF ADVISED OF THE POSSIBILITY OF SUCH DAMAGE.
 *
 */

#include "test/core/util/reconnect_server.h"

#include <grpc/grpc.h>
#include <grpc/support/alloc.h>
#include <grpc/support/host_port.h>
#include <grpc/support/log.h>
#include <grpc/support/sync.h>
#include <grpc/support/time.h>
#include <string.h>
#include "src/core/iomgr/endpoint.h"
#include "src/core/iomgr/sockaddr.h"
#include "src/core/iomgr/tcp_server.h"
#include "test/core/util/port.h"
#include "test/core/util/test_tcp_server.h"

static void pretty_print_backoffs(reconnect_server *server) {
  gpr_timespec diff;
  int i = 1;
  double expected_backoff = 1000.0, backoff;
  timestamp_list *head = server->head;
  gpr_log(GPR_INFO, "reconnect server: new connection");
  for (head = server->head; head && head->next; head = head->next, i++) {
    diff = gpr_time_sub(head->next->timestamp, head->timestamp);
    backoff = gpr_time_to_millis(diff);
    gpr_log(GPR_INFO,
            "retry %2d:backoff %6.2fs,expected backoff %6.2fs, jitter %4.2f%%",
            i, backoff / 1000.0, expected_backoff / 1000.0,
            (backoff - expected_backoff) * 100.0 / expected_backoff);
    expected_backoff *= 1.6;
    if (expected_backoff > 120 * 1000) {
      expected_backoff = 120 * 1000;
    }
  }
}

static void on_connect(grpc_exec_ctx *exec_ctx, void *arg, grpc_endpoint *tcp) {
  char *peer;
  char *last_colon;
  reconnect_server *server = (reconnect_server *)arg;
  gpr_timespec now = gpr_now(GPR_CLOCK_REALTIME);
  timestamp_list *new_tail;
  peer = grpc_endpoint_get_peer(tcp);
  grpc_endpoint_shutdown(exec_ctx, tcp);
  grpc_endpoint_destroy(exec_ctx, tcp);
  if (peer) {
    last_colon = strrchr(peer, ':');
    if (server->peer == NULL) {
      server->peer = peer;
    } else {
      if (last_colon == NULL) {
        gpr_log(GPR_ERROR, "peer does not contain a ':'");
      } else if (strncmp(server->peer, peer, (size_t)(last_colon - peer)) !=
                 0) {
        gpr_log(GPR_ERROR, "mismatched peer! %s vs %s", server->peer, peer);
      }
      gpr_free(peer);
    }
  }
  new_tail = gpr_malloc(sizeof(timestamp_list));
  new_tail->timestamp = now;
  new_tail->next = NULL;
  if (server->tail == NULL) {
    server->head = new_tail;
    server->tail = new_tail;
  } else {
    server->tail->next = new_tail;
    server->tail = new_tail;
  }
  pretty_print_backoffs(server);
}

void reconnect_server_init(reconnect_server *server) {
  test_tcp_server_init(&server->tcp_server, on_connect, server);
  server->head = NULL;
  server->tail = NULL;
  server->peer = NULL;
}

void reconnect_server_start(reconnect_server *server, int port) {
<<<<<<< HEAD
  struct sockaddr_in addr;
  grpc_tcp_listener *listener;
  int port_added;
  grpc_exec_ctx exec_ctx = GRPC_EXEC_CTX_INIT;

  addr.sin_family = AF_INET;
  addr.sin_port = htons((gpr_uint16)port);
  memset(&addr.sin_addr, 0, sizeof(addr.sin_addr));

  server->tcp_server = grpc_tcp_server_create();
  listener = grpc_tcp_server_add_port(server->tcp_server, &addr, sizeof(addr));
  port_added = grpc_tcp_listener_get_port(listener);
  GPR_ASSERT(port_added == port);

  grpc_tcp_server_start(&exec_ctx, server->tcp_server, server->pollsets, 1,
                        on_connect, server);
  gpr_log(GPR_INFO, "reconnect tcp server listening on 0.0.0.0:%d", port);

  grpc_exec_ctx_finish(&exec_ctx);
=======
  test_tcp_server_start(&server->tcp_server, port);
>>>>>>> 945836ea
}

void reconnect_server_poll(reconnect_server *server, int seconds) {
  test_tcp_server_poll(&server->tcp_server, seconds);
}

void reconnect_server_clear_timestamps(reconnect_server *server) {
  timestamp_list *new_head = server->head;
  while (server->head) {
    new_head = server->head->next;
    gpr_free(server->head);
    server->head = new_head;
  }
  server->tail = NULL;
  gpr_free(server->peer);
  server->peer = NULL;
}

void reconnect_server_destroy(reconnect_server *server) {
  reconnect_server_clear_timestamps(server);
  test_tcp_server_destroy(&server->tcp_server);
}<|MERGE_RESOLUTION|>--- conflicted
+++ resolved
@@ -110,29 +110,7 @@
 }
 
 void reconnect_server_start(reconnect_server *server, int port) {
-<<<<<<< HEAD
-  struct sockaddr_in addr;
-  grpc_tcp_listener *listener;
-  int port_added;
-  grpc_exec_ctx exec_ctx = GRPC_EXEC_CTX_INIT;
-
-  addr.sin_family = AF_INET;
-  addr.sin_port = htons((gpr_uint16)port);
-  memset(&addr.sin_addr, 0, sizeof(addr.sin_addr));
-
-  server->tcp_server = grpc_tcp_server_create();
-  listener = grpc_tcp_server_add_port(server->tcp_server, &addr, sizeof(addr));
-  port_added = grpc_tcp_listener_get_port(listener);
-  GPR_ASSERT(port_added == port);
-
-  grpc_tcp_server_start(&exec_ctx, server->tcp_server, server->pollsets, 1,
-                        on_connect, server);
-  gpr_log(GPR_INFO, "reconnect tcp server listening on 0.0.0.0:%d", port);
-
-  grpc_exec_ctx_finish(&exec_ctx);
-=======
   test_tcp_server_start(&server->tcp_server, port);
->>>>>>> 945836ea
 }
 
 void reconnect_server_poll(reconnect_server *server, int seconds) {
