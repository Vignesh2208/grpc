--- conflicted
+++ resolved
@@ -31,13 +31,8 @@
 #include "src/core/lib/channel/channel_args.h"
 #include "src/core/lib/event_engine/channel_args_endpoint_config.h"
 #include "src/core/lib/event_engine/default_event_engine.h"
-<<<<<<< HEAD
-#include "src/core/lib/event_engine/tcp_socket_utils.h"
-#include "src/core/lib/experiments/experiments.h"
-=======
 #include "src/core/lib/event_engine/shim.h"
 #include "src/core/lib/event_engine/tcp_socket_utils.h"
->>>>>>> 8cf04e9a
 #include "src/core/lib/gpr/useful.h"
 #include "src/core/lib/gprpp/crash.h"
 #include "src/core/lib/gprpp/notification.h"
@@ -47,11 +42,6 @@
 #include "test/core/util/port.h"
 #include "test/core/util/test_config.h"
 
-<<<<<<< HEAD
-#ifdef GRPC_POSIX_SOCKET_TCP
-
-=======
->>>>>>> 8cf04e9a
 using namespace std::chrono_literals;
 
 namespace {
@@ -68,11 +58,8 @@
   auto memory_quota = std::make_unique<grpc_core::MemoryQuota>("bar");
   std::string target_addr = absl::StrCat(
       "ipv6:[::1]:", std::to_string(grpc_pick_unused_port_or_die()));
-<<<<<<< HEAD
-=======
   auto resolved_addr = URIToResolvedAddress(target_addr);
   GPR_ASSERT(resolved_addr.ok());
->>>>>>> 8cf04e9a
   std::unique_ptr<EventEngine::Endpoint> client_endpoint;
   std::unique_ptr<EventEngine::Endpoint> server_endpoint;
   grpc_core::Notification client_signal;
@@ -94,11 +81,7 @@
       std::move(accept_cb), [](absl::Status /*status*/) {}, config,
       std::make_unique<grpc_core::MemoryQuota>("foo"));
 
-<<<<<<< HEAD
-  GPR_ASSERT(listener->Bind(*URIToResolvedAddress(target_addr)).ok());
-=======
   GPR_ASSERT(listener->Bind(*resolved_addr).ok());
->>>>>>> 8cf04e9a
   GPR_ASSERT(listener->Start().ok());
 
   ee->Connect(
@@ -108,13 +91,8 @@
         client_endpoint = std::move(*endpoint);
         client_signal.Notify();
       },
-<<<<<<< HEAD
-      *URIToResolvedAddress(target_addr), config,
-      memory_quota->CreateMemoryAllocator("conn-1"), 24h);
-=======
       *resolved_addr, config, memory_quota->CreateMemoryAllocator("conn-1"),
       24h);
->>>>>>> 8cf04e9a
 
   client_signal.WaitForNotification();
   server_signal.WaitForNotification();
@@ -128,11 +106,6 @@
 
 }  // namespace
 
-<<<<<<< HEAD
-#endif  // GRPC_POSIX_SOCKET_TCP
-
-=======
->>>>>>> 8cf04e9a
 static gpr_mu* g_mu;
 static grpc_pollset* g_pollset;
 
@@ -147,24 +120,12 @@
   a[0].type = GRPC_ARG_INTEGER;
   a[0].value.integer = static_cast<int>(slice_size);
   grpc_channel_args args = {GPR_ARRAY_SIZE(a), a};
-<<<<<<< HEAD
-#ifdef GRPC_POSIX_SOCKET_TCP
-  grpc_endpoint_pair p;
-  if (grpc_core::IsEventEngineClientEnabled()) {
-=======
   grpc_endpoint_pair p;
   if (grpc_event_engine::experimental::UseEventEngineClient()) {
->>>>>>> 8cf04e9a
     p = grpc_iomgr_event_engine_shim_endpoint_pair(&args);
   } else {
     p = grpc_iomgr_create_endpoint_pair("test", &args);
   }
-<<<<<<< HEAD
-#else
-  grpc_endpoint_pair p = grpc_iomgr_create_endpoint_pair("test", &args);
-#endif
-=======
->>>>>>> 8cf04e9a
   f.client_ep = p.client;
   f.server_ep = p.server;
   grpc_endpoint_add_to_pollset(f.client_ep, g_pollset);
