--- conflicted
+++ resolved
@@ -117,14 +117,8 @@
   grpc_resource_quota_resize(q, 1024 * 1024);
   grpc_resource_user* usr = grpc_resource_user_create(q, "usr");
   {
-<<<<<<< HEAD
     grpc_core::ExecCtx _local_exec_ctx;
     grpc_resource_user_alloc(usr, 1024, NULL);
-=======
-    grpc_exec_ctx exec_ctx = GRPC_EXEC_CTX_INIT;
-    grpc_resource_user_alloc(&exec_ctx, usr, 1024, nullptr);
-    grpc_exec_ctx_finish(&exec_ctx);
->>>>>>> 82c8f945
   }
   {
     grpc_core::ExecCtx _local_exec_ctx;
@@ -141,16 +135,9 @@
   grpc_resource_quota_resize(q, 1024 * 1024);
   grpc_resource_user* usr = grpc_resource_user_create(q, "usr");
   {
-<<<<<<< HEAD
     grpc_core::ExecCtx _local_exec_ctx;
     grpc_resource_user_alloc(usr, 1024, NULL);
     grpc_resource_user_free(usr, 1024);
-=======
-    grpc_exec_ctx exec_ctx = GRPC_EXEC_CTX_INIT;
-    grpc_resource_user_alloc(&exec_ctx, usr, 1024, nullptr);
-    grpc_resource_user_free(&exec_ctx, usr, 1024);
-    grpc_exec_ctx_finish(&exec_ctx);
->>>>>>> 82c8f945
   }
   grpc_resource_quota_unref(q);
   destroy_user(usr);
@@ -577,14 +564,8 @@
   grpc_resource_quota_resize(q, 1024 * 1024);
   grpc_resource_user* usr = grpc_resource_user_create(q, "usr");
   {
-<<<<<<< HEAD
     grpc_core::ExecCtx _local_exec_ctx;
     grpc_resource_user_alloc(usr, 1024, NULL);
-=======
-    grpc_exec_ctx exec_ctx = GRPC_EXEC_CTX_INIT;
-    grpc_resource_user_alloc(&exec_ctx, usr, 1024, nullptr);
-    grpc_exec_ctx_finish(&exec_ctx);
->>>>>>> 82c8f945
   }
   {
     grpc_core::ExecCtx _local_exec_ctx;
@@ -624,19 +605,11 @@
     {
       gpr_event allocated;
       gpr_event_init(&allocated);
-<<<<<<< HEAD
       grpc_core::ExecCtx _local_exec_ctx;
       grpc_resource_user_alloc(usr, 1024, set_event(&allocated));
 
       GPR_ASSERT(gpr_event_wait(&allocated,
                                 grpc_timeout_seconds_to_deadline(5)) != NULL);
-=======
-      grpc_exec_ctx exec_ctx = GRPC_EXEC_CTX_INIT;
-      grpc_resource_user_alloc(&exec_ctx, usr, 1024, set_event(&allocated));
-      grpc_exec_ctx_finish(&exec_ctx);
-      GPR_ASSERT(gpr_event_wait(&allocated, grpc_timeout_seconds_to_deadline(
-                                                5)) != nullptr);
->>>>>>> 82c8f945
       GPR_ASSERT(gpr_event_wait(&reclaimer_cancelled,
                                 grpc_timeout_milliseconds_to_deadline(100)) ==
                  nullptr);
@@ -691,19 +664,11 @@
     {
       gpr_event allocated;
       gpr_event_init(&allocated);
-<<<<<<< HEAD
       grpc_core::ExecCtx _local_exec_ctx;
       grpc_resource_user_alloc(usr, 1024, set_event(&allocated));
 
       GPR_ASSERT(gpr_event_wait(&allocated,
                                 grpc_timeout_seconds_to_deadline(5)) != NULL);
-=======
-      grpc_exec_ctx exec_ctx = GRPC_EXEC_CTX_INIT;
-      grpc_resource_user_alloc(&exec_ctx, usr, 1024, set_event(&allocated));
-      grpc_exec_ctx_finish(&exec_ctx);
-      GPR_ASSERT(gpr_event_wait(&allocated, grpc_timeout_seconds_to_deadline(
-                                                5)) != nullptr);
->>>>>>> 82c8f945
       GPR_ASSERT(gpr_event_wait(&reclaimer_done,
                                 grpc_timeout_seconds_to_deadline(5)) !=
                  nullptr);
