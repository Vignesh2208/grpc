--- conflicted
+++ resolved
@@ -130,14 +130,9 @@
                   .channel_args_preconditioning()
                   .PreconditionChannelArgs(nullptr)
                   .ToC();
-<<<<<<< HEAD
   grpc_tcp_client_connect(&done, &ep_, nullptr,
                           grpc_event_engine::experimental::ChannelArgsEndpointConfig(args.get()),
-                          &resolved_addr, grpc_core::Timestamp::InfFuture());
-=======
-  grpc_tcp_client_connect(&done, &ep_, nullptr, args.get(), &*resolved_addr,
-                          grpc_core::Timestamp::InfFuture());
->>>>>>> a0ce815f
+                          &*resolved_addr, grpc_core::Timestamp::InfFuture());
 
   /* await the connection */
   do {
