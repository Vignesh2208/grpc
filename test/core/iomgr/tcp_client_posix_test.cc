--- conflicted
+++ resolved
@@ -113,15 +113,10 @@
                                       .channel_args_preconditioning()
                                       .PreconditionChannelArgs(nullptr)
                                       .ToC();
-<<<<<<< HEAD
   auto config = grpc_event_engine::experimental::CreateEndpointConfig(args);
-  grpc_tcp_client_connect(&done, &g_connecting, g_pollset_set, *config,
-                          &resolved_addr, grpc_core::Timestamp::InfFuture());
-=======
   int64_t connection_handle = grpc_tcp_client_connect(
-      &done, &g_connecting, g_pollset_set, args, &resolved_addr,
+      &done, &g_connecting, g_pollset_set, *config, &resolved_addr,
       grpc_core::Timestamp::InfFuture());
->>>>>>> 98eeb8ae
   grpc_channel_args_destroy(args);
   /* await the connection */
   do {
@@ -173,15 +168,10 @@
 
   /* connect to a broken address */
   GRPC_CLOSURE_INIT(&done, must_fail, nullptr, grpc_schedule_on_exec_ctx);
-<<<<<<< HEAD
   auto config = grpc_event_engine::experimental::CreateEndpointConfig(nullptr);
-  grpc_tcp_client_connect(&done, &g_connecting, g_pollset_set, *config,
-                          &resolved_addr, grpc_core::Timestamp::InfFuture());
-=======
   int64_t connection_handle = grpc_tcp_client_connect(
-      &done, &g_connecting, g_pollset_set, nullptr, &resolved_addr,
+      &done, &g_connecting, g_pollset_set, *config, &resolved_addr,
       grpc_core::Timestamp::InfFuture());
->>>>>>> 98eeb8ae
   gpr_mu_lock(g_mu);
 
   /* wait for the connection callback to finish */
@@ -242,8 +232,9 @@
                                       .channel_args_preconditioning()
                                       .PreconditionChannelArgs(nullptr)
                                       .ToC();
+  auto config = grpc_event_engine::experimental::CreateEndpointConfig(args);
   int64_t connection_handle = grpc_tcp_client_connect(
-      &done, &g_connecting, g_pollset_set, args, &resolved_addr,
+      &done, &g_connecting, g_pollset_set, *config, &resolved_addr,
       grpc_core::Timestamp::InfFuture());
   grpc_channel_args_destroy(args);
   GPR_ASSERT(connection_handle > 0);
@@ -313,14 +304,9 @@
     grpc_pollset_set_add_pollset(g_pollset_set, g_pollset);
 
     test_succeeds();
-<<<<<<< HEAD
-    /*test_fails();
-    test_fails_bad_addr_no_leak();*/
-=======
     test_connect_cancellation_succeeds();
     test_fails();
     test_fails_bad_addr_no_leak();
->>>>>>> 98eeb8ae
     grpc_pollset_set_destroy(g_pollset_set);
     GRPC_CLOSURE_INIT(&destroyed, destroy_pollset, g_pollset,
                       grpc_schedule_on_exec_ctx);
