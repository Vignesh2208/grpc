// Copyright 2022 The gRPC Authors
//
// Licensed under the Apache License, Version 2.0 (the "License");
// you may not use this file except in compliance with the License.
// You may obtain a copy of the License at
//
//     http://www.apache.org/licenses/LICENSE-2.0
//
// Unless required by applicable law or agreed to in writing, software
// distributed under the License is distributed on an "AS IS" BASIS,
// WITHOUT WARRANTIES OR CONDITIONS OF ANY KIND, either express or implied.
// See the License for the specific language governing permissions and
// limitations under the License.
#include <memory>

#include <gtest/gtest.h>

#include <grpc/event_engine/event_engine.h>
#include <grpc/grpc.h>

#include "src/core/lib/event_engine/posix_engine/posix_engine.h"
#include "test/core/event_engine/test_suite/event_engine_test.h"
#include "test/core/event_engine/test_suite/oracle_event_engine_posix.h"
#include "test/core/util/test_config.h"

int main(int argc, char** argv) {
  testing::InitGoogleTest(&argc, argv);
  grpc::testing::TestEnvironment env(&argc, argv);
  SetEventEngineFactories(
      []() {
        return std::make_unique<
            grpc_event_engine::experimental::PosixEventEngine>();
      },
<<<<<<< HEAD
      []() {
        return std::make_unique<
            grpc_event_engine::experimental::PosixOracleEventEngine>();
      });
  return RUN_ALL_TESTS();
=======
      nullptr);
  // TODO(ctiller): EventEngine temporarily needs grpc to be initialized first
  // until we clear out the iomgr shutdown code.
  grpc_init();
  int r = RUN_ALL_TESTS();
  grpc_shutdown();
  return r;
>>>>>>> d421579f
}<|MERGE_RESOLUTION|>--- conflicted
+++ resolved
@@ -31,19 +31,14 @@
         return std::make_unique<
             grpc_event_engine::experimental::PosixEventEngine>();
       },
-<<<<<<< HEAD
       []() {
         return std::make_unique<
             grpc_event_engine::experimental::PosixOracleEventEngine>();
       });
-  return RUN_ALL_TESTS();
-=======
-      nullptr);
   // TODO(ctiller): EventEngine temporarily needs grpc to be initialized first
   // until we clear out the iomgr shutdown code.
   grpc_init();
   int r = RUN_ALL_TESTS();
   grpc_shutdown();
   return r;
->>>>>>> d421579f
 }