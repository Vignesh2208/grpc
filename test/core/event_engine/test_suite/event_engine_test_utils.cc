--- conflicted
+++ resolved
@@ -130,20 +130,12 @@
   EventEngine::Endpoint::ReadArgs args = {num_bytes_written};
   std::function<void(absl::Status)> read_cb;
   read_cb = [receive_endpoint, &read_slice_buf, &read_store_buf, &read_cb,
-<<<<<<< HEAD
-             &read_promise, &args](absl::Status status) {
-=======
              &read_signal, &args](absl::Status status) {
->>>>>>> 8007edd0
     GPR_ASSERT(status.ok());
     if (read_slice_buf.Length() == static_cast<size_t>(args.read_hint_bytes)) {
       read_slice_buf.MoveFirstNBytesIntoSliceBuffer(read_slice_buf.Length(),
                                                     read_store_buf);
-<<<<<<< HEAD
-      read_promise.Set(true);
-=======
       read_signal.Notify();
->>>>>>> 8007edd0
       return;
     }
     args.read_hint_bytes -= read_slice_buf.Length();
@@ -165,13 +157,8 @@
   // Check if data written == data read
   std::string data_read = ExtractSliceBufferIntoString(&read_store_buf);
   if (data != data_read) {
-<<<<<<< HEAD
-    std::cout << "Data written = " << data << std::endl;
-    std::cout << "Data read = " << data_read << std::endl;
-=======
     gpr_log(GPR_INFO, "Data written = %s", data.c_str());
     gpr_log(GPR_INFO, "Data read = %s", data_read.c_str());
->>>>>>> 8007edd0
     return absl::CancelledError("Data read != Data written");
   }
   return absl::OkStatus();
