// Copyright 2022 gRPC authors.
//
// Licensed under the Apache License, Version 2.0 (the "License");
// you may not use this file except in compliance with the License.
// You may obtain a copy of the License at
//
//     http://www.apache.org/licenses/LICENSE-2.0
//
// Unless required by applicable law or agreed to in writing, software
// distributed under the License is distributed on an "AS IS" BASIS,
// WITHOUT WARRANTIES OR CONDITIONS OF ANY KIND, either express or implied.
// See the License for the specific language governing permissions and
// limitations under the License.

#include <algorithm>
#include <chrono>
#include <memory>
<<<<<<< HEAD
#include <random>
=======
>>>>>>> 6e15936d
#include <string>
#include <thread>
#include <tuple>
#include <utility>
#include <vector>

#include "absl/status/status.h"
#include "absl/status/statusor.h"
#include "absl/strings/str_cat.h"
#include "absl/time/clock.h"
#include "absl/time/time.h"
<<<<<<< HEAD
=======
#include "gtest/gtest.h"
>>>>>>> 6e15936d

#include <grpc/event_engine/event_engine.h>
#include <grpc/event_engine/memory_allocator.h>
#include <grpc/grpc.h>
#include <grpc/support/log.h>

#include "src/core/lib/channel/channel_args.h"
#include "src/core/lib/event_engine/channel_args_endpoint_config.h"
#include "src/core/lib/gprpp/notification.h"
#include "src/core/lib/iomgr/exec_ctx.h"
<<<<<<< HEAD
#include "src/core/lib/resource_quota/resource_quota.h"
#include "src/core/lib/uri/uri_parser.h"
=======
#include "src/core/lib/resource_quota/memory_quota.h"
#include "src/core/lib/resource_quota/resource_quota.h"
>>>>>>> 6e15936d
#include "test/core/event_engine/test_suite/event_engine_test.h"
#include "test/core/event_engine/test_suite/event_engine_test_utils.h"
#include "test/core/util/port.h"

class EventEngineClientTest : public EventEngineTest {};

using namespace std::chrono_literals;

namespace {

using ::grpc_event_engine::experimental::ChannelArgsEndpointConfig;
using ::grpc_event_engine::experimental::EventEngine;
using ::grpc_event_engine::experimental::URIToResolvedAddress;
using Endpoint = ::grpc_event_engine::experimental::EventEngine::Endpoint;
using Listener = ::grpc_event_engine::experimental::EventEngine::Listener;
using ::grpc_event_engine::experimental::GetNextSendMessage;
using ::grpc_event_engine::experimental::WaitForSingleOwner;

constexpr int kNumExchangedMessages = 100;

}  // namespace

// Create a connection using the test EventEngine to a non-existent listener
// and verify that the connection fails.
TEST_F(EventEngineClientTest, ConnectToNonExistentListenerTest) {
  grpc_core::ExecCtx ctx;
  std::shared_ptr<EventEngine> test_ee(this->NewEventEngine());
  grpc_core::Notification signal;
  auto memory_quota = std::make_unique<grpc_core::MemoryQuota>("bar");
  std::string target_addr = absl::StrCat(
      "ipv6:[::1]:", std::to_string(grpc_pick_unused_port_or_die()));
  // Create a test EventEngine client endpoint and connect to a non existent
  // listener.
  ChannelArgsEndpointConfig config;
  test_ee->Connect(
      [&signal](absl::StatusOr<std::unique_ptr<Endpoint>> status) {
        // Connect should fail.
        EXPECT_FALSE(status.ok());
        signal.Notify();
      },
      URIToResolvedAddress(target_addr), config,
      memory_quota->CreateMemoryAllocator("conn-1"), 24h);
  signal.WaitForNotification();
  WaitForSingleOwner(std::move(test_ee));
}

// Create a connection using the test EventEngine to a listener created
// by the oracle EventEngine and exchange bi-di data over the connection.
// For each data transfer, verify that data written at one end of the stream
// equals data read at the other end of the stream.

TEST_F(EventEngineClientTest, ConnectExchangeBidiDataTransferTest) {
  grpc_core::ExecCtx ctx;
  auto oracle_ee = this->NewOracleEventEngine();
  std::shared_ptr<EventEngine> test_ee(this->NewEventEngine());
<<<<<<< HEAD
  auto memory_quota = absl::make_unique<grpc_core::MemoryQuota>("bar");
=======
  auto memory_quota = std::make_unique<grpc_core::MemoryQuota>("bar");
>>>>>>> 6e15936d
  std::string target_addr = absl::StrCat(
      "ipv6:[::1]:", std::to_string(grpc_pick_unused_port_or_die()));
  std::unique_ptr<EventEngine::Endpoint> client_endpoint;
  std::unique_ptr<EventEngine::Endpoint> server_endpoint;
  grpc_core::Notification client_signal;
  grpc_core::Notification server_signal;

  Listener::AcceptCallback accept_cb =
      [&server_endpoint, &server_signal](
          std::unique_ptr<Endpoint> ep,
          grpc_core::MemoryAllocator /*memory_allocator*/) {
        server_endpoint = std::move(ep);
        server_signal.Notify();
      };

  grpc_core::ChannelArgs args;
  auto quota = grpc_core::ResourceQuota::Default();
  args = args.Set(GRPC_ARG_RESOURCE_QUOTA, quota);
  ChannelArgsEndpointConfig config(args);
  auto status = oracle_ee->CreateListener(
      std::move(accept_cb),
      [](absl::Status status) { GPR_ASSERT(status.ok()); }, config,
      std::make_unique<grpc_core::MemoryQuota>("foo"));
  EXPECT_TRUE(status.ok());

  std::unique_ptr<Listener> listener = std::move(*status);
  EXPECT_TRUE(listener->Bind(URIToResolvedAddress(target_addr)).ok());
  EXPECT_TRUE(listener->Start().ok());

  test_ee->Connect(
      [&client_endpoint,
       &client_signal](absl::StatusOr<std::unique_ptr<Endpoint>> status) {
        if (!status.ok()) {
          gpr_log(GPR_ERROR, "Connect failed: %s",
                  status.status().ToString().c_str());
          client_endpoint = nullptr;
        } else {
          client_endpoint = std::move(*status);
        }
        client_signal.Notify();
      },
      URIToResolvedAddress(target_addr), config,
      memory_quota->CreateMemoryAllocator("conn-1"), 24h);

  client_signal.WaitForNotification();
  server_signal.WaitForNotification();
  EXPECT_NE(client_endpoint.get(), nullptr);
  EXPECT_NE(server_endpoint.get(), nullptr);

  // Alternate message exchanges between client -- server and server --
  // client.
  for (int i = 0; i < kNumExchangedMessages; i++) {
    // Send from client to server and verify data read at the server.
    EXPECT_TRUE(SendValidatePayload(GetNextSendMessage(), client_endpoint.get(),
                                    server_endpoint.get())
                    .ok());

    // Send from server to client and verify data read at the client.
    EXPECT_TRUE(SendValidatePayload(GetNextSendMessage(), server_endpoint.get(),
                                    client_endpoint.get())
                    .ok());
  }
<<<<<<< HEAD
  client_endpoint.reset(nullptr);
  server_endpoint.reset(nullptr);
=======
  client_endpoint.reset();
  server_endpoint.reset();
>>>>>>> 6e15936d
  WaitForSingleOwner(std::move(test_ee));
}

// Create 1 listener bound to N IPv6 addresses and M connections where M > N and
// exchange and verify random number of messages over each connection.
TEST_F(EventEngineClientTest, MultipleIPv6ConnectionsToOneOracleListenerTest) {
  grpc_core::ExecCtx ctx;
  static constexpr int kNumListenerAddresses = 10;  // N
  static constexpr int kNumConnections = 10;        // M
  auto oracle_ee = this->NewOracleEventEngine();
  std::shared_ptr<EventEngine> test_ee(this->NewEventEngine());
<<<<<<< HEAD
  auto memory_quota = absl::make_unique<grpc_core::MemoryQuota>("bar");
=======
  auto memory_quota = std::make_unique<grpc_core::MemoryQuota>("bar");
>>>>>>> 6e15936d
  std::unique_ptr<EventEngine::Endpoint> server_endpoint;
  // Notifications can only be fired once, so they are newed every loop
  grpc_core::Notification* server_signal = new grpc_core::Notification();
  std::vector<std::string> target_addrs;
  std::vector<std::tuple<std::unique_ptr<Endpoint>, std::unique_ptr<Endpoint>>>
      connections;

  Listener::AcceptCallback accept_cb =
      [&server_endpoint, &server_signal](
          std::unique_ptr<Endpoint> ep,
          grpc_core::MemoryAllocator /*memory_allocator*/) {
        server_endpoint = std::move(ep);
        server_signal->Notify();
      };
  grpc_core::ChannelArgs args;
  auto quota = grpc_core::ResourceQuota::Default();
  args = args.Set(GRPC_ARG_RESOURCE_QUOTA, quota);
  ChannelArgsEndpointConfig config(args);
  auto status = oracle_ee->CreateListener(
      std::move(accept_cb),
      [](absl::Status status) { GPR_ASSERT(status.ok()); }, config,
      std::make_unique<grpc_core::MemoryQuota>("foo"));
  EXPECT_TRUE(status.ok());
  std::unique_ptr<Listener> listener = std::move(*status);

  target_addrs.reserve(kNumListenerAddresses);
  for (int i = 0; i < kNumListenerAddresses; i++) {
    std::string target_addr = absl::StrCat(
        "ipv6:[::1]:", std::to_string(grpc_pick_unused_port_or_die()));
    EXPECT_TRUE(listener->Bind(URIToResolvedAddress(target_addr)).ok());
    target_addrs.push_back(target_addr);
  }
  EXPECT_TRUE(listener->Start().ok());
  absl::SleepFor(absl::Milliseconds(500));
  for (int i = 0; i < kNumConnections; i++) {
    std::unique_ptr<EventEngine::Endpoint> client_endpoint;
    grpc_core::Notification client_signal;
    // Create a test EventEngine client endpoint and connect to a one of the
    // addresses bound to the oracle listener. Verify that the connection
    // succeeds.
<<<<<<< HEAD
    grpc_core::ChannelArgs args;
    auto quota = grpc_core::ResourceQuota::Default();
    args = args.Set(GRPC_ARG_RESOURCE_QUOTA, quota);
    ChannelArgsEndpointConfig config(args);
=======
    grpc_core::ChannelArgs client_args;
    auto client_quota = grpc_core::ResourceQuota::Default();
    client_args = client_args.Set(GRPC_ARG_RESOURCE_QUOTA, client_quota);
    ChannelArgsEndpointConfig client_config(client_args);
>>>>>>> 6e15936d
    test_ee->Connect(
        [&client_endpoint,
         &client_signal](absl::StatusOr<std::unique_ptr<Endpoint>> status) {
          if (!status.ok()) {
            gpr_log(GPR_ERROR, "Connect failed: %s",
                    status.status().ToString().c_str());
            client_endpoint = nullptr;
          } else {
            client_endpoint = std::move(*status);
          }
          client_signal.Notify();
        },
        URIToResolvedAddress(target_addrs[i % kNumListenerAddresses]),
        client_config,
        memory_quota->CreateMemoryAllocator(
            absl::StrCat("conn-", std::to_string(i))),
        24h);

    client_signal.WaitForNotification();
    server_signal->WaitForNotification();
    EXPECT_NE(client_endpoint.get(), nullptr);
    EXPECT_NE(server_endpoint.get(), nullptr);
    connections.push_back(std::make_tuple(std::move(client_endpoint),
                                          std::move(server_endpoint)));
    delete server_signal;
    server_signal = new grpc_core::Notification();
  }
  delete server_signal;

  std::vector<std::thread> threads;
  // Create one thread for each connection. For each connection, create
  // 2 more worker threads: to exchange and verify bi-directional data
  // transfer.
  threads.reserve(kNumConnections);
  for (int i = 0; i < kNumConnections; i++) {
    // For each connection, simulate a parallel bi-directional data transfer.
    // All bi-directional transfers are run in parallel across all
    // connections. Each bi-directional data transfer uses a random number of
    // messages.
    threads.emplace_back([client_endpoint =
                              std::move(std::get<0>(connections[i])),
                          server_endpoint =
                              std::move(std::get<1>(connections[i]))]() {
      std::vector<std::thread> workers;
      workers.reserve(2);
      auto worker = [client_endpoint = client_endpoint.get(),
                     server_endpoint =
                         server_endpoint.get()](bool client_to_server) {
        grpc_core::ExecCtx ctx;
        for (int i = 0; i < kNumExchangedMessages; i++) {
          // If client_to_server is true, send from client to server and
          // verify data read at the server. Otherwise send data from server
          // to client and verify data read at client.
          if (client_to_server) {
            EXPECT_TRUE(SendValidatePayload(GetNextSendMessage(),
                                            client_endpoint, server_endpoint)
                            .ok());
          } else {
            EXPECT_TRUE(SendValidatePayload(GetNextSendMessage(),
                                            server_endpoint, client_endpoint)
                            .ok());
          }
        }
      };
      // worker[0] simulates a flow from client to server endpoint
      workers.emplace_back([&worker]() { worker(true); });
      // worker[1] simulates a flow from server to client endpoint
      workers.emplace_back([&worker]() { worker(false); });
      workers[0].join();
      workers[1].join();
    });
  }
  for (auto& t : threads) {
    t.join();
  }
<<<<<<< HEAD
  server_endpoint.reset(nullptr);
=======
  server_endpoint.reset();
>>>>>>> 6e15936d
  WaitForSingleOwner(std::move(test_ee));
}

// TODO(vigneshbabu): Add more tests which create listeners bound to a mix
// Ipv6 and other type of addresses (UDS) in the same test.<|MERGE_RESOLUTION|>--- conflicted
+++ resolved
@@ -15,10 +15,6 @@
 #include <algorithm>
 #include <chrono>
 #include <memory>
-<<<<<<< HEAD
-#include <random>
-=======
->>>>>>> 6e15936d
 #include <string>
 #include <thread>
 #include <tuple>
@@ -30,10 +26,7 @@
 #include "absl/strings/str_cat.h"
 #include "absl/time/clock.h"
 #include "absl/time/time.h"
-<<<<<<< HEAD
-=======
 #include "gtest/gtest.h"
->>>>>>> 6e15936d
 
 #include <grpc/event_engine/event_engine.h>
 #include <grpc/event_engine/memory_allocator.h>
@@ -44,13 +37,8 @@
 #include "src/core/lib/event_engine/channel_args_endpoint_config.h"
 #include "src/core/lib/gprpp/notification.h"
 #include "src/core/lib/iomgr/exec_ctx.h"
-<<<<<<< HEAD
-#include "src/core/lib/resource_quota/resource_quota.h"
-#include "src/core/lib/uri/uri_parser.h"
-=======
 #include "src/core/lib/resource_quota/memory_quota.h"
 #include "src/core/lib/resource_quota/resource_quota.h"
->>>>>>> 6e15936d
 #include "test/core/event_engine/test_suite/event_engine_test.h"
 #include "test/core/event_engine/test_suite/event_engine_test_utils.h"
 #include "test/core/util/port.h"
@@ -106,11 +94,7 @@
   grpc_core::ExecCtx ctx;
   auto oracle_ee = this->NewOracleEventEngine();
   std::shared_ptr<EventEngine> test_ee(this->NewEventEngine());
-<<<<<<< HEAD
-  auto memory_quota = absl::make_unique<grpc_core::MemoryQuota>("bar");
-=======
   auto memory_quota = std::make_unique<grpc_core::MemoryQuota>("bar");
->>>>>>> 6e15936d
   std::string target_addr = absl::StrCat(
       "ipv6:[::1]:", std::to_string(grpc_pick_unused_port_or_die()));
   std::unique_ptr<EventEngine::Endpoint> client_endpoint;
@@ -173,13 +157,8 @@
                                     client_endpoint.get())
                     .ok());
   }
-<<<<<<< HEAD
-  client_endpoint.reset(nullptr);
-  server_endpoint.reset(nullptr);
-=======
   client_endpoint.reset();
   server_endpoint.reset();
->>>>>>> 6e15936d
   WaitForSingleOwner(std::move(test_ee));
 }
 
@@ -191,11 +170,7 @@
   static constexpr int kNumConnections = 10;        // M
   auto oracle_ee = this->NewOracleEventEngine();
   std::shared_ptr<EventEngine> test_ee(this->NewEventEngine());
-<<<<<<< HEAD
-  auto memory_quota = absl::make_unique<grpc_core::MemoryQuota>("bar");
-=======
   auto memory_quota = std::make_unique<grpc_core::MemoryQuota>("bar");
->>>>>>> 6e15936d
   std::unique_ptr<EventEngine::Endpoint> server_endpoint;
   // Notifications can only be fired once, so they are newed every loop
   grpc_core::Notification* server_signal = new grpc_core::Notification();
@@ -236,17 +211,10 @@
     // Create a test EventEngine client endpoint and connect to a one of the
     // addresses bound to the oracle listener. Verify that the connection
     // succeeds.
-<<<<<<< HEAD
-    grpc_core::ChannelArgs args;
-    auto quota = grpc_core::ResourceQuota::Default();
-    args = args.Set(GRPC_ARG_RESOURCE_QUOTA, quota);
-    ChannelArgsEndpointConfig config(args);
-=======
     grpc_core::ChannelArgs client_args;
     auto client_quota = grpc_core::ResourceQuota::Default();
     client_args = client_args.Set(GRPC_ARG_RESOURCE_QUOTA, client_quota);
     ChannelArgsEndpointConfig client_config(client_args);
->>>>>>> 6e15936d
     test_ee->Connect(
         [&client_endpoint,
          &client_signal](absl::StatusOr<std::unique_ptr<Endpoint>> status) {
@@ -322,11 +290,7 @@
   for (auto& t : threads) {
     t.join();
   }
-<<<<<<< HEAD
-  server_endpoint.reset(nullptr);
-=======
   server_endpoint.reset();
->>>>>>> 6e15936d
   WaitForSingleOwner(std::move(test_ee));
 }
 
