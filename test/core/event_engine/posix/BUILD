--- conflicted
+++ resolved
@@ -102,6 +102,22 @@
 )
 
 grpc_cc_test(
+    name = "traced_buffer_list_test",
+    srcs = ["traced_buffer_list_test.cc"],
+    external_deps = ["gtest"],
+    language = "C++",
+    tags = [
+        "no_windows",
+    ],
+    uses_event_engine = False,
+    uses_polling = False,
+    deps = [
+        "//:posix_event_engine_traced_buffer_list",
+        "//test/core/util:grpc_test_util",
+    ],
+)
+
+grpc_cc_test(
     name = "tcp_posix_socket_utils_test",
     srcs = ["tcp_posix_socket_utils_test.cc"],
     external_deps = ["gtest"],
@@ -120,35 +136,13 @@
 )
 
 grpc_cc_test(
-    name = "traced_buffer_list_test",
-    srcs = ["traced_buffer_list_test.cc"],
+    name = "posix_endpoint_test",
+    srcs = ["posix_endpoint_test.cc"],
     external_deps = ["gtest"],
     language = "C++",
     tags = [
         "no_windows",
     ],
-    uses_event_engine = False,
-    uses_polling = False,
-    deps = [
-        "//:posix_event_engine_traced_buffer_list",
-        "//test/core/util:grpc_test_util",
-    ],
-)
-
-grpc_cc_test(
-<<<<<<< HEAD
-    name = "posix_endpoint_test",
-    srcs = ["posix_endpoint_test.cc"],
-=======
-    name = "tcp_posix_socket_utils_test",
-    srcs = ["tcp_posix_socket_utils_test.cc"],
->>>>>>> 22ccc35f
-    external_deps = ["gtest"],
-    language = "C++",
-    tags = [
-        "no_windows",
-    ],
-<<<<<<< HEAD
     uses_event_engine = True,
     uses_polling = True,
     deps = [
@@ -162,14 +156,6 @@
         "//:posix_event_engine_poller_posix_default",
         "//test/core/event_engine/test_suite:conformance_test_base_lib",
         "//test/core/event_engine/test_suite:oracle_event_engine_posix",
-=======
-    uses_event_engine = False,
-    uses_polling = False,
-    deps = [
-        "//:event_engine_common",
-        "//:posix_event_engine_tcp_socket_utils",
-        "//:socket_mutator",
->>>>>>> 22ccc35f
         "//test/core/util:grpc_test_util",
     ],
 )