--- conflicted
+++ resolved
@@ -23,16 +23,11 @@
 #include <string>
 #include <vector>
 
-<<<<<<< HEAD
-#include "absl/functional/any_invocable.h"
-#include "absl/strings/str_split.h"
-=======
 #include "absl/status/statusor.h"
 #include "absl/strings/str_cat.h"
 #include "absl/strings/str_split.h"
 #include "absl/strings/string_view.h"
 #include "gtest/gtest.h"
->>>>>>> 6e15936d
 
 #include "src/core/lib/event_engine/poller.h"
 #include "src/core/lib/event_engine/posix_engine/wakeup_fd_pipe.h"
@@ -384,17 +379,12 @@
 
 class EventPollerTest : public ::testing::Test {
   void SetUp() override {
-<<<<<<< HEAD
-    scheduler_ =
-        absl::make_unique<grpc_event_engine::posix_engine::TestScheduler>();
-=======
     engine_ =
         std::make_unique<grpc_event_engine::experimental::PosixEventEngine>();
     EXPECT_NE(engine_, nullptr);
     scheduler_ =
         std::make_unique<grpc_event_engine::posix_engine::TestScheduler>(
             engine_.get());
->>>>>>> 6e15936d
     EXPECT_NE(scheduler_, nullptr);
     g_event_poller = GetDefaultPoller(scheduler_.get());
     engine_ = PosixEventEngine::MakeTestOnlyPosixEventEngine(g_event_poller);
