// Copyright 2022 gRPC Authors
//
// Licensed under the Apache License, Version 2.0 (the "License");
// you may not use this file except in compliance with the License.
// You may obtain a copy of the License at
//
//     http://www.apache.org/licenses/LICENSE-2.0
//
// Unless required by applicable law or agreed to in writing, software
// distributed under the License is distributed on an "AS IS" BASIS,
// WITHOUT WARRANTIES OR CONDITIONS OF ANY KIND, either express or implied.
// See the License for the specific language governing permissions and
// limitations under the License.

#include "src/core/lib/event_engine/posix_engine/posix_endpoint.h"

#include <algorithm>
#include <chrono>
#include <list>
#include <memory>
#include <string>
#include <thread>
#include <vector>

#include "absl/status/statusor.h"
#include "absl/strings/str_cat.h"
#include "absl/strings/str_split.h"
#include "absl/strings/string_view.h"
#include "gtest/gtest.h"

#include <grpc/event_engine/event_engine.h>
#include <grpc/grpc.h>

#include "src/core/lib/channel/channel_args.h"
#include "src/core/lib/event_engine/channel_args_endpoint_config.h"
#include "src/core/lib/event_engine/poller.h"
#include "src/core/lib/event_engine/posix_engine/event_poller.h"
#include "src/core/lib/event_engine/posix_engine/event_poller_posix_default.h"
#include "src/core/lib/event_engine/posix_engine/posix_engine.h"
#include "src/core/lib/event_engine/posix_engine/posix_engine_closure.h"
#include "src/core/lib/event_engine/posix_engine/tcp_socket_utils.h"
#include "src/core/lib/gprpp/dual_ref_counted.h"
#include "src/core/lib/gprpp/global_config.h"
#include "src/core/lib/gprpp/memory.h"
#include "src/core/lib/gprpp/notification.h"
#include "src/core/lib/gprpp/ref_counted_ptr.h"
#include "src/core/lib/resource_quota/resource_quota.h"
#include "test/core/event_engine/posix/posix_engine_test_utils.h"
#include "test/core/event_engine/test_suite/event_engine_test_utils.h"
#include "test/core/event_engine/test_suite/oracle_event_engine_posix.h"
#include "test/core/util/port.h"

GPR_GLOBAL_CONFIG_DECLARE_STRING(grpc_poll_strategy);

namespace grpc_event_engine {
namespace posix_engine {

namespace {

using ::grpc_event_engine::experimental::ChannelArgsEndpointConfig;
using ::grpc_event_engine::experimental::EventEngine;
using ::grpc_event_engine::experimental::GetNextSendMessage;
using ::grpc_event_engine::experimental::Poller;
using ::grpc_event_engine::experimental::PosixEventEngine;
using ::grpc_event_engine::experimental::PosixOracleEventEngine;
using ::grpc_event_engine::experimental::URIToResolvedAddress;
using ::grpc_event_engine::experimental::WaitForSingleOwner;
using Endpoint = ::grpc_event_engine::experimental::EventEngine::Endpoint;
using Listener = ::grpc_event_engine::experimental::EventEngine::Listener;
using namespace std::chrono_literals;

constexpr int kMinMessageSize = 1024;
constexpr int kNumConnections = 10;
constexpr int kNumExchangedMessages = 100;
std::atomic<int> g_num_active_connections{0};

struct Connection {
  std::unique_ptr<EventEngine::Endpoint> client_endpoint;
  std::unique_ptr<EventEngine::Endpoint> server_endpoint;
};

std::list<Connection> CreateConnectedEndpoints(
    PosixEventPoller& poller, bool is_zero_copy_enabled, int num_connections,
    std::shared_ptr<EventEngine> posix_ee,
    std::shared_ptr<EventEngine> oracle_ee) {
  std::list<Connection> connections;
  auto memory_quota = std::make_unique<grpc_core::MemoryQuota>("bar");
  std::string target_addr = absl::StrCat(
      "ipv6:[::1]:", std::to_string(grpc_pick_unused_port_or_die()));
  EventEngine::ResolvedAddress resolved_addr =
      URIToResolvedAddress(target_addr);
  std::unique_ptr<EventEngine::Endpoint> server_endpoint;
  grpc_core::Notification* server_signal = new grpc_core::Notification();

  Listener::AcceptCallback accept_cb =
      [&server_endpoint, &server_signal](
          std::unique_ptr<Endpoint> ep,
          grpc_core::MemoryAllocator /*memory_allocator*/) {
        server_endpoint = std::move(ep);
        server_signal->Notify();
      };
  grpc_core::ChannelArgs args;
  auto quota = grpc_core::ResourceQuota::Default();
  args = args.Set(GRPC_ARG_RESOURCE_QUOTA, quota);
  if (is_zero_copy_enabled) {
    args = args.Set(GRPC_ARG_TCP_TX_ZEROCOPY_ENABLED, 1);
    args = args.Set(GRPC_ARG_TCP_TX_ZEROCOPY_SEND_BYTES_THRESHOLD,
                    kMinMessageSize);
  }
  ChannelArgsEndpointConfig config(args);
  auto listener = oracle_ee->CreateListener(
      std::move(accept_cb),
      [](absl::Status status) { ASSERT_TRUE(status.ok()); }, config,
      std::make_unique<grpc_core::MemoryQuota>("foo"));
  GPR_ASSERT(listener.ok());

  EXPECT_TRUE((*listener)->Bind(resolved_addr).ok());
  EXPECT_TRUE((*listener)->Start().ok());

  // Create client socket and connect to the target address.
  for (int i = 0; i < num_connections; ++i) {
    int client_fd = ConnectToServerOrDie(resolved_addr);
    EventHandle* handle =
        poller.CreateHandle(client_fd, "test", poller.CanTrackErrors());
    EXPECT_NE(handle, nullptr);
    server_signal->WaitForNotification();
    EXPECT_NE(server_endpoint, nullptr);
    ++g_num_active_connections;
    PosixTcpOptions options = TcpOptionsFromEndpointConfig(config);
    connections.push_back(Connection{
        CreatePosixEndpoint(
            handle,
            PosixEngineClosure::TestOnlyToClosure(
                [&poller](absl::Status /*status*/) {
                  if (--g_num_active_connections == 0) {
                    poller.Kick();
                  }
                }),
            posix_ee,
            options.resource_quota->memory_quota()->CreateMemoryAllocator(
                "test"),
            options),
        std::move(server_endpoint)});
    delete server_signal;
    server_signal = new grpc_core::Notification();
  }
  delete server_signal;
  return connections;
}

}  // namespace

std::string TestScenarioName(const ::testing::TestParamInfo<bool>& info) {
  return absl::StrCat("is_zero_copy_enabled_", info.param);
}

// A helper class to drive the polling of Fds. It repeatedly calls the Work(..)
// method on the poller to get pet pending events, then schedules another
// parallel Work(..) instantiation and processes these pending events. This
// continues until all Fds have orphaned themselves.
class Worker : public grpc_core::DualRefCounted<Worker> {
 public:
  Worker(std::shared_ptr<EventEngine> engine, PosixEventPoller* poller)
      : engine_(std::move(engine)), poller_(poller) {
    WeakRef().release();
  }
  void Orphan() override { signal.Notify(); }
  void Start() {
    // Start executing Work(..).
    engine_->Run([this]() { Work(); });
  }

  void Wait() {
    signal.WaitForNotification();
    WeakUnref();
  }

 private:
  void Work() {
    auto result = poller_->Work(24h, [this]() {
      // Schedule next work instantiation immediately and take a Ref for
      // the next instantiation.
      Ref().release();
      engine_->Run([this]() { Work(); });
    });
    ASSERT_TRUE(result == Poller::WorkResult::kOk ||
                result == Poller::WorkResult::kKicked);
    // Corresponds to the Ref taken for the current instantiation. If the
    // result was Poller::WorkResult::kKicked, then the next work instantiation
    // would not have been scheduled and the poll_again callback would have
    // been deleted.
    Unref();
  }
  std::shared_ptr<EventEngine> engine_;
  // The poller is not owned by the Worker. Rather it is owned by the test
  // which creates the worker instance.
  PosixEventPoller* poller_;
  grpc_core::Notification signal;
};

class PosixEndpointTest : public ::testing::TestWithParam<bool> {
  void SetUp() override {
    oracle_ee_ = std::make_shared<PosixOracleEventEngine>();
    scheduler_ =
<<<<<<< HEAD
        absl::make_unique<grpc_event_engine::posix_engine::TestScheduler>();
=======
        std::make_unique<grpc_event_engine::posix_engine::TestScheduler>(
            posix_ee_.get());
>>>>>>> faf7999a
    EXPECT_NE(scheduler_, nullptr);
    poller_ = MakeDefaultPoller(scheduler_.get());
    posix_ee_ = PosixEventEngine::MakeTestOnlyPosixEventEngine(poller_);
    EXPECT_NE(posix_ee_, nullptr);
    scheduler_->ChangeCurrentEventEngine(posix_ee_.get());
    if (poller_ != nullptr) {
      gpr_log(GPR_INFO, "Using poller: %s", poller_->Name().c_str());
    }
  }

  void TearDown() override {
    if (poller_ != nullptr) {
      poller_->Shutdown();
    }
    WaitForSingleOwner(std::move(posix_ee_));
    WaitForSingleOwner(std::move(oracle_ee_));
  }

 public:
  TestScheduler* Scheduler() { return scheduler_.get(); }

  std::shared_ptr<EventEngine> GetPosixEE() { return posix_ee_; }

  std::shared_ptr<EventEngine> GetOracleEE() { return oracle_ee_; }

  PosixEventPoller* PosixPoller() { return poller_; }

 private:
  PosixEventPoller* poller_;
  std::unique_ptr<TestScheduler> scheduler_;
  std::shared_ptr<EventEngine> posix_ee_;
  std::shared_ptr<EventEngine> oracle_ee_;
};

TEST_P(PosixEndpointTest, ConnectExchangeBidiDataTransferTest) {
  if (PosixPoller() == nullptr) {
    return;
  }
  Worker* worker = new Worker(GetPosixEE(), PosixPoller());
  worker->Start();
  {
    auto connections = CreateConnectedEndpoints(*PosixPoller(), GetParam(), 1,
                                                GetPosixEE(), GetOracleEE());
    auto it = connections.begin();
    auto client_endpoint = std::move((*it).client_endpoint);
    auto server_endpoint = std::move((*it).server_endpoint);
    EXPECT_NE(client_endpoint, nullptr);
    EXPECT_NE(server_endpoint, nullptr);
    connections.erase(it);

    // Alternate message exchanges between client -- server and server --
    // client.
    for (int i = 0; i < kNumExchangedMessages; i++) {
      // Send from client to server and verify data read at the server.
      ASSERT_TRUE(SendValidatePayload(GetNextSendMessage(),
                                      client_endpoint.get(),
                                      server_endpoint.get())
                      .ok());
      // Send from server to client and verify data read at the client.
      ASSERT_TRUE(SendValidatePayload(GetNextSendMessage(),
                                      server_endpoint.get(),
                                      client_endpoint.get())
                      .ok());
    }
  }
  worker->Wait();
}

// Create  N connections and exchange and verify random number of messages over
// each connection in parallel.
TEST_P(PosixEndpointTest, MultipleIPv6ConnectionsToOneOracleListenerTest) {
  if (PosixPoller() == nullptr) {
    return;
  }
  Worker* worker = new Worker(GetPosixEE(), PosixPoller());
  worker->Start();
  auto connections = CreateConnectedEndpoints(
      *PosixPoller(), GetParam(), kNumConnections, GetPosixEE(), GetOracleEE());
  std::vector<std::thread> threads;
  // Create one thread for each connection. For each connection, create
  // 2 more worker threads: to exchange and verify bi-directional data transfer.
  threads.reserve(kNumConnections);
  for (int i = 0; i < kNumConnections; i++) {
    // For each connection, simulate a parallel bi-directional data transfer.
    // All bi-directional transfers are run in parallel across all connections.
    auto it = connections.begin();
    auto client_endpoint = std::move((*it).client_endpoint);
    auto server_endpoint = std::move((*it).server_endpoint);
    EXPECT_NE(client_endpoint, nullptr);
    EXPECT_NE(server_endpoint, nullptr);
    connections.erase(it);
    threads.emplace_back([client_endpoint = std::move(client_endpoint),
                          server_endpoint = std::move(server_endpoint)]() {
      std::vector<std::thread> workers;
      workers.reserve(2);
      auto worker = [client_endpoint = client_endpoint.get(),
                     server_endpoint =
                         server_endpoint.get()](bool client_to_server) {
        for (int i = 0; i < kNumExchangedMessages; i++) {
          // If client_to_server is true, send from client to server and
          // verify data read at the server. Otherwise send data from server
          // to client and verify data read at client.
          if (client_to_server) {
            EXPECT_TRUE(SendValidatePayload(GetNextSendMessage(),
                                            client_endpoint, server_endpoint)
                            .ok());
          } else {
            EXPECT_TRUE(SendValidatePayload(GetNextSendMessage(),
                                            server_endpoint, client_endpoint)
                            .ok());
          }
        }
      };
      // worker[0] simulates a flow from client to server endpoint
      workers.emplace_back([&worker]() { worker(true); });
      // worker[1] simulates a flow from server to client endpoint
      workers.emplace_back([&worker]() { worker(false); });
      workers[0].join();
      workers[1].join();
    });
  }
  for (auto& t : threads) {
    t.join();
  }
  worker->Wait();
}

// Test with zero copy enabled and disabled.
INSTANTIATE_TEST_SUITE_P(PosixEndpoint, PosixEndpointTest,
                         ::testing::ValuesIn({false, true}), &TestScenarioName);

}  // namespace posix_engine
}  // namespace grpc_event_engine

int main(int argc, char** argv) {
  ::testing::InitGoogleTest(&argc, argv);
  grpc_core::UniquePtr<char> poll_strategy =
      GPR_GLOBAL_CONFIG_GET(grpc_poll_strategy);
  GPR_GLOBAL_CONFIG_GET(grpc_poll_strategy);
  auto strings = absl::StrSplit(poll_strategy.get(), ',');
  if (std::find(strings.begin(), strings.end(), "none") != strings.end()) {
    // Skip the test entirely if poll strategy is none.
    return 0;
  }
  // TODO(ctiller): EventEngine temporarily needs grpc to be initialized first
  // until we clear out the iomgr shutdown code.
  grpc_init();
  int r = RUN_ALL_TESTS();
  grpc_shutdown();
  return r;
}<|MERGE_RESOLUTION|>--- conflicted
+++ resolved
@@ -202,12 +202,8 @@
   void SetUp() override {
     oracle_ee_ = std::make_shared<PosixOracleEventEngine>();
     scheduler_ =
-<<<<<<< HEAD
-        absl::make_unique<grpc_event_engine::posix_engine::TestScheduler>();
-=======
         std::make_unique<grpc_event_engine::posix_engine::TestScheduler>(
             posix_ee_.get());
->>>>>>> faf7999a
     EXPECT_NE(scheduler_, nullptr);
     poller_ = MakeDefaultPoller(scheduler_.get());
     posix_ee_ = PosixEventEngine::MakeTestOnlyPosixEventEngine(poller_);
