/*
 *
 * Copyright 2015, Google Inc.
 * All rights reserved.
 *
 * Redistribution and use in source and binary forms, with or without
 * modification, are permitted provided that the following conditions are
 * met:
 *
 *     * Redistributions of source code must retain the above copyright
 * notice, this list of conditions and the following disclaimer.
 *     * Redistributions in binary form must reproduce the above
 * copyright notice, this list of conditions and the following disclaimer
 * in the documentation and/or other materials provided with the
 * distribution.
 *     * Neither the name of Google Inc. nor the names of its
 * contributors may be used to endorse or promote products derived from
 * this software without specific prior written permission.
 *
 * THIS SOFTWARE IS PROVIDED BY THE COPYRIGHT HOLDERS AND CONTRIBUTORS
 * "AS IS" AND ANY EXPRESS OR IMPLIED WARRANTIES, INCLUDING, BUT NOT
 * LIMITED TO, THE IMPLIED WARRANTIES OF MERCHANTABILITY AND FITNESS FOR
 * A PARTICULAR PURPOSE ARE DISCLAIMED. IN NO EVENT SHALL THE COPYRIGHT
 * OWNER OR CONTRIBUTORS BE LIABLE FOR ANY DIRECT, INDIRECT, INCIDENTAL,
 * SPECIAL, EXEMPLARY, OR CONSEQUENTIAL DAMAGES (INCLUDING, BUT NOT
 * LIMITED TO, PROCUREMENT OF SUBSTITUTE GOODS OR SERVICES; LOSS OF USE,
 * DATA, OR PROFITS; OR BUSINESS INTERRUPTION) HOWEVER CAUSED AND ON ANY
 * THEORY OF LIABILITY, WHETHER IN CONTRACT, STRICT LIABILITY, OR TORT
 * (INCLUDING NEGLIGENCE OR OTHERWISE) ARISING IN ANY WAY OUT OF THE USE
 * OF THIS SOFTWARE, EVEN IF ADVISED OF THE POSSIBILITY OF SUCH DAMAGE.
 *
 */

#include "test/core/end2end/end2end_tests.h"

#include <stdio.h>
#include <string.h>

#include "src/core/support/string.h"
#include <grpc/byte_buffer.h>
#include <grpc/grpc.h>
#include <grpc/support/alloc.h>
#include <grpc/support/log.h>
#include <grpc/support/time.h>
#include <grpc/support/useful.h>
#include "test/core/end2end/cq_verifier.h"

enum { TIMEOUT = 200000 };

static void *tag(gpr_intptr t) { return (void *)t; }

static grpc_end2end_test_fixture begin_test(grpc_end2end_test_config config,
                                            const char *test_name,
                                            grpc_channel_args *client_args,
                                            grpc_channel_args *server_args) {
  grpc_end2end_test_fixture f;
  gpr_log(GPR_INFO, "%s/%s", test_name, config.name);
  f = config.create_fixture(client_args, server_args);
  config.init_client(&f, client_args);
  config.init_server(&f, server_args);
  return f;
}

static gpr_timespec n_seconds_time(int n) {
  return GRPC_TIMEOUT_SECONDS_TO_DEADLINE(n);
}

static gpr_timespec five_seconds_time(void) { return n_seconds_time(5); }

static void drain_cq(grpc_completion_queue *cq) {
  grpc_event ev;
  do {
    ev = grpc_completion_queue_next(cq, five_seconds_time(), NULL);
  } while (ev.type != GRPC_QUEUE_SHUTDOWN);
}

static void shutdown_server(grpc_end2end_test_fixture *f) {
  if (!f->server) return;
  grpc_server_shutdown_and_notify(f->server, f->cq, tag(1000));
  GPR_ASSERT(grpc_completion_queue_pluck(f->cq, tag(1000),
                                         GRPC_TIMEOUT_SECONDS_TO_DEADLINE(5),
                                         NULL)
                 .type == GRPC_OP_COMPLETE);
  grpc_server_destroy(f->server);
  f->server = NULL;
}

static void shutdown_client(grpc_end2end_test_fixture *f) {
  if (!f->client) return;
  grpc_channel_destroy(f->client);
  f->client = NULL;
}

static void end_test(grpc_end2end_test_fixture *f) {
  shutdown_server(f);
  shutdown_client(f);

  grpc_completion_queue_shutdown(f->cq);
  drain_cq(f->cq);
  grpc_completion_queue_destroy(f->cq);
}

static void simple_request_body(grpc_end2end_test_fixture f) {
  grpc_call *c;
  gpr_timespec deadline = five_seconds_time();
  cq_verifier *cqv = cq_verifier_create(f.cq);
  grpc_op ops[6];
  grpc_op *op;
  grpc_metadata_array initial_metadata_recv;
  grpc_metadata_array trailing_metadata_recv;
  grpc_metadata_array request_metadata_recv;
  grpc_call_details call_details;
  grpc_status_code status;
  grpc_call_error error;
  char *details = NULL;
  size_t details_capacity = 0;

<<<<<<< HEAD
  c = grpc_channel_create_call(f.client, f.cq, "/foo", "slartibartfast.local",
                               deadline, NULL);
=======
  c = grpc_channel_create_call(f.client, NULL, GRPC_PROPAGATE_DEFAULTS, f.cq,
                               "/foo", "slartibartfast.local", deadline);
>>>>>>> 95a98ca7
  GPR_ASSERT(c);

  grpc_metadata_array_init(&initial_metadata_recv);
  grpc_metadata_array_init(&trailing_metadata_recv);
  grpc_metadata_array_init(&request_metadata_recv);
  grpc_call_details_init(&call_details);

  op = ops;
  op->op = GRPC_OP_SEND_INITIAL_METADATA;
  op->data.send_initial_metadata.count = 0;
  op->flags = 0;
  op->reserved = NULL;
  op++;
  op->op = GRPC_OP_SEND_CLOSE_FROM_CLIENT;
  op->flags = 0;
  op->reserved = NULL;
  op++;
  op->op = GRPC_OP_RECV_INITIAL_METADATA;
  op->data.recv_initial_metadata = &initial_metadata_recv;
  op->flags = 0;
  op->reserved = NULL;
  op++;
  op->op = GRPC_OP_RECV_STATUS_ON_CLIENT;
  op->data.recv_status_on_client.trailing_metadata = &trailing_metadata_recv;
  op->data.recv_status_on_client.status = &status;
  op->data.recv_status_on_client.status_details = &details;
  op->data.recv_status_on_client.status_details_capacity = &details_capacity;
  op->flags = 0;
  op->reserved = NULL;
  op++;
  error = grpc_call_start_batch(c, ops, op - ops, tag(1), NULL);
  GPR_ASSERT(GRPC_CALL_OK == error);

  cq_expect_completion(cqv, tag(1), 1);
  cq_verify(cqv);

  GPR_ASSERT(status == GRPC_STATUS_UNAUTHENTICATED);

  gpr_free(details);
  grpc_metadata_array_destroy(&initial_metadata_recv);
  grpc_metadata_array_destroy(&trailing_metadata_recv);
  grpc_metadata_array_destroy(&request_metadata_recv);
  grpc_call_details_destroy(&call_details);

  grpc_call_destroy(c);

  cq_verifier_destroy(cqv);
}

static void test_invoke_simple_request(grpc_end2end_test_config config) {
  grpc_end2end_test_fixture f;

  f = begin_test(config, "test_invoke_simple_request", NULL, NULL);
  simple_request_body(f);
  end_test(&f);
  config.tear_down_data(&f);
}

void grpc_end2end_tests(grpc_end2end_test_config config) {
  if (config.feature_mask & FEATURE_MASK_SUPPORTS_HOSTNAME_VERIFICATION) {
    test_invoke_simple_request(config);
  }
}<|MERGE_RESOLUTION|>--- conflicted
+++ resolved
@@ -115,13 +115,8 @@
   char *details = NULL;
   size_t details_capacity = 0;
 
-<<<<<<< HEAD
-  c = grpc_channel_create_call(f.client, f.cq, "/foo", "slartibartfast.local",
-                               deadline, NULL);
-=======
   c = grpc_channel_create_call(f.client, NULL, GRPC_PROPAGATE_DEFAULTS, f.cq,
-                               "/foo", "slartibartfast.local", deadline);
->>>>>>> 95a98ca7
+                               "/foo", "slartibartfast.local", deadline, NULL);
   GPR_ASSERT(c);
 
   grpc_metadata_array_init(&initial_metadata_recv);
