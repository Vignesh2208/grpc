/*
 *
 * Copyright 2016 gRPC authors.
 *
 * Licensed under the Apache License, Version 2.0 (the "License");
 * you may not use this file except in compliance with the License.
 * You may obtain a copy of the License at
 *
 *     http://www.apache.org/licenses/LICENSE-2.0
 *
 * Unless required by applicable law or agreed to in writing, software
 * distributed under the License is distributed on an "AS IS" BASIS,
 * WITHOUT WARRANTIES OR CONDITIONS OF ANY KIND, either express or implied.
 * See the License for the specific language governing permissions and
 * limitations under the License.
 *
 */

#include <string.h>

#include <grpc/grpc.h>
#include <grpc/grpc_security.h>
#include <grpc/support/alloc.h>
#include <grpc/support/log.h>
#include <grpc/support/string_util.h>

#include "src/core/ext/filters/client_channel/resolver/dns/c_ares/grpc_ares_wrapper.h"
#include "src/core/ext/filters/client_channel/server_address.h"
#include "src/core/ext/transport/chttp2/transport/chttp2_transport.h"
#include "src/core/lib/channel/channel_args.h"
#include "src/core/lib/gpr/env.h"
#include "src/core/lib/iomgr/executor.h"
#include "src/core/lib/iomgr/resolve_address.h"
#include "src/core/lib/iomgr/tcp_client.h"
#include "src/core/lib/iomgr/timer.h"
#include "src/core/lib/iomgr/timer_manager.h"
#include "src/core/lib/slice/slice_internal.h"
#include "src/core/lib/surface/channel.h"
#include "src/core/lib/surface/server.h"
#include "src/core/lib/transport/metadata.h"
#include "src/libfuzzer/libfuzzer_macro.h"
#include "test/core/end2end/data/ssl_test_data.h"
#include "test/core/end2end/fuzzers/api_fuzzer.pb.h"
#include "test/core/util/passthru_endpoint.h"

#define MAX_ADVANCE_TIME_MICROS (24 * 3600 * 365 * 1000000)  // 1 year
// Applicable when simulating channel actions. Prevents overflows.
#define MAX_WAIT_MS (24 * 3600 * 365 * 1000)  // 1 year
// Applicable when simulating channel actions. Prevents overflows.
#define MAX_ADD_N_READABLE_BYTES (2 * 1024 * 1024)  // 2GB
// Applicable when simulating channel actions. Prevents overflows.
#define MAX_ADD_N_WRITABLE_BYTES (2 * 1024 * 1024)  // 2GB

////////////////////////////////////////////////////////////////////////////////
// logging

bool squelch = true;
bool leak_check = true;

static void dont_log(gpr_log_func_args* /*args*/) {}

////////////////////////////////////////////////////////////////////////////////
// global state

static gpr_timespec g_now;
static grpc_server* g_server;
static grpc_channel* g_channel;
static grpc_resource_quota* g_resource_quota;
static std::vector<grpc_passthru_endpoint_channel_action> g_channel_actions;
static std::atomic<bool> g_channel_force_delete{false};

extern gpr_timespec (*gpr_now_impl)(gpr_clock_type clock_type);

static gpr_timespec now_impl(gpr_clock_type clock_type) {
  GPR_ASSERT(clock_type != GPR_TIMESPAN);
  gpr_timespec ts = g_now;
  ts.clock_type = clock_type;
  return ts;
}

////////////////////////////////////////////////////////////////////////////////
// dns resolution

typedef struct addr_req {
  grpc_timer timer;
  char* addr;
  grpc_closure* on_done;
  grpc_resolved_addresses** addrs;
  std::unique_ptr<grpc_core::ServerAddressList>* addresses;
} addr_req;

static void finish_resolve(void* arg, grpc_error_handle error) {
  addr_req* r = static_cast<addr_req*>(arg);

  if (error == GRPC_ERROR_NONE && 0 == strcmp(r->addr, "server")) {
    if (r->addrs != nullptr) {
      grpc_resolved_addresses* addrs =
          static_cast<grpc_resolved_addresses*>(gpr_malloc(sizeof(*addrs)));
      addrs->naddrs = 1;
      addrs->addrs = static_cast<grpc_resolved_address*>(
          gpr_malloc(sizeof(*addrs->addrs)));
      addrs->addrs[0].len = 0;
      *r->addrs = addrs;
    } else if (r->addresses != nullptr) {
      *r->addresses = absl::make_unique<grpc_core::ServerAddressList>();
      grpc_resolved_address fake_resolved_address;
      memset(&fake_resolved_address, 0, sizeof(fake_resolved_address));
      fake_resolved_address.len = 0;
      (*r->addresses)->emplace_back(fake_resolved_address, nullptr);
    }
    grpc_core::ExecCtx::Run(DEBUG_LOCATION, r->on_done, GRPC_ERROR_NONE);
  } else {
    grpc_core::ExecCtx::Run(DEBUG_LOCATION, r->on_done,
                            GRPC_ERROR_CREATE_REFERENCING_FROM_STATIC_STRING(
                                "Resolution failed", &error, 1));
  }

  gpr_free(r->addr);
  delete r;
}

void my_resolve_address(const char* addr, const char* /*default_port*/,
                        grpc_pollset_set* /*interested_parties*/,
                        grpc_closure* on_done,
                        grpc_resolved_addresses** addrs) {
  addr_req* r = new addr_req();
  r->addr = gpr_strdup(addr);
  r->on_done = on_done;
  r->addrs = addrs;
  grpc_timer_init(
      &r->timer, GPR_MS_PER_SEC + grpc_core::ExecCtx::Get()->Now(),
      GRPC_CLOSURE_CREATE(finish_resolve, r, grpc_schedule_on_exec_ctx));
}

static grpc_address_resolver_vtable fuzzer_resolver = {my_resolve_address,
                                                       nullptr};

grpc_ares_request* my_dns_lookup_ares_locked(
    const char* /*dns_server*/, const char* addr, const char* /*default_port*/,
    grpc_pollset_set* /*interested_parties*/, grpc_closure* on_done,
    std::unique_ptr<grpc_core::ServerAddressList>* addresses,
    std::unique_ptr<grpc_core::ServerAddressList>* /*balancer_addresses*/,
    char** /*service_config_json*/, int /*query_timeout*/,
    std::shared_ptr<grpc_core::WorkSerializer> /*combiner*/) {
  addr_req* r = new addr_req();
  r->addr = gpr_strdup(addr);
  r->on_done = on_done;
  r->addrs = nullptr;
  r->addresses = addresses;
  grpc_timer_init(
      &r->timer, GPR_MS_PER_SEC + grpc_core::ExecCtx::Get()->Now(),
      GRPC_CLOSURE_CREATE(finish_resolve, r, grpc_schedule_on_exec_ctx));
  return nullptr;
}

static void my_cancel_ares_request_locked(grpc_ares_request* request) {
  GPR_ASSERT(request == nullptr);
}
////////////////////////////////////////////////////////////////////////////////
// client connection

static void sched_connect(grpc_closure* closure, grpc_endpoint** ep,
                          gpr_timespec deadline);

typedef struct {
  grpc_timer timer;
  grpc_closure* closure;
  grpc_endpoint** ep;
  gpr_timespec deadline;
} future_connect;

static void do_connect(void* arg, grpc_error_handle error) {
  future_connect* fc = static_cast<future_connect*>(arg);
  if (error != GRPC_ERROR_NONE) {
    *fc->ep = nullptr;
    grpc_core::ExecCtx::Run(DEBUG_LOCATION, fc->closure, GRPC_ERROR_REF(error));
  } else if (g_server != nullptr) {
    grpc_endpoint* client;
    grpc_endpoint* server;
    grpc_passthru_endpoint_create(&client, &server, nullptr, true);
    *fc->ep = client;
<<<<<<< HEAD
    start_scheduling_grpc_passthru_endpoint_channel_effects(
        client, g_channel_actions, [&]() { g_channel_force_delete = true; });
=======

    grpc_core::Server* core_server = grpc_core::Server::FromC(g_server);
>>>>>>> 98276d8b
    grpc_transport* transport = grpc_create_chttp2_transport(
        core_server->channel_args(), server, false);
    GPR_ASSERT(GRPC_LOG_IF_ERROR(
        "SetupTransport",
        core_server->SetupTransport(transport, nullptr, nullptr, nullptr)));
    grpc_chttp2_transport_start_reading(transport, nullptr, nullptr, nullptr);

    grpc_core::ExecCtx::Run(DEBUG_LOCATION, fc->closure, GRPC_ERROR_NONE);
  } else {
    sched_connect(fc->closure, fc->ep, fc->deadline);
  }
  gpr_free(fc);
}

static void sched_connect(grpc_closure* closure, grpc_endpoint** ep,
                          gpr_timespec deadline) {
  if (gpr_time_cmp(deadline, gpr_now(deadline.clock_type)) < 0) {
    *ep = nullptr;
    grpc_core::ExecCtx::Run(
        DEBUG_LOCATION, closure,
        GRPC_ERROR_CREATE_FROM_STATIC_STRING("Connect deadline exceeded"));
    return;
  }

  future_connect* fc = static_cast<future_connect*>(gpr_malloc(sizeof(*fc)));
  fc->closure = closure;
  fc->ep = ep;
  fc->deadline = deadline;
  grpc_timer_init(
      &fc->timer, GPR_MS_PER_SEC + grpc_core::ExecCtx::Get()->Now(),
      GRPC_CLOSURE_CREATE(do_connect, fc, grpc_schedule_on_exec_ctx));
}

static void my_tcp_client_connect(grpc_closure* closure, grpc_endpoint** ep,
                                  grpc_pollset_set* /*interested_parties*/,
                                  const grpc_channel_args* /*channel_args*/,
                                  const grpc_resolved_address* /*addr*/,
                                  grpc_millis deadline) {
  sched_connect(closure, ep,
                grpc_millis_to_timespec(deadline, GPR_CLOCK_MONOTONIC));
}

grpc_tcp_client_vtable fuzz_tcp_client_vtable = {my_tcp_client_connect};

////////////////////////////////////////////////////////////////////////////////
// test driver

class Validator {
 public:
  explicit Validator(std::function<void(bool)> impl) : impl_(impl) {}

  virtual ~Validator() {}
  void Run(bool success) {
    impl_(success);
    delete this;
  }

 private:
  std::function<void(bool)> impl_;
};

Validator* MakeValidator(std::function<void(bool)> impl) {
  return new Validator(std::move(impl));
}

static Validator* AssertSuccessAndDecrement(int* counter) {
  return MakeValidator([counter](bool success) {
    GPR_ASSERT(success);
    --*counter;
  });
}

static Validator* Decrement(int* counter) {
  return MakeValidator([counter](bool) { --*counter; });
}

static Validator* ValidateConnectivityWatch(gpr_timespec deadline,
                                            int* counter) {
  return MakeValidator([deadline, counter](bool success) {
    if (!success) {
      GPR_ASSERT(gpr_time_cmp(gpr_now(deadline.clock_type), deadline) >= 0);
    }
    --*counter;
  });
}

static void free_non_null(void* p) {
  GPR_ASSERT(p != nullptr);
  gpr_free(p);
}

enum class CallType { CLIENT, SERVER, PENDING_SERVER, TOMBSTONED };

class Call : public std::enable_shared_from_this<Call> {
 public:
  explicit Call(CallType type) : type_(type) {
    grpc_metadata_array_init(&recv_initial_metadata_);
    grpc_metadata_array_init(&recv_trailing_metadata_);
    grpc_call_details_init(&call_details_);
  }

  ~Call();

  CallType type() const { return type_; }

  bool done() const {
    if ((type_ == CallType::TOMBSTONED || call_closed_) && pending_ops_ == 0) {
      return true;
    }
    if (call_ == nullptr && type() != CallType::PENDING_SERVER) return true;
    return false;
  }

  void Shutdown() {
    if (call_ != nullptr) {
      grpc_call_cancel(call_, nullptr);
      type_ = CallType::TOMBSTONED;
    }
  }

  void SetCall(grpc_call* call) {
    GPR_ASSERT(call_ == nullptr);
    call_ = call;
  }

  grpc_call* call() const { return call_; }

  void RequestCall(grpc_server* server, grpc_completion_queue* cq) {
    auto* v = FinishedRequestCall();
    grpc_call_error error = grpc_server_request_call(
        server, &call_, &call_details_, &recv_initial_metadata_, cq, cq, v);
    if (error != GRPC_CALL_OK) {
      v->Run(false);
    }
  }

  void* Allocate(size_t size) {
    void* p = gpr_malloc(size);
    free_pointers_.push_back(p);
    return p;
  }

  template <typename T>
  T* AllocArray(size_t elems) {
    return static_cast<T*>(Allocate(sizeof(T) * elems));
  }

  template <typename T>
  T* NewCopy(T value) {
    T* p = AllocArray<T>(1);
    new (p) T(value);
    return p;
  }

  template <typename T>
  grpc_slice ReadSlice(const T& s) {
    grpc_slice slice = grpc_slice_from_cpp_string(s.value());
    if (s.intern()) {
      auto interned_slice = grpc_slice_intern(slice);
      grpc_slice_unref(slice);
      slice = interned_slice;
    }
    unref_slices_.push_back(slice);
    return slice;
  }

  template <typename M>
  grpc_metadata_array ReadMetadata(const M& metadata) {
    grpc_metadata* m = AllocArray<grpc_metadata>(metadata.size());
    for (int i = 0; i < metadata.size(); ++i) {
      m[i].key = ReadSlice(metadata[i].key());
      m[i].value = ReadSlice(metadata[i].value());
    }
    return grpc_metadata_array{static_cast<size_t>(metadata.size()),
                               static_cast<size_t>(metadata.size()), m};
  }

  absl::optional<grpc_op> ReadOp(
      const api_fuzzer::BatchOp& batch_op, bool* batch_is_ok,
      uint8_t* batch_ops, std::vector<std::function<void()>>* unwinders) {
    grpc_op op;
    memset(&op, 0, sizeof(op));
    switch (batch_op.op_case()) {
      case api_fuzzer::BatchOp::OP_NOT_SET:
        /* invalid value */
        return {};
      case api_fuzzer::BatchOp::kSendInitialMetadata:
        if (sent_initial_metadata_) {
          *batch_is_ok = false;
        } else {
          sent_initial_metadata_ = true;
          op.op = GRPC_OP_SEND_INITIAL_METADATA;
          *batch_ops |= 1 << GRPC_OP_SEND_INITIAL_METADATA;
          auto ary = ReadMetadata(batch_op.send_initial_metadata().metadata());
          op.data.send_initial_metadata.count = ary.count;
          op.data.send_initial_metadata.metadata = ary.metadata;
        }
        break;
      case api_fuzzer::BatchOp::kSendMessage:
        op.op = GRPC_OP_SEND_MESSAGE;
        if (send_message_ != nullptr) {
          *batch_is_ok = false;
        } else {
          *batch_ops |= 1 << GRPC_OP_SEND_MESSAGE;
          std::vector<grpc_slice> slices;
          for (const auto& m : batch_op.send_message().message()) {
            slices.push_back(ReadSlice(m));
          }
          send_message_ = op.data.send_message.send_message =
              grpc_raw_byte_buffer_create(slices.data(), slices.size());
          unwinders->push_back([this]() {
            grpc_byte_buffer_destroy(send_message_);
            send_message_ = nullptr;
          });
        }
        break;
      case api_fuzzer::BatchOp::kSendCloseFromClient:
        op.op = GRPC_OP_SEND_CLOSE_FROM_CLIENT;
        *batch_ops |= 1 << GRPC_OP_SEND_CLOSE_FROM_CLIENT;
        break;
      case api_fuzzer::BatchOp::kSendStatusFromServer: {
        op.op = GRPC_OP_SEND_STATUS_FROM_SERVER;
        *batch_ops |= 1 << GRPC_OP_SEND_STATUS_FROM_SERVER;
        auto ary = ReadMetadata(batch_op.send_status_from_server().metadata());
        op.data.send_status_from_server.trailing_metadata_count = ary.count;
        op.data.send_status_from_server.trailing_metadata = ary.metadata;
        op.data.send_status_from_server.status = static_cast<grpc_status_code>(
            batch_op.send_status_from_server().status_code());
        op.data.send_status_from_server.status_details =
            batch_op.send_status_from_server().has_status_details()
                ? NewCopy(ReadSlice(
                      batch_op.send_status_from_server().status_details()))
                : nullptr;
      } break;
      case api_fuzzer::BatchOp::kReceiveInitialMetadata:
        if (enqueued_recv_initial_metadata_) {
          *batch_is_ok = false;
        } else {
          enqueued_recv_initial_metadata_ = true;
          op.op = GRPC_OP_RECV_INITIAL_METADATA;
          *batch_ops |= 1 << GRPC_OP_RECV_INITIAL_METADATA;
          op.data.recv_initial_metadata.recv_initial_metadata =
              &recv_initial_metadata_;
        }
        break;
      case api_fuzzer::BatchOp::kReceiveMessage:
        // Allow only one active pending_recv_message_op to exist. Otherwise if
        // the previous enqueued recv_message_op is not complete by the time
        // we get here, then under certain conditions, enqueing this op will
        // over-write the internal call->receiving_buffer maintained by grpc
        // leading to a memory leak.
        if (call_closed_ || pending_recv_message_op_) {
          *batch_is_ok = false;
        } else {
          op.op = GRPC_OP_RECV_MESSAGE;
          *batch_ops |= 1 << GRPC_OP_RECV_MESSAGE;
          pending_recv_message_op_ = true;
          op.data.recv_message.recv_message = &recv_message_;
          unwinders->push_back([this]() { pending_recv_message_op_ = false; });
        }
        break;
      case api_fuzzer::BatchOp::kReceiveStatusOnClient:
        op.op = GRPC_OP_RECV_STATUS_ON_CLIENT;
        op.data.recv_status_on_client.status = &status_;
        op.data.recv_status_on_client.trailing_metadata =
            &recv_trailing_metadata_;
        op.data.recv_status_on_client.status_details = &recv_status_details_;
        *batch_ops |= 1 << GRPC_OP_RECV_STATUS_ON_CLIENT;
        break;
      case api_fuzzer::BatchOp::kReceiveCloseOnServer:
        op.op = GRPC_OP_RECV_CLOSE_ON_SERVER;
        *batch_ops |= 1 << GRPC_OP_RECV_CLOSE_ON_SERVER;
        op.data.recv_close_on_server.cancelled = &cancelled_;
        break;
    }
    op.reserved = nullptr;
    op.flags = batch_op.flags();
    return op;
  }

  Validator* FinishedBatchValidator(uint8_t has_ops) {
    ++pending_ops_;
    auto self = shared_from_this();
    return MakeValidator([self, has_ops](bool /*success*/) {
      --self->pending_ops_;
      if (has_ops & (1u << GRPC_OP_RECV_MESSAGE)) {
        self->pending_recv_message_op_ = false;
        if (self->recv_message_ != nullptr) {
          grpc_byte_buffer_destroy(self->recv_message_);
          self->recv_message_ = nullptr;
        }
      }
      if ((has_ops & (1u << GRPC_OP_SEND_MESSAGE))) {
        grpc_byte_buffer_destroy(self->send_message_);
        self->send_message_ = nullptr;
      }
      if ((has_ops & (1u << GRPC_OP_RECV_STATUS_ON_CLIENT)) ||
          (has_ops & (1u << GRPC_OP_RECV_CLOSE_ON_SERVER))) {
        self->call_closed_ = true;
      }
    });
  }

  Validator* FinishedRequestCall() {
    ++pending_ops_;
    auto self = shared_from_this();
    return MakeValidator([self](bool success) {
      GPR_ASSERT(self->pending_ops_ > 0);
      --self->pending_ops_;
      if (success) {
        GPR_ASSERT(self->call_ != nullptr);
        self->type_ = CallType::SERVER;
      } else {
        self->type_ = CallType::TOMBSTONED;
      }
    });
  }

 private:
  CallType type_;
  grpc_call* call_ = nullptr;
  grpc_byte_buffer* recv_message_ = nullptr;
  grpc_status_code status_;
  grpc_metadata_array recv_initial_metadata_{0, 0, nullptr};
  grpc_metadata_array recv_trailing_metadata_{0, 0, nullptr};
  grpc_slice recv_status_details_ = grpc_empty_slice();
  // set by receive close on server, unset here to trigger
  // msan if misused
  int cancelled_;
  int pending_ops_ = 0;
  bool sent_initial_metadata_ = false;
  bool enqueued_recv_initial_metadata_ = false;
  grpc_call_details call_details_{};
  grpc_byte_buffer* send_message_ = nullptr;
  bool call_closed_ = false;
  bool pending_recv_message_op_ = false;

  std::vector<void*> free_pointers_;
  std::vector<grpc_slice> unref_slices_;
};

static std::vector<std::shared_ptr<Call>> g_calls;
static size_t g_active_call = 0;

static Call* ActiveCall() {
  while (!g_calls.empty()) {
    if (g_active_call >= g_calls.size()) {
      g_active_call = 0;
    }
    if (g_calls[g_active_call] != nullptr && !g_calls[g_active_call]->done()) {
      return g_calls[g_active_call].get();
    }
    g_calls.erase(g_calls.begin() + g_active_call);
  }
  return nullptr;
}

Call::~Call() {
  if (call_ != nullptr) {
    grpc_call_unref(call_);
  }
  grpc_slice_unref(recv_status_details_);
  grpc_call_details_destroy(&call_details_);

  for (auto* p : free_pointers_) {
    gpr_free(p);
  }
  for (auto s : unref_slices_) {
    grpc_slice_unref(s);
  }

  if (recv_message_ != nullptr) {
    grpc_byte_buffer_destroy(recv_message_);
    recv_message_ = nullptr;
  }

  grpc_metadata_array_destroy(&recv_initial_metadata_);
  grpc_metadata_array_destroy(&recv_trailing_metadata_);
}

template <typename ChannelArgContainer>
grpc_channel_args* ReadArgs(const ChannelArgContainer& args) {
  grpc_channel_args* res =
      static_cast<grpc_channel_args*>(gpr_malloc(sizeof(grpc_channel_args)));
  res->args =
      static_cast<grpc_arg*>(gpr_malloc(sizeof(grpc_arg) * args.size()));
  int j = 0;
  for (int i = 0; i < args.size(); i++) {
    switch (args[i].value_case()) {
      case api_fuzzer::ChannelArg::kStr:
        res->args[j].type = GRPC_ARG_STRING;
        res->args[j].value.string = gpr_strdup(args[i].str().c_str());
        break;
      case api_fuzzer::ChannelArg::kI:
        res->args[j].type = GRPC_ARG_INTEGER;
        res->args[j].value.integer = args[i].i();
        break;
      case api_fuzzer::ChannelArg::kResourceQuota:
        if (args[i].key() != GRPC_ARG_RESOURCE_QUOTA) continue;
        grpc_resource_quota_ref(g_resource_quota);
        res->args[j].type = GRPC_ARG_POINTER;
        res->args[j].value.pointer.p = g_resource_quota;
        res->args[j].value.pointer.vtable = grpc_resource_quota_arg_vtable();
        break;
      case api_fuzzer::ChannelArg::VALUE_NOT_SET:
        res->args[j].type = GRPC_ARG_INTEGER;
        res->args[j].value.integer = 0;
        break;
    }
    res->args[j].key = gpr_strdup(args[i].key().c_str());
    ++j;
  }
  res->num_args = j;
  return res;
}

static const char* ReadCredArtifact(
    const api_fuzzer::CredArtifact& artifact,
    std::initializer_list<const char*> builtins) {
  switch (artifact.type_case()) {
    case api_fuzzer::CredArtifact::kCustom:
      return artifact.custom().c_str();
    case api_fuzzer::CredArtifact::kBuiltin:
      if (artifact.builtin() < 0) return nullptr;
      if (artifact.builtin() < static_cast<int>(builtins.size())) {
        return *(builtins.begin() + artifact.builtin());
      }
      return nullptr;
    case api_fuzzer::CredArtifact::TYPE_NOT_SET:
      return nullptr;
  }
}

static grpc_channel_credentials* ReadSslChannelCreds(
    const api_fuzzer::SslChannelCreds& creds) {
  const char* root_certs =
      creds.has_root_certs()
          ? ReadCredArtifact(creds.root_certs(), {test_root_cert})
          : nullptr;
  const char* private_key =
      creds.has_private_key()
          ? ReadCredArtifact(creds.private_key(),
                             {test_server1_key, test_self_signed_client_key,
                              test_signed_client_key})
          : nullptr;
  const char* certs =
      creds.has_certs()
          ? ReadCredArtifact(creds.certs(),
                             {test_server1_cert, test_self_signed_client_cert,
                              test_signed_client_cert})
          : nullptr;
  grpc_ssl_pem_key_cert_pair key_cert_pair = {private_key, certs};
  return grpc_ssl_credentials_create(
      root_certs,
      private_key != nullptr && certs != nullptr ? &key_cert_pair : nullptr,
      nullptr, nullptr);
}

static grpc_call_credentials* ReadCallCreds(
    const api_fuzzer::CallCreds& creds) {
  switch (creds.type_case()) {
    case api_fuzzer::CallCreds::TYPE_NOT_SET:
      return nullptr;
    case api_fuzzer::CallCreds::kNull:
      return nullptr;
    case api_fuzzer::CallCreds::kCompositeCallCreds: {
      grpc_call_credentials* out = nullptr;
      for (const auto& child_creds :
           creds.composite_call_creds().call_creds()) {
        grpc_call_credentials* child = ReadCallCreds(child_creds);
        if (child != nullptr) {
          if (out == nullptr) {
            out = child;
          } else {
            auto* composed =
                grpc_composite_call_credentials_create(out, child, nullptr);
            grpc_call_credentials_release(child);
            grpc_call_credentials_release(out);
            out = composed;
          }
        }
      }
      return out;
    }
    case api_fuzzer::CallCreds::kAccessToken:
      return grpc_access_token_credentials_create(creds.access_token().c_str(),
                                                  nullptr);
    case api_fuzzer::CallCreds::kIam:
      return grpc_google_iam_credentials_create(
          creds.iam().auth_token().c_str(), creds.iam().auth_selector().c_str(),
          nullptr);
      /* TODO(ctiller): more cred types here */
  }
}

static grpc_channel_credentials* ReadChannelCreds(
    const api_fuzzer::ChannelCreds& creds) {
  switch (creds.type_case()) {
    case api_fuzzer::ChannelCreds::TYPE_NOT_SET:
      return nullptr;
    case api_fuzzer::ChannelCreds::kSslChannelCreds:
      return ReadSslChannelCreds(creds.ssl_channel_creds());
    case api_fuzzer::ChannelCreds::kCompositeChannelCreds: {
      const auto& comp = creds.composite_channel_creds();
      grpc_channel_credentials* c1 =
          comp.has_channel_creds() ? ReadChannelCreds(comp.channel_creds())
                                   : nullptr;
      grpc_call_credentials* c2 =
          comp.has_call_creds() ? ReadCallCreds(comp.call_creds()) : nullptr;
      if (c1 != nullptr && c2 != nullptr) {
        grpc_channel_credentials* out =
            grpc_composite_channel_credentials_create(c1, c2, nullptr);
        grpc_channel_credentials_release(c1);
        grpc_call_credentials_release(c2);
        return out;
      } else if (c1 != nullptr) {
        return c1;
      } else if (c2 != nullptr) {
        grpc_call_credentials_release(c2);
        return nullptr;
      } else {
        return nullptr;
      }
      GPR_UNREACHABLE_CODE(return nullptr);
    }
    case api_fuzzer::ChannelCreds::kNull:
      return nullptr;
  }
}

DEFINE_PROTO_FUZZER(const api_fuzzer::Msg& msg) {
  grpc_test_only_set_slice_hash_seed(0);
  char* grpc_trace_fuzzer = gpr_getenv("GRPC_TRACE_FUZZER");
  if (squelch && grpc_trace_fuzzer == nullptr) gpr_set_log_function(dont_log);
  gpr_free(grpc_trace_fuzzer);
  grpc_set_tcp_client_impl(&fuzz_tcp_client_vtable);
  gpr_now_impl = now_impl;
  grpc_init();
  grpc_timer_manager_set_threading(false);
  {
    grpc_core::ExecCtx exec_ctx;
    grpc_core::Executor::SetThreadingAll(false);
  }
  grpc_set_resolver_impl(&fuzzer_resolver);
  grpc_dns_lookup_ares_locked = my_dns_lookup_ares_locked;
  grpc_cancel_ares_request_locked = my_cancel_ares_request_locked;

  GPR_ASSERT(g_channel == nullptr);
  GPR_ASSERT(g_server == nullptr);

  bool server_shutdown = false;
  int pending_server_shutdowns = 0;
  int pending_channel_watches = 0;
  int pending_pings = 0;

  g_resource_quota = grpc_resource_quota_create("api_fuzzer");

  grpc_completion_queue* cq = grpc_completion_queue_create_for_next(nullptr);

  int action_index = 0;
  auto no_more_actions = [&]() { action_index = msg.actions_size(); };
  auto poll_cq = [&]() -> bool {
    grpc_event ev = grpc_completion_queue_next(
        cq, gpr_inf_past(GPR_CLOCK_REALTIME), nullptr);
    switch (ev.type) {
      case GRPC_OP_COMPLETE: {
        static_cast<Validator*>(ev.tag)->Run(ev.success);
        break;
      }
      case GRPC_QUEUE_TIMEOUT:
        break;
      case GRPC_QUEUE_SHUTDOWN:
        return true;
    }
    return false;
  };

  while (action_index < msg.actions_size() || g_channel != nullptr ||
         g_server != nullptr || pending_channel_watches > 0 ||
         pending_pings > 0 || ActiveCall() != nullptr) {
    if (action_index == msg.actions_size()) {
      if (g_channel != nullptr) {
        grpc_channel_destroy(g_channel);
        g_channel = nullptr;
      }
      if (g_server != nullptr) {
        if (!server_shutdown) {
          grpc_server_shutdown_and_notify(
              g_server, cq,
              AssertSuccessAndDecrement(&pending_server_shutdowns));
          server_shutdown = true;
          pending_server_shutdowns++;
        } else if (pending_server_shutdowns == 0) {
          grpc_server_destroy(g_server);
          g_server = nullptr;
        }
      }
      for (auto& call : g_calls) {
        if (call == nullptr) continue;
        if (call->type() == CallType::PENDING_SERVER) continue;
        call->Shutdown();
      }

      g_now = gpr_time_add(
          g_now,
          gpr_time_from_seconds(
              std::max<int64_t>(1, static_cast<int64_t>(MAX_WAIT_MS / 1000)),
              GPR_TIMESPAN));
      grpc_timer_manager_tick();
      GPR_ASSERT(!poll_cq());
      continue;
    }

    grpc_timer_manager_tick();

    if (g_channel_force_delete.exchange(false) && g_channel) {
      grpc_channel_destroy(g_channel);
      g_channel = nullptr;
      g_channel_actions.clear();
    }

    const api_fuzzer::Action& action = msg.actions(action_index);
    action_index++;
    switch (action.type_case()) {
      case api_fuzzer::Action::TYPE_NOT_SET:
        no_more_actions();
        break;
      // tickle completion queue
      case api_fuzzer::Action::kPollCq: {
        GPR_ASSERT(!poll_cq());
        break;
      }
      // increment global time
      case api_fuzzer::Action::kAdvanceTime: {
        g_now = gpr_time_add(
            g_now, gpr_time_from_micros(
                       std::min(static_cast<uint64_t>(action.advance_time()),
                                static_cast<uint64_t>(MAX_ADVANCE_TIME_MICROS)),
                       GPR_TIMESPAN));
        break;
      }
      // create an insecure channel
      case api_fuzzer::Action::kCreateChannel: {
        if (!action.create_channel().channel_actions_size() ||
            g_channel != nullptr) {
          no_more_actions();
        } else {
          grpc_channel_args* args =
              ReadArgs(action.create_channel().channel_args());
          if (action.create_channel().has_channel_creds()) {
            grpc_channel_credentials* creds =
                ReadChannelCreds(action.create_channel().channel_creds());
            g_channel = grpc_secure_channel_create(
                creds, action.create_channel().target().c_str(), args, nullptr);
            grpc_channel_credentials_release(creds);
          } else {
            g_channel = grpc_insecure_channel_create(
                action.create_channel().target().c_str(), args, nullptr);
          }
          g_channel_actions.clear();
          for (int i = 0; i < action.create_channel().channel_actions_size();
               i++) {
            g_channel_actions.push_back({
                std::min(action.create_channel().channel_actions(i).wait_ms(),
                         static_cast<uint64_t>(MAX_WAIT_MS)),
                std::min(action.create_channel()
                             .channel_actions(i)
                             .add_n_bytes_writable(),
                         static_cast<uint64_t>(MAX_ADD_N_WRITABLE_BYTES)),
                std::min(action.create_channel()
                             .channel_actions(i)
                             .add_n_bytes_readable(),
                         static_cast<uint64_t>(MAX_ADD_N_READABLE_BYTES)),
            });
          }
          GPR_ASSERT(g_channel != nullptr);
          g_channel_force_delete = false;
          {
            grpc_core::ExecCtx exec_ctx;
            grpc_channel_args_destroy(args);
          }
        }
        break;
      }
      // destroy a channel
      case api_fuzzer::Action::kCloseChannel: {
        if (g_channel != nullptr) {
          grpc_channel_destroy(g_channel);
          g_channel = nullptr;
        } else {
          no_more_actions();
        }
        break;
      }
      // bring up a server
      case api_fuzzer::Action::kCreateServer: {
        if (g_server == nullptr) {
          grpc_channel_args* args =
              ReadArgs(action.create_server().channel_args());
          g_server = grpc_server_create(args, nullptr);
          GPR_ASSERT(g_server != nullptr);
          {
            grpc_core::ExecCtx exec_ctx;
            grpc_channel_args_destroy(args);
          }
          grpc_server_register_completion_queue(g_server, cq, nullptr);
          grpc_server_start(g_server);
          server_shutdown = false;
          GPR_ASSERT(pending_server_shutdowns == 0);
        } else {
          no_more_actions();
        }
        break;
      }
      // begin server shutdown
      case api_fuzzer::Action::kShutdownServer: {
        if (g_server != nullptr) {
          grpc_server_shutdown_and_notify(
              g_server, cq,
              AssertSuccessAndDecrement(&pending_server_shutdowns));
          pending_server_shutdowns++;
          server_shutdown = true;
        } else {
          no_more_actions();
        }
        break;
      }
      // cancel all calls if shutdown
      case api_fuzzer::Action::kCancelAllCallsIfShutdown: {
        if (g_server != nullptr && server_shutdown) {
          grpc_server_cancel_all_calls(g_server);
        } else {
          no_more_actions();
        }
        break;
      }
      // destroy server
      case api_fuzzer::Action::kDestroyServerIfReady: {
        if (g_server != nullptr && server_shutdown &&
            pending_server_shutdowns == 0) {
          grpc_server_destroy(g_server);
          g_server = nullptr;
        } else {
          no_more_actions();
        }
        break;
      }
      // check connectivity
      case api_fuzzer::Action::kCheckConnectivity: {
        if (g_channel != nullptr) {
          grpc_channel_check_connectivity_state(g_channel,
                                                action.check_connectivity());
        } else {
          no_more_actions();
        }
        break;
      }
      // watch connectivity
      case api_fuzzer::Action::kWatchConnectivity: {
        if (g_channel != nullptr) {
          grpc_connectivity_state st =
              grpc_channel_check_connectivity_state(g_channel, 0);
          if (st != GRPC_CHANNEL_SHUTDOWN) {
            gpr_timespec deadline =
                gpr_time_add(gpr_now(GPR_CLOCK_REALTIME),
                             gpr_time_from_micros(action.watch_connectivity(),
                                                  GPR_TIMESPAN));
            grpc_channel_watch_connectivity_state(
                g_channel, st, deadline, cq,
                ValidateConnectivityWatch(deadline, &pending_channel_watches));
            pending_channel_watches++;
          }
        } else {
          no_more_actions();
        }
        break;
      }
      // create a call
      case api_fuzzer::Action::kCreateCall: {
        bool ok = true;
        if (g_channel == nullptr) ok = false;
        // If the active call is a server call, then use it as the parent call
        // to exercise the propagation logic.
        Call* parent_call = ActiveCall();
        if (parent_call != nullptr && parent_call->type() != CallType::SERVER) {
          parent_call = nullptr;
        }
        g_calls.emplace_back(new Call(CallType::CLIENT));
        grpc_slice method =
            g_calls.back()->ReadSlice(action.create_call().method());
        if (GRPC_SLICE_LENGTH(method) == 0) {
          ok = false;
        }
        grpc_slice host =
            g_calls.back()->ReadSlice(action.create_call().host());
        gpr_timespec deadline = gpr_time_add(
            gpr_now(GPR_CLOCK_REALTIME),
            gpr_time_from_micros(action.create_call().timeout(), GPR_TIMESPAN));

        if (ok) {
          g_calls.back()->SetCall(grpc_channel_create_call(
              g_channel, parent_call == nullptr ? nullptr : parent_call->call(),
              action.create_call().propagation_mask(), cq, method, &host,
              deadline, nullptr));
        } else {
          g_calls.pop_back();
          no_more_actions();
        }
        break;
      }
      // switch the 'current' call
      case api_fuzzer::Action::kChangeActiveCall: {
        g_active_call++;
        ActiveCall();
        break;
      }
      // queue some ops on a call
      case api_fuzzer::Action::kQueueBatch: {
        auto* active_call = ActiveCall();
        if (active_call == nullptr ||
            active_call->type() == CallType::PENDING_SERVER ||
            active_call->call() == nullptr) {
          no_more_actions();
          break;
        }
        const auto& batch = action.queue_batch().operations();
        if (batch.size() > 6) {
          no_more_actions();
          break;
        }
        std::vector<grpc_op> ops;
        bool ok = true;
        uint8_t has_ops = 0;
        std::vector<std::function<void()>> unwinders;
        for (const auto& batch_op : batch) {
          auto op = active_call->ReadOp(batch_op, &ok, &has_ops, &unwinders);
          if (!op.has_value()) continue;
          ops.push_back(*op);
        }

        if (g_channel == nullptr) ok = false;
        if (ok) {
          auto* v = active_call->FinishedBatchValidator(has_ops);
          grpc_call_error error = grpc_call_start_batch(
              active_call->call(), ops.data(), ops.size(), v, nullptr);
          if (error != GRPC_CALL_OK) {
            v->Run(false);
          }
        } else {
          no_more_actions();
          for (auto& unwind : unwinders) {
            unwind();
          }
        }
        break;
      }
      // cancel current call
      case api_fuzzer::Action::kCancelCall: {
        auto* active_call = ActiveCall();
        if (active_call != nullptr && active_call->call() != nullptr) {
          grpc_call_cancel(active_call->call(), nullptr);
        } else {
          no_more_actions();
        }
        break;
      }
      // get a calls peer
      case api_fuzzer::Action::kGetPeer: {
        auto* active_call = ActiveCall();
        if (active_call != nullptr && active_call->call() != nullptr) {
          free_non_null(grpc_call_get_peer(active_call->call()));
        } else {
          no_more_actions();
        }
        break;
      }
      // get a channels target
      case api_fuzzer::Action::kGetTarget: {
        if (g_channel != nullptr) {
          free_non_null(grpc_channel_get_target(g_channel));
        } else {
          no_more_actions();
        }
        break;
      }
      // send a ping on a channel
      case api_fuzzer::Action::kPing: {
        if (g_channel != nullptr) {
          pending_pings++;
          grpc_channel_ping(g_channel, cq, Decrement(&pending_pings), nullptr);
        } else {
          no_more_actions();
        }
        break;
      }
      // enable a tracer
      case api_fuzzer::Action::kEnableTracer: {
        grpc_tracer_set_enabled(action.enable_tracer().c_str(), 1);
        break;
      }
      // disable a tracer
      case api_fuzzer::Action::kDisableTracer: {
        grpc_tracer_set_enabled(action.disable_tracer().c_str(), 0);
        break;
      }
      // request a server call
      case api_fuzzer::Action::kRequestCall: {
        if (g_server == nullptr) {
          no_more_actions();
          break;
        }
        g_calls.emplace_back(new Call(CallType::PENDING_SERVER));
        g_calls.back()->RequestCall(g_server, cq);
        break;
      }
      // destroy a call
      case api_fuzzer::Action::kDestroyCall: {
        auto* active_call = ActiveCall();
        if (active_call != nullptr &&
            active_call->type() != CallType::PENDING_SERVER &&
            active_call->call() != nullptr) {
          g_calls[g_active_call]->Shutdown();
        } else {
          no_more_actions();
        }
        break;
      }
      // resize the buffer pool
      case api_fuzzer::Action::kResizeResourceQuota: {
        grpc_resource_quota_resize(g_resource_quota,
                                   action.resize_resource_quota());
        break;
      }
    }
  }

  GPR_ASSERT(g_channel == nullptr);
  GPR_ASSERT(g_server == nullptr);
  GPR_ASSERT(ActiveCall() == nullptr);
  GPR_ASSERT(g_calls.empty());

  grpc_completion_queue_shutdown(cq);
  GPR_ASSERT(poll_cq());
  grpc_completion_queue_destroy(cq);

  grpc_resource_quota_unref(g_resource_quota);
  grpc_shutdown_blocking();
}<|MERGE_RESOLUTION|>--- conflicted
+++ resolved
@@ -179,13 +179,10 @@
     grpc_endpoint* server;
     grpc_passthru_endpoint_create(&client, &server, nullptr, true);
     *fc->ep = client;
-<<<<<<< HEAD
     start_scheduling_grpc_passthru_endpoint_channel_effects(
         client, g_channel_actions, [&]() { g_channel_force_delete = true; });
-=======
 
     grpc_core::Server* core_server = grpc_core::Server::FromC(g_server);
->>>>>>> 98276d8b
     grpc_transport* transport = grpc_create_chttp2_transport(
         core_server->channel_args(), server, false);
     GPR_ASSERT(GRPC_LOG_IF_ERROR(
@@ -848,16 +845,14 @@
           g_channel_actions.clear();
           for (int i = 0; i < action.create_channel().channel_actions_size();
                i++) {
+            const api_fuzzer::ChannelAction& channel_action =
+              action.create_channel().channel_actions(i);
             g_channel_actions.push_back({
-                std::min(action.create_channel().channel_actions(i).wait_ms(),
+                std::min(channel_action.wait_ms(),
                          static_cast<uint64_t>(MAX_WAIT_MS)),
-                std::min(action.create_channel()
-                             .channel_actions(i)
-                             .add_n_bytes_writable(),
+                std::min(channel_action.add_n_bytes_writable(),
                          static_cast<uint64_t>(MAX_ADD_N_WRITABLE_BYTES)),
-                std::min(action.create_channel()
-                             .channel_actions(i)
-                             .add_n_bytes_readable(),
+                std::min(channel_action.add_n_bytes_readable(),
                          static_cast<uint64_t>(MAX_ADD_N_READABLE_BYTES)),
             });
           }
