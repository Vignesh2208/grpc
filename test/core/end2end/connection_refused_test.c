/*
 *
 * Copyright 2016, Google Inc.
 * All rights reserved.
 *
 * Redistribution and use in source and binary forms, with or without
 * modification, are permitted provided that the following conditions are
 * met:
 *
 *     * Redistributions of source code must retain the above copyright
 * notice, this list of conditions and the following disclaimer.
 *     * Redistributions in binary form must reproduce the above
 * copyright notice, this list of conditions and the following disclaimer
 * in the documentation and/or other materials provided with the
 * distribution.
 *     * Neither the name of Google Inc. nor the names of its
 * contributors may be used to endorse or promote products derived from
 * this software without specific prior written permission.
 *
 * THIS SOFTWARE IS PROVIDED BY THE COPYRIGHT HOLDERS AND CONTRIBUTORS
 * "AS IS" AND ANY EXPRESS OR IMPLIED WARRANTIES, INCLUDING, BUT NOT
 * LIMITED TO, THE IMPLIED WARRANTIES OF MERCHANTABILITY AND FITNESS FOR
 * A PARTICULAR PURPOSE ARE DISCLAIMED. IN NO EVENT SHALL THE COPYRIGHT
 * OWNER OR CONTRIBUTORS BE LIABLE FOR ANY DIRECT, INDIRECT, INCIDENTAL,
 * SPECIAL, EXEMPLARY, OR CONSEQUENTIAL DAMAGES (INCLUDING, BUT NOT
 * LIMITED TO, PROCUREMENT OF SUBSTITUTE GOODS OR SERVICES; LOSS OF USE,
 * DATA, OR PROFITS; OR BUSINESS INTERRUPTION) HOWEVER CAUSED AND ON ANY
 * THEORY OF LIABILITY, WHETHER IN CONTRACT, STRICT LIABILITY, OR TORT
 * (INCLUDING NEGLIGENCE OR OTHERWISE) ARISING IN ANY WAY OUT OF THE USE
 * OF THIS SOFTWARE, EVEN IF ADVISED OF THE POSSIBILITY OF SUCH DAMAGE.
 *
 */

#include <string.h>

#include <grpc/grpc.h>
#include <grpc/support/alloc.h>
#include <grpc/support/host_port.h>
#include <grpc/support/log.h>
#include <grpc/support/string_util.h>

#include "src/core/lib/channel/channel_args.h"
#include "src/core/lib/transport/metadata.h"
#include "src/core/lib/transport/service_config.h"

#include "test/core/end2end/cq_verifier.h"
#include "test/core/util/port.h"
#include "test/core/util/test_config.h"

static void *tag(intptr_t i) { return (void *)i; }

static void run_test(bool wait_for_ready, bool use_service_config) {
  grpc_channel *chan;
  grpc_call *call;
  gpr_timespec deadline = GRPC_TIMEOUT_SECONDS_TO_DEADLINE(2);
  grpc_completion_queue *cq;
  cq_verifier *cqv;
  grpc_op ops[6];
  grpc_op *op;
  grpc_metadata_array trailing_metadata_recv;
  grpc_status_code status;
  char *details = NULL;
  size_t details_capacity = 0;

  gpr_log(GPR_INFO, "TEST: wait_for_ready=%d use_service_config=%d",
          wait_for_ready, use_service_config);

  grpc_init();

  grpc_metadata_array_init(&trailing_metadata_recv);

  cq = grpc_completion_queue_create(NULL);
  cqv = cq_verifier_create(cq);

  /* if using service config, create channel args */
  grpc_channel_args *args = NULL;
  if (use_service_config) {
    grpc_exec_ctx exec_ctx = GRPC_EXEC_CTX_INIT;
    GPR_ASSERT(wait_for_ready);
<<<<<<< HEAD
    grpc_method_config_table_entry entry = {
        grpc_mdstr_from_string("/service/method"),
        grpc_method_config_create(&wait_for_ready, NULL, NULL, NULL),
    };
    grpc_method_config_table *method_config_table =
        grpc_method_config_table_create(1, &entry);
    GRPC_MDSTR_UNREF(&exec_ctx, entry.method_name);
    grpc_method_config_unref(&exec_ctx, entry.method_config);
    grpc_arg arg =
        grpc_method_config_table_create_channel_arg(method_config_table);
    args = grpc_channel_args_copy_and_add(args, &arg, 1);
    grpc_method_config_table_unref(&exec_ctx, method_config_table);
    grpc_exec_ctx_finish(&exec_ctx);
=======
    grpc_arg arg;
    arg.type = GRPC_ARG_STRING;
    arg.key = GRPC_ARG_SERVICE_CONFIG;
    arg.value.string =
        "{\n"
        "  \"methodConfig\": [ {\n"
        "    \"name\": [\n"
        "      { \"service\": \"service\", \"method\": \"method\" }\n"
        "    ],\n"
        "    \"waitForReady\": true\n"
        "  } ]\n"
        "}";
    args = grpc_channel_args_copy_and_add(args, &arg, 1);
>>>>>>> 91936b32
  }

  /* create a call, channel to a port which will refuse connection */
  int port = grpc_pick_unused_port_or_die();
  char *addr;
  gpr_join_host_port(&addr, "127.0.0.1", port);
  gpr_log(GPR_INFO, "server: %s", addr);
  chan = grpc_insecure_channel_create(addr, args, NULL);
  call = grpc_channel_create_call(chan, NULL, GRPC_PROPAGATE_DEFAULTS, cq,
                                  "/service/method", "nonexistant", deadline,
                                  NULL);

  gpr_free(addr);

  memset(ops, 0, sizeof(ops));
  op = ops;
  op->op = GRPC_OP_SEND_INITIAL_METADATA;
  op->data.send_initial_metadata.count = 0;
  op->flags = (wait_for_ready && !use_service_config)
                  ? GRPC_INITIAL_METADATA_WAIT_FOR_READY
                  : 0;
  op->reserved = NULL;
  op++;
  op->op = GRPC_OP_RECV_STATUS_ON_CLIENT;
  op->data.recv_status_on_client.trailing_metadata = &trailing_metadata_recv;
  op->data.recv_status_on_client.status = &status;
  op->data.recv_status_on_client.status_details = &details;
  op->data.recv_status_on_client.status_details_capacity = &details_capacity;
  op->flags = 0;
  op->reserved = NULL;
  op++;
  GPR_ASSERT(GRPC_CALL_OK == grpc_call_start_batch(
                                 call, ops, (size_t)(op - ops), tag(1), NULL));
  /* verify that all tags get completed */
  CQ_EXPECT_COMPLETION(cqv, tag(1), 1);
  cq_verify(cqv);

  if (wait_for_ready) {
    GPR_ASSERT(status == GRPC_STATUS_DEADLINE_EXCEEDED);
  } else {
    GPR_ASSERT(status == GRPC_STATUS_UNAVAILABLE);
  }

  grpc_completion_queue_shutdown(cq);
  while (
      grpc_completion_queue_next(cq, gpr_inf_future(GPR_CLOCK_REALTIME), NULL)
          .type != GRPC_QUEUE_SHUTDOWN)
    ;
  grpc_completion_queue_destroy(cq);
  grpc_call_destroy(call);
  grpc_channel_destroy(chan);
  cq_verifier_destroy(cqv);

  gpr_free(details);
  grpc_metadata_array_destroy(&trailing_metadata_recv);

  {
    grpc_exec_ctx exec_ctx = GRPC_EXEC_CTX_INIT;
    if (args != NULL) grpc_channel_args_destroy(&exec_ctx, args);
    grpc_exec_ctx_finish(&exec_ctx);
  }

  grpc_shutdown();
}

int main(int argc, char **argv) {
  grpc_test_init(argc, argv);
  run_test(false /* wait_for_ready */, false /* use_service_config */);
  run_test(true /* wait_for_ready */, false /* use_service_config */);
  run_test(true /* wait_for_ready */, true /* use_service_config */);
  return 0;
}<|MERGE_RESOLUTION|>--- conflicted
+++ resolved
@@ -75,23 +75,7 @@
   /* if using service config, create channel args */
   grpc_channel_args *args = NULL;
   if (use_service_config) {
-    grpc_exec_ctx exec_ctx = GRPC_EXEC_CTX_INIT;
     GPR_ASSERT(wait_for_ready);
-<<<<<<< HEAD
-    grpc_method_config_table_entry entry = {
-        grpc_mdstr_from_string("/service/method"),
-        grpc_method_config_create(&wait_for_ready, NULL, NULL, NULL),
-    };
-    grpc_method_config_table *method_config_table =
-        grpc_method_config_table_create(1, &entry);
-    GRPC_MDSTR_UNREF(&exec_ctx, entry.method_name);
-    grpc_method_config_unref(&exec_ctx, entry.method_config);
-    grpc_arg arg =
-        grpc_method_config_table_create_channel_arg(method_config_table);
-    args = grpc_channel_args_copy_and_add(args, &arg, 1);
-    grpc_method_config_table_unref(&exec_ctx, method_config_table);
-    grpc_exec_ctx_finish(&exec_ctx);
-=======
     grpc_arg arg;
     arg.type = GRPC_ARG_STRING;
     arg.key = GRPC_ARG_SERVICE_CONFIG;
@@ -105,7 +89,6 @@
         "  } ]\n"
         "}";
     args = grpc_channel_args_copy_and_add(args, &arg, 1);
->>>>>>> 91936b32
   }
 
   /* create a call, channel to a port which will refuse connection */
