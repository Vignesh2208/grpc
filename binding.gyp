# GRPC Node gyp file
# This currently builds the Node extension and dependencies
# This file has been automatically generated from a template file.
# Please look at the templates directory instead.
# This file can be regenerated from the template by running
# tools/buildgen/generate_projects.sh

# Copyright 2015, Google Inc.
# All rights reserved.
#
# Redistribution and use in source and binary forms, with or without
# modification, are permitted provided that the following conditions are
# met:
#
#     * Redistributions of source code must retain the above copyright
# notice, this list of conditions and the following disclaimer.
#     * Redistributions in binary form must reproduce the above
# copyright notice, this list of conditions and the following disclaimer
# in the documentation and/or other materials provided with the
# distribution.
#     * Neither the name of Google Inc. nor the names of its
# contributors may be used to endorse or promote products derived from
# this software without specific prior written permission.
#
# THIS SOFTWARE IS PROVIDED BY THE COPYRIGHT HOLDERS AND CONTRIBUTORS
# "AS IS" AND ANY EXPRESS OR IMPLIED WARRANTIES, INCLUDING, BUT NOT
# LIMITED TO, THE IMPLIED WARRANTIES OF MERCHANTABILITY AND FITNESS FOR
# A PARTICULAR PURPOSE ARE DISCLAIMED. IN NO EVENT SHALL THE COPYRIGHT
# OWNER OR CONTRIBUTORS BE LIABLE FOR ANY DIRECT, INDIRECT, INCIDENTAL,
# SPECIAL, EXEMPLARY, OR CONSEQUENTIAL DAMAGES (INCLUDING, BUT NOT
# LIMITED TO, PROCUREMENT OF SUBSTITUTE GOODS OR SERVICES; LOSS OF USE,
# DATA, OR PROFITS; OR BUSINESS INTERRUPTION) HOWEVER CAUSED AND ON ANY
# THEORY OF LIABILITY, WHETHER IN CONTRACT, STRICT LIABILITY, OR TORT
# (INCLUDING NEGLIGENCE OR OTHERWISE) ARISING IN ANY WAY OUT OF THE USE
# OF THIS SOFTWARE, EVEN IF ADVISED OF THE POSSIBILITY OF SUCH DAMAGE.

# Some of this file is built with the help of
# https://n8.io/converting-a-c-library-to-gyp/
{
  'variables': {
    'runtime%': 'node',
    # UV integration in C core is disabled by default while bugs are ironed
    # out. It can be re-enabled for one build by setting the npm config
    # variable grpc_uv to true, and it can be re-enabled permanently by
    # setting it to true here.
    'grpc_uv%': 'false'
  },
  'target_defaults': {
    'include_dirs': [
      '.',
      'include'
    ],
    'defines': [
      'GPR_BACKWARDS_COMPATIBILITY_MODE'
    ],
    'conditions': [
      ['runtime=="node" and grpc_uv=="true"', {
        'defines': [
<<<<<<< HEAD
          'GRPC_UV',
          'GRPC_ARES=0',
=======
          # Disabling this while bugs are ironed out. Uncomment this to
          # re-enable libuv integration in C core.
          'GRPC_UV'
>>>>>>> dc720ca6
        ]
      }],
      ['OS!="win" and runtime=="electron"', {
        "defines": [
          'OPENSSL_NO_THREADS'
        ]
      }],
      # This is the condition for using boringssl
      ['OS=="win" or runtime=="electron"', {
        "include_dirs": [
          "third_party/boringssl/include"
        ],
        "defines": [
          'OPENSSL_NO_ASM'
        ]
      }, {
        # As of the beginning of 2017, we only support versions of Node with
        # embedded versions of OpenSSL that support ALPN
        'defines': [
          'TSI_OPENSSL_ALPN_SUPPORT=1'
        ],
        'include_dirs': [
          '<(node_root_dir)/deps/openssl/openssl/include',
        ],
        'conditions': [
         ["target_arch=='ia32'", {
             "include_dirs": [ "<(node_root_dir)/deps/openssl/config/piii" ]
         }],
         ["target_arch=='x64'", {
             "include_dirs": [ "<(node_root_dir)/deps/openssl/config/k8" ]
         }],
         ["target_arch=='arm'", {
             "include_dirs": [ "<(node_root_dir)/deps/openssl/config/arm" ]
         }]
        ]
      }],
      ['OS == "win"', {
        "include_dirs": [
          "third_party/zlib",
          "third_party/cares/cares"
        ],
        "defines": [
          '_WIN32_WINNT=0x0600',
          'WIN32_LEAN_AND_MEAN',
          '_HAS_EXCEPTIONS=0',
          'UNICODE',
          '_UNICODE',
          'NOMINMAX',
        ],
        "msvs_settings": {
          'VCCLCompilerTool': {
            'RuntimeLibrary': 1, # static debug
          }
        },
        "libraries": [
          "ws2_32"
        ]
      }, { # OS != "win"
        'variables': {
          'config': '<!(echo $CONFIG)',
        },
        'include_dirs': [
          '<(node_root_dir)/deps/zlib',
          '<(node_root_dir)/deps/cares/include',
        ],
        'conditions': [
          ['config=="gcov"', {
            'cflags': [
              '-ftest-coverage',
              '-fprofile-arcs',
              '-O0'
            ],
            'ldflags': [
              '-ftest-coverage',
              '-fprofile-arcs'
            ]
          }
         ]
        ]
      }]
    ]
  },
  'conditions': [
    ['OS=="win" or runtime=="electron"', {
      'targets': [
        {
          'cflags': [
            '-std=c99',
            '-Wall',
            '-Werror'
          ],
          'target_name': 'boringssl',
          'product_prefix': 'lib',
          'type': 'static_library',
          'dependencies': [
          ],
          'sources': [
            'src/boringssl/err_data.c',
            'third_party/boringssl/crypto/aes/aes.c',
            'third_party/boringssl/crypto/aes/mode_wrappers.c',
            'third_party/boringssl/crypto/asn1/a_bitstr.c',
            'third_party/boringssl/crypto/asn1/a_bool.c',
            'third_party/boringssl/crypto/asn1/a_d2i_fp.c',
            'third_party/boringssl/crypto/asn1/a_dup.c',
            'third_party/boringssl/crypto/asn1/a_enum.c',
            'third_party/boringssl/crypto/asn1/a_gentm.c',
            'third_party/boringssl/crypto/asn1/a_i2d_fp.c',
            'third_party/boringssl/crypto/asn1/a_int.c',
            'third_party/boringssl/crypto/asn1/a_mbstr.c',
            'third_party/boringssl/crypto/asn1/a_object.c',
            'third_party/boringssl/crypto/asn1/a_octet.c',
            'third_party/boringssl/crypto/asn1/a_print.c',
            'third_party/boringssl/crypto/asn1/a_strnid.c',
            'third_party/boringssl/crypto/asn1/a_time.c',
            'third_party/boringssl/crypto/asn1/a_type.c',
            'third_party/boringssl/crypto/asn1/a_utctm.c',
            'third_party/boringssl/crypto/asn1/a_utf8.c',
            'third_party/boringssl/crypto/asn1/asn1_lib.c',
            'third_party/boringssl/crypto/asn1/asn1_par.c',
            'third_party/boringssl/crypto/asn1/asn_pack.c',
            'third_party/boringssl/crypto/asn1/f_enum.c',
            'third_party/boringssl/crypto/asn1/f_int.c',
            'third_party/boringssl/crypto/asn1/f_string.c',
            'third_party/boringssl/crypto/asn1/t_bitst.c',
            'third_party/boringssl/crypto/asn1/tasn_dec.c',
            'third_party/boringssl/crypto/asn1/tasn_enc.c',
            'third_party/boringssl/crypto/asn1/tasn_fre.c',
            'third_party/boringssl/crypto/asn1/tasn_new.c',
            'third_party/boringssl/crypto/asn1/tasn_typ.c',
            'third_party/boringssl/crypto/asn1/tasn_utl.c',
            'third_party/boringssl/crypto/asn1/x_bignum.c',
            'third_party/boringssl/crypto/asn1/x_long.c',
            'third_party/boringssl/crypto/base64/base64.c',
            'third_party/boringssl/crypto/bio/bio.c',
            'third_party/boringssl/crypto/bio/bio_mem.c',
            'third_party/boringssl/crypto/bio/buffer.c',
            'third_party/boringssl/crypto/bio/connect.c',
            'third_party/boringssl/crypto/bio/fd.c',
            'third_party/boringssl/crypto/bio/file.c',
            'third_party/boringssl/crypto/bio/hexdump.c',
            'third_party/boringssl/crypto/bio/pair.c',
            'third_party/boringssl/crypto/bio/printf.c',
            'third_party/boringssl/crypto/bio/socket.c',
            'third_party/boringssl/crypto/bio/socket_helper.c',
            'third_party/boringssl/crypto/bn/add.c',
            'third_party/boringssl/crypto/bn/asm/x86_64-gcc.c',
            'third_party/boringssl/crypto/bn/bn.c',
            'third_party/boringssl/crypto/bn/bn_asn1.c',
            'third_party/boringssl/crypto/bn/cmp.c',
            'third_party/boringssl/crypto/bn/convert.c',
            'third_party/boringssl/crypto/bn/ctx.c',
            'third_party/boringssl/crypto/bn/div.c',
            'third_party/boringssl/crypto/bn/exponentiation.c',
            'third_party/boringssl/crypto/bn/gcd.c',
            'third_party/boringssl/crypto/bn/generic.c',
            'third_party/boringssl/crypto/bn/kronecker.c',
            'third_party/boringssl/crypto/bn/montgomery.c',
            'third_party/boringssl/crypto/bn/montgomery_inv.c',
            'third_party/boringssl/crypto/bn/mul.c',
            'third_party/boringssl/crypto/bn/prime.c',
            'third_party/boringssl/crypto/bn/random.c',
            'third_party/boringssl/crypto/bn/rsaz_exp.c',
            'third_party/boringssl/crypto/bn/shift.c',
            'third_party/boringssl/crypto/bn/sqrt.c',
            'third_party/boringssl/crypto/buf/buf.c',
            'third_party/boringssl/crypto/bytestring/asn1_compat.c',
            'third_party/boringssl/crypto/bytestring/ber.c',
            'third_party/boringssl/crypto/bytestring/cbb.c',
            'third_party/boringssl/crypto/bytestring/cbs.c',
            'third_party/boringssl/crypto/chacha/chacha.c',
            'third_party/boringssl/crypto/cipher/aead.c',
            'third_party/boringssl/crypto/cipher/cipher.c',
            'third_party/boringssl/crypto/cipher/derive_key.c',
            'third_party/boringssl/crypto/cipher/e_aes.c',
            'third_party/boringssl/crypto/cipher/e_chacha20poly1305.c',
            'third_party/boringssl/crypto/cipher/e_des.c',
            'third_party/boringssl/crypto/cipher/e_null.c',
            'third_party/boringssl/crypto/cipher/e_rc2.c',
            'third_party/boringssl/crypto/cipher/e_rc4.c',
            'third_party/boringssl/crypto/cipher/e_ssl3.c',
            'third_party/boringssl/crypto/cipher/e_tls.c',
            'third_party/boringssl/crypto/cipher/tls_cbc.c',
            'third_party/boringssl/crypto/cmac/cmac.c',
            'third_party/boringssl/crypto/conf/conf.c',
            'third_party/boringssl/crypto/cpu-aarch64-linux.c',
            'third_party/boringssl/crypto/cpu-arm-linux.c',
            'third_party/boringssl/crypto/cpu-arm.c',
            'third_party/boringssl/crypto/cpu-intel.c',
            'third_party/boringssl/crypto/cpu-ppc64le.c',
            'third_party/boringssl/crypto/crypto.c',
            'third_party/boringssl/crypto/curve25519/curve25519.c',
            'third_party/boringssl/crypto/curve25519/spake25519.c',
            'third_party/boringssl/crypto/curve25519/x25519-x86_64.c',
            'third_party/boringssl/crypto/des/des.c',
            'third_party/boringssl/crypto/dh/check.c',
            'third_party/boringssl/crypto/dh/dh.c',
            'third_party/boringssl/crypto/dh/dh_asn1.c',
            'third_party/boringssl/crypto/dh/params.c',
            'third_party/boringssl/crypto/digest/digest.c',
            'third_party/boringssl/crypto/digest/digests.c',
            'third_party/boringssl/crypto/dsa/dsa.c',
            'third_party/boringssl/crypto/dsa/dsa_asn1.c',
            'third_party/boringssl/crypto/ec/ec.c',
            'third_party/boringssl/crypto/ec/ec_asn1.c',
            'third_party/boringssl/crypto/ec/ec_key.c',
            'third_party/boringssl/crypto/ec/ec_montgomery.c',
            'third_party/boringssl/crypto/ec/oct.c',
            'third_party/boringssl/crypto/ec/p224-64.c',
            'third_party/boringssl/crypto/ec/p256-64.c',
            'third_party/boringssl/crypto/ec/p256-x86_64.c',
            'third_party/boringssl/crypto/ec/simple.c',
            'third_party/boringssl/crypto/ec/util-64.c',
            'third_party/boringssl/crypto/ec/wnaf.c',
            'third_party/boringssl/crypto/ecdh/ecdh.c',
            'third_party/boringssl/crypto/ecdsa/ecdsa.c',
            'third_party/boringssl/crypto/ecdsa/ecdsa_asn1.c',
            'third_party/boringssl/crypto/engine/engine.c',
            'third_party/boringssl/crypto/err/err.c',
            'third_party/boringssl/crypto/evp/digestsign.c',
            'third_party/boringssl/crypto/evp/evp.c',
            'third_party/boringssl/crypto/evp/evp_asn1.c',
            'third_party/boringssl/crypto/evp/evp_ctx.c',
            'third_party/boringssl/crypto/evp/p_dsa_asn1.c',
            'third_party/boringssl/crypto/evp/p_ec.c',
            'third_party/boringssl/crypto/evp/p_ec_asn1.c',
            'third_party/boringssl/crypto/evp/p_rsa.c',
            'third_party/boringssl/crypto/evp/p_rsa_asn1.c',
            'third_party/boringssl/crypto/evp/pbkdf.c',
            'third_party/boringssl/crypto/evp/print.c',
            'third_party/boringssl/crypto/evp/sign.c',
            'third_party/boringssl/crypto/ex_data.c',
            'third_party/boringssl/crypto/hkdf/hkdf.c',
            'third_party/boringssl/crypto/hmac/hmac.c',
            'third_party/boringssl/crypto/lhash/lhash.c',
            'third_party/boringssl/crypto/md4/md4.c',
            'third_party/boringssl/crypto/md5/md5.c',
            'third_party/boringssl/crypto/mem.c',
            'third_party/boringssl/crypto/modes/cbc.c',
            'third_party/boringssl/crypto/modes/cfb.c',
            'third_party/boringssl/crypto/modes/ctr.c',
            'third_party/boringssl/crypto/modes/gcm.c',
            'third_party/boringssl/crypto/modes/ofb.c',
            'third_party/boringssl/crypto/newhope/error_correction.c',
            'third_party/boringssl/crypto/newhope/newhope.c',
            'third_party/boringssl/crypto/newhope/ntt.c',
            'third_party/boringssl/crypto/newhope/poly.c',
            'third_party/boringssl/crypto/newhope/precomp.c',
            'third_party/boringssl/crypto/newhope/reduce.c',
            'third_party/boringssl/crypto/obj/obj.c',
            'third_party/boringssl/crypto/obj/obj_xref.c',
            'third_party/boringssl/crypto/pem/pem_all.c',
            'third_party/boringssl/crypto/pem/pem_info.c',
            'third_party/boringssl/crypto/pem/pem_lib.c',
            'third_party/boringssl/crypto/pem/pem_oth.c',
            'third_party/boringssl/crypto/pem/pem_pk8.c',
            'third_party/boringssl/crypto/pem/pem_pkey.c',
            'third_party/boringssl/crypto/pem/pem_x509.c',
            'third_party/boringssl/crypto/pem/pem_xaux.c',
            'third_party/boringssl/crypto/pkcs8/p5_pbe.c',
            'third_party/boringssl/crypto/pkcs8/p5_pbev2.c',
            'third_party/boringssl/crypto/pkcs8/p8_pkey.c',
            'third_party/boringssl/crypto/pkcs8/pkcs8.c',
            'third_party/boringssl/crypto/poly1305/poly1305.c',
            'third_party/boringssl/crypto/poly1305/poly1305_arm.c',
            'third_party/boringssl/crypto/poly1305/poly1305_vec.c',
            'third_party/boringssl/crypto/rand/deterministic.c',
            'third_party/boringssl/crypto/rand/rand.c',
            'third_party/boringssl/crypto/rand/urandom.c',
            'third_party/boringssl/crypto/rand/windows.c',
            'third_party/boringssl/crypto/rc4/rc4.c',
            'third_party/boringssl/crypto/refcount_c11.c',
            'third_party/boringssl/crypto/refcount_lock.c',
            'third_party/boringssl/crypto/rsa/blinding.c',
            'third_party/boringssl/crypto/rsa/padding.c',
            'third_party/boringssl/crypto/rsa/rsa.c',
            'third_party/boringssl/crypto/rsa/rsa_asn1.c',
            'third_party/boringssl/crypto/rsa/rsa_impl.c',
            'third_party/boringssl/crypto/sha/sha1.c',
            'third_party/boringssl/crypto/sha/sha256.c',
            'third_party/boringssl/crypto/sha/sha512.c',
            'third_party/boringssl/crypto/stack/stack.c',
            'third_party/boringssl/crypto/thread.c',
            'third_party/boringssl/crypto/thread_none.c',
            'third_party/boringssl/crypto/thread_pthread.c',
            'third_party/boringssl/crypto/thread_win.c',
            'third_party/boringssl/crypto/time_support.c',
            'third_party/boringssl/crypto/x509/a_digest.c',
            'third_party/boringssl/crypto/x509/a_sign.c',
            'third_party/boringssl/crypto/x509/a_strex.c',
            'third_party/boringssl/crypto/x509/a_verify.c',
            'third_party/boringssl/crypto/x509/algorithm.c',
            'third_party/boringssl/crypto/x509/asn1_gen.c',
            'third_party/boringssl/crypto/x509/by_dir.c',
            'third_party/boringssl/crypto/x509/by_file.c',
            'third_party/boringssl/crypto/x509/i2d_pr.c',
            'third_party/boringssl/crypto/x509/pkcs7.c',
            'third_party/boringssl/crypto/x509/rsa_pss.c',
            'third_party/boringssl/crypto/x509/t_crl.c',
            'third_party/boringssl/crypto/x509/t_req.c',
            'third_party/boringssl/crypto/x509/t_x509.c',
            'third_party/boringssl/crypto/x509/t_x509a.c',
            'third_party/boringssl/crypto/x509/x509.c',
            'third_party/boringssl/crypto/x509/x509_att.c',
            'third_party/boringssl/crypto/x509/x509_cmp.c',
            'third_party/boringssl/crypto/x509/x509_d2.c',
            'third_party/boringssl/crypto/x509/x509_def.c',
            'third_party/boringssl/crypto/x509/x509_ext.c',
            'third_party/boringssl/crypto/x509/x509_lu.c',
            'third_party/boringssl/crypto/x509/x509_obj.c',
            'third_party/boringssl/crypto/x509/x509_r2x.c',
            'third_party/boringssl/crypto/x509/x509_req.c',
            'third_party/boringssl/crypto/x509/x509_set.c',
            'third_party/boringssl/crypto/x509/x509_trs.c',
            'third_party/boringssl/crypto/x509/x509_txt.c',
            'third_party/boringssl/crypto/x509/x509_v3.c',
            'third_party/boringssl/crypto/x509/x509_vfy.c',
            'third_party/boringssl/crypto/x509/x509_vpm.c',
            'third_party/boringssl/crypto/x509/x509cset.c',
            'third_party/boringssl/crypto/x509/x509name.c',
            'third_party/boringssl/crypto/x509/x509rset.c',
            'third_party/boringssl/crypto/x509/x509spki.c',
            'third_party/boringssl/crypto/x509/x509type.c',
            'third_party/boringssl/crypto/x509/x_algor.c',
            'third_party/boringssl/crypto/x509/x_all.c',
            'third_party/boringssl/crypto/x509/x_attrib.c',
            'third_party/boringssl/crypto/x509/x_crl.c',
            'third_party/boringssl/crypto/x509/x_exten.c',
            'third_party/boringssl/crypto/x509/x_info.c',
            'third_party/boringssl/crypto/x509/x_name.c',
            'third_party/boringssl/crypto/x509/x_pkey.c',
            'third_party/boringssl/crypto/x509/x_pubkey.c',
            'third_party/boringssl/crypto/x509/x_req.c',
            'third_party/boringssl/crypto/x509/x_sig.c',
            'third_party/boringssl/crypto/x509/x_spki.c',
            'third_party/boringssl/crypto/x509/x_val.c',
            'third_party/boringssl/crypto/x509/x_x509.c',
            'third_party/boringssl/crypto/x509/x_x509a.c',
            'third_party/boringssl/crypto/x509v3/pcy_cache.c',
            'third_party/boringssl/crypto/x509v3/pcy_data.c',
            'third_party/boringssl/crypto/x509v3/pcy_lib.c',
            'third_party/boringssl/crypto/x509v3/pcy_map.c',
            'third_party/boringssl/crypto/x509v3/pcy_node.c',
            'third_party/boringssl/crypto/x509v3/pcy_tree.c',
            'third_party/boringssl/crypto/x509v3/v3_akey.c',
            'third_party/boringssl/crypto/x509v3/v3_akeya.c',
            'third_party/boringssl/crypto/x509v3/v3_alt.c',
            'third_party/boringssl/crypto/x509v3/v3_bcons.c',
            'third_party/boringssl/crypto/x509v3/v3_bitst.c',
            'third_party/boringssl/crypto/x509v3/v3_conf.c',
            'third_party/boringssl/crypto/x509v3/v3_cpols.c',
            'third_party/boringssl/crypto/x509v3/v3_crld.c',
            'third_party/boringssl/crypto/x509v3/v3_enum.c',
            'third_party/boringssl/crypto/x509v3/v3_extku.c',
            'third_party/boringssl/crypto/x509v3/v3_genn.c',
            'third_party/boringssl/crypto/x509v3/v3_ia5.c',
            'third_party/boringssl/crypto/x509v3/v3_info.c',
            'third_party/boringssl/crypto/x509v3/v3_int.c',
            'third_party/boringssl/crypto/x509v3/v3_lib.c',
            'third_party/boringssl/crypto/x509v3/v3_ncons.c',
            'third_party/boringssl/crypto/x509v3/v3_pci.c',
            'third_party/boringssl/crypto/x509v3/v3_pcia.c',
            'third_party/boringssl/crypto/x509v3/v3_pcons.c',
            'third_party/boringssl/crypto/x509v3/v3_pku.c',
            'third_party/boringssl/crypto/x509v3/v3_pmaps.c',
            'third_party/boringssl/crypto/x509v3/v3_prn.c',
            'third_party/boringssl/crypto/x509v3/v3_purp.c',
            'third_party/boringssl/crypto/x509v3/v3_skey.c',
            'third_party/boringssl/crypto/x509v3/v3_sxnet.c',
            'third_party/boringssl/crypto/x509v3/v3_utl.c',
            'third_party/boringssl/ssl/custom_extensions.c',
            'third_party/boringssl/ssl/d1_both.c',
            'third_party/boringssl/ssl/d1_lib.c',
            'third_party/boringssl/ssl/d1_pkt.c',
            'third_party/boringssl/ssl/d1_srtp.c',
            'third_party/boringssl/ssl/dtls_method.c',
            'third_party/boringssl/ssl/dtls_record.c',
            'third_party/boringssl/ssl/handshake_client.c',
            'third_party/boringssl/ssl/handshake_server.c',
            'third_party/boringssl/ssl/s3_both.c',
            'third_party/boringssl/ssl/s3_enc.c',
            'third_party/boringssl/ssl/s3_lib.c',
            'third_party/boringssl/ssl/s3_pkt.c',
            'third_party/boringssl/ssl/ssl_aead_ctx.c',
            'third_party/boringssl/ssl/ssl_asn1.c',
            'third_party/boringssl/ssl/ssl_buffer.c',
            'third_party/boringssl/ssl/ssl_cert.c',
            'third_party/boringssl/ssl/ssl_cipher.c',
            'third_party/boringssl/ssl/ssl_ecdh.c',
            'third_party/boringssl/ssl/ssl_file.c',
            'third_party/boringssl/ssl/ssl_lib.c',
            'third_party/boringssl/ssl/ssl_rsa.c',
            'third_party/boringssl/ssl/ssl_session.c',
            'third_party/boringssl/ssl/ssl_stat.c',
            'third_party/boringssl/ssl/t1_enc.c',
            'third_party/boringssl/ssl/t1_lib.c',
            'third_party/boringssl/ssl/tls13_both.c',
            'third_party/boringssl/ssl/tls13_client.c',
            'third_party/boringssl/ssl/tls13_enc.c',
            'third_party/boringssl/ssl/tls13_server.c',
            'third_party/boringssl/ssl/tls_method.c',
            'third_party/boringssl/ssl/tls_record.c',
          ]
        },
      ]
    }],
    ['OS == "win"', {
      'targets': [
        {
          # IMPORTANT WINDOWS BUILD INFORMATION
          # This library does not build on Windows without modifying the Node
          # development packages that node-gyp downloads in order to build.
          # Due to https://github.com/nodejs/node/issues/4932, the headers for
          # BoringSSL conflict with the OpenSSL headers included by default
          # when including the Node headers. The remedy for this is to remove
          # the OpenSSL headers, from the downloaded Node development package,
          # which is typically located in `.node-gyp` in your home directory.
          'target_name': 'WINDOWS_BUILD_WARNING',
          'actions': [
            {
              'action_name': 'WINDOWS_BUILD_WARNING',
              'inputs': [
                'package.json'
              ],
              'outputs': [
                'ignore_this_part'
              ],
              'action': ['echo', 'IMPORTANT: Due to https://github.com/nodejs/node/issues/4932, to build this library on Windows, you must first remove <(node_root_dir)/include/node/openssl/']
            }
          ]
        },
        # Only want to compile zlib under Windows
        {
          'cflags': [
            '-std=c99',
            '-Wall',
            '-Werror'
          ],
          'target_name': 'z',
          'product_prefix': 'lib',
          'type': 'static_library',
          'dependencies': [
          ],
          'sources': [
            'third_party/zlib/adler32.c',
            'third_party/zlib/compress.c',
            'third_party/zlib/crc32.c',
            'third_party/zlib/deflate.c',
            'third_party/zlib/gzclose.c',
            'third_party/zlib/gzlib.c',
            'third_party/zlib/gzread.c',
            'third_party/zlib/gzwrite.c',
            'third_party/zlib/infback.c',
            'third_party/zlib/inffast.c',
            'third_party/zlib/inflate.c',
            'third_party/zlib/inftrees.c',
            'third_party/zlib/trees.c',
            'third_party/zlib/uncompr.c',
            'third_party/zlib/zutil.c',
          ]
        },
      ]
    }]
  ],
  'targets': [

    {
      'cflags': [
        '-std=c99',
        '-Wall',
        '-Werror'
      ],
      'target_name': 'gpr',
      'product_prefix': 'lib',
      'type': 'static_library',
      'dependencies': [
      ],
      'sources': [
        'src/core/lib/profiling/basic_timers.c',
        'src/core/lib/profiling/stap_timers.c',
        'src/core/lib/support/alloc.c',
        'src/core/lib/support/avl.c',
        'src/core/lib/support/backoff.c',
        'src/core/lib/support/cmdline.c',
        'src/core/lib/support/cpu_iphone.c',
        'src/core/lib/support/cpu_linux.c',
        'src/core/lib/support/cpu_posix.c',
        'src/core/lib/support/cpu_windows.c',
        'src/core/lib/support/env_linux.c',
        'src/core/lib/support/env_posix.c',
        'src/core/lib/support/env_windows.c',
        'src/core/lib/support/histogram.c',
        'src/core/lib/support/host_port.c',
        'src/core/lib/support/log.c',
        'src/core/lib/support/log_android.c',
        'src/core/lib/support/log_linux.c',
        'src/core/lib/support/log_posix.c',
        'src/core/lib/support/log_windows.c',
        'src/core/lib/support/mpscq.c',
        'src/core/lib/support/murmur_hash.c',
        'src/core/lib/support/stack_lockfree.c',
        'src/core/lib/support/string.c',
        'src/core/lib/support/string_posix.c',
        'src/core/lib/support/string_util_windows.c',
        'src/core/lib/support/string_windows.c',
        'src/core/lib/support/subprocess_posix.c',
        'src/core/lib/support/subprocess_windows.c',
        'src/core/lib/support/sync.c',
        'src/core/lib/support/sync_posix.c',
        'src/core/lib/support/sync_windows.c',
        'src/core/lib/support/thd.c',
        'src/core/lib/support/thd_posix.c',
        'src/core/lib/support/thd_windows.c',
        'src/core/lib/support/time.c',
        'src/core/lib/support/time_posix.c',
        'src/core/lib/support/time_precise.c',
        'src/core/lib/support/time_windows.c',
        'src/core/lib/support/tls_pthread.c',
        'src/core/lib/support/tmpfile_msys.c',
        'src/core/lib/support/tmpfile_posix.c',
        'src/core/lib/support/tmpfile_windows.c',
        'src/core/lib/support/wrap_memcpy.c',
      ],
      "conditions": [
        ['OS == "mac"', {
          'xcode_settings': {
            'MACOSX_DEPLOYMENT_TARGET': '10.9'
          }
        }]
      ]
    },
    {
      'cflags': [
        '-std=c99',
        '-Wall',
        '-Werror'
      ],
      'target_name': 'grpc',
      'product_prefix': 'lib',
      'type': 'static_library',
      'dependencies': [
        'gpr',
        'node_modules/cares/deps/cares/cares.gyp:cares',
      ],
      'sources': [
        'src/core/lib/surface/init.c',
        'src/core/lib/channel/channel_args.c',
        'src/core/lib/channel/channel_stack.c',
        'src/core/lib/channel/channel_stack_builder.c',
        'src/core/lib/channel/compress_filter.c',
        'src/core/lib/channel/connected_channel.c',
        'src/core/lib/channel/deadline_filter.c',
        'src/core/lib/channel/handshaker.c',
        'src/core/lib/channel/handshaker_factory.c',
        'src/core/lib/channel/handshaker_registry.c',
        'src/core/lib/channel/http_client_filter.c',
        'src/core/lib/channel/http_server_filter.c',
        'src/core/lib/channel/message_size_filter.c',
        'src/core/lib/compression/compression.c',
        'src/core/lib/compression/message_compress.c',
        'src/core/lib/debug/trace.c',
        'src/core/lib/http/format_request.c',
        'src/core/lib/http/httpcli.c',
        'src/core/lib/http/parser.c',
        'src/core/lib/iomgr/closure.c',
        'src/core/lib/iomgr/combiner.c',
        'src/core/lib/iomgr/endpoint.c',
        'src/core/lib/iomgr/endpoint_pair_posix.c',
        'src/core/lib/iomgr/endpoint_pair_uv.c',
        'src/core/lib/iomgr/endpoint_pair_windows.c',
        'src/core/lib/iomgr/error.c',
        'src/core/lib/iomgr/ev_epoll_linux.c',
        'src/core/lib/iomgr/ev_poll_posix.c',
        'src/core/lib/iomgr/ev_posix.c',
        'src/core/lib/iomgr/exec_ctx.c',
        'src/core/lib/iomgr/executor.c',
        'src/core/lib/iomgr/iocp_windows.c',
        'src/core/lib/iomgr/iomgr.c',
        'src/core/lib/iomgr/iomgr_posix.c',
        'src/core/lib/iomgr/iomgr_uv.c',
        'src/core/lib/iomgr/iomgr_windows.c',
        'src/core/lib/iomgr/load_file.c',
        'src/core/lib/iomgr/network_status_tracker.c',
        'src/core/lib/iomgr/polling_entity.c',
        'src/core/lib/iomgr/pollset_set_uv.c',
        'src/core/lib/iomgr/pollset_set_windows.c',
        'src/core/lib/iomgr/pollset_uv.c',
        'src/core/lib/iomgr/pollset_windows.c',
        'src/core/lib/iomgr/resolve_address_posix.c',
        'src/core/lib/iomgr/resolve_address_uv.c',
        'src/core/lib/iomgr/resolve_address_windows.c',
        'src/core/lib/iomgr/resource_quota.c',
        'src/core/lib/iomgr/sockaddr_utils.c',
        'src/core/lib/iomgr/socket_mutator.c',
        'src/core/lib/iomgr/socket_utils_common_posix.c',
        'src/core/lib/iomgr/socket_utils_linux.c',
        'src/core/lib/iomgr/socket_utils_posix.c',
        'src/core/lib/iomgr/socket_utils_uv.c',
        'src/core/lib/iomgr/socket_utils_windows.c',
        'src/core/lib/iomgr/socket_windows.c',
        'src/core/lib/iomgr/tcp_client_posix.c',
        'src/core/lib/iomgr/tcp_client_uv.c',
        'src/core/lib/iomgr/tcp_client_windows.c',
        'src/core/lib/iomgr/tcp_posix.c',
        'src/core/lib/iomgr/tcp_server_posix.c',
        'src/core/lib/iomgr/tcp_server_uv.c',
        'src/core/lib/iomgr/tcp_server_windows.c',
        'src/core/lib/iomgr/tcp_uv.c',
        'src/core/lib/iomgr/tcp_windows.c',
        'src/core/lib/iomgr/time_averaged_stats.c',
        'src/core/lib/iomgr/timer_generic.c',
        'src/core/lib/iomgr/timer_heap.c',
        'src/core/lib/iomgr/timer_uv.c',
        'src/core/lib/iomgr/udp_server.c',
        'src/core/lib/iomgr/unix_sockets_posix.c',
        'src/core/lib/iomgr/unix_sockets_posix_noop.c',
        'src/core/lib/iomgr/wakeup_fd_cv.c',
        'src/core/lib/iomgr/wakeup_fd_eventfd.c',
        'src/core/lib/iomgr/wakeup_fd_nospecial.c',
        'src/core/lib/iomgr/wakeup_fd_pipe.c',
        'src/core/lib/iomgr/wakeup_fd_posix.c',
        'src/core/lib/iomgr/workqueue_uv.c',
        'src/core/lib/iomgr/workqueue_windows.c',
        'src/core/lib/json/json.c',
        'src/core/lib/json/json_reader.c',
        'src/core/lib/json/json_string.c',
        'src/core/lib/json/json_writer.c',
        'src/core/lib/slice/percent_encoding.c',
        'src/core/lib/slice/slice.c',
        'src/core/lib/slice/slice_buffer.c',
        'src/core/lib/slice/slice_hash_table.c',
        'src/core/lib/slice/slice_intern.c',
        'src/core/lib/slice/slice_string_helpers.c',
        'src/core/lib/surface/alarm.c',
        'src/core/lib/surface/api_trace.c',
        'src/core/lib/surface/byte_buffer.c',
        'src/core/lib/surface/byte_buffer_reader.c',
        'src/core/lib/surface/call.c',
        'src/core/lib/surface/call_details.c',
        'src/core/lib/surface/call_log_batch.c',
        'src/core/lib/surface/channel.c',
        'src/core/lib/surface/channel_init.c',
        'src/core/lib/surface/channel_ping.c',
        'src/core/lib/surface/channel_stack_type.c',
        'src/core/lib/surface/completion_queue.c',
        'src/core/lib/surface/event_string.c',
        'src/core/lib/surface/lame_client.c',
        'src/core/lib/surface/metadata_array.c',
        'src/core/lib/surface/server.c',
        'src/core/lib/surface/validate_metadata.c',
        'src/core/lib/surface/version.c',
        'src/core/lib/transport/bdp_estimator.c',
        'src/core/lib/transport/byte_stream.c',
        'src/core/lib/transport/connectivity_state.c',
        'src/core/lib/transport/error_utils.c',
        'src/core/lib/transport/metadata.c',
        'src/core/lib/transport/metadata_batch.c',
        'src/core/lib/transport/pid_controller.c',
        'src/core/lib/transport/service_config.c',
        'src/core/lib/transport/static_metadata.c',
        'src/core/lib/transport/status_conversion.c',
        'src/core/lib/transport/timeout_encoding.c',
        'src/core/lib/transport/transport.c',
        'src/core/lib/transport/transport_op_string.c',
        'src/core/ext/transport/chttp2/server/secure/server_secure_chttp2.c',
        'src/core/ext/transport/chttp2/transport/bin_decoder.c',
        'src/core/ext/transport/chttp2/transport/bin_encoder.c',
        'src/core/ext/transport/chttp2/transport/chttp2_plugin.c',
        'src/core/ext/transport/chttp2/transport/chttp2_transport.c',
        'src/core/ext/transport/chttp2/transport/frame_data.c',
        'src/core/ext/transport/chttp2/transport/frame_goaway.c',
        'src/core/ext/transport/chttp2/transport/frame_ping.c',
        'src/core/ext/transport/chttp2/transport/frame_rst_stream.c',
        'src/core/ext/transport/chttp2/transport/frame_settings.c',
        'src/core/ext/transport/chttp2/transport/frame_window_update.c',
        'src/core/ext/transport/chttp2/transport/hpack_encoder.c',
        'src/core/ext/transport/chttp2/transport/hpack_parser.c',
        'src/core/ext/transport/chttp2/transport/hpack_table.c',
        'src/core/ext/transport/chttp2/transport/huffsyms.c',
        'src/core/ext/transport/chttp2/transport/incoming_metadata.c',
        'src/core/ext/transport/chttp2/transport/parsing.c',
        'src/core/ext/transport/chttp2/transport/stream_lists.c',
        'src/core/ext/transport/chttp2/transport/stream_map.c',
        'src/core/ext/transport/chttp2/transport/varint.c',
        'src/core/ext/transport/chttp2/transport/writing.c',
        'src/core/ext/transport/chttp2/alpn/alpn.c',
        'src/core/lib/http/httpcli_security_connector.c',
        'src/core/lib/security/context/security_context.c',
        'src/core/lib/security/credentials/composite/composite_credentials.c',
        'src/core/lib/security/credentials/credentials.c',
        'src/core/lib/security/credentials/credentials_metadata.c',
        'src/core/lib/security/credentials/fake/fake_credentials.c',
        'src/core/lib/security/credentials/google_default/credentials_generic.c',
        'src/core/lib/security/credentials/google_default/google_default_credentials.c',
        'src/core/lib/security/credentials/iam/iam_credentials.c',
        'src/core/lib/security/credentials/jwt/json_token.c',
        'src/core/lib/security/credentials/jwt/jwt_credentials.c',
        'src/core/lib/security/credentials/jwt/jwt_verifier.c',
        'src/core/lib/security/credentials/oauth2/oauth2_credentials.c',
        'src/core/lib/security/credentials/plugin/plugin_credentials.c',
        'src/core/lib/security/credentials/ssl/ssl_credentials.c',
        'src/core/lib/security/transport/client_auth_filter.c',
        'src/core/lib/security/transport/lb_targets_info.c',
        'src/core/lib/security/transport/secure_endpoint.c',
        'src/core/lib/security/transport/security_connector.c',
        'src/core/lib/security/transport/security_handshaker.c',
        'src/core/lib/security/transport/server_auth_filter.c',
        'src/core/lib/security/transport/tsi_error.c',
        'src/core/lib/security/util/b64.c',
        'src/core/lib/security/util/json_util.c',
        'src/core/lib/surface/init_secure.c',
        'src/core/lib/tsi/fake_transport_security.c',
        'src/core/lib/tsi/ssl_transport_security.c',
        'src/core/lib/tsi/transport_security.c',
        'src/core/ext/transport/chttp2/server/chttp2_server.c',
        'src/core/ext/transport/chttp2/client/secure/secure_channel_create.c',
        'src/core/ext/client_channel/channel_connectivity.c',
        'src/core/ext/client_channel/client_channel.c',
        'src/core/ext/client_channel/client_channel_factory.c',
        'src/core/ext/client_channel/client_channel_plugin.c',
        'src/core/ext/client_channel/connector.c',
        'src/core/ext/client_channel/default_initial_connect_string.c',
        'src/core/ext/client_channel/http_connect_handshaker.c',
        'src/core/ext/client_channel/http_proxy.c',
        'src/core/ext/client_channel/initial_connect_string.c',
        'src/core/ext/client_channel/lb_policy.c',
        'src/core/ext/client_channel/lb_policy_factory.c',
        'src/core/ext/client_channel/lb_policy_registry.c',
        'src/core/ext/client_channel/parse_address.c',
        'src/core/ext/client_channel/proxy_mapper.c',
        'src/core/ext/client_channel/proxy_mapper_registry.c',
        'src/core/ext/client_channel/resolver.c',
        'src/core/ext/client_channel/resolver_factory.c',
        'src/core/ext/client_channel/resolver_registry.c',
        'src/core/ext/client_channel/subchannel.c',
        'src/core/ext/client_channel/subchannel_index.c',
        'src/core/ext/client_channel/uri_parser.c',
        'src/core/ext/transport/chttp2/client/chttp2_connector.c',
        'src/core/ext/transport/chttp2/server/insecure/server_chttp2.c',
        'src/core/ext/transport/chttp2/server/insecure/server_chttp2_posix.c',
        'src/core/ext/transport/chttp2/client/insecure/channel_create.c',
        'src/core/ext/transport/chttp2/client/insecure/channel_create_posix.c',
        'src/core/ext/lb_policy/grpclb/grpclb.c',
        'src/core/ext/lb_policy/grpclb/grpclb_channel_secure.c',
        'src/core/ext/lb_policy/grpclb/load_balancer_api.c',
        'src/core/ext/lb_policy/grpclb/proto/grpc/lb/v1/load_balancer.pb.c',
        'third_party/nanopb/pb_common.c',
        'third_party/nanopb/pb_decode.c',
        'third_party/nanopb/pb_encode.c',
        'src/core/ext/lb_policy/pick_first/pick_first.c',
        'src/core/ext/lb_policy/round_robin/round_robin.c',
        'src/core/ext/resolver/dns/c_ares/dns_resolver_ares.c',
        'src/core/ext/resolver/dns/c_ares/grpc_ares_ev_driver_posix.c',
        'src/core/ext/resolver/dns/c_ares/grpc_ares_wrapper.c',
        'src/core/ext/resolver/dns/native/dns_resolver.c',
        'src/core/ext/resolver/sockaddr/sockaddr_resolver.c',
        'src/core/ext/load_reporting/load_reporting.c',
        'src/core/ext/load_reporting/load_reporting_filter.c',
        'src/core/ext/census/base_resources.c',
        'src/core/ext/census/context.c',
        'src/core/ext/census/gen/census.pb.c',
        'src/core/ext/census/gen/trace_context.pb.c',
        'src/core/ext/census/grpc_context.c',
        'src/core/ext/census/grpc_filter.c',
        'src/core/ext/census/grpc_plugin.c',
        'src/core/ext/census/initialize.c',
        'src/core/ext/census/mlog.c',
        'src/core/ext/census/operation.c',
        'src/core/ext/census/placeholders.c',
        'src/core/ext/census/resource.c',
        'src/core/ext/census/trace_context.c',
        'src/core/ext/census/tracing.c',
        'src/core/plugin_registry/grpc_plugin_registry.c',
      ],
      "conditions": [
        ['OS == "mac"', {
          'xcode_settings': {
            'MACOSX_DEPLOYMENT_TARGET': '10.9'
          }
        }]
      ]
    },
    {
      'include_dirs': [
        "<!(node -e \"require('nan')\")"
      ],
      'cflags': [
        '-std=c++11',
        '-Wall',
        '-pthread',
        '-g',
        '-zdefs',
        '-Werror',
        '-Wno-error=deprecated-declarations'
      ],
      'ldflags': [
        '-g'
      ],
      "conditions": [
        ['OS=="win" or runtime=="electron"', {
          'dependencies': [
            "boringssl",
          ]
        }],
        ['OS=="mac"', {
          'xcode_settings': {
            'MACOSX_DEPLOYMENT_TARGET': '10.9',
            'OTHER_CFLAGS': [
              '-stdlib=libc++',
              '-std=c++11'
            ]
          }
        }],
        ['OS=="win"', {
          'dependencies': [
            "z",
          ]
        }],
        ['OS=="linux"', {
          'ldflags': [
            '-Wl,-wrap,memcpy'
          ]
        }]
      ],
      "target_name": "grpc_node",
      "sources": [
        "src/node/ext/byte_buffer.cc",
        "src/node/ext/call.cc",
        "src/node/ext/call_credentials.cc",
        "src/node/ext/channel.cc",
        "src/node/ext/channel_credentials.cc",
        "src/node/ext/completion_queue_threadpool.cc",
        "src/node/ext/completion_queue_uv.cc",
        "src/node/ext/node_grpc.cc",
        "src/node/ext/server.cc",
        "src/node/ext/server_credentials.cc",
        "src/node/ext/server_generic.cc",
        "src/node/ext/server_uv.cc",
        "src/node/ext/slice.cc",
        "src/node/ext/timeval.cc",
      ],
      "dependencies": [
        "grpc",
        "gpr",
        "node_modules/cares/deps/cares/cares.gyp:cares",
      ]
    },
    {
      "target_name": "action_after_build",
      "type": "none",
      "dependencies": [ "<(module_name)" ],
      "copies": [
        {
          "files": [ "<(PRODUCT_DIR)/<(module_name).node"],
          "destination": "<(module_path)"
        }
      ]
    }
  ]
}<|MERGE_RESOLUTION|>--- conflicted
+++ resolved
@@ -56,14 +56,10 @@
     'conditions': [
       ['runtime=="node" and grpc_uv=="true"', {
         'defines': [
-<<<<<<< HEAD
-          'GRPC_UV',
           'GRPC_ARES=0',
-=======
           # Disabling this while bugs are ironed out. Uncomment this to
           # re-enable libuv integration in C core.
           'GRPC_UV'
->>>>>>> dc720ca6
         ]
       }],
       ['OS!="win" and runtime=="electron"', {
