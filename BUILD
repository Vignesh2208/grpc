# gRPC Bazel BUILD file.
#
# Copyright 2016 gRPC authors.
#
# Licensed under the Apache License, Version 2.0 (the "License");
# you may not use this file except in compliance with the License.
# You may obtain a copy of the License at
#
#     http://www.apache.org/licenses/LICENSE-2.0
#
# Unless required by applicable law or agreed to in writing, software
# distributed under the License is distributed on an "AS IS" BASIS,
# WITHOUT WARRANTIES OR CONDITIONS OF ANY KIND, either express or implied.
# See the License for the specific language governing permissions and
# limitations under the License.

load(
    "//bazel:grpc_build_system.bzl",
    "grpc_cc_library",
    "grpc_generate_one_off_targets",
    "grpc_upb_proto_library",
    "grpc_upb_proto_reflection_library",
    "python_config_settings",
)
load("@bazel_skylib//lib:selects.bzl", "selects")

licenses(["reciprocal"])

package(
    default_visibility = ["//visibility:public"],
    features = [
        "layering_check",
        "-parse_headers",
    ],
)

exports_files([
    "LICENSE",
    "etc/roots.pem",
])

config_setting(
    name = "grpc_no_ares",
    values = {"define": "grpc_no_ares=true"},
)

config_setting(
    name = "grpc_no_xds_define",
    values = {"define": "grpc_no_xds=true"},
)

# When gRPC is build as shared library, binder transport code might still
# get included even when user's code does not depend on it. In that case
# --define=grpc_no_binder=true can be used to disable binder transport
# related code to reduce binary size.
# For users using build system other than bazel, they can define
# GRPC_NO_BINDER to achieve the same effect.
config_setting(
    name = "grpc_no_binder_define",
    values = {"define": "grpc_no_binder=true"},
)

config_setting(
    name = "android",
    values = {"crosstool_top": "//external:android/crosstool"},
)

config_setting(
    name = "ios",
    values = {"apple_platform_type": "ios"},
)

selects.config_setting_group(
    name = "grpc_no_xds",
    match_any = [
        ":grpc_no_xds_define",
        # In addition to disabling XDS support when --define=grpc_no_xds=true is
        # specified, we also disable it on mobile platforms where it is not
        # likely to be needed and where reducing the binary size is more
        # important.
        ":android",
        ":ios",
    ],
)

selects.config_setting_group(
    name = "grpc_no_binder",
    match_any = [
        ":grpc_no_binder_define",
        # We do not need binder on ios.
        ":ios",
    ],
)

selects.config_setting_group(
    name = "grpc_no_rls",
    match_any = [
        # Disable RLS support on mobile platforms where it is not likely to be
        # needed and where reducing the binary size is more important.
        ":android",
        ":ios",
    ],
)

# Fuzzers can be built as fuzzers or as tests
config_setting(
    name = "grpc_build_fuzzers",
    values = {"define": "grpc_build_fuzzers=true"},
)

config_setting(
    name = "grpc_allow_exceptions",
    values = {"define": "GRPC_ALLOW_EXCEPTIONS=1"},
)

config_setting(
    name = "grpc_disallow_exceptions",
    values = {"define": "GRPC_ALLOW_EXCEPTIONS=0"},
)

config_setting(
    name = "remote_execution",
    values = {"define": "GRPC_PORT_ISOLATED_RUNTIME=1"},
)

config_setting(
    name = "windows",
    values = {"cpu": "x64_windows"},
)

config_setting(
    name = "windows_msvc",
    values = {"cpu": "x64_windows_msvc"},
)

config_setting(
    name = "mac_x86_64",
    values = {"cpu": "darwin"},
)

config_setting(
    name = "use_strict_warning",
    values = {"define": "use_strict_warning=true"},
)

python_config_settings()

# This should be updated along with build_handwritten.yaml
g_stands_for = "gamma"  # @unused

core_version = "26.0.0"  # @unused

version = "1.49.0-dev"  # @unused

GPR_PUBLIC_HDRS = [
    "include/grpc/support/alloc.h",
    "include/grpc/support/atm.h",
    "include/grpc/support/atm_gcc_atomic.h",
    "include/grpc/support/atm_gcc_sync.h",
    "include/grpc/support/atm_windows.h",
    "include/grpc/support/cpu.h",
    "include/grpc/support/log.h",
    "include/grpc/support/log_windows.h",
    "include/grpc/support/port_platform.h",
    "include/grpc/support/string_util.h",
    "include/grpc/support/sync.h",
    "include/grpc/support/sync_abseil.h",
    "include/grpc/support/sync_custom.h",
    "include/grpc/support/sync_generic.h",
    "include/grpc/support/sync_posix.h",
    "include/grpc/support/sync_windows.h",
    "include/grpc/support/thd_id.h",
    "include/grpc/support/time.h",
]

GRPC_PUBLIC_HDRS = [
    "include/grpc/byte_buffer.h",
    "include/grpc/byte_buffer_reader.h",
    "include/grpc/compression.h",
    "include/grpc/fork.h",
    "include/grpc/grpc.h",
    "include/grpc/grpc_posix.h",
    "include/grpc/grpc_security.h",
    "include/grpc/grpc_security_constants.h",
    "include/grpc/slice.h",
    "include/grpc/slice_buffer.h",
    "include/grpc/status.h",
    "include/grpc/load_reporting.h",
    "include/grpc/support/workaround_list.h",
]

GRPC_PUBLIC_EVENT_ENGINE_HDRS = [
    "include/grpc/event_engine/endpoint_config.h",
    "include/grpc/event_engine/event_engine.h",
    "include/grpc/event_engine/port.h",
    "include/grpc/event_engine/memory_allocator.h",
    "include/grpc/event_engine/memory_request.h",
    "include/grpc/event_engine/internal/memory_allocator_impl.h",
    "include/grpc/event_engine/slice.h",
    "include/grpc/event_engine/slice_buffer.h",
]

GRPCXX_SRCS = [
    "src/cpp/client/channel_cc.cc",
    "src/cpp/client/client_callback.cc",
    "src/cpp/client/client_context.cc",
    "src/cpp/client/client_interceptor.cc",
    "src/cpp/client/create_channel.cc",
    "src/cpp/client/create_channel_internal.cc",
    "src/cpp/client/create_channel_posix.cc",
    "src/cpp/client/credentials_cc.cc",
    "src/cpp/common/alarm.cc",
    "src/cpp/common/channel_arguments.cc",
    "src/cpp/common/channel_filter.cc",
    "src/cpp/common/completion_queue_cc.cc",
    "src/cpp/common/core_codegen.cc",
    "src/cpp/common/resource_quota_cc.cc",
    "src/cpp/common/rpc_method.cc",
    "src/cpp/common/version_cc.cc",
    "src/cpp/common/validate_service_config.cc",
    "src/cpp/server/async_generic_service.cc",
    "src/cpp/server/channel_argument_option.cc",
    "src/cpp/server/create_default_thread_pool.cc",
    "src/cpp/server/dynamic_thread_pool.cc",
    "src/cpp/server/external_connection_acceptor_impl.cc",
    "src/cpp/server/health/default_health_check_service.cc",
    "src/cpp/server/health/health_check_service.cc",
    "src/cpp/server/health/health_check_service_server_builder_option.cc",
    "src/cpp/server/server_builder.cc",
    "src/cpp/server/server_callback.cc",
    "src/cpp/server/server_cc.cc",
    "src/cpp/server/server_context.cc",
    "src/cpp/server/server_credentials.cc",
    "src/cpp/server/server_posix.cc",
    "src/cpp/thread_manager/thread_manager.cc",
    "src/cpp/util/byte_buffer_cc.cc",
    "src/cpp/util/status.cc",
    "src/cpp/util/string_ref.cc",
    "src/cpp/util/time_cc.cc",
]

GRPCXX_HDRS = [
    "src/cpp/client/create_channel_internal.h",
    "src/cpp/common/channel_filter.h",
    "src/cpp/server/dynamic_thread_pool.h",
    "src/cpp/server/external_connection_acceptor_impl.h",
    "src/cpp/server/health/default_health_check_service.h",
    "src/cpp/server/thread_pool_interface.h",
    "src/cpp/thread_manager/thread_manager.h",
]

GRPCXX_PUBLIC_HDRS = [
    "include/grpc++/alarm.h",
    "include/grpc++/channel.h",
    "include/grpc++/client_context.h",
    "include/grpc++/completion_queue.h",
    "include/grpc++/create_channel.h",
    "include/grpc++/create_channel_posix.h",
    "include/grpc++/ext/health_check_service_server_builder_option.h",
    "include/grpc++/generic/async_generic_service.h",
    "include/grpc++/generic/generic_stub.h",
    "include/grpc++/grpc++.h",
    "include/grpc++/health_check_service_interface.h",
    "include/grpc++/impl/call.h",
    "include/grpc++/impl/channel_argument_option.h",
    "include/grpc++/impl/client_unary_call.h",
    "include/grpc++/impl/codegen/core_codegen.h",
    "include/grpc++/impl/grpc_library.h",
    "include/grpc++/impl/method_handler_impl.h",
    "include/grpc++/impl/rpc_method.h",
    "include/grpc++/impl/rpc_service_method.h",
    "include/grpc++/impl/serialization_traits.h",
    "include/grpc++/impl/server_builder_option.h",
    "include/grpc++/impl/server_builder_plugin.h",
    "include/grpc++/impl/server_initializer.h",
    "include/grpc++/impl/service_type.h",
    "include/grpc++/security/auth_context.h",
    "include/grpc++/resource_quota.h",
    "include/grpc++/security/auth_metadata_processor.h",
    "include/grpc++/security/credentials.h",
    "include/grpc++/security/server_credentials.h",
    "include/grpc++/server.h",
    "include/grpc++/server_builder.h",
    "include/grpc++/server_context.h",
    "include/grpc++/server_posix.h",
    "include/grpc++/support/async_stream.h",
    "include/grpc++/support/async_unary_call.h",
    "include/grpc++/support/byte_buffer.h",
    "include/grpc++/support/channel_arguments.h",
    "include/grpc++/support/config.h",
    "include/grpc++/support/slice.h",
    "include/grpc++/support/status.h",
    "include/grpc++/support/status_code_enum.h",
    "include/grpc++/support/string_ref.h",
    "include/grpc++/support/stub_options.h",
    "include/grpc++/support/sync_stream.h",
    "include/grpc++/support/time.h",
    "include/grpcpp/alarm.h",
    "include/grpcpp/channel.h",
    "include/grpcpp/client_context.h",
    "include/grpcpp/completion_queue.h",
    "include/grpcpp/create_channel.h",
    "include/grpcpp/create_channel_posix.h",
    "include/grpcpp/ext/health_check_service_server_builder_option.h",
    "include/grpcpp/generic/async_generic_service.h",
    "include/grpcpp/generic/generic_stub.h",
    "include/grpcpp/grpcpp.h",
    "include/grpcpp/health_check_service_interface.h",
    "include/grpcpp/impl/call.h",
    "include/grpcpp/impl/channel_argument_option.h",
    "include/grpcpp/impl/client_unary_call.h",
    "include/grpcpp/impl/codegen/core_codegen.h",
    "include/grpcpp/impl/grpc_library.h",
    "include/grpcpp/impl/method_handler_impl.h",
    "include/grpcpp/impl/rpc_method.h",
    "include/grpcpp/impl/rpc_service_method.h",
    "include/grpcpp/impl/serialization_traits.h",
    "include/grpcpp/impl/server_builder_option.h",
    "include/grpcpp/impl/server_builder_plugin.h",
    "include/grpcpp/impl/server_initializer.h",
    "include/grpcpp/impl/service_type.h",
    "include/grpcpp/resource_quota.h",
    "include/grpcpp/security/auth_context.h",
    "include/grpcpp/security/auth_metadata_processor.h",
    "include/grpcpp/security/credentials.h",
    "include/grpcpp/security/server_credentials.h",
    "include/grpcpp/security/tls_certificate_provider.h",
    "include/grpcpp/security/authorization_policy_provider.h",
    "include/grpcpp/security/tls_certificate_verifier.h",
    "include/grpcpp/security/tls_credentials_options.h",
    "include/grpcpp/server.h",
    "include/grpcpp/server_builder.h",
    "include/grpcpp/server_context.h",
    "include/grpcpp/server_posix.h",
    "include/grpcpp/support/async_stream.h",
    "include/grpcpp/support/async_unary_call.h",
    "include/grpcpp/support/byte_buffer.h",
    "include/grpcpp/support/channel_arguments.h",
    "include/grpcpp/support/client_callback.h",
    "include/grpcpp/support/client_interceptor.h",
    "include/grpcpp/support/config.h",
    "include/grpcpp/support/interceptor.h",
    "include/grpcpp/support/message_allocator.h",
    "include/grpcpp/support/method_handler.h",
    "include/grpcpp/support/proto_buffer_reader.h",
    "include/grpcpp/support/proto_buffer_writer.h",
    "include/grpcpp/support/server_callback.h",
    "include/grpcpp/support/server_interceptor.h",
    "include/grpcpp/support/slice.h",
    "include/grpcpp/support/status.h",
    "include/grpcpp/support/status_code_enum.h",
    "include/grpcpp/support/string_ref.h",
    "include/grpcpp/support/stub_options.h",
    "include/grpcpp/support/sync_stream.h",
    "include/grpcpp/support/time.h",
    "include/grpcpp/support/validate_service_config.h",
]

grpc_cc_library(
    name = "gpr",
    language = "c++",
    public_hdrs = GPR_PUBLIC_HDRS,
    standalone = True,
    tags = [
        "avoid_dep",
        "nofixdeps",
    ],
    visibility = ["@grpc:public"],
    deps = [
        "gpr_base",
    ],
)

grpc_cc_library(
    name = "channel_fwd",
    hdrs = [
        "src/core/lib/channel/channel_fwd.h",
    ],
    language = "c++",
)

grpc_cc_library(
    name = "transport_fwd",
    hdrs = [
        "src/core/lib/transport/transport_fwd.h",
    ],
    language = "c++",
)

grpc_cc_library(
    name = "atomic_utils",
    language = "c++",
    public_hdrs = ["src/core/lib/gprpp/atomic_utils.h"],
    deps = ["gpr_platform"],
)

grpc_cc_library(
    name = "grpc_unsecure",
    srcs = [
        "src/core/lib/surface/init.cc",
        "src/core/plugin_registry/grpc_plugin_registry.cc",
        "src/core/plugin_registry/grpc_plugin_registry_noextra.cc",
    ],
    external_deps = [
        "absl/base:core_headers",
    ],
    language = "c++",
    public_hdrs = GRPC_PUBLIC_HDRS,
    standalone = True,
    tags = [
        "avoid_dep",
        "nofixdeps",
    ],
    visibility = ["@grpc:public"],
    deps = [
        "channel_init",
        "channel_stack_type",
        "config",
        "default_event_engine_factory_hdrs",
        "gpr_base",
        "grpc_authorization_base",
        "grpc_base",
        "grpc_codegen",
        "grpc_common",
        "grpc_http_filters",
        "grpc_security_base",
        "grpc_trace",
        "http_connect_handshaker",
        "iomgr_timer",
        "slice",
        "tcp_connect_handshaker",
    ],
)

GRPC_XDS_TARGETS = [
    "grpc_lb_policy_cds",
    "grpc_lb_policy_xds_cluster_impl",
    "grpc_lb_policy_xds_cluster_manager",
    "grpc_lb_policy_xds_cluster_resolver",
    "grpc_resolver_xds",
    "grpc_resolver_c2p",
    "grpc_xds_server_config_fetcher",

    # Not xDS-specific but currently only used by xDS.
    "channel_creds_registry_init",
]

grpc_cc_library(
    name = "grpc",
    srcs = [
        "src/core/lib/surface/init.cc",
        "src/core/plugin_registry/grpc_plugin_registry.cc",
        "src/core/plugin_registry/grpc_plugin_registry_extra.cc",
    ],
    defines = select({
        "grpc_no_xds": ["GRPC_NO_XDS"],
        "//conditions:default": [],
    }),
    external_deps = [
        "absl/base:core_headers",
    ],
    language = "c++",
    public_hdrs = GRPC_PUBLIC_HDRS,
    select_deps = [
        {
            "grpc_no_xds": [],
            "//conditions:default": GRPC_XDS_TARGETS,
        },
    ],
    standalone = True,
    tags = [
        "grpc_avoid_dep",
        "nofixdeps",
    ],
    visibility = [
        "@grpc:public",
    ],
    deps = [
        "channel_init",
        "channel_stack_type",
        "config",
        "default_event_engine_factory_hdrs",
        "gpr_base",
        "grpc_authorization_base",
        "grpc_base",
        "grpc_codegen",
        "grpc_common",
        "grpc_http_filters",
        "grpc_secure",
        "grpc_security_base",
        "grpc_trace",
        "http_connect_handshaker",
        "iomgr_timer",
        "slice",
        "tcp_connect_handshaker",
    ],
)

grpc_cc_library(
    name = "gpr_public_hdrs",
    hdrs = GPR_PUBLIC_HDRS,
    tags = [
        "avoid_dep",
        "nofixdeps",
    ],
)

grpc_cc_library(
    name = "grpc_public_hdrs",
    hdrs = GRPC_PUBLIC_HDRS,
    tags = [
        "avoid_dep",
        "nofixdeps",
    ],
    deps = ["gpr_public_hdrs"],
)

grpc_cc_library(
    name = "grpc++_public_hdrs",
    hdrs = GRPCXX_PUBLIC_HDRS,
    external_deps = [
        "absl/synchronization",
        "protobuf_headers",
    ],
    tags = [
        "avoid_dep",
        "nofixdeps",
    ],
    visibility = ["@grpc:public"],
    deps = ["grpc_public_hdrs"],
)

grpc_cc_library(
    name = "grpc++",
    hdrs = [
        "src/cpp/client/secure_credentials.h",
        "src/cpp/common/secure_auth_context.h",
        "src/cpp/server/secure_server_credentials.h",
    ],
    language = "c++",
    public_hdrs = GRPCXX_PUBLIC_HDRS,
    select_deps = [
        {
            "grpc_no_xds": [],
            "//conditions:default": [
                "grpc++_xds_client",
                "grpc++_xds_server",
            ],
        },
        {
            "grpc_no_binder": [],
            "//conditions:default": [
                "grpc++_binder",
            ],
        },
    ],
    standalone = True,
    tags = ["nofixdeps"],
    visibility = [
        "@grpc:public",
    ],
    deps = [
        "grpc++_internals",
        "slice",
    ],
)

grpc_cc_library(
    name = "grpc++_internals",
    srcs = [
        "src/cpp/client/insecure_credentials.cc",
        "src/cpp/client/secure_credentials.cc",
        "src/cpp/common/auth_property_iterator.cc",
        "src/cpp/common/secure_auth_context.cc",
        "src/cpp/common/secure_channel_arguments.cc",
        "src/cpp/common/secure_create_auth_context.cc",
        "src/cpp/common/tls_certificate_provider.cc",
        "src/cpp/common/tls_certificate_verifier.cc",
        "src/cpp/common/tls_credentials_options.cc",
        "src/cpp/server/insecure_server_credentials.cc",
        "src/cpp/server/secure_server_credentials.cc",
    ],
    hdrs = [
        "src/cpp/client/secure_credentials.h",
        "src/cpp/common/secure_auth_context.h",
        "src/cpp/server/secure_server_credentials.h",
    ],
    external_deps = [
        "absl/status",
        "absl/status:statusor",
        "absl/synchronization",
        "absl/container:inlined_vector",
        "absl/strings",
        "protobuf_headers",
    ],
    language = "c++",
    public_hdrs = GRPCXX_PUBLIC_HDRS,
    tags = ["nofixdeps"],
    deps = [
        "error",
        "gpr_base",
        "gpr_codegen",
        "grpc",
        "grpc++_base",
        "grpc++_codegen_base",
        "grpc++_codegen_base_src",
        "grpc++_codegen_proto",
        "grpc++_internal_hdrs_only",
        "grpc_base",
        "grpc_codegen",
        "grpc_credentials_util",
        "grpc_secure",
        "grpc_security_base",
        "json",
        "ref_counted_ptr",
        "slice",
        "slice_refcount",
    ],
)

grpc_cc_library(
    name = "grpc++_binder",
    srcs = [
        "src/core/ext/transport/binder/client/binder_connector.cc",
        "src/core/ext/transport/binder/client/channel_create.cc",
        "src/core/ext/transport/binder/client/channel_create_impl.cc",
        "src/core/ext/transport/binder/client/connection_id_generator.cc",
        "src/core/ext/transport/binder/client/endpoint_binder_pool.cc",
        "src/core/ext/transport/binder/client/jni_utils.cc",
        "src/core/ext/transport/binder/client/security_policy_setting.cc",
        "src/core/ext/transport/binder/security_policy/binder_security_policy.cc",
        "src/core/ext/transport/binder/server/binder_server.cc",
        "src/core/ext/transport/binder/server/binder_server_credentials.cc",
        "src/core/ext/transport/binder/transport/binder_transport.cc",
        "src/core/ext/transport/binder/utils/ndk_binder.cc",
        "src/core/ext/transport/binder/utils/transport_stream_receiver_impl.cc",
        "src/core/ext/transport/binder/wire_format/binder_android.cc",
        "src/core/ext/transport/binder/wire_format/binder_constants.cc",
        "src/core/ext/transport/binder/wire_format/transaction.cc",
        "src/core/ext/transport/binder/wire_format/wire_reader_impl.cc",
        "src/core/ext/transport/binder/wire_format/wire_writer.cc",
    ],
    hdrs = [
        "src/core/ext/transport/binder/client/binder_connector.h",
        "src/core/ext/transport/binder/client/channel_create_impl.h",
        "src/core/ext/transport/binder/client/connection_id_generator.h",
        "src/core/ext/transport/binder/client/endpoint_binder_pool.h",
        "src/core/ext/transport/binder/client/jni_utils.h",
        "src/core/ext/transport/binder/client/security_policy_setting.h",
        "src/core/ext/transport/binder/server/binder_server.h",
        "src/core/ext/transport/binder/transport/binder_stream.h",
        "src/core/ext/transport/binder/transport/binder_transport.h",
        "src/core/ext/transport/binder/utils/binder_auto_utils.h",
        "src/core/ext/transport/binder/utils/ndk_binder.h",
        "src/core/ext/transport/binder/utils/transport_stream_receiver.h",
        "src/core/ext/transport/binder/utils/transport_stream_receiver_impl.h",
        "src/core/ext/transport/binder/wire_format/binder.h",
        "src/core/ext/transport/binder/wire_format/binder_android.h",
        "src/core/ext/transport/binder/wire_format/binder_constants.h",
        "src/core/ext/transport/binder/wire_format/transaction.h",
        "src/core/ext/transport/binder/wire_format/wire_reader.h",
        "src/core/ext/transport/binder/wire_format/wire_reader_impl.h",
        "src/core/ext/transport/binder/wire_format/wire_writer.h",
    ],
    defines = select({
        "grpc_no_binder": ["GRPC_NO_BINDER"],
        "//conditions:default": [],
    }),
    external_deps = [
        "absl/base:core_headers",
        "absl/cleanup",
        "absl/container:flat_hash_map",
        "absl/hash",
        "absl/memory",
        "absl/meta:type_traits",
        "absl/status",
        "absl/status:statusor",
        "absl/strings",
        "absl/synchronization",
        "absl/time",
        "absl/types:variant",
    ],
    language = "c++",
    public_hdrs = [
        "include/grpcpp/security/binder_security_policy.h",
        "include/grpcpp/create_channel_binder.h",
        "include/grpcpp/security/binder_credentials.h",
    ],
    tags = ["nofixdeps"],
    deps = [
        "arena",
        "channel_args_preconditioning",
        "channel_stack_type",
        "config",
        "debug_location",
        "gpr",
        "gpr_base",
        "gpr_platform",
        "grpc",
        "grpc++_base",
        "grpc_base",
        "grpc_client_channel",
        "grpc_codegen",
        "iomgr_fwd",
        "iomgr_port",
        "orphanable",
        "ref_counted_ptr",
        "slice",
        "slice_refcount",
        "transport_fwd",
    ],
)

grpc_cc_library(
    name = "grpc++_xds_client",
    srcs = [
        "src/cpp/client/xds_credentials.cc",
    ],
    hdrs = [
        "src/cpp/client/secure_credentials.h",
    ],
    external_deps = [
        "absl/container:inlined_vector",
    ],
    language = "c++",
    tags = ["nofixdeps"],
    deps = [
        "gpr",
        "grpc",
        "grpc++_internals",
    ],
)

grpc_cc_library(
    name = "grpc++_xds_server",
    srcs = [
        "src/cpp/server/xds_server_credentials.cc",
    ],
    hdrs = [
        "src/cpp/server/secure_server_credentials.h",
    ],
    language = "c++",
    public_hdrs = [
        "include/grpcpp/xds_server_builder.h",
    ],
    tags = ["nofixdeps"],
    visibility = ["@grpc:xds"],
    deps = [
        "gpr",
        "grpc",
        "grpc++_internals",
    ],
)

grpc_cc_library(
    name = "grpc++_unsecure",
    srcs = [
        "src/cpp/client/insecure_credentials.cc",
        "src/cpp/common/insecure_create_auth_context.cc",
        "src/cpp/server/insecure_server_credentials.cc",
    ],
    language = "c++",
    standalone = True,
    tags = [
        "avoid_dep",
        "nofixdeps",
    ],
    visibility = ["@grpc:public"],
    deps = [
        "gpr",
        "grpc++_base_unsecure",
        "grpc++_codegen_base",
        "grpc++_codegen_base_src",
        "grpc++_codegen_proto",
        "grpc_codegen",
        "grpc_insecure_credentials",
        "grpc_unsecure",
    ],
)

grpc_cc_library(
    name = "grpc++_error_details",
    srcs = [
        "src/cpp/util/error_details.cc",
    ],
    hdrs = [
        "include/grpc++/support/error_details.h",
        "include/grpcpp/support/error_details.h",
    ],
    language = "c++",
    standalone = True,
    tags = ["nofixdeps"],
    visibility = ["@grpc:public"],
    deps = [
        "grpc++",
    ],
)

grpc_cc_library(
    name = "grpc++_alts",
    srcs = [
        "src/cpp/common/alts_context.cc",
        "src/cpp/common/alts_util.cc",
    ],
    hdrs = [
        "include/grpcpp/security/alts_context.h",
        "include/grpcpp/security/alts_util.h",
    ],
    external_deps = [
        "absl/memory",
        "upb_lib",
    ],
    language = "c++",
    standalone = True,
    tags = ["nofixdeps"],
    visibility = ["@grpc:tsi"],
    deps = [
        "alts_upb",
        "alts_util",
        "gpr_base",
        "grpc++",
        "grpc_base",
        "tsi_alts_credentials",
    ],
)

grpc_cc_library(
    name = "census",
    srcs = [
        "src/core/ext/filters/census/grpc_context.cc",
    ],
    language = "c++",
    public_hdrs = [
        "include/grpc/census.h",
    ],
    tags = ["nofixdeps"],
    visibility = ["@grpc:public"],
    deps = [
        "gpr_base",
        "grpc_base",
        "grpc_codegen",
        "grpc_trace",
    ],
)

grpc_cc_library(
    name = "grpc++_internal_hdrs_only",
    hdrs = [
        "include/grpcpp/impl/codegen/sync.h",
    ],
    external_deps = [
        "absl/synchronization",
    ],
    tags = ["nofixdeps"],
    deps = [
        "gpr_codegen",
    ],
)

grpc_cc_library(
    name = "useful",
    hdrs = ["src/core/lib/gpr/useful.h"],
    external_deps = [
        "absl/strings",
        "absl/types:variant",
    ],
    language = "c++",
    deps = ["gpr_platform"],
)

grpc_cc_library(
    name = "examine_stack",
    srcs = [
        "src/core/lib/gprpp/examine_stack.cc",
    ],
    hdrs = [
        "src/core/lib/gprpp/examine_stack.h",
    ],
    external_deps = ["absl/types:optional"],
    deps = ["gpr_platform"],
)

grpc_cc_library(
    name = "gpr_base",
    srcs = [
        "src/core/lib/gpr/alloc.cc",
        "src/core/lib/gpr/atm.cc",
        "src/core/lib/gpr/cpu_iphone.cc",
        "src/core/lib/gpr/cpu_linux.cc",
        "src/core/lib/gpr/cpu_posix.cc",
        "src/core/lib/gpr/cpu_windows.cc",
        "src/core/lib/gpr/env_linux.cc",
        "src/core/lib/gpr/env_posix.cc",
        "src/core/lib/gpr/env_windows.cc",
        "src/core/lib/gpr/log.cc",
        "src/core/lib/gpr/log_android.cc",
        "src/core/lib/gpr/log_linux.cc",
        "src/core/lib/gpr/log_posix.cc",
        "src/core/lib/gpr/log_windows.cc",
        "src/core/lib/gpr/murmur_hash.cc",
        "src/core/lib/gpr/string.cc",
        "src/core/lib/gpr/string_posix.cc",
        "src/core/lib/gpr/string_util_windows.cc",
        "src/core/lib/gpr/string_windows.cc",
        "src/core/lib/gpr/sync.cc",
        "src/core/lib/gpr/sync_abseil.cc",
        "src/core/lib/gpr/sync_posix.cc",
        "src/core/lib/gpr/sync_windows.cc",
        "src/core/lib/gpr/time.cc",
        "src/core/lib/gpr/time_posix.cc",
        "src/core/lib/gpr/time_precise.cc",
        "src/core/lib/gpr/time_windows.cc",
        "src/core/lib/gpr/tmpfile_msys.cc",
        "src/core/lib/gpr/tmpfile_posix.cc",
        "src/core/lib/gpr/tmpfile_windows.cc",
        "src/core/lib/gpr/wrap_memcpy.cc",
        "src/core/lib/gprpp/fork.cc",
        "src/core/lib/gprpp/global_config_env.cc",
        "src/core/lib/gprpp/host_port.cc",
        "src/core/lib/gprpp/mpscq.cc",
        "src/core/lib/gprpp/stat_posix.cc",
        "src/core/lib/gprpp/stat_windows.cc",
        "src/core/lib/gprpp/thd_posix.cc",
        "src/core/lib/gprpp/thd_windows.cc",
        "src/core/lib/gprpp/time_util.cc",
        "src/core/lib/profiling/basic_timers.cc",
        "src/core/lib/profiling/stap_timers.cc",
    ],
    hdrs = [
        "src/core/lib/gpr/alloc.h",
        "src/core/lib/gpr/env.h",
        "src/core/lib/gpr/murmur_hash.h",
        "src/core/lib/gpr/spinlock.h",
        "src/core/lib/gpr/string.h",
        "src/core/lib/gpr/string_windows.h",
        "src/core/lib/gpr/time_precise.h",
        "src/core/lib/gpr/tmpfile.h",
        "src/core/lib/gprpp/fork.h",
        "src/core/lib/gprpp/global_config.h",
        "src/core/lib/gprpp/global_config_custom.h",
        "src/core/lib/gprpp/global_config_env.h",
        "src/core/lib/gprpp/global_config_generic.h",
        "src/core/lib/gprpp/host_port.h",
        "src/core/lib/gprpp/manual_constructor.h",
        "src/core/lib/gprpp/memory.h",
        "src/core/lib/gprpp/mpscq.h",
        "src/core/lib/gprpp/stat.h",
        "src/core/lib/gprpp/sync.h",
        "src/core/lib/gprpp/thd.h",
        "src/core/lib/gprpp/time_util.h",
        "src/core/lib/profiling/timers.h",
    ],
    external_deps = [
        "absl/base",
        "absl/base:core_headers",
        "absl/memory",
        "absl/random",
        "absl/status",
        "absl/strings",
        "absl/strings:cord",
        "absl/strings:str_format",
        "absl/synchronization",
        "absl/time:time",
        "absl/types:optional",
    ],
    language = "c++",
    public_hdrs = GPR_PUBLIC_HDRS,
    tags = ["nofixdeps"],
    visibility = ["@grpc:alt_gpr_base_legacy"],
    deps = [
        "construct_destruct",
        "debug_location",
        "examine_stack",
        "gpr_codegen",
        "gpr_tls",
        "grpc_codegen",
        "useful",
    ],
)

grpc_cc_library(
    name = "gpr_tls",
    hdrs = ["src/core/lib/gpr/tls.h"],
    deps = ["gpr_platform"],
)

grpc_cc_library(
    name = "chunked_vector",
    hdrs = ["src/core/lib/gprpp/chunked_vector.h"],
    deps = [
        "arena",
        "gpr_base",
    ],
)

grpc_cc_library(
    name = "construct_destruct",
    language = "c++",
    public_hdrs = ["src/core/lib/gprpp/construct_destruct.h"],
    deps = ["gpr_platform"],
)

grpc_cc_library(
    name = "cpp_impl_of",
    hdrs = ["src/core/lib/gprpp/cpp_impl_of.h"],
    language = "c++",
)

grpc_cc_library(
    name = "status_helper",
    srcs = [
        "src/core/lib/gprpp/status_helper.cc",
    ],
    hdrs = [
        "src/core/lib/gprpp/status_helper.h",
    ],
    external_deps = [
        "absl/status",
        "absl/strings",
        "absl/strings:cord",
        "absl/time",
        "absl/types:optional",
        "upb_lib",
    ],
    language = "c++",
    deps = [
        "debug_location",
        "google_rpc_status_upb",
        "gpr_base",
        "percent_encoding",
        "protobuf_any_upb",
        "slice",
    ],
)

grpc_cc_library(
    name = "unique_type_name",
    hdrs = ["src/core/lib/gprpp/unique_type_name.h"],
    external_deps = ["absl/strings"],
    language = "c++",
    deps = [
        "gpr_platform",
        "useful",
    ],
)

grpc_cc_library(
    name = "work_serializer",
    srcs = [
        "src/core/lib/gprpp/work_serializer.cc",
    ],
    hdrs = [
        "src/core/lib/gprpp/work_serializer.h",
    ],
    external_deps = ["absl/base:core_headers"],
    language = "c++",
    visibility = ["@grpc:client_channel"],
    deps = [
        "debug_location",
        "gpr_base",
        "grpc_trace",
        "orphanable",
    ],
)

grpc_cc_library(
    name = "gpr_codegen",
    language = "c++",
    public_hdrs = [
        "include/grpc/impl/codegen/atm.h",
        "include/grpc/impl/codegen/atm_gcc_atomic.h",
        "include/grpc/impl/codegen/atm_gcc_sync.h",
        "include/grpc/impl/codegen/atm_windows.h",
        "include/grpc/impl/codegen/fork.h",
        "include/grpc/impl/codegen/gpr_slice.h",
        "include/grpc/impl/codegen/gpr_types.h",
        "include/grpc/impl/codegen/log.h",
        "include/grpc/impl/codegen/port_platform.h",
        "include/grpc/impl/codegen/sync.h",
        "include/grpc/impl/codegen/sync_abseil.h",
        "include/grpc/impl/codegen/sync_custom.h",
        "include/grpc/impl/codegen/sync_generic.h",
        "include/grpc/impl/codegen/sync_posix.h",
        "include/grpc/impl/codegen/sync_windows.h",
    ],
    tags = ["nofixdeps"],
    visibility = ["@grpc:public"],
)

# A library that vends only port_platform, so that libraries that don't need
# anything else from gpr can still be portable!
grpc_cc_library(
    name = "gpr_platform",
    language = "c++",
    public_hdrs = [
        "include/grpc/impl/codegen/port_platform.h",
        "include/grpc/support/port_platform.h",
    ],
    tags = ["nofixdeps"],
)

grpc_cc_library(
    name = "grpc_trace",
    srcs = ["src/core/lib/debug/trace.cc"],
    hdrs = ["src/core/lib/debug/trace.h"],
    language = "c++",
    public_hdrs = GRPC_PUBLIC_HDRS,
    visibility = ["@grpc:trace"],
    deps = [
        "gpr_base",
        "gpr_codegen",
        "grpc_codegen",
        "grpc_public_hdrs",
    ],
)

grpc_cc_library(
    name = "config",
    srcs = [
        "src/core/lib/config/core_configuration.cc",
    ],
    language = "c++",
    public_hdrs = [
        "src/core/lib/config/core_configuration.h",
    ],
    visibility = ["@grpc:client_channel"],
    deps = [
        "channel_args_preconditioning",
        "channel_creds_registry",
        "channel_init",
        "gpr_base",
        "grpc_resolver",
        "handshaker_registry",
        "service_config_parser",
    ],
)

grpc_cc_library(
    name = "debug_location",
    language = "c++",
    public_hdrs = ["src/core/lib/gprpp/debug_location.h"],
    visibility = ["@grpc:debug_location"],
)

grpc_cc_library(
    name = "overload",
    language = "c++",
    public_hdrs = ["src/core/lib/gprpp/overload.h"],
    deps = ["gpr_platform"],
)

grpc_cc_library(
    name = "match",
    external_deps = ["absl/types:variant"],
    language = "c++",
    public_hdrs = ["src/core/lib/gprpp/match.h"],
    deps = [
        "gpr_platform",
        "overload",
    ],
)

grpc_cc_library(
    name = "table",
    external_deps = [
        "absl/meta:type_traits",
        "absl/utility",
    ],
    language = "c++",
    public_hdrs = ["src/core/lib/gprpp/table.h"],
    deps = [
        "bitset",
        "gpr_platform",
    ],
)

grpc_cc_library(
    name = "bitset",
    language = "c++",
    public_hdrs = ["src/core/lib/gprpp/bitset.h"],
    deps = [
        "gpr_platform",
        "useful",
    ],
)

grpc_cc_library(
    name = "orphanable",
    language = "c++",
    public_hdrs = ["src/core/lib/gprpp/orphanable.h"],
    visibility = ["@grpc:client_channel"],
    deps = [
        "debug_location",
        "gpr_platform",
        "ref_counted",
        "ref_counted_ptr",
    ],
)

grpc_cc_library(
    name = "poll",
    external_deps = ["absl/types:variant"],
    language = "c++",
    public_hdrs = [
        "src/core/lib/promise/poll.h",
    ],
    deps = ["gpr_platform"],
)

grpc_cc_library(
    name = "call_push_pull",
    hdrs = ["src/core/lib/promise/call_push_pull.h"],
    external_deps = ["absl/types:variant"],
    language = "c++",
    deps = [
        "bitset",
        "construct_destruct",
        "gpr_platform",
        "poll",
        "promise_like",
        "promise_status",
    ],
)

grpc_cc_library(
    name = "context",
    language = "c++",
    public_hdrs = [
        "src/core/lib/promise/context.h",
    ],
    deps = [
        "gpr_platform",
        "gpr_tls",
    ],
)

grpc_cc_library(
    name = "map",
    external_deps = ["absl/types:variant"],
    language = "c++",
    public_hdrs = ["src/core/lib/promise/map.h"],
    deps = [
        "gpr_platform",
        "poll",
        "promise_like",
    ],
)

grpc_cc_library(
    name = "sleep",
    srcs = [
        "src/core/lib/promise/sleep.cc",
    ],
    hdrs = [
        "src/core/lib/promise/sleep.h",
    ],
    external_deps = [
        "absl/base:core_headers",
        "absl/status",
    ],
    deps = [
        "activity",
        "event_engine_base",
        "event_engine_base_hdrs",
        "exec_ctx",
        "gpr_base",
        "poll",
        "time",
    ],
)

grpc_cc_library(
    name = "promise",
    external_deps = [
        "absl/status",
        "absl/types:optional",
        "absl/types:variant",
    ],
    language = "c++",
    public_hdrs = [
        "src/core/lib/promise/promise.h",
    ],
    visibility = ["@grpc:alt_grpc_base_legacy"],
    deps = [
        "gpr_platform",
        "poll",
        "promise_like",
    ],
)

grpc_cc_library(
    name = "arena_promise",
    external_deps = ["absl/meta:type_traits"],
    language = "c++",
    public_hdrs = [
        "src/core/lib/promise/arena_promise.h",
    ],
    deps = [
        "arena",
        "context",
        "gpr_platform",
        "poll",
    ],
)

grpc_cc_library(
    name = "promise_like",
    external_deps = ["absl/meta:type_traits"],
    language = "c++",
    public_hdrs = [
        "src/core/lib/promise/detail/promise_like.h",
    ],
    deps = [
        "gpr_platform",
        "poll",
    ],
)

grpc_cc_library(
    name = "promise_factory",
    external_deps = ["absl/meta:type_traits"],
    language = "c++",
    public_hdrs = [
        "src/core/lib/promise/detail/promise_factory.h",
    ],
    deps = [
        "gpr_platform",
        "promise_like",
    ],
)

grpc_cc_library(
    name = "if",
    external_deps = [
        "absl/status:statusor",
        "absl/types:variant",
    ],
    language = "c++",
    public_hdrs = ["src/core/lib/promise/if.h"],
    deps = [
        "gpr_platform",
        "poll",
        "promise_factory",
        "promise_like",
    ],
)

grpc_cc_library(
    name = "promise_status",
    external_deps = [
        "absl/status",
        "absl/status:statusor",
    ],
    language = "c++",
    public_hdrs = [
        "src/core/lib/promise/detail/status.h",
    ],
    deps = ["gpr_platform"],
)

grpc_cc_library(
    name = "race",
    external_deps = ["absl/types:variant"],
    language = "c++",
    public_hdrs = ["src/core/lib/promise/race.h"],
    deps = [
        "gpr_platform",
        "poll",
    ],
)

grpc_cc_library(
    name = "loop",
    external_deps = [
        "absl/status",
        "absl/status:statusor",
        "absl/types:variant",
    ],
    language = "c++",
    public_hdrs = [
        "src/core/lib/promise/loop.h",
    ],
    deps = [
        "gpr_platform",
        "poll",
        "promise_factory",
    ],
)

grpc_cc_library(
    name = "switch",
    language = "c++",
    public_hdrs = [
        "src/core/lib/promise/detail/switch.h",
    ],
    deps = ["gpr_platform"],
)

grpc_cc_library(
    name = "basic_join",
    external_deps = [
        "absl/types:variant",
        "absl/utility",
    ],
    language = "c++",
    public_hdrs = [
        "src/core/lib/promise/detail/basic_join.h",
    ],
    deps = [
        "bitset",
        "construct_destruct",
        "gpr_platform",
        "poll",
        "promise_like",
    ],
)

grpc_cc_library(
    name = "join",
    external_deps = ["absl/meta:type_traits"],
    language = "c++",
    public_hdrs = [
        "src/core/lib/promise/join.h",
    ],
    deps = [
        "basic_join",
        "gpr_platform",
    ],
)

grpc_cc_library(
    name = "try_join",
    external_deps = [
        "absl/meta:type_traits",
        "absl/status",
        "absl/status:statusor",
    ],
    language = "c++",
    public_hdrs = [
        "src/core/lib/promise/try_join.h",
    ],
    deps = [
        "basic_join",
        "gpr_platform",
        "poll",
        "promise_status",
    ],
)

grpc_cc_library(
    name = "basic_seq",
    external_deps = [
        "absl/meta:type_traits",
        "absl/types:variant",
        "absl/utility",
    ],
    language = "c++",
    public_hdrs = [
        "src/core/lib/promise/detail/basic_seq.h",
    ],
    deps = [
        "construct_destruct",
        "gpr_platform",
        "poll",
        "promise_factory",
        "promise_like",
        "switch",
    ],
)

grpc_cc_library(
    name = "seq",
    language = "c++",
    public_hdrs = [
        "src/core/lib/promise/seq.h",
    ],
    deps = [
        "basic_seq",
        "gpr_platform",
        "poll",
    ],
)

grpc_cc_library(
    name = "try_seq",
    external_deps = [
        "absl/meta:type_traits",
        "absl/status",
        "absl/status:statusor",
    ],
    language = "c++",
    public_hdrs = [
        "src/core/lib/promise/try_seq.h",
    ],
    deps = [
        "basic_seq",
        "gpr_platform",
        "poll",
        "promise_status",
    ],
)

grpc_cc_library(
    name = "activity",
    srcs = [
        "src/core/lib/promise/activity.cc",
    ],
    external_deps = [
        "absl/base:core_headers",
        "absl/status",
        "absl/types:optional",
        "absl/types:variant",
        "absl/utility",
    ],
    language = "c++",
    public_hdrs = [
        "src/core/lib/promise/activity.h",
    ],
    deps = [
        "atomic_utils",
        "construct_destruct",
        "context",
        "gpr_base",
        "gpr_tls",
        "orphanable",
        "poll",
        "promise_factory",
        "promise_status",
    ],
)

grpc_cc_library(
    name = "exec_ctx_wakeup_scheduler",
    hdrs = [
        "src/core/lib/promise/exec_ctx_wakeup_scheduler.h",
    ],
    language = "c++",
    deps = [
        "closure",
        "debug_location",
        "error",
        "exec_ctx",
        "gpr_platform",
    ],
)

grpc_cc_library(
    name = "wait_set",
    external_deps = [
        "absl/container:flat_hash_set",
        "absl/hash",
    ],
    language = "c++",
    public_hdrs = [
        "src/core/lib/promise/wait_set.h",
    ],
    deps = [
        "activity",
        "gpr_platform",
        "poll",
    ],
)

grpc_cc_library(
    name = "intra_activity_waiter",
    language = "c++",
    public_hdrs = [
        "src/core/lib/promise/intra_activity_waiter.h",
    ],
    deps = [
        "activity",
        "gpr_platform",
        "poll",
    ],
)

grpc_cc_library(
    name = "latch",
    language = "c++",
    public_hdrs = [
        "src/core/lib/promise/latch.h",
    ],
    deps = [
        "gpr_base",
        "intra_activity_waiter",
        "poll",
    ],
)

grpc_cc_library(
    name = "observable",
    external_deps = [
        "absl/base:core_headers",
        "absl/types:optional",
        "absl/types:variant",
    ],
    language = "c++",
    public_hdrs = [
        "src/core/lib/promise/observable.h",
    ],
    deps = [
        "activity",
        "gpr_base",
        "poll",
        "promise_like",
        "wait_set",
    ],
)

grpc_cc_library(
    name = "pipe",
    external_deps = ["absl/types:optional"],
    language = "c++",
    public_hdrs = [
        "src/core/lib/promise/pipe.h",
    ],
    deps = [
        "arena",
        "context",
        "gpr_base",
        "intra_activity_waiter",
        "poll",
    ],
)

grpc_cc_library(
    name = "for_each",
    external_deps = [
        "absl/status",
        "absl/types:variant",
    ],
    language = "c++",
    public_hdrs = ["src/core/lib/promise/for_each.h"],
    deps = [
        "gpr_platform",
        "poll",
        "promise_factory",
    ],
)

grpc_cc_library(
    name = "ref_counted",
    language = "c++",
    public_hdrs = ["src/core/lib/gprpp/ref_counted.h"],
    deps = [
        "atomic_utils",
        "debug_location",
        "gpr_base",
        "ref_counted_ptr",
    ],
)

grpc_cc_library(
    name = "dual_ref_counted",
    language = "c++",
    public_hdrs = ["src/core/lib/gprpp/dual_ref_counted.h"],
    deps = [
        "debug_location",
        "gpr_base",
        "orphanable",
        "ref_counted_ptr",
    ],
)

grpc_cc_library(
    name = "ref_counted_ptr",
    language = "c++",
    public_hdrs = ["src/core/lib/gprpp/ref_counted_ptr.h"],
    visibility = ["@grpc:ref_counted_ptr"],
    deps = [
        "debug_location",
        "gpr_platform",
    ],
)

grpc_cc_library(
    name = "handshaker",
    srcs = [
        "src/core/lib/transport/handshaker.cc",
    ],
    external_deps = [
        "absl/container:inlined_vector",
        "absl/strings:str_format",
    ],
    language = "c++",
    public_hdrs = [
        "src/core/lib/transport/handshaker.h",
    ],
    visibility = ["@grpc:alt_grpc_base_legacy"],
    deps = [
        "channel_args",
        "closure",
        "debug_location",
        "exec_ctx",
        "gpr_base",
        "grpc_base",
        "grpc_codegen",
        "grpc_trace",
        "iomgr_timer",
        "ref_counted",
        "ref_counted_ptr",
        "slice",
        "slice_buffer",
        "slice_refcount",
        "time",
    ],
)

grpc_cc_library(
    name = "handshaker_factory",
    language = "c++",
    public_hdrs = [
        "src/core/lib/transport/handshaker_factory.h",
    ],
    deps = [
        "channel_args",
        "gpr_platform",
        "iomgr_fwd",
    ],
)

grpc_cc_library(
    name = "handshaker_registry",
    srcs = [
        "src/core/lib/transport/handshaker_registry.cc",
    ],
    language = "c++",
    public_hdrs = [
        "src/core/lib/transport/handshaker_registry.h",
    ],
    deps = [
        "channel_args",
        "gpr_platform",
        "handshaker_factory",
        "iomgr_fwd",
    ],
)

grpc_cc_library(
    name = "http_connect_handshaker",
    srcs = [
        "src/core/lib/transport/http_connect_handshaker.cc",
    ],
    external_deps = [
        "absl/base:core_headers",
        "absl/memory",
        "absl/strings",
        "absl/types:optional",
    ],
    language = "c++",
    public_hdrs = [
        "src/core/lib/transport/http_connect_handshaker.h",
    ],
    visibility = ["@grpc:alt_grpc_base_legacy"],
    deps = [
        "channel_args",
        "closure",
        "config",
        "debug_location",
        "exec_ctx",
        "gpr_base",
        "grpc_base",
        "handshaker",
        "handshaker_factory",
        "handshaker_registry",
        "httpcli",
        "iomgr_fwd",
        "ref_counted_ptr",
        "slice",
        "slice_buffer",
        "slice_refcount",
    ],
)

grpc_cc_library(
    name = "tcp_connect_handshaker",
    srcs = [
        "src/core/lib/transport/tcp_connect_handshaker.cc",
    ],
    external_deps = [
        "absl/base:core_headers",
        "absl/memory",
        "absl/status:statusor",
        "absl/strings",
        "absl/types:optional",
    ],
    language = "c++",
    public_hdrs = [
        "src/core/lib/transport/tcp_connect_handshaker.h",
    ],
    deps = [
        "channel_args",
        "closure",
        "config",
        "debug_location",
        "exec_ctx",
        "gpr_base",
        "grpc_base",
        "handshaker",
        "handshaker_factory",
        "handshaker_registry",
        "iomgr_fwd",
        "ref_counted_ptr",
        "resolved_address",
        "slice",
        "slice_refcount",
        "uri_parser",
    ],
)

grpc_cc_library(
    name = "channel_creds_registry",
    hdrs = [
        "src/core/lib/security/credentials/channel_creds_registry.h",
    ],
    external_deps = ["absl/strings"],
    language = "c++",
    deps = [
        "gpr_platform",
        "json",
        "ref_counted_ptr",
    ],
)

grpc_cc_library(
    name = "event_engine_memory_allocator",
    srcs = [
        "src/core/lib/event_engine/memory_allocator.cc",
    ],
    hdrs = [
        "include/grpc/event_engine/internal/memory_allocator_impl.h",
        "include/grpc/event_engine/memory_allocator.h",
        "include/grpc/event_engine/memory_request.h",
    ],
    external_deps = ["absl/strings"],
    language = "c++",
    deps = [
        "gpr_platform",
        "slice",
        "slice_refcount",
    ],
)

grpc_cc_library(
    name = "memory_quota",
    srcs = [
        "src/core/lib/resource_quota/memory_quota.cc",
    ],
    hdrs = [
        "src/core/lib/resource_quota/memory_quota.h",
    ],
    external_deps = [
        "absl/base:core_headers",
        "absl/status",
        "absl/strings",
        "absl/types:optional",
        "absl/utility",
    ],
    deps = [
        "activity",
        "event_engine_memory_allocator",
        "exec_ctx_wakeup_scheduler",
        "gpr_base",
        "grpc_trace",
        "loop",
        "map",
        "orphanable",
        "periodic_update",
        "pid_controller",
        "poll",
        "race",
        "ref_counted_ptr",
        "resource_quota_trace",
        "seq",
        "time",
        "useful",
    ],
)

grpc_cc_library(
    name = "periodic_update",
    srcs = [
        "src/core/lib/resource_quota/periodic_update.cc",
    ],
    hdrs = [
        "src/core/lib/resource_quota/periodic_update.h",
    ],
    external_deps = ["absl/functional:function_ref"],
    deps = [
        "exec_ctx",
        "gpr_platform",
        "time",
        "useful",
    ],
)

grpc_cc_library(
    name = "arena",
    srcs = [
        "src/core/lib/resource_quota/arena.cc",
    ],
    hdrs = [
        "src/core/lib/resource_quota/arena.h",
    ],
    external_deps = ["absl/utility"],
    deps = [
        "construct_destruct",
        "context",
        "event_engine_memory_allocator",
        "gpr_base",
        "memory_quota",
    ],
)

grpc_cc_library(
    name = "thread_quota",
    srcs = [
        "src/core/lib/resource_quota/thread_quota.cc",
    ],
    hdrs = [
        "src/core/lib/resource_quota/thread_quota.h",
    ],
    external_deps = ["absl/base:core_headers"],
    deps = [
        "gpr_base",
        "ref_counted",
        "ref_counted_ptr",
    ],
)

grpc_cc_library(
    name = "resource_quota_trace",
    srcs = [
        "src/core/lib/resource_quota/trace.cc",
    ],
    hdrs = [
        "src/core/lib/resource_quota/trace.h",
    ],
    tags = ["nofixdeps"],
    deps = [
        "gpr_platform",
        "grpc_trace",
    ],
)

grpc_cc_library(
    name = "resource_quota",
    srcs = [
        "src/core/lib/resource_quota/resource_quota.cc",
    ],
    hdrs = [
        "src/core/lib/resource_quota/resource_quota.h",
    ],
    external_deps = ["absl/strings"],
    deps = [
        "cpp_impl_of",
        "gpr_platform",
        "grpc_codegen",
        "memory_quota",
        "ref_counted",
        "ref_counted_ptr",
        "thread_quota",
        "useful",
    ],
)

grpc_cc_library(
    name = "slice_refcount",
    srcs = [
        "src/core/lib/slice/slice_refcount.cc",
    ],
    hdrs = [
        "src/core/lib/slice/slice_refcount.h",
        "src/core/lib/slice/slice_refcount_base.h",
    ],
    public_hdrs = [
        "include/grpc/slice.h",
    ],
    deps = [
        "gpr_base",
        "grpc_codegen",
    ],
)

grpc_cc_library(
    name = "slice",
    srcs = [
        "src/core/lib/slice/slice.cc",
        "src/core/lib/slice/slice_string_helpers.cc",
    ],
    hdrs = [
        "include/grpc/slice.h",
        "src/core/lib/slice/slice.h",
        "src/core/lib/slice/slice_internal.h",
        "src/core/lib/slice/slice_string_helpers.h",
    ],
    external_deps = ["absl/strings"],
    deps = [
        "gpr_base",
        "grpc_codegen",
        "slice_refcount",
    ],
)

grpc_cc_library(
    name = "slice_buffer",
    srcs = [
        "src/core/lib/slice/slice_buffer.cc",
    ],
    hdrs = [
        "include/grpc/slice_buffer.h",
        "src/core/lib/slice/slice_buffer.h",
    ],
    deps = [
        "gpr_base",
        "slice",
        "slice_refcount",
    ],
)

grpc_cc_library(
    name = "error",
    srcs = [
        "src/core/lib/iomgr/error.cc",
    ],
    hdrs = [
        "src/core/lib/iomgr/error.h",
    ],
    tags = ["nofixdeps"],
    deps = [
        "gpr",
        "grpc_codegen",
        "grpc_trace",
        "slice",
        "slice_refcount",
        "status_helper",
        "useful",
    ],
)

grpc_cc_library(
    name = "closure",
    hdrs = [
        "src/core/lib/iomgr/closure.h",
    ],
    deps = [
        "debug_location",
        "error",
        "gpr_base",
    ],
)

grpc_cc_library(
    name = "time",
    srcs = [
        "src/core/lib/gprpp/time.cc",
    ],
    hdrs = [
        "src/core/lib/gprpp/time.h",
    ],
    external_deps = ["absl/strings:str_format"],
    deps = [
        "event_engine_base_hdrs",
        "gpr_base",
        "gpr_codegen",
        "useful",
    ],
)

grpc_cc_library(
    name = "exec_ctx",
    srcs = [
        "src/core/lib/iomgr/combiner.cc",
        "src/core/lib/iomgr/exec_ctx.cc",
        "src/core/lib/iomgr/executor.cc",
        "src/core/lib/iomgr/iomgr_internal.cc",
    ],
    hdrs = [
        "src/core/lib/iomgr/combiner.h",
        "src/core/lib/iomgr/exec_ctx.h",
        "src/core/lib/iomgr/executor.h",
        "src/core/lib/iomgr/iomgr_internal.h",
    ],
    deps = [
        "closure",
        "debug_location",
        "error",
        "gpr_base",
        "gpr_codegen",
        "gpr_tls",
        "grpc_codegen",
        "grpc_trace",
        "time",
        "useful",
    ],
)

grpc_cc_library(
    name = "sockaddr_utils",
    srcs = [
        "src/core/lib/address_utils/sockaddr_utils.cc",
    ],
    hdrs = [
        "src/core/lib/address_utils/sockaddr_utils.h",
    ],
    external_deps = [
        "absl/status",
        "absl/status:statusor",
        "absl/strings",
        "absl/strings:str_format",
    ],
    visibility = ["@grpc:alt_grpc_base_legacy"],
    deps = [
        "gpr_base",
        "grpc_sockaddr",
        "iomgr_port",
        "resolved_address",
        "uri_parser",
    ],
)

grpc_cc_library(
    name = "iomgr_port",
    hdrs = [
        "src/core/lib/iomgr/port.h",
    ],
    deps = ["gpr_platform"],
)

grpc_cc_library(
    name = "iomgr_timer",
    srcs = [
        "src/core/lib/iomgr/timer.cc",
        "src/core/lib/iomgr/timer_generic.cc",
        "src/core/lib/iomgr/timer_heap.cc",
        "src/core/lib/iomgr/timer_manager.cc",
    ],
    hdrs = [
        "src/core/lib/iomgr/timer.h",
        "src/core/lib/iomgr/timer_generic.h",
        "src/core/lib/iomgr/timer_heap.h",
        "src/core/lib/iomgr/timer_manager.h",
    ] + [
        # TODO(hork): deduplicate
        "src/core/lib/iomgr/iomgr.h",
    ],
    external_deps = [
        "absl/strings",
    ],
    tags = ["nofixdeps"],
    visibility = ["@grpc:iomgr_timer"],
    deps = [
        "event_engine_base_hdrs",
        "exec_ctx",
        "gpr_base",
        "gpr_platform",
        "gpr_tls",
        "grpc_trace",
        "iomgr_port",
        "time",
        "time_averaged_stats",
        "useful",
    ],
)

grpc_cc_library(
    name = "iomgr_fwd",
    hdrs = [
        "src/core/lib/iomgr/iomgr_fwd.h",
    ],
    deps = ["gpr_platform"],
)

grpc_cc_library(
    name = "grpc_sockaddr",
    srcs = [
        "src/core/lib/iomgr/sockaddr_utils_posix.cc",
        "src/core/lib/iomgr/socket_utils_windows.cc",
    ],
    hdrs = [
        "src/core/lib/iomgr/sockaddr.h",
        "src/core/lib/iomgr/sockaddr_posix.h",
        "src/core/lib/iomgr/sockaddr_windows.h",
        "src/core/lib/iomgr/socket_utils.h",
    ],
    deps = [
        "gpr_base",
        "iomgr_port",
    ],
)

grpc_cc_library(
    name = "avl",
    hdrs = [
        "src/core/lib/avl/avl.h",
    ],
    deps = [
        "gpr_platform",
        "useful",
    ],
)

grpc_cc_library(
    name = "event_engine_base_hdrs",
    hdrs = GRPC_PUBLIC_EVENT_ENGINE_HDRS + GRPC_PUBLIC_HDRS,
    external_deps = [
        "absl/status",
        "absl/status:statusor",
        "absl/time",
        "absl/functional:any_invocable",
    ],
    tags = ["nofixdeps"],
    deps = [
        "gpr_base",
    ],
)

grpc_cc_library(
    name = "default_event_engine_factory_hdrs",
    hdrs = [
        "src/core/lib/event_engine/event_engine_factory.h",
    ],
    tags = ["nofixdeps"],
    deps = [
        "event_engine_base_hdrs",
        "gpr_base",
    ],
)

grpc_cc_library(
    name = "time_averaged_stats",
    srcs = ["src/core/lib/gprpp/time_averaged_stats.cc"],
    hdrs = [
        "src/core/lib/gprpp/time_averaged_stats.h",
    ],
    deps = ["gpr_base"],
)

grpc_cc_library(
    name = "event_engine_poller",
    hdrs = [
        "src/core/lib/event_engine/poller.h",
    ],
    external_deps = [
        "absl/container:inlined_vector",
        "absl/types:variant",
    ],
    deps = [
        "event_engine_base_hdrs",
        "gpr_platform",
    ],
)

grpc_cc_library(
    name = "event_engine_time_util",
    srcs = ["src/core/lib/event_engine/time_util.cc"],
    hdrs = ["src/core/lib/event_engine/time_util.h"],
    deps = [
        "event_engine_base_hdrs",
        "gpr_platform",
    ],
)

grpc_cc_library(
    name = "iomgr_ee_timer",
    srcs = [
        "src/core/lib/event_engine/iomgr_engine/timer.cc",
        "src/core/lib/event_engine/iomgr_engine/timer_heap.cc",
    ],
    hdrs = [
        "src/core/lib/event_engine/iomgr_engine/timer.h",
        "src/core/lib/event_engine/iomgr_engine/timer_heap.h",
    ],
    external_deps = [
        "absl/base:core_headers",
        "absl/types:optional",
    ],
    deps = [
        "event_engine_base_hdrs",
        "gpr_base",
        "time",
        "time_averaged_stats",
        "useful",
    ],
)

grpc_cc_library(
    name = "iomgr_ee_thread_pool",
    srcs = ["src/core/lib/event_engine/iomgr_engine/thread_pool.cc"],
    hdrs = [
        "src/core/lib/event_engine/iomgr_engine/thread_pool.h",
    ],
    external_deps = ["absl/functional:any_invocable"],
    deps = ["gpr_base"],
)

grpc_cc_library(
    name = "iomgr_ee_timer_manager",
    srcs = ["src/core/lib/event_engine/iomgr_engine/timer_manager.cc"],
    hdrs = [
        "src/core/lib/event_engine/iomgr_engine/timer_manager.h",
    ],
    external_deps = [
        "absl/base:core_headers",
        "absl/memory",
        "absl/time",
        "absl/types:optional",
    ],
    deps = [
        "event_engine_base_hdrs",
        "gpr_base",
        "gpr_codegen",
        "iomgr_ee_timer",
        "time",
    ],
)

grpc_cc_library(
    name = "iomgr_ee_event_poller",
    srcs = [],
    hdrs = [
        "src/core/lib/event_engine/iomgr_engine/event_poller.h",
    ],
    external_deps = [
        "absl/status",
        "absl/strings",
    ],
    deps = [
        "event_engine_base_hdrs",
        "event_engine_poller",
        "gpr_platform",
        "iomgr_ee_closure",
    ],
)

grpc_cc_library(
    name = "iomgr_ee_closure",
    srcs = [],
    hdrs = [
        "src/core/lib/event_engine/iomgr_engine/iomgr_engine_closure.h",
    ],
    external_deps = [
        "absl/functional:any_invocable",
        "absl/status",
        "absl/utility",
    ],
    deps = [
        "event_engine_base_hdrs",
        "gpr_platform",
    ],
)

grpc_cc_library(
    name = "iomgr_ee_lockfree_event",
    srcs = [
        "src/core/lib/event_engine/iomgr_engine/lockfree_event.cc",
    ],
    hdrs = [
        "src/core/lib/event_engine/iomgr_engine/lockfree_event.h",
    ],
    external_deps = ["absl/status"],
    deps = [
        "gpr_base",
        "iomgr_ee_closure",
        "iomgr_ee_event_poller",
        "status_helper",
    ],
)

grpc_cc_library(
    name = "iomgr_ee_wakeup_fd_posix",
    hdrs = [
        "src/core/lib/event_engine/iomgr_engine/wakeup_fd_posix.h",
    ],
    external_deps = ["absl/status"],
    deps = ["gpr_platform"],
)

grpc_cc_library(
    name = "iomgr_ee_wakeup_fd_posix_pipe",
    srcs = [
        "src/core/lib/event_engine/iomgr_engine/wakeup_fd_pipe.cc",
    ],
    hdrs = [
        "src/core/lib/event_engine/iomgr_engine/wakeup_fd_pipe.h",
    ],
    external_deps = [
        "absl/memory",
        "absl/status",
        "absl/status:statusor",
        "absl/strings",
    ],
    deps = [
        "gpr_base",
        "iomgr_ee_wakeup_fd_posix",
        "iomgr_port",
    ],
)

grpc_cc_library(
    name = "iomgr_ee_wakeup_fd_posix_eventfd",
    srcs = [
        "src/core/lib/event_engine/iomgr_engine/wakeup_fd_eventfd.cc",
    ],
    hdrs = [
        "src/core/lib/event_engine/iomgr_engine/wakeup_fd_eventfd.h",
    ],
    external_deps = [
        "absl/memory",
        "absl/status",
        "absl/status:statusor",
        "absl/strings",
    ],
    deps = [
        "gpr_base",
        "iomgr_ee_wakeup_fd_posix",
        "iomgr_port",
    ],
)

grpc_cc_library(
    name = "iomgr_ee_wakeup_fd_posix_default",
    srcs = [
        "src/core/lib/event_engine/iomgr_engine/wakeup_fd_posix_default.cc",
    ],
    hdrs = [
        "src/core/lib/event_engine/iomgr_engine/wakeup_fd_posix_default.h",
    ],
    external_deps = [
        "absl/status",
        "absl/status:statusor",
    ],
    deps = [
        "gpr_platform",
        "iomgr_ee_wakeup_fd_posix",
        "iomgr_ee_wakeup_fd_posix_eventfd",
        "iomgr_ee_wakeup_fd_posix_pipe",
        "iomgr_port",
    ],
)

grpc_cc_library(
    name = "iomgr_ee_poller_posix_epoll1",
    srcs = [
        "src/core/lib/event_engine/iomgr_engine/ev_epoll1_linux.cc",
    ],
    hdrs = [
        "src/core/lib/event_engine/iomgr_engine/ev_epoll1_linux.h",
    ],
    external_deps = [
        "absl/base:core_headers",
        "absl/memory",
        "absl/status",
        "absl/status:statusor",
        "absl/strings",
        "absl/synchronization",
    ],
    deps = [
        "event_engine_base_hdrs",
        "event_engine_poller",
<<<<<<< HEAD
        "event_engine_time_util",
=======
        "gpr_base",
        "gpr_codegen",
>>>>>>> 5918f70c
        "iomgr_ee_closure",
        "iomgr_ee_event_poller",
        "iomgr_ee_lockfree_event",
        "iomgr_ee_wakeup_fd_posix",
        "iomgr_ee_wakeup_fd_posix_default",
        "iomgr_port",
        "time",
    ],
)

grpc_cc_library(
    name = "iomgr_ee_poller_posix_poll",
    srcs = [
        "src/core/lib/event_engine/iomgr_engine/ev_poll_posix.cc",
    ],
    hdrs = [
        "src/core/lib/event_engine/iomgr_engine/ev_poll_posix.h",
    ],
    external_deps = [
        "absl/base:core_headers",
        "absl/status",
        "absl/status:statusor",
        "absl/strings",
        "absl/synchronization",
        "absl/utility",
    ],
    deps = [
        "event_engine_base_hdrs",
        "event_engine_poller",
<<<<<<< HEAD
        "event_engine_time_util",
=======
        "gpr_base",
        "gpr_codegen",
>>>>>>> 5918f70c
        "iomgr_ee_closure",
        "iomgr_ee_event_poller",
        "iomgr_ee_wakeup_fd_posix",
        "iomgr_ee_wakeup_fd_posix_default",
        "iomgr_port",
        "time",
    ],
)

grpc_cc_library(
    name = "iomgr_ee_poller_posix_default",
    srcs = [
        "src/core/lib/event_engine/iomgr_engine/event_poller_posix_default.cc",
    ],
    hdrs = [
        "src/core/lib/event_engine/iomgr_engine/event_poller_posix_default.h",
    ],
    external_deps = ["absl/strings"],
    deps = [
        "gpr_base",
        "iomgr_ee_event_poller",
        "iomgr_ee_poller_posix_epoll1",
        "iomgr_ee_poller_posix_poll",
    ],
)

grpc_cc_library(
    name = "iomgr_event_engine",
    srcs = ["src/core/lib/event_engine/iomgr_engine/iomgr_engine.cc"],
    hdrs = ["src/core/lib/event_engine/iomgr_engine/iomgr_engine.h"],
    external_deps = [
        "absl/base:core_headers",
        "absl/container:flat_hash_set",
        "absl/functional:any_invocable",
        "absl/status",
        "absl/status:statusor",
        "absl/strings",
    ],
    deps = [
        "event_engine_base_hdrs",
        "event_engine_common",
        "event_engine_trace",
        "gpr_base",
        "grpc_trace",
        "iomgr_ee_thread_pool",
        "iomgr_ee_timer",
        "iomgr_ee_timer_manager",
        "time",
    ],
)

grpc_cc_library(
    name = "event_engine_common",
    srcs = [
        "src/core/lib/event_engine/resolved_address.cc",
        "src/core/lib/event_engine/slice.cc",
        "src/core/lib/event_engine/slice_buffer.cc",
    ],
    hdrs = [
        "src/core/lib/event_engine/handle_containers.h",
    ],
    external_deps = [
        "absl/container:flat_hash_set",
    ],
    tags = ["nofixdeps"],
    deps = [
        "event_engine_base_hdrs",
        "event_engine_trace",
        "gpr_base",
        "gpr_platform",
        "ref_counted",
        "slice",
        "slice_refcount",
    ],
)

grpc_cc_library(
    name = "event_engine_trace",
    srcs = [
        "src/core/lib/event_engine/trace.cc",
    ],
    hdrs = [
        "src/core/lib/event_engine/trace.h",
    ],
    tags = ["nofixdeps"],
    deps = [
        "gpr_platform",
        "grpc_trace",
    ],
)

# NOTE: this target gets replaced inside Google's build system to be one that
# integrates with other internal systems better. Please do not rename or fold
# this into other targets.
grpc_cc_library(
    name = "default_event_engine_factory",
    srcs = ["src/core/lib/event_engine/default_event_engine_factory.cc"],
    hdrs = [
        "src/core/lib/event_engine/default_event_engine_factory.h",
    ],
    external_deps = ["absl/memory"],
    deps = [
        "event_engine_base_hdrs",
        "gpr_platform",
        "iomgr_event_engine",
    ],
)

grpc_cc_library(
    name = "event_engine_base",
    srcs = [
        "src/core/lib/event_engine/event_engine.cc",
    ],
    hdrs = [
        "src/core/lib/event_engine/event_engine_factory.h",
    ],
    external_deps = ["absl/functional:any_invocable"],
    deps = [
        "default_event_engine_factory",
        "event_engine_base_hdrs",
        "gpr_base",
    ],
)

grpc_cc_library(
    name = "uri_parser",
    srcs = [
        "src/core/lib/uri/uri_parser.cc",
    ],
    hdrs = [
        "src/core/lib/uri/uri_parser.h",
    ],
    external_deps = [
        "absl/status",
        "absl/status:statusor",
        "absl/strings",
        "absl/strings:str_format",
    ],
    visibility = ["@grpc:alt_grpc_base_legacy"],
    deps = ["gpr_base"],
)

grpc_cc_library(
    name = "channel_args_preconditioning",
    srcs = [
        "src/core/lib/channel/channel_args_preconditioning.cc",
    ],
    hdrs = [
        "src/core/lib/channel/channel_args_preconditioning.h",
    ],
    deps = [
        "channel_args",
        "gpr_platform",
        "grpc_codegen",
    ],
)

grpc_cc_library(
    name = "pid_controller",
    srcs = [
        "src/core/lib/transport/pid_controller.cc",
    ],
    hdrs = [
        "src/core/lib/transport/pid_controller.h",
    ],
    deps = [
        "gpr_platform",
        "useful",
    ],
)

grpc_cc_library(
    name = "bdp_estimator",
    srcs = [
        "src/core/lib/transport/bdp_estimator.cc",
    ],
    hdrs = ["src/core/lib/transport/bdp_estimator.h"],
    deps = [
        "exec_ctx",
        "gpr_base",
        "gpr_codegen",
        "grpc_trace",
        "time",
    ],
)

grpc_cc_library(
    name = "percent_encoding",
    srcs = [
        "src/core/lib/slice/percent_encoding.cc",
    ],
    hdrs = [
        "src/core/lib/slice/percent_encoding.h",
    ],
    deps = [
        "bitset",
        "gpr_base",
        "slice",
    ],
)

grpc_cc_library(
    name = "grpc_base",
    srcs = [
        "src/core/lib/address_utils/parse_address.cc",
        "src/core/lib/backoff/backoff.cc",
        "src/core/lib/channel/channel_stack.cc",
        "src/core/lib/channel/channel_stack_builder_impl.cc",
        "src/core/lib/channel/channel_trace.cc",
        "src/core/lib/channel/channelz.cc",
        "src/core/lib/channel/channelz_registry.cc",
        "src/core/lib/channel/connected_channel.cc",
        "src/core/lib/channel/promise_based_filter.cc",
        "src/core/lib/channel/status_util.cc",
        "src/core/lib/compression/compression.cc",
        "src/core/lib/compression/compression_internal.cc",
        "src/core/lib/compression/message_compress.cc",
        "src/core/lib/debug/stats.cc",
        "src/core/lib/debug/stats_data.cc",
        "src/core/lib/event_engine/channel_args_endpoint_config.cc",
        "src/core/lib/iomgr/buffer_list.cc",
        "src/core/lib/iomgr/call_combiner.cc",
        "src/core/lib/iomgr/cfstream_handle.cc",
        "src/core/lib/iomgr/dualstack_socket_posix.cc",
        "src/core/lib/iomgr/endpoint.cc",
        "src/core/lib/iomgr/endpoint_cfstream.cc",
        "src/core/lib/iomgr/endpoint_pair_posix.cc",
        "src/core/lib/iomgr/endpoint_pair_windows.cc",
        "src/core/lib/iomgr/error_cfstream.cc",
        "src/core/lib/iomgr/ev_apple.cc",
        "src/core/lib/iomgr/ev_epoll1_linux.cc",
        "src/core/lib/iomgr/ev_poll_posix.cc",
        "src/core/lib/iomgr/ev_posix.cc",
        "src/core/lib/iomgr/ev_windows.cc",
        "src/core/lib/iomgr/fork_posix.cc",
        "src/core/lib/iomgr/fork_windows.cc",
        "src/core/lib/iomgr/gethostname_fallback.cc",
        "src/core/lib/iomgr/gethostname_host_name_max.cc",
        "src/core/lib/iomgr/gethostname_sysconf.cc",
        "src/core/lib/iomgr/grpc_if_nametoindex_posix.cc",
        "src/core/lib/iomgr/grpc_if_nametoindex_unsupported.cc",
        "src/core/lib/iomgr/internal_errqueue.cc",
        "src/core/lib/iomgr/iocp_windows.cc",
        "src/core/lib/iomgr/iomgr.cc",
        "src/core/lib/iomgr/iomgr_posix.cc",
        "src/core/lib/iomgr/iomgr_posix_cfstream.cc",
        "src/core/lib/iomgr/iomgr_windows.cc",
        "src/core/lib/iomgr/load_file.cc",
        "src/core/lib/iomgr/lockfree_event.cc",
        "src/core/lib/iomgr/polling_entity.cc",
        "src/core/lib/iomgr/pollset.cc",
        "src/core/lib/iomgr/pollset_set.cc",
        "src/core/lib/iomgr/pollset_set_windows.cc",
        "src/core/lib/iomgr/pollset_windows.cc",
        "src/core/lib/iomgr/resolve_address.cc",
        "src/core/lib/iomgr/resolve_address_posix.cc",
        "src/core/lib/iomgr/resolve_address_windows.cc",
        "src/core/lib/iomgr/socket_factory_posix.cc",
        "src/core/lib/iomgr/socket_mutator.cc",
        "src/core/lib/iomgr/socket_utils_common_posix.cc",
        "src/core/lib/iomgr/socket_utils_linux.cc",
        "src/core/lib/iomgr/socket_utils_posix.cc",
        "src/core/lib/iomgr/socket_windows.cc",
        "src/core/lib/iomgr/tcp_client.cc",
        "src/core/lib/iomgr/tcp_client_cfstream.cc",
        "src/core/lib/iomgr/tcp_client_posix.cc",
        "src/core/lib/iomgr/tcp_client_windows.cc",
        "src/core/lib/iomgr/tcp_posix.cc",
        "src/core/lib/iomgr/tcp_server.cc",
        "src/core/lib/iomgr/tcp_server_posix.cc",
        "src/core/lib/iomgr/tcp_server_utils_posix_common.cc",
        "src/core/lib/iomgr/tcp_server_utils_posix_ifaddrs.cc",
        "src/core/lib/iomgr/tcp_server_utils_posix_noifaddrs.cc",
        "src/core/lib/iomgr/tcp_server_windows.cc",
        "src/core/lib/iomgr/tcp_windows.cc",
        "src/core/lib/iomgr/unix_sockets_posix.cc",
        "src/core/lib/iomgr/unix_sockets_posix_noop.cc",
        "src/core/lib/iomgr/wakeup_fd_eventfd.cc",
        "src/core/lib/iomgr/wakeup_fd_nospecial.cc",
        "src/core/lib/iomgr/wakeup_fd_pipe.cc",
        "src/core/lib/iomgr/wakeup_fd_posix.cc",
        "src/core/lib/resource_quota/api.cc",
        "src/core/lib/slice/b64.cc",
        "src/core/lib/slice/slice_api.cc",
        "src/core/lib/slice/slice_buffer_api.cc",
        "src/core/lib/surface/api_trace.cc",
        "src/core/lib/surface/builtins.cc",
        "src/core/lib/surface/byte_buffer.cc",
        "src/core/lib/surface/byte_buffer_reader.cc",
        "src/core/lib/surface/call.cc",
        "src/core/lib/surface/call_details.cc",
        "src/core/lib/surface/call_log_batch.cc",
        "src/core/lib/surface/channel.cc",
        "src/core/lib/surface/channel_ping.cc",
        "src/core/lib/surface/completion_queue.cc",
        "src/core/lib/surface/completion_queue_factory.cc",
        "src/core/lib/surface/event_string.cc",
        "src/core/lib/surface/lame_client.cc",
        "src/core/lib/surface/metadata_array.cc",
        "src/core/lib/surface/server.cc",
        "src/core/lib/surface/validate_metadata.cc",
        "src/core/lib/surface/version.cc",
        "src/core/lib/transport/connectivity_state.cc",
        "src/core/lib/transport/error_utils.cc",
        "src/core/lib/transport/metadata_batch.cc",
        "src/core/lib/transport/parsed_metadata.cc",
        "src/core/lib/transport/status_conversion.cc",
        "src/core/lib/transport/timeout_encoding.cc",
        "src/core/lib/transport/transport.cc",
        "src/core/lib/transport/transport_op_string.cc",
    ],
    hdrs = [
        "src/core/lib/transport/error_utils.h",
        "src/core/lib/transport/http2_errors.h",
        "src/core/lib/address_utils/parse_address.h",
        "src/core/lib/backoff/backoff.h",
        "src/core/lib/channel/call_finalization.h",
        "src/core/lib/channel/call_tracer.h",
        "src/core/lib/channel/channel_stack.h",
        "src/core/lib/channel/promise_based_filter.h",
        "src/core/lib/channel/channel_stack_builder_impl.h",
        "src/core/lib/channel/channel_trace.h",
        "src/core/lib/channel/channelz.h",
        "src/core/lib/channel/channelz_registry.h",
        "src/core/lib/channel/connected_channel.h",
        "src/core/lib/channel/context.h",
        "src/core/lib/channel/status_util.h",
        "src/core/lib/compression/compression_internal.h",
        "src/core/lib/resource_quota/api.h",
        "src/core/lib/compression/message_compress.h",
        "src/core/lib/debug/stats.h",
        "src/core/lib/debug/stats_data.h",
        "src/core/lib/event_engine/channel_args_endpoint_config.h",
        "src/core/lib/event_engine/promise.h",
        "src/core/lib/iomgr/block_annotate.h",
        "src/core/lib/iomgr/buffer_list.h",
        "src/core/lib/iomgr/call_combiner.h",
        "src/core/lib/iomgr/cfstream_handle.h",
        "src/core/lib/iomgr/dynamic_annotations.h",
        "src/core/lib/iomgr/endpoint.h",
        "src/core/lib/iomgr/endpoint_cfstream.h",
        "src/core/lib/iomgr/endpoint_pair.h",
        "src/core/lib/iomgr/error_cfstream.h",
        "src/core/lib/iomgr/ev_apple.h",
        "src/core/lib/iomgr/ev_epoll1_linux.h",
        "src/core/lib/iomgr/ev_poll_posix.h",
        "src/core/lib/iomgr/ev_posix.h",
        "src/core/lib/iomgr/gethostname.h",
        "src/core/lib/iomgr/grpc_if_nametoindex.h",
        "src/core/lib/iomgr/internal_errqueue.h",
        "src/core/lib/iomgr/iocp_windows.h",
        "src/core/lib/iomgr/iomgr.h",
        "src/core/lib/iomgr/load_file.h",
        "src/core/lib/iomgr/lockfree_event.h",
        "src/core/lib/iomgr/nameser.h",
        "src/core/lib/iomgr/polling_entity.h",
        "src/core/lib/iomgr/pollset.h",
        "src/core/lib/iomgr/pollset_set.h",
        "src/core/lib/iomgr/pollset_set_windows.h",
        "src/core/lib/iomgr/pollset_windows.h",
        "src/core/lib/iomgr/python_util.h",
        "src/core/lib/iomgr/resolve_address.h",
        "src/core/lib/iomgr/resolve_address_impl.h",
        "src/core/lib/iomgr/resolve_address_posix.h",
        "src/core/lib/iomgr/resolve_address_windows.h",
        "src/core/lib/iomgr/sockaddr.h",
        "src/core/lib/iomgr/sockaddr_posix.h",
        "src/core/lib/iomgr/sockaddr_windows.h",
        "src/core/lib/iomgr/socket_factory_posix.h",
        "src/core/lib/iomgr/socket_mutator.h",
        "src/core/lib/iomgr/socket_utils_posix.h",
        "src/core/lib/iomgr/socket_windows.h",
        "src/core/lib/iomgr/tcp_client.h",
        "src/core/lib/iomgr/tcp_client_posix.h",
        "src/core/lib/iomgr/tcp_posix.h",
        "src/core/lib/iomgr/tcp_server.h",
        "src/core/lib/iomgr/tcp_server_utils_posix.h",
        "src/core/lib/iomgr/tcp_windows.h",
        "src/core/lib/iomgr/unix_sockets_posix.h",
        "src/core/lib/iomgr/wakeup_fd_pipe.h",
        "src/core/lib/iomgr/wakeup_fd_posix.h",
        "src/core/lib/slice/b64.h",
        "src/core/lib/surface/api_trace.h",
        "src/core/lib/surface/builtins.h",
        "src/core/lib/surface/call.h",
        "src/core/lib/surface/call_test_only.h",
        "src/core/lib/surface/channel.h",
        "src/core/lib/surface/completion_queue.h",
        "src/core/lib/surface/completion_queue_factory.h",
        "src/core/lib/surface/event_string.h",
        "src/core/lib/surface/init.h",
        "src/core/lib/surface/lame_client.h",
        "src/core/lib/surface/server.h",
        "src/core/lib/surface/validate_metadata.h",
        "src/core/lib/transport/connectivity_state.h",
        "src/core/lib/transport/metadata_batch.h",
        "src/core/lib/transport/parsed_metadata.h",
        "src/core/lib/transport/status_conversion.h",
        "src/core/lib/transport/timeout_encoding.h",
        "src/core/lib/transport/transport.h",
        "src/core/lib/transport/transport_impl.h",
    ] +
    # TODO(ctiller): remove these
    # These headers used to be vended by this target, but they have been split
    # out into separate targets now. In order to transition downstream code, we
    # re-export these headers from here for now, and when LSC's have completed
    # to clean this up, we'll remove these.
    [
        "src/core/lib/iomgr/closure.h",
        "src/core/lib/iomgr/error.h",
        "src/core/lib/slice/slice_internal.h",
        "src/core/lib/slice/slice_string_helpers.h",
        "src/core/lib/iomgr/exec_ctx.h",
        "src/core/lib/iomgr/executor.h",
        "src/core/lib/iomgr/combiner.h",
        "src/core/lib/iomgr/iomgr_internal.h",
        "src/core/lib/channel/channel_args.h",
        "src/core/lib/channel/channel_stack_builder.h",
    ],
    external_deps = [
        "absl/base:core_headers",
        "absl/container:flat_hash_map",
        "absl/container:inlined_vector",
        "absl/functional:any_invocable",
        "absl/functional:bind_front",
        "absl/functional:function_ref",
        "absl/memory",
        "absl/meta:type_traits",
        "absl/status:statusor",
        "absl/status",
        "absl/strings:str_format",
        "absl/strings",
        "absl/types:optional",
        "absl/types:variant",
        "absl/utility",
        "madler_zlib",
    ],
    language = "c++",
    public_hdrs = GRPC_PUBLIC_HDRS + GRPC_PUBLIC_EVENT_ENGINE_HDRS,
    tags = ["nofixdeps"],
    visibility = ["@grpc:alt_grpc_base_legacy"],
    deps = [
        "arena",
        "arena_promise",
        "atomic_utils",
        "avl",
        "bitset",
        "channel_args",
        "channel_args_preconditioning",
        "channel_fwd",
        "channel_init",
        "channel_stack_builder",
        "channel_stack_type",
        "chunked_vector",
        "closure",
        "config",
        "cpp_impl_of",
        "debug_location",
        "default_event_engine_factory",
        "default_event_engine_factory_hdrs",
        "dual_ref_counted",
        "error",
        "event_engine_base",
        "event_engine_common",
        "exec_ctx",
        "gpr_base",
        "gpr_codegen",
        "gpr_tls",
        "grpc_codegen",
        "grpc_sockaddr",
        "grpc_trace",
        "handshaker_registry",
        "iomgr_port",
        "iomgr_timer",
        "json",
        "latch",
        "memory_quota",
        "orphanable",
        "percent_encoding",
        "poll",
        "promise",
        "ref_counted",
        "ref_counted_ptr",
        "resolved_address",
        "resource_quota",
        "resource_quota_trace",
        "slice",
        "slice_buffer",
        "slice_refcount",
        "sockaddr_utils",
        "status_helper",
        "table",
        "thread_quota",
        "time",
        "transport_fwd",
        "uri_parser",
        "useful",
        "work_serializer",
    ],
)

grpc_cc_library(
    name = "channel_stack_type",
    srcs = [
        "src/core/lib/surface/channel_stack_type.cc",
    ],
    hdrs = [
        "src/core/lib/surface/channel_stack_type.h",
    ],
    language = "c++",
    deps = ["gpr_platform"],
)

grpc_cc_library(
    name = "channel_init",
    srcs = [
        "src/core/lib/surface/channel_init.cc",
    ],
    hdrs = [
        "src/core/lib/surface/channel_init.h",
    ],
    language = "c++",
    deps = [
        "channel_stack_builder",
        "channel_stack_type",
        "gpr_platform",
    ],
)

grpc_cc_library(
    name = "single_set_ptr",
    hdrs = [
        "src/core/lib/gprpp/single_set_ptr.h",
    ],
    language = "c++",
    deps = ["gpr_base"],
)

grpc_cc_library(
    name = "channel_stack_builder",
    srcs = [
        "src/core/lib/channel/channel_stack_builder.cc",
    ],
    hdrs = [
        "src/core/lib/channel/channel_stack_builder.h",
    ],
    external_deps = [
        "absl/status:statusor",
        "absl/strings",
    ],
    language = "c++",
    visibility = ["@grpc:alt_grpc_base_legacy"],
    deps = [
        "channel_args",
        "channel_fwd",
        "channel_stack_type",
        "gpr_base",
        "ref_counted_ptr",
        "transport_fwd",
    ],
)

grpc_cc_library(
    name = "grpc_common",
    defines = select({
        "grpc_no_rls": ["GRPC_NO_RLS"],
        "//conditions:default": [],
    }),
    language = "c++",
    select_deps = [
        {
            "grpc_no_rls": [],
            "//conditions:default": ["grpc_lb_policy_rls"],
        },
    ],
    tags = ["nofixdeps"],
    deps = [
        "grpc_base",
        # standard plugins
        "census",
        "grpc_deadline_filter",
        "grpc_client_authority_filter",
        "grpc_lb_policy_grpclb",
        "grpc_lb_policy_outlier_detection",
        "grpc_lb_policy_pick_first",
        "grpc_lb_policy_priority",
        "grpc_lb_policy_ring_hash",
        "grpc_lb_policy_round_robin",
        "grpc_lb_policy_weighted_target",
        "grpc_channel_idle_filter",
        "grpc_message_size_filter",
        "grpc_resolver_binder",
        "grpc_resolver_dns_ares",
        "grpc_resolver_fake",
        "grpc_resolver_dns_native",
        "grpc_resolver_sockaddr",
        "grpc_transport_chttp2_client_connector",
        "grpc_transport_chttp2_server",
        "grpc_transport_inproc",
        "grpc_fault_injection_filter",
    ],
)

grpc_cc_library(
    name = "grpc_service_config",
    hdrs = [
        "src/core/lib/service_config/service_config.h",
        "src/core/lib/service_config/service_config_call_data.h",
    ],
    external_deps = ["absl/strings"],
    language = "c++",
    deps = [
        "gpr_platform",
        "ref_counted",
        "ref_counted_ptr",
        "service_config_parser",
        "slice_refcount",
        "unique_type_name",
        "useful",
    ],
)

grpc_cc_library(
    name = "grpc_service_config_impl",
    srcs = [
        "src/core/lib/service_config/service_config_impl.cc",
    ],
    hdrs = [
        "src/core/lib/service_config/service_config_impl.h",
    ],
    external_deps = [
        "absl/memory",
        "absl/status",
        "absl/status:statusor",
        "absl/strings",
    ],
    language = "c++",
    visibility = ["@grpc:client_channel"],
    deps = [
        "channel_args",
        "config",
        "gpr_base",
        "grpc_service_config",
        "json",
        "ref_counted_ptr",
        "service_config_parser",
        "slice",
        "slice_refcount",
    ],
)

grpc_cc_library(
    name = "service_config_parser",
    srcs = [
        "src/core/lib/service_config/service_config_parser.cc",
    ],
    hdrs = [
        "src/core/lib/service_config/service_config_parser.h",
    ],
    external_deps = [
        "absl/status",
        "absl/status:statusor",
        "absl/strings",
    ],
    language = "c++",
    deps = [
        "channel_args",
        "gpr_base",
        "json",
    ],
)

grpc_cc_library(
    name = "server_address",
    srcs = [
        "src/core/lib/resolver/server_address.cc",
    ],
    hdrs = [
        "src/core/lib/resolver/server_address.h",
    ],
    external_deps = [
        "absl/memory",
        "absl/status",
        "absl/status:statusor",
        "absl/strings",
        "absl/strings:str_format",
    ],
    language = "c++",
    visibility = ["@grpc:client_channel"],
    deps = [
        "channel_args",
        "gpr_platform",
        "resolved_address",
        "sockaddr_utils",
        "useful",
    ],
)

grpc_cc_library(
    name = "grpc_resolver",
    srcs = [
        "src/core/lib/resolver/resolver.cc",
        "src/core/lib/resolver/resolver_registry.cc",
    ],
    hdrs = [
        "src/core/lib/resolver/resolver.h",
        "src/core/lib/resolver/resolver_factory.h",
        "src/core/lib/resolver/resolver_registry.h",
    ],
    external_deps = [
        "absl/status",
        "absl/status:statusor",
        "absl/strings",
        "absl/strings:str_format",
    ],
    language = "c++",
    visibility = ["@grpc:client_channel"],
    deps = [
        "channel_args",
        "gpr_base",
        "grpc_service_config",
        "grpc_trace",
        "iomgr_fwd",
        "orphanable",
        "ref_counted_ptr",
        "server_address",
        "uri_parser",
    ],
)

grpc_cc_library(
    name = "channel_args",
    srcs = [
        "src/core/lib/channel/channel_args.cc",
    ],
    hdrs = [
        "src/core/lib/channel/channel_args.h",
    ],
    external_deps = [
        "absl/meta:type_traits",
        "absl/strings",
        "absl/strings:str_format",
        "absl/types:optional",
        "absl/types:variant",
    ],
    language = "c++",
    deps = [
        "avl",
        "channel_stack_type",
        "debug_location",
        "dual_ref_counted",
        "gpr_base",
        "grpc_codegen",
        "match",
        "ref_counted",
        "ref_counted_ptr",
        "time",
        "useful",
    ],
)

grpc_cc_library(
    name = "resolved_address",
    hdrs = ["src/core/lib/iomgr/resolved_address.h"],
    language = "c++",
    deps = [
        "gpr_platform",
        "iomgr_port",
    ],
)

grpc_cc_library(
    name = "grpc_client_channel",
    srcs = [
        "src/core/ext/filters/client_channel/backend_metric.cc",
        "src/core/ext/filters/client_channel/backup_poller.cc",
        "src/core/ext/filters/client_channel/channel_connectivity.cc",
        "src/core/ext/filters/client_channel/client_channel.cc",
        "src/core/ext/filters/client_channel/client_channel_channelz.cc",
        "src/core/ext/filters/client_channel/client_channel_factory.cc",
        "src/core/ext/filters/client_channel/client_channel_plugin.cc",
        "src/core/ext/filters/client_channel/config_selector.cc",
        "src/core/ext/filters/client_channel/dynamic_filters.cc",
        "src/core/ext/filters/client_channel/global_subchannel_pool.cc",
        "src/core/ext/filters/client_channel/health/health_check_client.cc",
        "src/core/ext/filters/client_channel/http_proxy.cc",
        "src/core/ext/filters/client_channel/lb_policy.cc",
        "src/core/ext/filters/client_channel/lb_policy/child_policy_handler.cc",
        "src/core/ext/filters/client_channel/lb_policy/oob_backend_metric.cc",
        "src/core/ext/filters/client_channel/lb_policy_registry.cc",
        "src/core/ext/filters/client_channel/local_subchannel_pool.cc",
        "src/core/ext/filters/client_channel/proxy_mapper_registry.cc",
        "src/core/ext/filters/client_channel/resolver_result_parsing.cc",
        "src/core/ext/filters/client_channel/retry_filter.cc",
        "src/core/ext/filters/client_channel/retry_service_config.cc",
        "src/core/ext/filters/client_channel/retry_throttle.cc",
        "src/core/ext/filters/client_channel/service_config_channel_arg_filter.cc",
        "src/core/ext/filters/client_channel/subchannel.cc",
        "src/core/ext/filters/client_channel/subchannel_pool_interface.cc",
        "src/core/ext/filters/client_channel/subchannel_stream_client.cc",
    ],
    hdrs = [
        "src/core/ext/filters/client_channel/backend_metric.h",
        "src/core/ext/filters/client_channel/backup_poller.h",
        "src/core/ext/filters/client_channel/client_channel.h",
        "src/core/ext/filters/client_channel/client_channel_channelz.h",
        "src/core/ext/filters/client_channel/client_channel_factory.h",
        "src/core/ext/filters/client_channel/config_selector.h",
        "src/core/ext/filters/client_channel/connector.h",
        "src/core/ext/filters/client_channel/dynamic_filters.h",
        "src/core/ext/filters/client_channel/global_subchannel_pool.h",
        "src/core/ext/filters/client_channel/health/health_check_client.h",
        "src/core/ext/filters/client_channel/http_proxy.h",
        "src/core/ext/filters/client_channel/lb_policy.h",
        "src/core/ext/filters/client_channel/lb_policy/child_policy_handler.h",
        "src/core/ext/filters/client_channel/lb_policy/oob_backend_metric.h",
        "src/core/ext/filters/client_channel/lb_policy_factory.h",
        "src/core/ext/filters/client_channel/lb_policy_registry.h",
        "src/core/ext/filters/client_channel/local_subchannel_pool.h",
        "src/core/ext/filters/client_channel/proxy_mapper.h",
        "src/core/ext/filters/client_channel/proxy_mapper_registry.h",
        "src/core/ext/filters/client_channel/resolver_result_parsing.h",
        "src/core/ext/filters/client_channel/retry_filter.h",
        "src/core/ext/filters/client_channel/retry_service_config.h",
        "src/core/ext/filters/client_channel/retry_throttle.h",
        "src/core/ext/filters/client_channel/subchannel.h",
        "src/core/ext/filters/client_channel/subchannel_interface.h",
        "src/core/ext/filters/client_channel/subchannel_interface_internal.h",
        "src/core/ext/filters/client_channel/subchannel_pool_interface.h",
        "src/core/ext/filters/client_channel/subchannel_stream_client.h",
    ],
    external_deps = [
        "absl/base:core_headers",
        "absl/container:inlined_vector",
        "absl/memory",
        "absl/status",
        "absl/status:statusor",
        "absl/strings",
        "absl/strings:cord",
        "absl/strings:str_format",
        "absl/types:optional",
        "absl/types:variant",
        "absl/utility",
        "upb_lib",
    ],
    language = "c++",
    visibility = ["@grpc:client_channel"],
    deps = [
        "arena",
        "channel_fwd",
        "channel_init",
        "channel_stack_type",
        "config",
        "construct_destruct",
        "debug_location",
        "dual_ref_counted",
        "event_engine_base",
        "gpr_base",
        "gpr_codegen",
        "grpc_backend_metric_data",
        "grpc_base",
        "grpc_codegen",
        "grpc_deadline_filter",
        "grpc_health_upb",
        "grpc_public_hdrs",
        "grpc_resolver",
        "grpc_service_config",
        "grpc_service_config_impl",
        "grpc_trace",
        "http_connect_handshaker",
        "iomgr_fwd",
        "iomgr_timer",
        "json",
        "json_util",
        "memory_quota",
        "orphanable",
        "protobuf_duration_upb",
        "ref_counted",
        "ref_counted_ptr",
        "resolved_address",
        "resource_quota",
        "server_address",
        "service_config_parser",
        "slice",
        "slice_buffer",
        "slice_refcount",
        "sockaddr_utils",
        "time",
        "transport_fwd",
        "unique_type_name",
        "uri_parser",
        "useful",
        "work_serializer",
        "xds_orca_service_upb",
        "xds_orca_upb",
    ],
)

grpc_cc_library(
    name = "grpc_server_config_selector",
    srcs = [
        "src/core/ext/filters/server_config_selector/server_config_selector.cc",
    ],
    hdrs = [
        "src/core/ext/filters/server_config_selector/server_config_selector.h",
    ],
    external_deps = [
        "absl/status:statusor",
        "absl/strings",
    ],
    language = "c++",
    deps = [
        "channel_args",
        "dual_ref_counted",
        "gpr_platform",
        "grpc_base",
        "grpc_codegen",
        "grpc_service_config",
        "ref_counted",
        "ref_counted_ptr",
        "service_config_parser",
        "useful",
    ],
)

grpc_cc_library(
    name = "grpc_server_config_selector_filter",
    srcs = [
        "src/core/ext/filters/server_config_selector/server_config_selector_filter.cc",
    ],
    hdrs = [
        "src/core/ext/filters/server_config_selector/server_config_selector_filter.h",
    ],
    external_deps = [
        "absl/base:core_headers",
        "absl/memory",
        "absl/status",
        "absl/status:statusor",
        "absl/types:optional",
    ],
    language = "c++",
    deps = [
        "arena",
        "arena_promise",
        "channel_args",
        "channel_fwd",
        "context",
        "gpr_base",
        "grpc_base",
        "grpc_server_config_selector",
        "grpc_service_config",
        "poll",
        "promise",
        "ref_counted_ptr",
    ],
)

grpc_cc_library(
    name = "idle_filter_state",
    srcs = [
        "src/core/ext/filters/channel_idle/idle_filter_state.cc",
    ],
    hdrs = [
        "src/core/ext/filters/channel_idle/idle_filter_state.h",
    ],
    language = "c++",
    deps = ["gpr_platform"],
)

grpc_cc_library(
    name = "grpc_channel_idle_filter",
    srcs = [
        "src/core/ext/filters/channel_idle/channel_idle_filter.cc",
    ],
    hdrs = [
        "src/core/ext/filters/channel_idle/channel_idle_filter.h",
    ],
    external_deps = [
        "absl/status",
        "absl/status:statusor",
        "absl/types:optional",
    ],
    deps = [
        "activity",
        "arena_promise",
        "channel_args",
        "channel_fwd",
        "channel_init",
        "channel_stack_builder",
        "channel_stack_type",
        "closure",
        "config",
        "debug_location",
        "exec_ctx",
        "exec_ctx_wakeup_scheduler",
        "gpr_base",
        "grpc_base",
        "grpc_codegen",
        "grpc_trace",
        "idle_filter_state",
        "loop",
        "orphanable",
        "poll",
        "promise",
        "ref_counted_ptr",
        "single_set_ptr",
        "sleep",
        "time",
        "try_seq",
    ],
)

grpc_cc_library(
    name = "grpc_deadline_filter",
    srcs = [
        "src/core/ext/filters/deadline/deadline_filter.cc",
    ],
    hdrs = [
        "src/core/ext/filters/deadline/deadline_filter.h",
    ],
    external_deps = [
        "absl/status",
        "absl/types:optional",
    ],
    language = "c++",
    deps = [
        "arena",
        "channel_args",
        "channel_fwd",
        "channel_init",
        "channel_stack_builder",
        "channel_stack_type",
        "closure",
        "config",
        "debug_location",
        "exec_ctx",
        "gpr_base",
        "grpc_base",
        "grpc_codegen",
        "grpc_public_hdrs",
        "iomgr_timer",
        "time",
    ],
)

grpc_cc_library(
    name = "grpc_client_authority_filter",
    srcs = [
        "src/core/ext/filters/http/client_authority_filter.cc",
    ],
    hdrs = [
        "src/core/ext/filters/http/client_authority_filter.h",
    ],
    external_deps = [
        "absl/status",
        "absl/status:statusor",
        "absl/strings",
        "absl/types:optional",
    ],
    language = "c++",
    deps = [
        "arena_promise",
        "channel_args",
        "channel_fwd",
        "channel_init",
        "channel_stack_builder",
        "channel_stack_type",
        "config",
        "gpr_platform",
        "grpc_base",
        "grpc_codegen",
        "poll",
        "slice",
    ],
)

grpc_cc_library(
    name = "grpc_message_size_filter",
    srcs = [
        "src/core/ext/filters/message_size/message_size_filter.cc",
    ],
    hdrs = [
        "src/core/ext/filters/message_size/message_size_filter.h",
    ],
    external_deps = [
        "absl/memory",
        "absl/status",
        "absl/status:statusor",
        "absl/strings",
        "absl/strings:str_format",
        "absl/types:optional",
    ],
    language = "c++",
    deps = [
        "channel_args",
        "channel_fwd",
        "channel_init",
        "channel_stack_builder",
        "channel_stack_type",
        "closure",
        "config",
        "debug_location",
        "gpr_base",
        "grpc_base",
        "grpc_codegen",
        "grpc_public_hdrs",
        "grpc_service_config",
        "json",
        "service_config_parser",
        "slice_buffer",
    ],
)

grpc_cc_library(
    name = "grpc_fault_injection_filter",
    srcs = [
        "src/core/ext/filters/fault_injection/fault_injection_filter.cc",
        "src/core/ext/filters/fault_injection/service_config_parser.cc",
    ],
    hdrs = [
        "src/core/ext/filters/fault_injection/fault_injection_filter.h",
        "src/core/ext/filters/fault_injection/service_config_parser.h",
    ],
    external_deps = [
        "absl/memory",
        "absl/status",
        "absl/status:statusor",
        "absl/strings",
        "absl/types:optional",
        "absl/utility",
    ],
    language = "c++",
    deps = [
        "arena_promise",
        "channel_fwd",
        "config",
        "context",
        "gpr_base",
        "grpc_base",
        "grpc_public_hdrs",
        "grpc_service_config",
        "grpc_trace",
        "json",
        "json_util",
        "poll",
        "service_config_parser",
        "sleep",
        "time",
        "try_seq",
    ],
)

grpc_cc_library(
    name = "grpc_rbac_filter",
    srcs = [
        "src/core/ext/filters/rbac/rbac_filter.cc",
        "src/core/ext/filters/rbac/rbac_service_config_parser.cc",
    ],
    hdrs = [
        "src/core/ext/filters/rbac/rbac_filter.h",
        "src/core/ext/filters/rbac/rbac_service_config_parser.h",
    ],
    external_deps = [
        "absl/memory",
        "absl/status",
        "absl/status:statusor",
        "absl/strings",
        "absl/strings:str_format",
        "absl/types:optional",
    ],
    language = "c++",
    deps = [
        "channel_args",
        "channel_fwd",
        "closure",
        "config",
        "debug_location",
        "gpr_base",
        "grpc_authorization_base",
        "grpc_base",
        "grpc_matchers",
        "grpc_public_hdrs",
        "grpc_rbac_engine",
        "grpc_security_base",
        "grpc_service_config",
        "json",
        "json_util",
        "service_config_parser",
        "transport_fwd",
    ],
)

grpc_cc_library(
    name = "grpc_http_filters",
    srcs = [
        "src/core/ext/filters/http/client/http_client_filter.cc",
        "src/core/ext/filters/http/http_filters_plugin.cc",
        "src/core/ext/filters/http/message_compress/message_compress_filter.cc",
        "src/core/ext/filters/http/message_compress/message_decompress_filter.cc",
        "src/core/ext/filters/http/server/http_server_filter.cc",
    ],
    hdrs = [
        "src/core/ext/filters/http/client/http_client_filter.h",
        "src/core/ext/filters/http/message_compress/message_compress_filter.h",
        "src/core/ext/filters/http/message_compress/message_decompress_filter.h",
        "src/core/ext/filters/http/server/http_server_filter.h",
    ],
    external_deps = [
        "absl/base:core_headers",
        "absl/meta:type_traits",
        "absl/status",
        "absl/status:statusor",
        "absl/strings",
        "absl/strings:str_format",
        "absl/types:optional",
        "absl/utility",
    ],
    language = "c++",
    visibility = ["@grpc:http"],
    deps = [
        "arena",
        "arena_promise",
        "basic_seq",
        "call_push_pull",
        "channel_fwd",
        "channel_init",
        "channel_stack_type",
        "config",
        "context",
        "debug_location",
        "gpr_base",
        "grpc_base",
        "grpc_codegen",
        "grpc_message_size_filter",
        "grpc_public_hdrs",
        "grpc_trace",
        "latch",
        "percent_encoding",
        "poll",
        "promise",
        "seq",
        "slice",
        "slice_buffer",
        "transport_fwd",
    ],
)

grpc_cc_library(
    name = "grpc_codegen",
    language = "c++",
    public_hdrs = [
        "include/grpc/impl/codegen/byte_buffer.h",
        "include/grpc/impl/codegen/byte_buffer_reader.h",
        "include/grpc/impl/codegen/compression_types.h",
        "include/grpc/impl/codegen/connectivity_state.h",
        "include/grpc/impl/codegen/grpc_types.h",
        "include/grpc/impl/codegen/propagation_bits.h",
        "include/grpc/impl/codegen/status.h",
        "include/grpc/impl/codegen/slice.h",
    ],
    visibility = ["@grpc:public"],
    deps = ["gpr_codegen"],
)

grpc_cc_library(
    name = "grpc_grpclb_balancer_addresses",
    srcs = [
        "src/core/ext/filters/client_channel/lb_policy/grpclb/grpclb_balancer_addresses.cc",
    ],
    hdrs = [
        "src/core/ext/filters/client_channel/lb_policy/grpclb/grpclb_balancer_addresses.h",
    ],
    language = "c++",
    visibility = ["@grpc:grpclb"],
    deps = [
        "channel_args",
        "gpr_platform",
        "grpc_codegen",
        "server_address",
        "useful",
    ],
)

grpc_cc_library(
    name = "grpc_lb_policy_grpclb",
    srcs = [
        "src/core/ext/filters/client_channel/lb_policy/grpclb/client_load_reporting_filter.cc",
        "src/core/ext/filters/client_channel/lb_policy/grpclb/grpclb.cc",
        "src/core/ext/filters/client_channel/lb_policy/grpclb/grpclb_client_stats.cc",
        "src/core/ext/filters/client_channel/lb_policy/grpclb/load_balancer_api.cc",
    ],
    hdrs = [
        "src/core/ext/filters/client_channel/lb_policy/grpclb/client_load_reporting_filter.h",
        "src/core/ext/filters/client_channel/lb_policy/grpclb/grpclb.h",
        "src/core/ext/filters/client_channel/lb_policy/grpclb/grpclb_client_stats.h",
        "src/core/ext/filters/client_channel/lb_policy/grpclb/load_balancer_api.h",
    ],
    external_deps = [
        "absl/base:core_headers",
        "absl/container:inlined_vector",
        "absl/memory",
        "absl/status",
        "absl/status:statusor",
        "absl/strings",
        "absl/strings:str_format",
        "absl/types:optional",
        "absl/types:variant",
        "upb_lib",
    ],
    language = "c++",
    deps = [
        "channel_fwd",
        "channel_init",
        "channel_stack_type",
        "config",
        "debug_location",
        "event_engine_base",
        "gpr_base",
        "gpr_codegen",
        "grpc_base",
        "grpc_client_channel",
        "grpc_codegen",
        "grpc_grpclb_balancer_addresses",
        "grpc_lb_upb",
        "grpc_public_hdrs",
        "grpc_resolver",
        "grpc_resolver_fake",
        "grpc_security_base",
        "grpc_sockaddr",
        "grpc_trace",
        "iomgr_timer",
        "json",
        "orphanable",
        "protobuf_duration_upb",
        "protobuf_timestamp_upb",
        "ref_counted",
        "ref_counted_ptr",
        "resolved_address",
        "server_address",
        "slice",
        "slice_refcount",
        "sockaddr_utils",
        "time",
        "uri_parser",
        "useful",
        "work_serializer",
    ],
)

grpc_cc_library(
    name = "grpc_backend_metric_data",
    hdrs = [
        "src/core/ext/filters/client_channel/lb_policy/backend_metric_data.h",
    ],
    external_deps = ["absl/strings"],
    language = "c++",
    deps = ["gpr_platform"],
)

grpc_cc_library(
    name = "grpc_lb_policy_rls",
    srcs = [
        "src/core/ext/filters/client_channel/lb_policy/rls/rls.cc",
    ],
    external_deps = [
        "absl/base:core_headers",
        "absl/hash",
        "absl/memory",
        "absl/status",
        "absl/status:statusor",
        "absl/strings",
        "absl/strings:str_format",
        "absl/types:optional",
        "upb_lib",
    ],
    language = "c++",
    deps = [
        "config",
        "debug_location",
        "dual_ref_counted",
        "gpr_base",
        "grpc_base",
        "grpc_client_channel",
        "grpc_codegen",
        "grpc_fake_credentials",
        "grpc_public_hdrs",
        "grpc_resolver",
        "grpc_security_base",
        "grpc_service_config_impl",
        "grpc_trace",
        "iomgr_timer",
        "json",
        "json_util",
        "orphanable",
        "ref_counted_ptr",
        "rls_upb",
        "server_address",
        "slice_refcount",
        "time",
        "uri_parser",
        "work_serializer",
    ],
)

grpc_cc_library(
    name = "grpc_xds_client",
    srcs = [
        "src/core/ext/xds/certificate_provider_registry.cc",
        "src/core/ext/xds/certificate_provider_store.cc",
        "src/core/ext/xds/file_watcher_certificate_provider_factory.cc",
        "src/core/ext/xds/xds_api.cc",
        "src/core/ext/xds/xds_bootstrap.cc",
        "src/core/ext/xds/xds_certificate_provider.cc",
        "src/core/ext/xds/xds_client.cc",
        "src/core/ext/xds/xds_client_grpc.cc",
        "src/core/ext/xds/xds_client_stats.cc",
        "src/core/ext/xds/xds_cluster.cc",
        "src/core/ext/xds/xds_cluster_specifier_plugin.cc",
        "src/core/ext/xds/xds_common_types.cc",
        "src/core/ext/xds/xds_endpoint.cc",
        "src/core/ext/xds/xds_http_fault_filter.cc",
        "src/core/ext/xds/xds_http_filters.cc",
        "src/core/ext/xds/xds_http_rbac_filter.cc",
        "src/core/ext/xds/xds_lb_policy_registry.cc",
        "src/core/ext/xds/xds_listener.cc",
        "src/core/ext/xds/xds_resource_type.cc",
        "src/core/ext/xds/xds_route_config.cc",
        "src/core/ext/xds/xds_routing.cc",
        "src/core/ext/xds/xds_transport_grpc.cc",
        "src/core/lib/security/credentials/xds/xds_credentials.cc",
    ],
    hdrs = [
        "src/core/ext/xds/certificate_provider_factory.h",
        "src/core/ext/xds/certificate_provider_registry.h",
        "src/core/ext/xds/certificate_provider_store.h",
        "src/core/ext/xds/file_watcher_certificate_provider_factory.h",
        "src/core/ext/xds/upb_utils.h",
        "src/core/ext/xds/xds_api.h",
        "src/core/ext/xds/xds_bootstrap.h",
        "src/core/ext/xds/xds_certificate_provider.h",
        "src/core/ext/xds/xds_channel_args.h",
        "src/core/ext/xds/xds_client.h",
        "src/core/ext/xds/xds_client_grpc.h",
        "src/core/ext/xds/xds_client_stats.h",
        "src/core/ext/xds/xds_cluster.h",
        "src/core/ext/xds/xds_cluster_specifier_plugin.h",
        "src/core/ext/xds/xds_common_types.h",
        "src/core/ext/xds/xds_endpoint.h",
        "src/core/ext/xds/xds_http_fault_filter.h",
        "src/core/ext/xds/xds_http_filters.h",
        "src/core/ext/xds/xds_http_rbac_filter.h",
        "src/core/ext/xds/xds_lb_policy_registry.h",
        "src/core/ext/xds/xds_listener.h",
        "src/core/ext/xds/xds_resource_type.h",
        "src/core/ext/xds/xds_resource_type_impl.h",
        "src/core/ext/xds/xds_route_config.h",
        "src/core/ext/xds/xds_routing.h",
        "src/core/ext/xds/xds_transport.h",
        "src/core/ext/xds/xds_transport_grpc.h",
        "src/core/lib/security/credentials/xds/xds_credentials.h",
    ],
    external_deps = [
        "absl/base:core_headers",
        "absl/container:inlined_vector",
        "absl/functional:bind_front",
        "absl/memory",
        "absl/status",
        "absl/status:statusor",
        "absl/strings",
        "absl/strings:str_format",
        "absl/types:optional",
        "absl/types:variant",
        "upb_lib",
        "upb_textformat_lib",
        "upb_json_lib",
        "re2",
        "upb_reflection",
    ],
    language = "c++",
    tags = ["nofixdeps"],
    deps = [
        "channel_creds_registry",
        "channel_fwd",
        "config",
        "debug_location",
        "default_event_engine_factory_hdrs",
        "envoy_admin_upb",
        "envoy_config_cluster_upb",
        "envoy_config_cluster_upbdefs",
        "envoy_config_core_upb",
        "envoy_config_endpoint_upb",
        "envoy_config_endpoint_upbdefs",
        "envoy_config_listener_upb",
        "envoy_config_listener_upbdefs",
        "envoy_config_rbac_upb",
        "envoy_config_route_upb",
        "envoy_config_route_upbdefs",
        "envoy_extensions_clusters_aggregate_upb",
        "envoy_extensions_clusters_aggregate_upbdefs",
        "envoy_extensions_filters_common_fault_upb",
        "envoy_extensions_filters_http_fault_upb",
        "envoy_extensions_filters_http_fault_upbdefs",
        "envoy_extensions_filters_http_rbac_upb",
        "envoy_extensions_filters_http_rbac_upbdefs",
        "envoy_extensions_filters_http_router_upb",
        "envoy_extensions_filters_http_router_upbdefs",
        "envoy_extensions_filters_network_http_connection_manager_upb",
        "envoy_extensions_filters_network_http_connection_manager_upbdefs",
        "envoy_extensions_load_balancing_policies_ring_hash_upb",
        "envoy_extensions_load_balancing_policies_wrr_locality_upb",
        "envoy_extensions_transport_sockets_tls_upb",
        "envoy_extensions_transport_sockets_tls_upbdefs",
        "envoy_service_discovery_upb",
        "envoy_service_discovery_upbdefs",
        "envoy_service_load_stats_upb",
        "envoy_service_load_stats_upbdefs",
        "envoy_service_status_upb",
        "envoy_service_status_upbdefs",
        "envoy_type_matcher_upb",
        "envoy_type_upb",
        "error",
        "google_rpc_status_upb",
        "gpr_base",
        "gpr_codegen",
        "grpc_base",
        "grpc_client_channel",
        "grpc_codegen",
        "grpc_credentials_util",
        "grpc_fake_credentials",
        "grpc_fault_injection_filter",
        "grpc_lb_xds_channel_args",
        "grpc_matchers",
        "grpc_outlier_detection_header",
        "grpc_rbac_filter",
        "grpc_secure",
        "grpc_security_base",
        "grpc_sockaddr",
        "grpc_tls_credentials",
        "grpc_trace",
        "grpc_transport_chttp2_client_connector",
        "iomgr_timer",
        "json",
        "json_util",
        "match",
        "orphanable",
        "protobuf_any_upb",
        "protobuf_duration_upb",
        "protobuf_struct_upb",
        "protobuf_struct_upbdefs",
        "protobuf_timestamp_upb",
        "protobuf_wrappers_upb",
        "ref_counted_ptr",
        "resolved_address",
        "rls_config_upb",
        "rls_config_upbdefs",
        "slice",
        "slice_refcount",
        "sockaddr_utils",
        "status_helper",
        "time",
        "tsi_ssl_credentials",
        "uri_parser",
        "useful",
        "work_serializer",
        "xds_type_upb",
        "xds_type_upbdefs",
    ],
)

grpc_cc_library(
    name = "grpc_xds_channel_stack_modifier",
    srcs = [
        "src/core/ext/xds/xds_channel_stack_modifier.cc",
    ],
    hdrs = [
        "src/core/ext/xds/xds_channel_stack_modifier.h",
    ],
    external_deps = ["absl/strings"],
    language = "c++",
    deps = [
        "channel_args",
        "channel_fwd",
        "channel_init",
        "channel_stack_builder",
        "channel_stack_type",
        "config",
        "gpr_platform",
        "grpc_base",
        "grpc_codegen",
        "ref_counted",
        "ref_counted_ptr",
        "useful",
    ],
)

grpc_cc_library(
    name = "grpc_xds_server_config_fetcher",
    srcs = [
        "src/core/ext/xds/xds_server_config_fetcher.cc",
    ],
    external_deps = [
        "absl/base:core_headers",
        "absl/status",
        "absl/status:statusor",
        "absl/strings",
        "absl/types:optional",
        "absl/types:variant",
    ],
    language = "c++",
    deps = [
        "channel_args",
        "channel_args_preconditioning",
        "channel_fwd",
        "config",
        "debug_location",
        "exec_ctx",
        "gpr_base",
        "grpc_base",
        "grpc_codegen",
        "grpc_public_hdrs",
        "grpc_security_base",
        "grpc_server_config_selector",
        "grpc_server_config_selector_filter",
        "grpc_service_config",
        "grpc_service_config_impl",
        "grpc_sockaddr",
        "grpc_tls_credentials",
        "grpc_trace",
        "grpc_xds_channel_stack_modifier",
        "grpc_xds_client",
        "iomgr_fwd",
        "ref_counted_ptr",
        "resolved_address",
        "slice_refcount",
        "sockaddr_utils",
        "unique_type_name",
        "uri_parser",
    ],
)

grpc_cc_library(
    name = "channel_creds_registry_init",
    srcs = [
        "src/core/lib/security/credentials/channel_creds_registry_init.cc",
    ],
    external_deps = [
        "absl/memory",
        "absl/strings",
    ],
    language = "c++",
    tags = ["nofixdeps"],
    deps = [
        "channel_creds_registry",
        "config",
        "gpr_platform",
        "grpc_fake_credentials",
        "grpc_google_default_credentials",
        "grpc_security_base",
        "json",
        "ref_counted_ptr",
    ],
)

grpc_cc_library(
    name = "grpc_google_mesh_ca_certificate_provider_factory",
    srcs = [
        "src/core/ext/xds/google_mesh_ca_certificate_provider_factory.cc",
    ],
    hdrs = [
        "src/core/ext/xds/google_mesh_ca_certificate_provider_factory.h",
    ],
    language = "c++",
    deps = [
        "error",
        "gpr_platform",
        "grpc_tls_credentials",
        "grpc_trace",
        "grpc_xds_client",
        "json",
        "json_util",
        "ref_counted_ptr",
        "time",
    ],
)

grpc_cc_library(
    name = "grpc_lb_policy_cds",
    srcs = [
        "src/core/ext/filters/client_channel/lb_policy/xds/cds.cc",
    ],
    external_deps = [
        "absl/memory",
        "absl/status",
        "absl/status:statusor",
        "absl/strings",
        "absl/types:optional",
    ],
    language = "c++",
    deps = [
        "debug_location",
        "gpr_base",
        "grpc_base",
        "grpc_client_channel",
        "grpc_codegen",
        "grpc_matchers",
        "grpc_outlier_detection_header",
        "grpc_security_base",
        "grpc_tls_credentials",
        "grpc_trace",
        "grpc_xds_client",
        "json",
        "orphanable",
        "ref_counted_ptr",
        "server_address",
        "time",
        "unique_type_name",
        "work_serializer",
    ],
)

grpc_cc_library(
    name = "grpc_lb_xds_channel_args",
    hdrs = [
        "src/core/ext/filters/client_channel/lb_policy/xds/xds_channel_args.h",
    ],
    language = "c++",
)

grpc_cc_library(
    name = "grpc_lb_xds_common",
    hdrs = [
        "src/core/ext/filters/client_channel/lb_policy/xds/xds.h",
    ],
    external_deps = ["absl/memory"],
    language = "c++",
    deps = [
        "gpr_platform",
        "grpc_xds_client",
        "ref_counted_ptr",
        "server_address",
    ],
)

grpc_cc_library(
    name = "grpc_lb_policy_xds_cluster_resolver",
    srcs = [
        "src/core/ext/filters/client_channel/lb_policy/xds/xds_cluster_resolver.cc",
    ],
    external_deps = [
        "absl/memory",
        "absl/status",
        "absl/status:statusor",
        "absl/strings",
        "absl/types:optional",
    ],
    language = "c++",
    deps = [
        "channel_args",
        "config",
        "debug_location",
        "gpr_base",
        "grpc_base",
        "grpc_client_channel",
        "grpc_codegen",
        "grpc_lb_address_filtering",
        "grpc_lb_policy_ring_hash",
        "grpc_lb_xds_channel_args",
        "grpc_lb_xds_common",
        "grpc_outlier_detection_header",
        "grpc_resolver",
        "grpc_resolver_fake",
        "grpc_trace",
        "grpc_xds_client",
        "json",
        "orphanable",
        "ref_counted_ptr",
        "server_address",
        "time",
        "work_serializer",
    ],
)

grpc_cc_library(
    name = "grpc_lb_policy_xds_cluster_impl",
    srcs = [
        "src/core/ext/filters/client_channel/lb_policy/xds/xds_cluster_impl.cc",
    ],
    external_deps = [
        "absl/base:core_headers",
        "absl/memory",
        "absl/status",
        "absl/status:statusor",
        "absl/strings",
        "absl/types:optional",
        "absl/types:variant",
    ],
    language = "c++",
    deps = [
        "channel_args",
        "debug_location",
        "gpr_base",
        "grpc_base",
        "grpc_client_channel",
        "grpc_codegen",
        "grpc_lb_xds_channel_args",
        "grpc_lb_xds_common",
        "grpc_trace",
        "grpc_xds_client",
        "json",
        "orphanable",
        "ref_counted",
        "ref_counted_ptr",
        "server_address",
    ],
)

grpc_cc_library(
    name = "grpc_lb_policy_xds_cluster_manager",
    srcs = [
        "src/core/ext/filters/client_channel/lb_policy/xds/xds_cluster_manager.cc",
    ],
    external_deps = [
        "absl/memory",
        "absl/status",
        "absl/status:statusor",
        "absl/strings",
    ],
    language = "c++",
    deps = [
        "channel_args",
        "closure",
        "debug_location",
        "exec_ctx",
        "gpr_base",
        "grpc_base",
        "grpc_client_channel",
        "grpc_codegen",
        "grpc_resolver_xds_header",
        "grpc_trace",
        "iomgr_timer",
        "json",
        "orphanable",
        "ref_counted",
        "ref_counted_ptr",
        "server_address",
        "time",
        "work_serializer",
    ],
)

grpc_cc_library(
    name = "grpc_lb_address_filtering",
    srcs = [
        "src/core/ext/filters/client_channel/lb_policy/address_filtering.cc",
    ],
    hdrs = [
        "src/core/ext/filters/client_channel/lb_policy/address_filtering.h",
    ],
    external_deps = [
        "absl/memory",
        "absl/status:statusor",
        "absl/strings",
    ],
    language = "c++",
    deps = [
        "gpr_platform",
        "server_address",
    ],
)

grpc_cc_library(
    name = "grpc_lb_subchannel_list",
    hdrs = [
        "src/core/ext/filters/client_channel/lb_policy/subchannel_list.h",
    ],
    external_deps = [
        "absl/status",
        "absl/types:optional",
    ],
    language = "c++",
    deps = [
        "debug_location",
        "gpr_base",
        "grpc_base",
        "grpc_client_channel",
        "grpc_codegen",
        "iomgr_fwd",
        "orphanable",
        "ref_counted_ptr",
        "server_address",
    ],
)

grpc_cc_library(
    name = "grpc_lb_policy_pick_first",
    srcs = [
        "src/core/ext/filters/client_channel/lb_policy/pick_first/pick_first.cc",
    ],
    external_deps = [
        "absl/memory",
        "absl/status",
        "absl/status:statusor",
        "absl/strings",
        "absl/types:optional",
    ],
    language = "c++",
    deps = [
        "channel_args",
        "debug_location",
        "gpr_base",
        "grpc_base",
        "grpc_client_channel",
        "grpc_codegen",
        "grpc_lb_subchannel_list",
        "grpc_trace",
        "json",
        "orphanable",
        "ref_counted_ptr",
        "server_address",
    ],
)

grpc_cc_library(
    name = "grpc_lb_policy_ring_hash",
    srcs = [
        "src/core/ext/filters/client_channel/lb_policy/ring_hash/ring_hash.cc",
    ],
    hdrs = [
        "src/core/ext/filters/client_channel/lb_policy/ring_hash/ring_hash.h",
    ],
    external_deps = [
        "absl/base:core_headers",
        "absl/container:inlined_vector",
        "absl/memory",
        "absl/status",
        "absl/status:statusor",
        "absl/strings",
        "absl/types:optional",
        "xxhash",
    ],
    language = "c++",
    deps = [
        "closure",
        "debug_location",
        "exec_ctx",
        "gpr_base",
        "grpc_base",
        "grpc_client_channel",
        "grpc_codegen",
        "grpc_lb_subchannel_list",
        "grpc_trace",
        "json",
        "orphanable",
        "ref_counted",
        "ref_counted_ptr",
        "server_address",
        "sockaddr_utils",
        "unique_type_name",
        "work_serializer",
    ],
)

grpc_cc_library(
    name = "grpc_lb_policy_round_robin",
    srcs = [
        "src/core/ext/filters/client_channel/lb_policy/round_robin/round_robin.cc",
    ],
    external_deps = [
        "absl/memory",
        "absl/status",
        "absl/status:statusor",
        "absl/strings",
        "absl/types:optional",
    ],
    language = "c++",
    deps = [
        "debug_location",
        "gpr_base",
        "grpc_base",
        "grpc_client_channel",
        "grpc_codegen",
        "grpc_lb_subchannel_list",
        "grpc_trace",
        "json",
        "orphanable",
        "ref_counted_ptr",
        "server_address",
    ],
)

grpc_cc_library(
    name = "grpc_outlier_detection_header",
    hdrs = [
        "src/core/ext/filters/client_channel/lb_policy/outlier_detection/outlier_detection.h",
    ],
    external_deps = ["absl/types:optional"],
    language = "c++",
    deps = [
        "gpr_platform",
        "time",
    ],
)

grpc_cc_library(
    name = "grpc_lb_policy_outlier_detection",
    srcs = [
        "src/core/ext/filters/client_channel/lb_policy/outlier_detection/outlier_detection.cc",
    ],
    external_deps = [
        "absl/memory",
        "absl/random",
        "absl/status",
        "absl/status:statusor",
        "absl/strings",
        "absl/types:variant",
    ],
    language = "c++",
    deps = [
        "channel_args",
        "closure",
        "debug_location",
        "exec_ctx",
        "gpr_base",
        "grpc_base",
        "grpc_client_channel",
        "grpc_codegen",
        "grpc_outlier_detection_header",
        "grpc_trace",
        "iomgr_fwd",
        "iomgr_timer",
        "json",
        "json_util",
        "orphanable",
        "ref_counted",
        "ref_counted_ptr",
        "server_address",
        "sockaddr_utils",
        "work_serializer",
    ],
)

grpc_cc_library(
    name = "grpc_lb_policy_priority",
    srcs = [
        "src/core/ext/filters/client_channel/lb_policy/priority/priority.cc",
    ],
    external_deps = [
        "absl/memory",
        "absl/status",
        "absl/status:statusor",
        "absl/strings",
        "absl/types:optional",
    ],
    language = "c++",
    deps = [
        "channel_args",
        "closure",
        "debug_location",
        "exec_ctx",
        "gpr_base",
        "grpc_base",
        "grpc_client_channel",
        "grpc_codegen",
        "grpc_lb_address_filtering",
        "grpc_trace",
        "iomgr_timer",
        "json",
        "orphanable",
        "ref_counted",
        "ref_counted_ptr",
        "server_address",
        "time",
        "work_serializer",
    ],
)

grpc_cc_library(
    name = "grpc_lb_policy_weighted_target",
    srcs = [
        "src/core/ext/filters/client_channel/lb_policy/weighted_target/weighted_target.cc",
    ],
    external_deps = [
        "absl/memory",
        "absl/status",
        "absl/status:statusor",
        "absl/strings",
        "absl/types:optional",
    ],
    language = "c++",
    deps = [
        "channel_args",
        "debug_location",
        "event_engine_base",
        "gpr_base",
        "grpc_base",
        "grpc_client_channel",
        "grpc_codegen",
        "grpc_lb_address_filtering",
        "grpc_trace",
        "json",
        "orphanable",
        "ref_counted",
        "ref_counted_ptr",
        "server_address",
        "time",
        "work_serializer",
    ],
)

grpc_cc_library(
    name = "lb_server_load_reporting_filter",
    srcs = [
        "src/core/ext/filters/load_reporting/server_load_reporting_filter.cc",
    ],
    hdrs = [
        "src/core/ext/filters/load_reporting/registered_opencensus_objects.h",
        "src/core/ext/filters/load_reporting/server_load_reporting_filter.h",
        "src/cpp/server/load_reporter/constants.h",
    ],
    external_deps = [
        "absl/container:inlined_vector",
        "absl/meta:type_traits",
        "absl/status",
        "absl/status:statusor",
        "absl/strings",
        "absl/strings:str_format",
        "absl/types:optional",
        "opencensus-stats",
        "opencensus-tags",
    ],
    language = "c++",
    deps = [
        "arena_promise",
        "channel_fwd",
        "channel_init",
        "channel_stack_type",
        "config",
        "context",
        "gpr_base",
        "gpr_platform",
        "grpc_base",
        "grpc_codegen",
        "grpc_public_hdrs",
        "grpc_security_base",
        "grpc_sockaddr",
        "poll",
        "promise",
        "resolved_address",
        "seq",
        "slice",
        "uri_parser",
    ],
    alwayslink = 1,
)

grpc_cc_library(
    name = "lb_load_data_store",
    srcs = [
        "src/cpp/server/load_reporter/load_data_store.cc",
    ],
    hdrs = [
        "src/cpp/server/load_reporter/constants.h",
        "src/cpp/server/load_reporter/load_data_store.h",
    ],
    language = "c++",
    deps = [
        "gpr_base",
        "gpr_platform",
        "grpc++",
        "grpc_sockaddr",
    ],
)

grpc_cc_library(
    name = "lb_server_load_reporting_service_server_builder_plugin",
    srcs = [
        "src/cpp/server/load_reporter/load_reporting_service_server_builder_plugin.cc",
    ],
    hdrs = [
        "src/cpp/server/load_reporter/load_reporting_service_server_builder_plugin.h",
    ],
    language = "c++",
    deps = [
        "gpr_platform",
        "grpc++",
        "lb_load_reporter_service",
    ],
)

grpc_cc_library(
    name = "grpcpp_server_load_reporting",
    srcs = [
        "src/cpp/server/load_reporter/load_reporting_service_server_builder_option.cc",
        "src/cpp/server/load_reporter/util.cc",
    ],
    language = "c++",
    public_hdrs = [
        "include/grpcpp/ext/server_load_reporting.h",
    ],
    tags = ["nofixdeps"],
    deps = [
        "gpr_base",
        "gpr_platform",
        "grpc",
        "grpc++",
        "grpc++_codegen_base",
        "grpc_codegen",
        "lb_server_load_reporting_filter",
        "lb_server_load_reporting_service_server_builder_plugin",
    ],
)

grpc_cc_library(
    name = "lb_load_reporter_service",
    srcs = [
        "src/cpp/server/load_reporter/load_reporter_async_service_impl.cc",
    ],
    hdrs = [
        "src/cpp/server/load_reporter/load_reporter_async_service_impl.h",
    ],
    external_deps = [
        "absl/memory",
        "protobuf_headers",
    ],
    language = "c++",
    tags = ["nofixdeps"],
    deps = [
        "gpr",
        "gpr_codegen",
        "grpc++",
        "lb_load_reporter",
    ],
)

grpc_cc_library(
    name = "lb_get_cpu_stats",
    srcs = [
        "src/cpp/server/load_reporter/get_cpu_stats_linux.cc",
        "src/cpp/server/load_reporter/get_cpu_stats_macos.cc",
        "src/cpp/server/load_reporter/get_cpu_stats_unsupported.cc",
        "src/cpp/server/load_reporter/get_cpu_stats_windows.cc",
    ],
    hdrs = [
        "src/cpp/server/load_reporter/get_cpu_stats.h",
    ],
    language = "c++",
    deps = [
        "gpr_base",
        "gpr_platform",
    ],
)

grpc_cc_library(
    name = "lb_load_reporter",
    srcs = [
        "src/cpp/server/load_reporter/load_reporter.cc",
    ],
    hdrs = [
        "src/cpp/server/load_reporter/constants.h",
        "src/cpp/server/load_reporter/load_reporter.h",
    ],
    external_deps = [
        "opencensus-stats",
        "opencensus-tags",
        "protobuf_headers",
    ],
    language = "c++",
    tags = ["nofixdeps"],
    deps = [
        "gpr",
        "gpr_codegen",
        "lb_get_cpu_stats",
        "lb_load_data_store",
        "//src/proto/grpc/lb/v1:load_reporter_proto",
    ],
)

grpc_cc_library(
    name = "polling_resolver",
    srcs = [
        "src/core/ext/filters/client_channel/resolver/polling_resolver.cc",
    ],
    hdrs = [
        "src/core/ext/filters/client_channel/resolver/polling_resolver.h",
    ],
    external_deps = [
        "absl/status",
        "absl/status:statusor",
        "absl/strings",
        "absl/types:optional",
    ],
    language = "c++",
    deps = [
        "debug_location",
        "gpr_base",
        "grpc_base",
        "grpc_resolver",
        "grpc_trace",
        "iomgr_fwd",
        "iomgr_timer",
        "orphanable",
        "ref_counted_ptr",
        "time",
        "uri_parser",
        "work_serializer",
    ],
)

grpc_cc_library(
    name = "grpc_resolver_dns_selection",
    srcs = [
        "src/core/ext/filters/client_channel/resolver/dns/dns_resolver_selection.cc",
    ],
    hdrs = [
        "src/core/ext/filters/client_channel/resolver/dns/dns_resolver_selection.h",
    ],
    language = "c++",
    deps = ["gpr_base"],
)

grpc_cc_library(
    name = "grpc_resolver_dns_native",
    srcs = [
        "src/core/ext/filters/client_channel/resolver/dns/native/dns_resolver.cc",
    ],
    external_deps = [
        "absl/functional:bind_front",
        "absl/memory",
        "absl/status",
        "absl/status:statusor",
        "absl/strings",
        "absl/types:optional",
    ],
    language = "c++",
    deps = [
        "config",
        "debug_location",
        "gpr_base",
        "grpc_base",
        "grpc_codegen",
        "grpc_resolver",
        "grpc_resolver_dns_selection",
        "grpc_trace",
        "orphanable",
        "polling_resolver",
        "ref_counted_ptr",
        "resolved_address",
        "server_address",
        "time",
        "uri_parser",
    ],
)

grpc_cc_library(
    name = "grpc_resolver_dns_ares",
    srcs = [
        "src/core/ext/filters/client_channel/resolver/dns/c_ares/dns_resolver_ares.cc",
        "src/core/ext/filters/client_channel/resolver/dns/c_ares/grpc_ares_ev_driver_posix.cc",
        "src/core/ext/filters/client_channel/resolver/dns/c_ares/grpc_ares_ev_driver_windows.cc",
        "src/core/ext/filters/client_channel/resolver/dns/c_ares/grpc_ares_wrapper.cc",
        "src/core/ext/filters/client_channel/resolver/dns/c_ares/grpc_ares_wrapper_posix.cc",
        "src/core/ext/filters/client_channel/resolver/dns/c_ares/grpc_ares_wrapper_windows.cc",
    ],
    hdrs = [
        "src/core/ext/filters/client_channel/resolver/dns/c_ares/grpc_ares_ev_driver.h",
        "src/core/ext/filters/client_channel/resolver/dns/c_ares/grpc_ares_wrapper.h",
    ],
    external_deps = [
        "absl/base:core_headers",
        "absl/container:flat_hash_set",
        "absl/memory",
        "absl/status",
        "absl/status:statusor",
        "absl/strings",
        "absl/strings:str_format",
        "absl/types:optional",
        "address_sorting",
        "cares",
    ],
    language = "c++",
    deps = [
        "config",
        "debug_location",
        "event_engine_common",
        "gpr_base",
        "grpc_base",
        "grpc_codegen",
        "grpc_grpclb_balancer_addresses",
        "grpc_resolver",
        "grpc_resolver_dns_selection",
        "grpc_service_config",
        "grpc_service_config_impl",
        "grpc_sockaddr",
        "grpc_trace",
        "iomgr_fwd",
        "iomgr_port",
        "iomgr_timer",
        "json",
        "orphanable",
        "polling_resolver",
        "ref_counted_ptr",
        "resolved_address",
        "server_address",
        "sockaddr_utils",
        "time",
        "uri_parser",
    ],
)

grpc_cc_library(
    name = "grpc_resolver_sockaddr",
    srcs = [
        "src/core/ext/filters/client_channel/resolver/sockaddr/sockaddr_resolver.cc",
    ],
    external_deps = [
        "absl/memory",
        "absl/status:statusor",
        "absl/strings",
    ],
    language = "c++",
    deps = [
        "config",
        "gpr_base",
        "grpc_base",
        "grpc_resolver",
        "iomgr_port",
        "orphanable",
        "resolved_address",
        "server_address",
        "uri_parser",
    ],
)

grpc_cc_library(
    name = "grpc_resolver_binder",
    srcs = [
        "src/core/ext/filters/client_channel/resolver/binder/binder_resolver.cc",
    ],
    external_deps = [
        "absl/memory",
        "absl/status:statusor",
        "absl/strings",
    ],
    language = "c++",
    deps = [
        "config",
        "gpr_base",
        "grpc_base",
        "grpc_resolver",
        "iomgr_port",
        "orphanable",
        "resolved_address",
        "server_address",
        "uri_parser",
    ],
)

grpc_cc_library(
    name = "grpc_resolver_fake",
    srcs = ["src/core/ext/filters/client_channel/resolver/fake/fake_resolver.cc"],
    hdrs = ["src/core/ext/filters/client_channel/resolver/fake/fake_resolver.h"],
    external_deps = [
        "absl/base:core_headers",
        "absl/memory",
        "absl/status",
        "absl/status:statusor",
        "absl/strings",
    ],
    language = "c++",
    visibility = [
        "//test:__subpackages__",
        "@grpc:grpc_resolver_fake",
    ],
    deps = [
        "channel_args",
        "config",
        "debug_location",
        "gpr_base",
        "grpc_codegen",
        "grpc_resolver",
        "grpc_service_config",
        "orphanable",
        "ref_counted",
        "ref_counted_ptr",
        "server_address",
        "uri_parser",
        "useful",
        "work_serializer",
    ],
)

grpc_cc_library(
    name = "grpc_resolver_xds_header",
    hdrs = [
        "src/core/ext/filters/client_channel/resolver/xds/xds_resolver.h",
    ],
    language = "c++",
    deps = [
        "gpr_platform",
        "unique_type_name",
    ],
)

grpc_cc_library(
    name = "grpc_resolver_xds",
    srcs = [
        "src/core/ext/filters/client_channel/resolver/xds/xds_resolver.cc",
    ],
    external_deps = [
        "absl/memory",
        "absl/meta:type_traits",
        "absl/random",
        "absl/status",
        "absl/status:statusor",
        "absl/strings",
        "absl/strings:str_format",
        "absl/types:optional",
        "absl/types:variant",
        "re2",
        "xxhash",
    ],
    language = "c++",
    deps = [
        "arena",
        "channel_fwd",
        "config",
        "debug_location",
        "dual_ref_counted",
        "gpr_base",
        "grpc_base",
        "grpc_client_channel",
        "grpc_codegen",
        "grpc_lb_policy_ring_hash",
        "grpc_public_hdrs",
        "grpc_resolver",
        "grpc_service_config",
        "grpc_service_config_impl",
        "grpc_trace",
        "grpc_xds_client",
        "iomgr_fwd",
        "match",
        "orphanable",
        "ref_counted_ptr",
        "server_address",
        "time",
        "unique_type_name",
        "uri_parser",
        "work_serializer",
    ],
)

grpc_cc_library(
    name = "grpc_resolver_c2p",
    srcs = [
        "src/core/ext/filters/client_channel/resolver/google_c2p/google_c2p_resolver.cc",
    ],
    external_deps = [
        "absl/memory",
        "absl/status",
        "absl/status:statusor",
        "absl/strings",
        "absl/strings:str_format",
        "absl/types:optional",
    ],
    language = "c++",
    deps = [
        "alts_util",
        "config",
        "debug_location",
        "gpr_base",
        "grpc_base",
        "grpc_codegen",
        "grpc_resolver",
        "grpc_security_base",
        "grpc_xds_client",
        "httpcli",
        "json",
        "orphanable",
        "ref_counted_ptr",
        "resource_quota",
        "time",
        "uri_parser",
        "work_serializer",
    ],
)

grpc_cc_library(
    name = "httpcli",
    srcs = [
        "src/core/lib/http/format_request.cc",
        "src/core/lib/http/httpcli.cc",
        "src/core/lib/http/parser.cc",
    ],
    hdrs = [
        "src/core/lib/http/format_request.h",
        "src/core/lib/http/httpcli.h",
        "src/core/lib/http/parser.h",
    ],
    external_deps = [
        "absl/base:core_headers",
        "absl/functional:bind_front",
        "absl/status",
        "absl/status:statusor",
        "absl/strings",
        "absl/strings:str_format",
        "absl/types:optional",
    ],
    language = "c++",
    visibility = ["@grpc:httpcli"],
    deps = [
        "channel_args_preconditioning",
        "config",
        "debug_location",
        "gpr_base",
        "grpc_base",
        "grpc_codegen",
        "grpc_security_base",
        "grpc_trace",
        "handshaker",
        "handshaker_registry",
        "iomgr_fwd",
        "orphanable",
        "ref_counted_ptr",
        "resolved_address",
        "resource_quota",
        "slice_refcount",
        "sockaddr_utils",
        "tcp_connect_handshaker",
        "time",
        "uri_parser",
    ],
)

grpc_cc_library(
    name = "grpc_authorization_base",
    srcs = [
        "src/core/lib/security/authorization/authorization_policy_provider_vtable.cc",
        "src/core/lib/security/authorization/evaluate_args.cc",
        "src/core/lib/security/authorization/grpc_server_authz_filter.cc",
    ],
    hdrs = [
        "src/core/lib/security/authorization/authorization_engine.h",
        "src/core/lib/security/authorization/authorization_policy_provider.h",
        "src/core/lib/security/authorization/evaluate_args.h",
        "src/core/lib/security/authorization/grpc_server_authz_filter.h",
    ],
    external_deps = [
        "absl/status",
        "absl/status:statusor",
        "absl/strings",
        "absl/types:optional",
    ],
    language = "c++",
    deps = [
        "arena_promise",
        "channel_args",
        "channel_fwd",
        "dual_ref_counted",
        "gpr_base",
        "grpc_base",
        "grpc_codegen",
        "grpc_credentials_util",
        "grpc_security_base",
        "grpc_trace",
        "poll",
        "promise",
        "ref_counted",
        "ref_counted_ptr",
        "resolved_address",
        "slice",
        "uri_parser",
        "useful",
    ],
)

grpc_cc_library(
    name = "tsi_fake_credentials",
    srcs = [
        "src/core/tsi/fake_transport_security.cc",
    ],
    hdrs = [
        "src/core/tsi/fake_transport_security.h",
    ],
    language = "c++",
    visibility = [
        "@grpc:public",
    ],
    deps = [
        "gpr_base",
        "slice",
        "tsi_base",
        "useful",
    ],
)

grpc_cc_library(
    name = "grpc_fake_credentials",
    srcs = [
        "src/core/lib/security/credentials/fake/fake_credentials.cc",
        "src/core/lib/security/security_connector/fake/fake_security_connector.cc",
    ],
    hdrs = [
        "src/core/ext/filters/client_channel/lb_policy/grpclb/grpclb.h",
        "src/core/lib/security/credentials/fake/fake_credentials.h",
        "src/core/lib/security/security_connector/fake/fake_security_connector.h",
    ],
    external_deps = [
        "absl/status",
        "absl/status:statusor",
        "absl/strings",
        "absl/types:optional",
    ],
    language = "c++",
    deps = [
        "arena_promise",
        "debug_location",
        "gpr_base",
        "grpc_base",
        "grpc_codegen",
        "grpc_security_base",
        "handshaker",
        "iomgr_fwd",
        "poll",
        "promise",
        "ref_counted_ptr",
        "slice",
        "tsi_base",
        "tsi_fake_credentials",
        "unique_type_name",
        "useful",
    ],
)

grpc_cc_library(
    name = "grpc_insecure_credentials",
    srcs = [
        "src/core/lib/security/credentials/insecure/insecure_credentials.cc",
        "src/core/lib/security/security_connector/insecure/insecure_security_connector.cc",
    ],
    hdrs = [
        "src/core/lib/security/credentials/insecure/insecure_credentials.h",
        "src/core/lib/security/security_connector/insecure/insecure_security_connector.h",
    ],
    external_deps = [
        "absl/status",
        "absl/strings",
    ],
    language = "c++",
    deps = [
        "arena_promise",
        "debug_location",
        "gpr_base",
        "grpc_base",
        "grpc_security_base",
        "handshaker",
        "iomgr_fwd",
        "poll",
        "promise",
        "ref_counted_ptr",
        "tsi_base",
        "tsi_local_credentials",
        "unique_type_name",
    ],
)

grpc_cc_library(
    name = "tsi_local_credentials",
    srcs = [
        "src/core/tsi/local_transport_security.cc",
    ],
    hdrs = [
        "src/core/tsi/local_transport_security.h",
    ],
    language = "c++",
    deps = [
        "exec_ctx",
        "gpr_base",
        "grpc_trace",
        "tsi_base",
    ],
)

grpc_cc_library(
    name = "grpc_local_credentials",
    srcs = [
        "src/core/lib/security/credentials/local/local_credentials.cc",
        "src/core/lib/security/security_connector/local/local_security_connector.cc",
    ],
    hdrs = [
        "src/core/lib/security/credentials/local/local_credentials.h",
        "src/core/lib/security/security_connector/local/local_security_connector.h",
    ],
    external_deps = [
        "absl/status",
        "absl/status:statusor",
        "absl/strings",
        "absl/types:optional",
    ],
    language = "c++",
    deps = [
        "arena_promise",
        "debug_location",
        "gpr_base",
        "grpc_base",
        "grpc_client_channel",
        "grpc_security_base",
        "grpc_sockaddr",
        "handshaker",
        "iomgr_fwd",
        "poll",
        "promise",
        "ref_counted_ptr",
        "resolved_address",
        "sockaddr_utils",
        "tsi_base",
        "tsi_local_credentials",
        "unique_type_name",
        "uri_parser",
        "useful",
    ],
)

grpc_cc_library(
    name = "grpc_alts_credentials",
    srcs = [
        "src/core/lib/security/credentials/alts/alts_credentials.cc",
        "src/core/lib/security/security_connector/alts/alts_security_connector.cc",
    ],
    hdrs = [
        "src/core/lib/security/credentials/alts/alts_credentials.h",
        "src/core/lib/security/security_connector/alts/alts_security_connector.h",
    ],
    external_deps = [
        "absl/status",
        "absl/strings",
        "absl/types:optional",
    ],
    language = "c++",
    visibility = ["@grpc:public"],
    deps = [
        "alts_util",
        "arena_promise",
        "debug_location",
        "gpr_base",
        "grpc_base",
        "grpc_codegen",
        "grpc_security_base",
        "handshaker",
        "iomgr_fwd",
        "poll",
        "promise",
        "ref_counted_ptr",
        "slice_refcount",
        "tsi_alts_credentials",
        "tsi_base",
        "unique_type_name",
        "useful",
    ],
)

grpc_cc_library(
    name = "grpc_ssl_credentials",
    srcs = [
        "src/core/lib/security/credentials/ssl/ssl_credentials.cc",
        "src/core/lib/security/security_connector/ssl/ssl_security_connector.cc",
    ],
    hdrs = [
        "src/core/lib/security/credentials/ssl/ssl_credentials.h",
        "src/core/lib/security/security_connector/ssl/ssl_security_connector.h",
    ],
    external_deps = [
        "absl/status",
        "absl/strings",
        "absl/strings:str_format",
        "absl/types:optional",
    ],
    language = "c++",
    deps = [
        "arena_promise",
        "debug_location",
        "gpr_base",
        "grpc_base",
        "grpc_codegen",
        "grpc_security_base",
        "grpc_trace",
        "handshaker",
        "iomgr_fwd",
        "poll",
        "promise",
        "ref_counted_ptr",
        "tsi_base",
        "tsi_ssl_credentials",
        "tsi_ssl_session_cache",
        "unique_type_name",
        "useful",
    ],
)

grpc_cc_library(
    name = "grpc_google_default_credentials",
    srcs = [
        "src/core/lib/security/credentials/google_default/credentials_generic.cc",
        "src/core/lib/security/credentials/google_default/google_default_credentials.cc",
    ],
    hdrs = [
        "src/core/ext/filters/client_channel/lb_policy/grpclb/grpclb.h",
        "src/core/lib/security/credentials/google_default/google_default_credentials.h",
    ],
    external_deps = [
        "absl/status:statusor",
        "absl/strings",
        "absl/types:optional",
    ],
    language = "c++",
    tags = ["nofixdeps"],
    deps = [
        "alts_util",
        "gpr_base",
        "grpc_alts_credentials",
        "grpc_base",
        "grpc_codegen",
        "grpc_external_account_credentials",
        "grpc_jwt_credentials",
        "grpc_lb_xds_channel_args",
        "grpc_oauth2_credentials",
        "grpc_security_base",
        "grpc_ssl_credentials",
        "grpc_trace",
        "httpcli",
        "json",
        "ref_counted_ptr",
        "slice_refcount",
        "time",
        "unique_type_name",
        "uri_parser",
        "useful",
    ],
)

grpc_cc_library(
    name = "grpc_tls_credentials",
    srcs = [
        "src/core/lib/security/credentials/tls/grpc_tls_certificate_distributor.cc",
        "src/core/lib/security/credentials/tls/grpc_tls_certificate_provider.cc",
        "src/core/lib/security/credentials/tls/grpc_tls_certificate_verifier.cc",
        "src/core/lib/security/credentials/tls/grpc_tls_credentials_options.cc",
        "src/core/lib/security/credentials/tls/tls_credentials.cc",
        "src/core/lib/security/security_connector/tls/tls_security_connector.cc",
    ],
    hdrs = [
        "src/core/lib/security/credentials/tls/grpc_tls_certificate_distributor.h",
        "src/core/lib/security/credentials/tls/grpc_tls_certificate_provider.h",
        "src/core/lib/security/credentials/tls/grpc_tls_certificate_verifier.h",
        "src/core/lib/security/credentials/tls/grpc_tls_credentials_options.h",
        "src/core/lib/security/credentials/tls/tls_credentials.h",
        "src/core/lib/security/security_connector/tls/tls_security_connector.h",
    ],
    external_deps = [
        "absl/base:core_headers",
        "absl/container:inlined_vector",
        "absl/functional:bind_front",
        "absl/memory",
        "absl/status",
        "absl/status:statusor",
        "absl/strings",
        "absl/types:optional",
        "libcrypto",
        "libssl",
    ],
    language = "c++",
    deps = [
        "arena_promise",
        "debug_location",
        "gpr_base",
        "gpr_codegen",
        "grpc_base",
        "grpc_codegen",
        "grpc_credentials_util",
        "grpc_public_hdrs",
        "grpc_security_base",
        "grpc_trace",
        "handshaker",
        "iomgr_fwd",
        "poll",
        "promise",
        "ref_counted",
        "ref_counted_ptr",
        "slice_refcount",
        "tsi_base",
        "tsi_ssl_credentials",
        "tsi_ssl_session_cache",
        "unique_type_name",
        "useful",
    ],
)

grpc_cc_library(
    name = "grpc_iam_credentials",
    srcs = [
        "src/core/lib/security/credentials/iam/iam_credentials.cc",
    ],
    hdrs = [
        "src/core/lib/security/credentials/iam/iam_credentials.h",
    ],
    external_deps = [
        "absl/status:statusor",
        "absl/strings",
        "absl/strings:str_format",
        "absl/types:optional",
    ],
    language = "c++",
    deps = [
        "arena_promise",
        "gpr_base",
        "grpc_base",
        "grpc_security_base",
        "grpc_trace",
        "poll",
        "promise",
        "ref_counted_ptr",
        "slice",
        "unique_type_name",
        "useful",
    ],
)

grpc_cc_library(
    name = "grpc_jwt_credentials",
    srcs = [
        "src/core/lib/security/credentials/jwt/json_token.cc",
        "src/core/lib/security/credentials/jwt/jwt_credentials.cc",
        "src/core/lib/security/credentials/jwt/jwt_verifier.cc",
    ],
    hdrs = [
        "src/core/lib/security/credentials/jwt/json_token.h",
        "src/core/lib/security/credentials/jwt/jwt_credentials.h",
        "src/core/lib/security/credentials/jwt/jwt_verifier.h",
    ],
    external_deps = [
        "absl/status",
        "absl/status:statusor",
        "absl/strings",
        "absl/strings:str_format",
        "absl/time",
        "absl/types:optional",
        "libcrypto",
        "libssl",
    ],
    language = "c++",
    visibility = ["@grpc:public"],
    deps = [
        "arena_promise",
        "gpr_base",
        "gpr_codegen",
        "grpc_base",
        "grpc_credentials_util",
        "grpc_security_base",
        "grpc_trace",
        "httpcli",
        "httpcli_ssl_credentials",
        "json",
        "orphanable",
        "poll",
        "promise",
        "ref_counted_ptr",
        "slice",
        "slice_refcount",
        "time",
        "tsi_ssl_types",
        "unique_type_name",
        "uri_parser",
        "useful",
    ],
)

grpc_cc_library(
    name = "grpc_oauth2_credentials",
    srcs = [
        "src/core/lib/security/credentials/oauth2/oauth2_credentials.cc",
    ],
    hdrs = [
        "src/core/lib/security/credentials/oauth2/oauth2_credentials.h",
    ],
    external_deps = [
        "absl/status",
        "absl/status:statusor",
        "absl/strings",
        "absl/strings:str_format",
        "absl/types:optional",
    ],
    language = "c++",
    deps = [
        "activity",
        "arena_promise",
        "context",
        "gpr_base",
        "gpr_codegen",
        "grpc_base",
        "grpc_credentials_util",
        "grpc_security_base",
        "grpc_trace",
        "httpcli",
        "httpcli_ssl_credentials",
        "json",
        "orphanable",
        "poll",
        "promise",
        "ref_counted",
        "ref_counted_ptr",
        "slice",
        "slice_refcount",
        "time",
        "unique_type_name",
        "uri_parser",
        "useful",
    ],
)

grpc_cc_library(
    name = "grpc_external_account_credentials",
    srcs = [
        "src/core/lib/security/credentials/external/aws_external_account_credentials.cc",
        "src/core/lib/security/credentials/external/aws_request_signer.cc",
        "src/core/lib/security/credentials/external/external_account_credentials.cc",
        "src/core/lib/security/credentials/external/file_external_account_credentials.cc",
        "src/core/lib/security/credentials/external/url_external_account_credentials.cc",
    ],
    hdrs = [
        "src/core/lib/security/credentials/external/aws_external_account_credentials.h",
        "src/core/lib/security/credentials/external/aws_request_signer.h",
        "src/core/lib/security/credentials/external/external_account_credentials.h",
        "src/core/lib/security/credentials/external/file_external_account_credentials.h",
        "src/core/lib/security/credentials/external/url_external_account_credentials.h",
    ],
    external_deps = [
        "absl/memory",
        "absl/status",
        "absl/status:statusor",
        "absl/strings",
        "absl/strings:str_format",
        "absl/time",
        "libcrypto",
    ],
    language = "c++",
    deps = [
        "gpr_base",
        "grpc_base",
        "grpc_credentials_util",
        "grpc_oauth2_credentials",
        "grpc_security_base",
        "httpcli",
        "httpcli_ssl_credentials",
        "json",
        "orphanable",
        "ref_counted_ptr",
        "slice_refcount",
        "time",
        "uri_parser",
    ],
)

grpc_cc_library(
    name = "httpcli_ssl_credentials",
    srcs = [
        "src/core/lib/http/httpcli_security_connector.cc",
    ],
    hdrs = [
        "src/core/lib/http/httpcli_ssl_credentials.h",
    ],
    external_deps = [
        "absl/status",
        "absl/strings",
        "absl/types:optional",
    ],
    language = "c++",
    deps = [
        "arena_promise",
        "debug_location",
        "gpr_base",
        "grpc_base",
        "grpc_codegen",
        "grpc_security_base",
        "handshaker",
        "iomgr_fwd",
        "poll",
        "promise",
        "ref_counted_ptr",
        "tsi_base",
        "tsi_ssl_credentials",
        "unique_type_name",
    ],
)

grpc_cc_library(
    name = "grpc_secure",
    language = "c++",
    public_hdrs = GRPC_PUBLIC_HDRS,
    tags = ["nofixdeps"],
    visibility = ["@grpc:public"],
    deps = [
        "config",
        "gpr_base",
        "grpc_alts_credentials",
        "grpc_authorization_base",
        "grpc_base",
        "grpc_client_channel",
        "grpc_codegen",
        "grpc_credentials_util",
        "grpc_external_account_credentials",
        "grpc_fake_credentials",
        "grpc_google_default_credentials",
        "grpc_iam_credentials",
        "grpc_insecure_credentials",
        "grpc_jwt_credentials",
        "grpc_local_credentials",
        "grpc_oauth2_credentials",
        "grpc_security_base",
        "grpc_ssl_credentials",
        "grpc_tls_credentials",
        "grpc_trace",
        "grpc_transport_chttp2_alpn",
        "httpcli",
        "httpcli_ssl_credentials",
        "json",
        "promise",
        "ref_counted",
        "ref_counted_ptr",
        "slice",
        "slice_refcount",
        "sockaddr_utils",
        "tsi_base",
        "uri_parser",
        "useful",
    ],
)

grpc_cc_library(
    name = "tsi_ssl_types",
    hdrs = [
        "src/core/tsi/ssl_types.h",
    ],
    external_deps = ["libssl"],
    language = "c++",
    deps = ["gpr_platform"],
)

grpc_cc_library(
    name = "grpc_security_base",
    srcs = [
        "src/core/lib/security/context/security_context.cc",
        "src/core/lib/security/credentials/call_creds_util.cc",
        "src/core/lib/security/credentials/composite/composite_credentials.cc",
        "src/core/lib/security/credentials/credentials.cc",
        "src/core/lib/security/credentials/plugin/plugin_credentials.cc",
        "src/core/lib/security/security_connector/security_connector.cc",
        "src/core/lib/security/transport/client_auth_filter.cc",
        "src/core/lib/security/transport/secure_endpoint.cc",
        "src/core/lib/security/transport/security_handshaker.cc",
        "src/core/lib/security/transport/server_auth_filter.cc",
        "src/core/lib/security/transport/tsi_error.cc",
    ],
    hdrs = [
        "src/core/lib/security/context/security_context.h",
        "src/core/lib/security/credentials/call_creds_util.h",
        "src/core/lib/security/credentials/composite/composite_credentials.h",
        "src/core/lib/security/credentials/credentials.h",
        "src/core/lib/security/credentials/plugin/plugin_credentials.h",
        "src/core/lib/security/security_connector/security_connector.h",
        "src/core/lib/security/transport/auth_filters.h",
        "src/core/lib/security/transport/secure_endpoint.h",
        "src/core/lib/security/transport/security_handshaker.h",
        "src/core/lib/security/transport/tsi_error.h",
    ],
    external_deps = [
        "absl/base:core_headers",
        "absl/container:inlined_vector",
        "absl/memory",
        "absl/status",
        "absl/status:statusor",
        "absl/strings",
        "absl/types:optional",
    ],
    language = "c++",
    public_hdrs = GRPC_PUBLIC_HDRS,
    visibility = ["@grpc:public"],
    deps = [
        "activity",
        "arena",
        "arena_promise",
        "basic_seq",
        "channel_args",
        "channel_fwd",
        "closure",
        "config",
        "context",
        "debug_location",
        "event_engine_memory_allocator",
        "exec_ctx",
        "gpr_base",
        "gpr_codegen",
        "grpc_base",
        "grpc_codegen",
        "grpc_public_hdrs",
        "grpc_trace",
        "handshaker",
        "handshaker_factory",
        "handshaker_registry",
        "iomgr_fwd",
        "memory_quota",
        "poll",
        "promise",
        "ref_counted",
        "ref_counted_ptr",
        "resource_quota",
        "resource_quota_trace",
        "slice",
        "slice_refcount",
        "try_seq",
        "tsi_base",
        "unique_type_name",
        "useful",
    ],
)

grpc_cc_library(
    name = "grpc_credentials_util",
    srcs = [
        "src/core/lib/security/credentials/tls/tls_utils.cc",
        "src/core/lib/security/security_connector/load_system_roots_fallback.cc",
        "src/core/lib/security/security_connector/load_system_roots_supported.cc",
        "src/core/lib/security/util/json_util.cc",
    ],
    hdrs = [
        "src/core/lib/security/credentials/tls/tls_utils.h",
        "src/core/lib/security/security_connector/load_system_roots.h",
        "src/core/lib/security/security_connector/load_system_roots_supported.h",
        "src/core/lib/security/util/json_util.h",
    ],
    external_deps = ["absl/strings"],
    language = "c++",
    visibility = ["@grpc:public"],
    deps = [
        "gpr_base",
        "grpc_base",
        "grpc_security_base",
        "json",
        "useful",
    ],
)

grpc_cc_library(
    name = "tsi_alts_credentials",
    srcs = [
        "src/core/tsi/alts/crypt/aes_gcm.cc",
        "src/core/tsi/alts/crypt/gsec.cc",
        "src/core/tsi/alts/frame_protector/alts_counter.cc",
        "src/core/tsi/alts/frame_protector/alts_crypter.cc",
        "src/core/tsi/alts/frame_protector/alts_frame_protector.cc",
        "src/core/tsi/alts/frame_protector/alts_record_protocol_crypter_common.cc",
        "src/core/tsi/alts/frame_protector/alts_seal_privacy_integrity_crypter.cc",
        "src/core/tsi/alts/frame_protector/alts_unseal_privacy_integrity_crypter.cc",
        "src/core/tsi/alts/frame_protector/frame_handler.cc",
        "src/core/tsi/alts/handshaker/alts_handshaker_client.cc",
        "src/core/tsi/alts/handshaker/alts_shared_resource.cc",
        "src/core/tsi/alts/handshaker/alts_tsi_handshaker.cc",
        "src/core/tsi/alts/handshaker/alts_tsi_utils.cc",
        "src/core/tsi/alts/zero_copy_frame_protector/alts_grpc_integrity_only_record_protocol.cc",
        "src/core/tsi/alts/zero_copy_frame_protector/alts_grpc_privacy_integrity_record_protocol.cc",
        "src/core/tsi/alts/zero_copy_frame_protector/alts_grpc_record_protocol_common.cc",
        "src/core/tsi/alts/zero_copy_frame_protector/alts_iovec_record_protocol.cc",
        "src/core/tsi/alts/zero_copy_frame_protector/alts_zero_copy_grpc_protector.cc",
    ],
    hdrs = [
        "src/core/tsi/alts/crypt/gsec.h",
        "src/core/tsi/alts/frame_protector/alts_counter.h",
        "src/core/tsi/alts/frame_protector/alts_crypter.h",
        "src/core/tsi/alts/frame_protector/alts_frame_protector.h",
        "src/core/tsi/alts/frame_protector/alts_record_protocol_crypter_common.h",
        "src/core/tsi/alts/frame_protector/frame_handler.h",
        "src/core/tsi/alts/handshaker/alts_handshaker_client.h",
        "src/core/tsi/alts/handshaker/alts_shared_resource.h",
        "src/core/tsi/alts/handshaker/alts_tsi_handshaker.h",
        "src/core/tsi/alts/handshaker/alts_tsi_handshaker_private.h",
        "src/core/tsi/alts/handshaker/alts_tsi_utils.h",
        "src/core/tsi/alts/zero_copy_frame_protector/alts_grpc_integrity_only_record_protocol.h",
        "src/core/tsi/alts/zero_copy_frame_protector/alts_grpc_privacy_integrity_record_protocol.h",
        "src/core/tsi/alts/zero_copy_frame_protector/alts_grpc_record_protocol.h",
        "src/core/tsi/alts/zero_copy_frame_protector/alts_grpc_record_protocol_common.h",
        "src/core/tsi/alts/zero_copy_frame_protector/alts_iovec_record_protocol.h",
        "src/core/tsi/alts/zero_copy_frame_protector/alts_zero_copy_grpc_protector.h",
    ],
    external_deps = [
        "libssl",
        "libcrypto",
        "upb_lib",
    ],
    language = "c++",
    tags = ["nofixdeps"],
    visibility = ["@grpc:public"],
    deps = [
        "alts_util",
        "arena",
        "config",
        "error",
        "gpr_base",
        "grpc_base",
        "tsi_base",
        "useful",
    ],
)

grpc_cc_library(
    name = "tsi_ssl_session_cache",
    srcs = [
        "src/core/tsi/ssl/session_cache/ssl_session_boringssl.cc",
        "src/core/tsi/ssl/session_cache/ssl_session_cache.cc",
        "src/core/tsi/ssl/session_cache/ssl_session_openssl.cc",
    ],
    hdrs = [
        "src/core/tsi/ssl/session_cache/ssl_session.h",
        "src/core/tsi/ssl/session_cache/ssl_session_cache.h",
    ],
    external_deps = [
        "absl/memory",
        "libssl",
    ],
    language = "c++",
    visibility = ["@grpc:public"],
    deps = [
        "cpp_impl_of",
        "gpr_base",
        "grpc_codegen",
        "ref_counted",
        "slice",
    ],
)

grpc_cc_library(
    name = "tsi_ssl_credentials",
    srcs = [
        "src/core/lib/security/security_connector/ssl_utils.cc",
        "src/core/lib/security/security_connector/ssl_utils_config.cc",
        "src/core/tsi/ssl/key_logging/ssl_key_logging.cc",
        "src/core/tsi/ssl_transport_security.cc",
    ],
    hdrs = [
        "src/core/lib/security/security_connector/ssl_utils.h",
        "src/core/lib/security/security_connector/ssl_utils_config.h",
        "src/core/tsi/ssl/key_logging/ssl_key_logging.h",
        "src/core/tsi/ssl_transport_security.h",
    ],
    external_deps = [
        "absl/base:core_headers",
        "absl/status",
        "absl/strings",
        "libcrypto",
        "libssl",
    ],
    language = "c++",
    visibility = ["@grpc:public"],
    deps = [
        "gpr_base",
        "grpc_base",
        "grpc_codegen",
        "grpc_credentials_util",
        "grpc_security_base",
        "grpc_transport_chttp2_alpn",
        "ref_counted",
        "ref_counted_ptr",
        "tsi_base",
        "tsi_ssl_session_cache",
        "tsi_ssl_types",
        "useful",
    ],
)

grpc_cc_library(
    name = "grpc_mock_cel",
    hdrs = [
        "src/core/lib/security/authorization/mock_cel/activation.h",
        "src/core/lib/security/authorization/mock_cel/cel_expr_builder_factory.h",
        "src/core/lib/security/authorization/mock_cel/cel_expression.h",
        "src/core/lib/security/authorization/mock_cel/cel_value.h",
        "src/core/lib/security/authorization/mock_cel/evaluator_core.h",
        "src/core/lib/security/authorization/mock_cel/flat_expr_builder.h",
    ],
    external_deps = [
        "absl/memory",
        "absl/status",
        "absl/status:statusor",
        "absl/strings",
        "absl/types:span",
    ],
    language = "c++",
    deps = [
        "google_type_expr_upb",
        "gpr_platform",
    ],
)

# This target depends on RE2 and should not be linked into grpc by default for binary-size reasons.
grpc_cc_library(
    name = "grpc_matchers",
    srcs = [
        "src/core/lib/matchers/matchers.cc",
    ],
    hdrs = [
        "src/core/lib/matchers/matchers.h",
    ],
    external_deps = [
        "absl/memory",
        "absl/status",
        "absl/status:statusor",
        "absl/strings",
        "absl/strings:str_format",
        "absl/types:optional",
        "re2",
    ],
    language = "c++",
    deps = ["gpr_base"],
)

# This target pulls in a dependency on RE2 and should not be linked into grpc by default for binary-size reasons.
grpc_cc_library(
    name = "grpc_rbac_engine",
    srcs = [
        "src/core/lib/security/authorization/grpc_authorization_engine.cc",
        "src/core/lib/security/authorization/matchers.cc",
        "src/core/lib/security/authorization/rbac_policy.cc",
    ],
    hdrs = [
        "src/core/lib/security/authorization/grpc_authorization_engine.h",
        "src/core/lib/security/authorization/matchers.h",
        "src/core/lib/security/authorization/rbac_policy.h",
    ],
    external_deps = [
        "absl/memory",
        "absl/status",
        "absl/status:statusor",
        "absl/strings",
        "absl/strings:str_format",
        "absl/types:optional",
    ],
    language = "c++",
    deps = [
        "gpr_base",
        "grpc_authorization_base",
        "grpc_base",
        "grpc_matchers",
        "resolved_address",
        "sockaddr_utils",
    ],
)

# This target pulls in a dependency on RE2 and should not be linked into grpc by default for binary-size reasons.
grpc_cc_library(
    name = "grpc_authorization_provider",
    srcs = [
        "src/core/lib/security/authorization/grpc_authorization_policy_provider.cc",
        "src/core/lib/security/authorization/rbac_translator.cc",
    ],
    hdrs = [
        "src/core/lib/security/authorization/grpc_authorization_policy_provider.h",
        "src/core/lib/security/authorization/rbac_translator.h",
    ],
    external_deps = [
        "absl/base:core_headers",
        "absl/memory",
        "absl/status",
        "absl/status:statusor",
        "absl/strings",
        "absl/strings:str_format",
    ],
    language = "c++",
    public_hdrs = GRPC_PUBLIC_HDRS,
    deps = [
        "gpr_base",
        "gpr_codegen",
        "grpc_authorization_base",
        "grpc_base",
        "grpc_codegen",
        "grpc_matchers",
        "grpc_public_hdrs",
        "grpc_rbac_engine",
        "grpc_trace",
        "json",
        "ref_counted_ptr",
        "slice_refcount",
        "useful",
    ],
)

# This target pulls in a dependency on RE2 and should not be linked into grpc by default for binary-size reasons.
grpc_cc_library(
    name = "grpc++_authorization_provider",
    srcs = [
        "src/cpp/server/authorization_policy_provider.cc",
    ],
    hdrs = [
        "include/grpcpp/security/authorization_policy_provider.h",
    ],
    language = "c++",
    deps = [
        "gpr_base",
        "grpc++",
        "grpc++_codegen_base",
        "grpc_authorization_provider",
        "grpc_public_hdrs",
    ],
)

# This target pulls in a dependency on RE2 and should not be linked into grpc by default for binary-size reasons.
grpc_cc_library(
    name = "grpc_cel_engine",
    srcs = [
        "src/core/lib/security/authorization/cel_authorization_engine.cc",
    ],
    hdrs = [
        "src/core/lib/security/authorization/cel_authorization_engine.h",
    ],
    external_deps = [
        "absl/container:flat_hash_set",
        "absl/memory",
        "absl/strings",
        "absl/types:optional",
        "absl/types:span",
        "upb_lib",
    ],
    language = "c++",
    deps = [
        "envoy_config_rbac_upb",
        "google_type_expr_upb",
        "gpr_base",
        "grpc_authorization_base",
        "grpc_mock_cel",
    ],
)

grpc_cc_library(
    name = "hpack_constants",
    hdrs = [
        "src/core/ext/transport/chttp2/transport/hpack_constants.h",
    ],
    language = "c++",
    deps = ["gpr_platform"],
)

grpc_cc_library(
    name = "hpack_encoder_table",
    srcs = [
        "src/core/ext/transport/chttp2/transport/hpack_encoder_table.cc",
    ],
    hdrs = [
        "src/core/ext/transport/chttp2/transport/hpack_encoder_table.h",
    ],
    external_deps = ["absl/container:inlined_vector"],
    language = "c++",
    deps = [
        "gpr_base",
        "hpack_constants",
    ],
)

grpc_cc_library(
    name = "chttp2_flow_control",
    srcs = [
        "src/core/ext/transport/chttp2/transport/flow_control.cc",
    ],
    hdrs = [
        "src/core/ext/transport/chttp2/transport/flow_control.h",
    ],
    external_deps = [
        "absl/functional:function_ref",
        "absl/status",
        "absl/strings",
        "absl/strings:str_format",
        "absl/types:optional",
        "absl/utility",
    ],
    deps = [
        "bdp_estimator",
        "exec_ctx",
        "gpr_base",
        "grpc_trace",
        "memory_quota",
        "pid_controller",
        "time",
        "useful",
    ],
)

grpc_cc_library(
    name = "grpc_transport_chttp2",
    srcs = [
        "src/core/ext/transport/chttp2/transport/bin_decoder.cc",
        "src/core/ext/transport/chttp2/transport/bin_encoder.cc",
        "src/core/ext/transport/chttp2/transport/chttp2_transport.cc",
        "src/core/ext/transport/chttp2/transport/context_list.cc",
        "src/core/ext/transport/chttp2/transport/frame_data.cc",
        "src/core/ext/transport/chttp2/transport/frame_goaway.cc",
        "src/core/ext/transport/chttp2/transport/frame_ping.cc",
        "src/core/ext/transport/chttp2/transport/frame_rst_stream.cc",
        "src/core/ext/transport/chttp2/transport/frame_settings.cc",
        "src/core/ext/transport/chttp2/transport/frame_window_update.cc",
        "src/core/ext/transport/chttp2/transport/hpack_encoder.cc",
        "src/core/ext/transport/chttp2/transport/hpack_parser.cc",
        "src/core/ext/transport/chttp2/transport/hpack_parser_table.cc",
        "src/core/ext/transport/chttp2/transport/http2_settings.cc",
        "src/core/ext/transport/chttp2/transport/huffsyms.cc",
        "src/core/ext/transport/chttp2/transport/parsing.cc",
        "src/core/ext/transport/chttp2/transport/stream_lists.cc",
        "src/core/ext/transport/chttp2/transport/stream_map.cc",
        "src/core/ext/transport/chttp2/transport/varint.cc",
        "src/core/ext/transport/chttp2/transport/writing.cc",
    ],
    hdrs = [
        "src/core/ext/transport/chttp2/transport/bin_decoder.h",
        "src/core/ext/transport/chttp2/transport/bin_encoder.h",
        "src/core/ext/transport/chttp2/transport/chttp2_transport.h",
        "src/core/ext/transport/chttp2/transport/context_list.h",
        "src/core/ext/transport/chttp2/transport/frame.h",
        "src/core/ext/transport/chttp2/transport/frame_data.h",
        "src/core/ext/transport/chttp2/transport/frame_goaway.h",
        "src/core/ext/transport/chttp2/transport/frame_ping.h",
        "src/core/ext/transport/chttp2/transport/frame_rst_stream.h",
        "src/core/ext/transport/chttp2/transport/frame_settings.h",
        "src/core/ext/transport/chttp2/transport/frame_window_update.h",
        "src/core/ext/transport/chttp2/transport/hpack_encoder.h",
        "src/core/ext/transport/chttp2/transport/hpack_parser.h",
        "src/core/ext/transport/chttp2/transport/hpack_parser_table.h",
        "src/core/ext/transport/chttp2/transport/http2_settings.h",
        "src/core/ext/transport/chttp2/transport/huffsyms.h",
        "src/core/ext/transport/chttp2/transport/internal.h",
        "src/core/ext/transport/chttp2/transport/stream_map.h",
        "src/core/ext/transport/chttp2/transport/varint.h",
    ],
    external_deps = [
        "absl/base:core_headers",
        "absl/status",
        "absl/strings",
        "absl/strings:cord",
        "absl/strings:str_format",
        "absl/types:optional",
        "absl/types:span",
        "absl/types:variant",
        "absl/utility",
    ],
    language = "c++",
    visibility = ["@grpc:grpclb"],
    deps = [
        "arena",
        "bdp_estimator",
        "bitset",
        "chttp2_flow_control",
        "debug_location",
        "gpr_base",
        "grpc_base",
        "grpc_codegen",
        "grpc_public_hdrs",
        "grpc_trace",
        "hpack_constants",
        "hpack_encoder_table",
        "httpcli",
        "iomgr_fwd",
        "iomgr_timer",
        "memory_quota",
        "poll",
        "ref_counted",
        "ref_counted_ptr",
        "resource_quota",
        "resource_quota_trace",
        "slice",
        "slice_buffer",
        "slice_refcount",
        "status_helper",
        "time",
        "transport_fwd",
        "useful",
    ],
)

grpc_cc_library(
    name = "grpc_transport_chttp2_alpn",
    srcs = [
        "src/core/ext/transport/chttp2/alpn/alpn.cc",
    ],
    hdrs = [
        "src/core/ext/transport/chttp2/alpn/alpn.h",
    ],
    language = "c++",
    deps = [
        "gpr_base",
        "useful",
    ],
)

grpc_cc_library(
    name = "grpc_transport_chttp2_client_connector",
    srcs = [
        "src/core/ext/transport/chttp2/client/chttp2_connector.cc",
    ],
    hdrs = [
        "src/core/ext/transport/chttp2/client/chttp2_connector.h",
    ],
    external_deps = [
        "absl/status",
        "absl/status:statusor",
        "absl/strings:str_format",
        "absl/types:optional",
    ],
    language = "c++",
    deps = [
        "channel_args_preconditioning",
        "channel_stack_type",
        "config",
        "debug_location",
        "gpr_base",
        "grpc_base",
        "grpc_client_channel",
        "grpc_codegen",
        "grpc_insecure_credentials",
        "grpc_public_hdrs",
        "grpc_resolver",
        "grpc_security_base",
        "grpc_trace",
        "grpc_transport_chttp2",
        "handshaker",
        "handshaker_registry",
        "iomgr_timer",
        "orphanable",
        "ref_counted_ptr",
        "resolved_address",
        "slice",
        "sockaddr_utils",
        "tcp_connect_handshaker",
        "transport_fwd",
        "unique_type_name",
    ],
)

grpc_cc_library(
    name = "grpc_transport_chttp2_server",
    srcs = [
        "src/core/ext/transport/chttp2/server/chttp2_server.cc",
    ],
    hdrs = [
        "src/core/ext/transport/chttp2/server/chttp2_server.h",
    ],
    external_deps = [
        "absl/base:core_headers",
        "absl/memory",
        "absl/status",
        "absl/status:statusor",
        "absl/strings",
        "absl/strings:str_format",
        "absl/types:optional",
    ],
    language = "c++",
    deps = [
        "config",
        "debug_location",
        "gpr_base",
        "grpc_base",
        "grpc_codegen",
        "grpc_insecure_credentials",
        "grpc_security_base",
        "grpc_trace",
        "grpc_transport_chttp2",
        "handshaker",
        "handshaker_registry",
        "iomgr_fwd",
        "iomgr_timer",
        "memory_quota",
        "orphanable",
        "ref_counted_ptr",
        "resolved_address",
        "resource_quota",
        "slice",
        "sockaddr_utils",
        "time",
        "transport_fwd",
        "unique_type_name",
        "uri_parser",
    ],
)

grpc_cc_library(
    name = "grpc_transport_inproc",
    srcs = [
        "src/core/ext/transport/inproc/inproc_plugin.cc",
        "src/core/ext/transport/inproc/inproc_transport.cc",
    ],
    hdrs = [
        "src/core/ext/transport/inproc/inproc_transport.h",
    ],
    external_deps = [
        "absl/status",
        "absl/status:statusor",
        "absl/strings",
        "absl/types:optional",
        "absl/utility",
    ],
    language = "c++",
    deps = [
        "arena",
        "channel_args_preconditioning",
        "channel_stack_type",
        "config",
        "debug_location",
        "gpr_base",
        "grpc_base",
        "grpc_codegen",
        "grpc_public_hdrs",
        "grpc_trace",
        "iomgr_fwd",
        "ref_counted_ptr",
        "slice",
        "slice_buffer",
        "time",
        "transport_fwd",
    ],
)

grpc_cc_library(
    name = "tsi_base",
    srcs = [
        "src/core/tsi/transport_security.cc",
        "src/core/tsi/transport_security_grpc.cc",
    ],
    hdrs = [
        "src/core/tsi/transport_security.h",
        "src/core/tsi/transport_security_grpc.h",
        "src/core/tsi/transport_security_interface.h",
    ],
    language = "c++",
    visibility = ["@grpc:tsi_interface"],
    deps = [
        "gpr_base",
        "grpc_trace",
    ],
)

grpc_cc_library(
    name = "alts_util",
    srcs = [
        "src/core/lib/security/credentials/alts/check_gcp_environment.cc",
        "src/core/lib/security/credentials/alts/check_gcp_environment_linux.cc",
        "src/core/lib/security/credentials/alts/check_gcp_environment_no_op.cc",
        "src/core/lib/security/credentials/alts/check_gcp_environment_windows.cc",
        "src/core/lib/security/credentials/alts/grpc_alts_credentials_client_options.cc",
        "src/core/lib/security/credentials/alts/grpc_alts_credentials_options.cc",
        "src/core/lib/security/credentials/alts/grpc_alts_credentials_server_options.cc",
        "src/core/tsi/alts/handshaker/transport_security_common_api.cc",
    ],
    hdrs = [
        "src/core/lib/security/credentials/alts/check_gcp_environment.h",
        "src/core/lib/security/credentials/alts/grpc_alts_credentials_options.h",
        "src/core/tsi/alts/handshaker/transport_security_common_api.h",
    ],
    external_deps = ["upb_lib"],
    language = "c++",
    visibility = ["@grpc:tsi"],
    deps = [
        "alts_upb",
        "gpr_base",
        "grpc_trace",
    ],
)

grpc_cc_library(
    name = "tsi",
    external_deps = [
        "libssl",
        "libcrypto",
        "absl/strings",
        "upb_lib",
    ],
    language = "c++",
    tags = ["nofixdeps"],
    visibility = ["@grpc:tsi"],
    deps = [
        "gpr",
        "grpc_base",
        "tsi_alts_credentials",
        "tsi_base",
        "tsi_fake_credentials",
        "tsi_local_credentials",
        "tsi_ssl_credentials",
        "useful",
    ],
)

grpc_cc_library(
    name = "grpc++_base",
    srcs = GRPCXX_SRCS,
    hdrs = GRPCXX_HDRS,
    external_deps = [
        "absl/base:core_headers",
        "absl/status",
        "absl/status:statusor",
        "absl/strings",
        "absl/synchronization",
        "absl/memory",
        "upb_lib",
        "protobuf_headers",
    ],
    language = "c++",
    public_hdrs = GRPCXX_PUBLIC_HDRS,
    tags = ["nofixdeps"],
    visibility = ["@grpc:alt_grpc++_base_legacy"],
    deps = [
        "arena",
        "channel_init",
        "config",
        "gpr_base",
        "gpr_codegen",
        "grpc",
        "grpc++_codegen_base",
        "grpc++_codegen_base_src",
        "grpc++_internal_hdrs_only",
        "grpc_base",
        "grpc_codegen",
        "grpc_health_upb",
        "grpc_service_config",
        "grpc_service_config_impl",
        "grpc_trace",
        "grpc_transport_inproc",
        "grpcpp_call_metric_recorder",
        "iomgr_timer",
        "ref_counted",
        "ref_counted_ptr",
        "resource_quota",
        "slice",
        "time",
        "useful",
    ],
)

grpc_cc_library(
    name = "grpc++_base_unsecure",
    srcs = GRPCXX_SRCS,
    hdrs = GRPCXX_HDRS,
    external_deps = [
        "absl/base:core_headers",
        "absl/status",
        "absl/status:statusor",
        "absl/strings",
        "absl/synchronization",
        "absl/memory",
        "upb_lib",
        "protobuf_headers",
    ],
    language = "c++",
    public_hdrs = GRPCXX_PUBLIC_HDRS,
    tags = [
        "avoid_dep",
        "nofixdeps",
    ],
    visibility = ["@grpc:alt_grpc++_base_unsecure_legacy"],
    deps = [
        "arena",
        "channel_init",
        "config",
        "gpr_base",
        "gpr_codegen",
        "grpc++_codegen_base",
        "grpc++_codegen_base_src",
        "grpc++_internal_hdrs_only",
        "grpc_base",
        "grpc_codegen",
        "grpc_health_upb",
        "grpc_insecure_credentials",
        "grpc_service_config",
        "grpc_service_config_impl",
        "grpc_trace",
        "grpc_transport_inproc",
        "grpc_unsecure",
        "grpcpp_call_metric_recorder",
        "iomgr_timer",
        "ref_counted",
        "ref_counted_ptr",
        "resource_quota",
        "slice",
        "time",
        "useful",
    ],
)

grpc_cc_library(
    name = "grpc++_codegen_base",
    language = "c++",
    public_hdrs = [
        "include/grpc++/impl/codegen/async_stream.h",
        "include/grpc++/impl/codegen/async_unary_call.h",
        "include/grpc++/impl/codegen/byte_buffer.h",
        "include/grpc++/impl/codegen/call_hook.h",
        "include/grpc++/impl/codegen/call.h",
        "include/grpc++/impl/codegen/channel_interface.h",
        "include/grpc++/impl/codegen/client_context.h",
        "include/grpc++/impl/codegen/client_unary_call.h",
        "include/grpc++/impl/codegen/completion_queue_tag.h",
        "include/grpc++/impl/codegen/completion_queue.h",
        "include/grpc++/impl/codegen/config.h",
        "include/grpc++/impl/codegen/core_codegen_interface.h",
        "include/grpc++/impl/codegen/create_auth_context.h",
        "include/grpc++/impl/codegen/grpc_library.h",
        "include/grpc++/impl/codegen/metadata_map.h",
        "include/grpc++/impl/codegen/method_handler_impl.h",
        "include/grpc++/impl/codegen/rpc_method.h",
        "include/grpc++/impl/codegen/rpc_service_method.h",
        "include/grpc++/impl/codegen/security/auth_context.h",
        "include/grpc++/impl/codegen/serialization_traits.h",
        "include/grpc++/impl/codegen/server_context.h",
        "include/grpc++/impl/codegen/server_interface.h",
        "include/grpc++/impl/codegen/service_type.h",
        "include/grpc++/impl/codegen/slice.h",
        "include/grpc++/impl/codegen/status_code_enum.h",
        "include/grpc++/impl/codegen/status.h",
        "include/grpc++/impl/codegen/string_ref.h",
        "include/grpc++/impl/codegen/stub_options.h",
        "include/grpc++/impl/codegen/sync_stream.h",
        "include/grpc++/impl/codegen/time.h",
        "include/grpcpp/impl/codegen/async_generic_service.h",
        "include/grpcpp/impl/codegen/async_stream.h",
        "include/grpcpp/impl/codegen/async_unary_call.h",
        "include/grpcpp/impl/codegen/byte_buffer.h",
        "include/grpcpp/impl/codegen/call_hook.h",
        "include/grpcpp/impl/codegen/call_op_set_interface.h",
        "include/grpcpp/impl/codegen/call_op_set.h",
        "include/grpcpp/impl/codegen/call.h",
        "include/grpcpp/impl/codegen/callback_common.h",
        "include/grpcpp/impl/codegen/channel_interface.h",
        "include/grpcpp/impl/codegen/client_callback.h",
        "include/grpcpp/impl/codegen/client_context.h",
        "include/grpcpp/impl/codegen/client_interceptor.h",
        "include/grpcpp/impl/codegen/client_unary_call.h",
        "include/grpcpp/impl/codegen/completion_queue_tag.h",
        "include/grpcpp/impl/codegen/completion_queue.h",
        "include/grpcpp/impl/codegen/config.h",
        "include/grpcpp/impl/codegen/core_codegen_interface.h",
        "include/grpcpp/impl/codegen/create_auth_context.h",
        "include/grpcpp/impl/codegen/delegating_channel.h",
        "include/grpcpp/impl/codegen/grpc_library.h",
        "include/grpcpp/impl/codegen/intercepted_channel.h",
        "include/grpcpp/impl/codegen/interceptor_common.h",
        "include/grpcpp/impl/codegen/interceptor.h",
        "include/grpcpp/impl/codegen/message_allocator.h",
        "include/grpcpp/impl/codegen/metadata_map.h",
        "include/grpcpp/impl/codegen/method_handler_impl.h",
        "include/grpcpp/impl/codegen/method_handler.h",
        "include/grpcpp/impl/codegen/rpc_method.h",
        "include/grpcpp/impl/codegen/rpc_service_method.h",
        "include/grpcpp/impl/codegen/security/auth_context.h",
        "include/grpcpp/impl/codegen/serialization_traits.h",
        "include/grpcpp/impl/codegen/server_callback_handlers.h",
        "include/grpcpp/impl/codegen/server_callback.h",
        "include/grpcpp/impl/codegen/server_context.h",
        "include/grpcpp/impl/codegen/server_interceptor.h",
        "include/grpcpp/impl/codegen/server_interface.h",
        "include/grpcpp/impl/codegen/service_type.h",
        "include/grpcpp/impl/codegen/slice.h",
        "include/grpcpp/impl/codegen/status_code_enum.h",
        "include/grpcpp/impl/codegen/status.h",
        "include/grpcpp/impl/codegen/string_ref.h",
        "include/grpcpp/impl/codegen/stub_options.h",
        "include/grpcpp/impl/codegen/sync_stream.h",
        "include/grpcpp/impl/codegen/time.h",
    ],
    tags = ["nofixdeps"],
    visibility = ["@grpc:public"],
    deps = [
        "grpc++_internal_hdrs_only",
        "grpc_codegen",
    ],
)

grpc_cc_library(
    name = "grpc++_codegen_base_src",
    srcs = [
        "src/cpp/codegen/codegen_init.cc",
    ],
    language = "c++",
    tags = ["nofixdeps"],
    deps = [
        "grpc++_codegen_base",
        "grpc++_public_hdrs",
    ],
)

grpc_cc_library(
    name = "grpc++_codegen_proto",
    external_deps = [
        "protobuf_headers",
    ],
    language = "c++",
    public_hdrs = [
        "include/grpc++/impl/codegen/proto_utils.h",
        "include/grpcpp/impl/codegen/proto_buffer_reader.h",
        "include/grpcpp/impl/codegen/proto_buffer_writer.h",
        "include/grpcpp/impl/codegen/proto_utils.h",
    ],
    tags = ["nofixdeps"],
    visibility = ["@grpc:public"],
    deps = [
        "grpc++_codegen_base",
        "grpc++_config_proto",
    ],
)

grpc_cc_library(
    name = "grpc++_config_proto",
    external_deps = [
        "protobuf_headers",
    ],
    language = "c++",
    public_hdrs = [
        "include/grpc++/impl/codegen/config_protobuf.h",
        "include/grpcpp/impl/codegen/config_protobuf.h",
    ],
    tags = ["nofixdeps"],
    visibility = ["@grpc:public"],
)

grpc_cc_library(
    name = "grpc++_reflection",
    srcs = [
        "src/cpp/ext/proto_server_reflection.cc",
        "src/cpp/ext/proto_server_reflection_plugin.cc",
    ],
    hdrs = [
        "src/cpp/ext/proto_server_reflection.h",
    ],
    external_deps = [
        "protobuf_headers",
    ],
    language = "c++",
    public_hdrs = [
        "include/grpc++/ext/proto_server_reflection_plugin.h",
        "include/grpcpp/ext/proto_server_reflection_plugin.h",
    ],
    tags = ["nofixdeps"],
    visibility = ["@grpc:public"],
    deps = [
        "grpc++",
        "//src/proto/grpc/reflection/v1alpha:reflection_proto",
    ],
    alwayslink = 1,
)

grpc_cc_library(
    name = "grpcpp_call_metric_recorder",
    srcs = [
        "src/cpp/server/orca/call_metric_recorder.cc",
    ],
    external_deps = [
        "upb_lib",
        "absl/memory",
        "absl/strings",
        "absl/types:optional",
    ],
    language = "c++",
    public_hdrs = [
        "include/grpcpp/ext/call_metric_recorder.h",
    ],
    tags = ["nofixdeps"],
    visibility = ["@grpc:public"],
    deps = [
        "arena",
        "grpc++_codegen_base",
        "grpc++_internal_hdrs_only",
        "grpc++_public_hdrs",
        "grpc_backend_metric_data",
        "xds_orca_upb",
    ],
)

grpc_cc_library(
    name = "grpcpp_orca_interceptor",
    srcs = [
        "src/cpp/server/orca/orca_interceptor.cc",
    ],
    hdrs = [
        "src/cpp/server/orca/orca_interceptor.h",
    ],
    external_deps = [
        "absl/memory",
        "absl/strings",
        "absl/types:optional",
    ],
    language = "c++",
    visibility = ["@grpc:public"],
    deps = [
        "grpc++",
        "grpc_base",
        "grpcpp_call_metric_recorder",
    ],
)

grpc_cc_library(
    name = "grpcpp_orca_service",
    srcs = [
        "src/cpp/server/orca/orca_service.cc",
    ],
    external_deps = [
        "absl/base:core_headers",
        "absl/time",
        "absl/types:optional",
        "upb_lib",
    ],
    language = "c++",
    public_hdrs = [
        "include/grpcpp/ext/orca_service.h",
    ],
    visibility = ["@grpc:public"],
    deps = [
        "debug_location",
        "event_engine_base",
        "gpr_base",
        "grpc++",
        "grpc++_codegen_base",
        "grpc++_internal_hdrs_only",
        "grpc_base",
        "protobuf_duration_upb",
        "ref_counted",
        "ref_counted_ptr",
        "time",
        "xds_orca_service_upb",
        "xds_orca_upb",
    ],
    alwayslink = 1,
)

grpc_cc_library(
    name = "grpcpp_channelz",
    srcs = [
        "src/cpp/server/channelz/channelz_service.cc",
        "src/cpp/server/channelz/channelz_service_plugin.cc",
    ],
    hdrs = [
        "src/cpp/server/channelz/channelz_service.h",
    ],
    external_deps = [
        "protobuf_headers",
    ],
    language = "c++",
    public_hdrs = [
        "include/grpcpp/ext/channelz_service_plugin.h",
    ],
    tags = ["nofixdeps"],
    visibility = ["@grpc:channelz"],
    deps = [
        "gpr",
        "grpc",
        "grpc++",
        "grpc++_config_proto",
        "//src/proto/grpc/channelz:channelz_proto",
    ],
    alwayslink = 1,
)

grpc_cc_library(
    name = "grpcpp_csds",
    srcs = [
        "src/cpp/server/csds/csds.cc",
    ],
    hdrs = [
        "src/cpp/server/csds/csds.h",
    ],
    external_deps = [
        "absl/status",
        "absl/status:statusor",
    ],
    language = "c++",
    tags = ["nofixdeps"],
    deps = [
        "gpr",
        "grpc",
        "grpc++_codegen_base",
        "grpc++_internals",
        "//src/proto/grpc/testing/xds/v3:csds_proto",
    ],
    alwayslink = 1,
)

grpc_cc_library(
    name = "grpcpp_admin",
    srcs = [
        "src/cpp/server/admin/admin_services.cc",
    ],
    hdrs = [],
    defines = select({
        "grpc_no_xds": ["GRPC_NO_XDS"],
        "//conditions:default": [],
    }),
    external_deps = [
        "absl/memory",
    ],
    language = "c++",
    public_hdrs = [
        "include/grpcpp/ext/admin_services.h",
    ],
    select_deps = [{
        "grpc_no_xds": [],
        "//conditions:default": ["//:grpcpp_csds"],
    }],
    deps = [
        "gpr",
        "grpc++",
        "grpcpp_channelz",
    ],
    alwayslink = 1,
)

grpc_cc_library(
    name = "grpc++_test",
    testonly = True,
    srcs = [
        "src/cpp/client/channel_test_peer.cc",
    ],
    external_deps = ["gtest"],
    public_hdrs = [
        "include/grpc++/test/mock_stream.h",
        "include/grpc++/test/server_context_test_spouse.h",
        "include/grpcpp/test/channel_test_peer.h",
        "include/grpcpp/test/client_context_test_peer.h",
        "include/grpcpp/test/default_reactor_test_peer.h",
        "include/grpcpp/test/mock_stream.h",
        "include/grpcpp/test/server_context_test_spouse.h",
    ],
    visibility = ["@grpc:grpc++_test"],
    deps = [
        "grpc++",
        "grpc++_codegen_base",
        "grpc_base",
    ],
)

grpc_cc_library(
    name = "grpc++_core_stats",
    srcs = [
        "src/cpp/util/core_stats.cc",
    ],
    hdrs = [
        "src/cpp/util/core_stats.h",
    ],
    language = "c++",
    deps = [
        "gpr_base",
        "grpc_base",
        "//src/proto/grpc/core:stats_proto",
    ],
)

grpc_cc_library(
    name = "grpc_opencensus_plugin",
    srcs = [
        "src/cpp/ext/filters/census/channel_filter.cc",
        "src/cpp/ext/filters/census/client_filter.cc",
        "src/cpp/ext/filters/census/context.cc",
        "src/cpp/ext/filters/census/grpc_plugin.cc",
        "src/cpp/ext/filters/census/measures.cc",
        "src/cpp/ext/filters/census/rpc_encoding.cc",
        "src/cpp/ext/filters/census/server_filter.cc",
        "src/cpp/ext/filters/census/views.cc",
    ],
    hdrs = [
        "include/grpcpp/opencensus.h",
        "src/cpp/ext/filters/census/channel_filter.h",
        "src/cpp/ext/filters/census/client_filter.h",
        "src/cpp/ext/filters/census/context.h",
        "src/cpp/ext/filters/census/grpc_plugin.h",
        "src/cpp/ext/filters/census/measures.h",
        "src/cpp/ext/filters/census/open_census_call_tracer.h",
        "src/cpp/ext/filters/census/rpc_encoding.h",
        "src/cpp/ext/filters/census/server_filter.h",
    ],
    external_deps = [
        "absl/base",
        "absl/base:core_headers",
        "absl/status",
        "absl/strings",
        "absl/time",
        "absl/types:optional",
        "opencensus-trace",
        "opencensus-trace-context_util",
        "opencensus-trace-propagation",
        "opencensus-trace-span_context",
        "opencensus-tags",
        "opencensus-tags-context_util",
        "opencensus-stats",
        "opencensus-context",
    ],
    language = "c++",
    tags = ["nofixdeps"],
    visibility = ["@grpc:grpc_opencensus_plugin"],
    deps = [
        "arena",
        "census",
        "channel_stack_type",
        "debug_location",
        "gpr",
        "gpr_base",
        "gpr_codegen",
        "grpc++",
        "grpc++_base",
        "grpc_base",
        "slice",
        "slice_buffer",
        "slice_refcount",
    ],
)

grpc_cc_library(
    name = "json",
    srcs = [
        "src/core/lib/json/json_reader.cc",
        "src/core/lib/json/json_writer.cc",
    ],
    hdrs = [
        "src/core/lib/json/json.h",
    ],
    external_deps = [
        "absl/base:core_headers",
        "absl/status",
        "absl/status:statusor",
        "absl/strings",
        "absl/strings:str_format",
    ],
    deps = ["gpr_base"],
)

grpc_cc_library(
    name = "json_util",
    srcs = ["src/core/lib/json/json_util.cc"],
    hdrs = ["src/core/lib/json/json_util.h"],
    external_deps = ["absl/strings"],
    deps = [
        "error",
        "gpr_base",
        "json",
        "time",
    ],
)

### UPB Targets

grpc_upb_proto_library(
    name = "envoy_admin_upb",
    deps = ["@envoy_api//envoy/admin/v3:pkg"],
)

grpc_upb_proto_library(
    name = "envoy_config_cluster_upb",
    deps = ["@envoy_api//envoy/config/cluster/v3:pkg"],
)

grpc_upb_proto_reflection_library(
    name = "envoy_config_cluster_upbdefs",
    deps = ["@envoy_api//envoy/config/cluster/v3:pkg"],
)

grpc_upb_proto_library(
    name = "envoy_config_core_upb",
    deps = ["@envoy_api//envoy/config/core/v3:pkg"],
)

grpc_upb_proto_library(
    name = "envoy_config_endpoint_upb",
    deps = ["@envoy_api//envoy/config/endpoint/v3:pkg"],
)

grpc_upb_proto_reflection_library(
    name = "envoy_config_endpoint_upbdefs",
    deps = ["@envoy_api//envoy/config/endpoint/v3:pkg"],
)

grpc_upb_proto_library(
    name = "envoy_config_listener_upb",
    deps = ["@envoy_api//envoy/config/listener/v3:pkg"],
)

grpc_upb_proto_reflection_library(
    name = "envoy_config_listener_upbdefs",
    deps = ["@envoy_api//envoy/config/listener/v3:pkg"],
)

grpc_upb_proto_library(
    name = "envoy_config_rbac_upb",
    deps = ["@envoy_api//envoy/config/rbac/v3:pkg"],
)

grpc_upb_proto_library(
    name = "envoy_config_route_upb",
    deps = ["@envoy_api//envoy/config/route/v3:pkg"],
)

grpc_upb_proto_reflection_library(
    name = "envoy_config_route_upbdefs",
    deps = ["@envoy_api//envoy/config/route/v3:pkg"],
)

grpc_upb_proto_library(
    name = "envoy_extensions_clusters_aggregate_upb",
    deps = ["@envoy_api//envoy/extensions/clusters/aggregate/v3:pkg"],
)

grpc_upb_proto_reflection_library(
    name = "envoy_extensions_clusters_aggregate_upbdefs",
    deps = ["@envoy_api//envoy/extensions/clusters/aggregate/v3:pkg"],
)

grpc_upb_proto_library(
    name = "envoy_extensions_filters_common_fault_upb",
    deps = ["@envoy_api//envoy/extensions/filters/common/fault/v3:pkg"],
)

grpc_upb_proto_library(
    name = "envoy_extensions_filters_http_fault_upb",
    deps = ["@envoy_api//envoy/extensions/filters/http/fault/v3:pkg"],
)

grpc_upb_proto_reflection_library(
    name = "envoy_extensions_filters_http_fault_upbdefs",
    deps = ["@envoy_api//envoy/extensions/filters/http/fault/v3:pkg"],
)

grpc_upb_proto_library(
    name = "envoy_extensions_filters_http_rbac_upb",
    deps = ["@envoy_api//envoy/extensions/filters/http/rbac/v3:pkg"],
)

grpc_upb_proto_reflection_library(
    name = "envoy_extensions_filters_http_rbac_upbdefs",
    deps = ["@envoy_api//envoy/extensions/filters/http/rbac/v3:pkg"],
)

grpc_upb_proto_library(
    name = "envoy_extensions_filters_http_router_upb",
    deps = ["@envoy_api//envoy/extensions/filters/http/router/v3:pkg"],
)

grpc_upb_proto_reflection_library(
    name = "envoy_extensions_filters_http_router_upbdefs",
    deps = ["@envoy_api//envoy/extensions/filters/http/router/v3:pkg"],
)

grpc_upb_proto_library(
    name = "envoy_extensions_load_balancing_policies_ring_hash_upb",
    deps = ["@envoy_api//envoy/extensions/load_balancing_policies/ring_hash/v3:pkg"],
)

grpc_upb_proto_library(
    name = "envoy_extensions_load_balancing_policies_wrr_locality_upb",
    deps = ["@envoy_api//envoy/extensions/load_balancing_policies/wrr_locality/v3:pkg"],
)

grpc_upb_proto_library(
    name = "envoy_extensions_filters_network_http_connection_manager_upb",
    deps = ["@envoy_api//envoy/extensions/filters/network/http_connection_manager/v3:pkg"],
)

grpc_upb_proto_reflection_library(
    name = "envoy_extensions_filters_network_http_connection_manager_upbdefs",
    deps = ["@envoy_api//envoy/extensions/filters/network/http_connection_manager/v3:pkg"],
)

grpc_upb_proto_library(
    name = "envoy_extensions_transport_sockets_tls_upb",
    deps = ["@envoy_api//envoy/extensions/transport_sockets/tls/v3:pkg"],
)

grpc_upb_proto_reflection_library(
    name = "envoy_extensions_transport_sockets_tls_upbdefs",
    deps = ["@envoy_api//envoy/extensions/transport_sockets/tls/v3:pkg"],
)

grpc_upb_proto_library(
    name = "envoy_service_discovery_upb",
    deps = ["@envoy_api//envoy/service/discovery/v3:pkg"],
)

grpc_upb_proto_reflection_library(
    name = "envoy_service_discovery_upbdefs",
    deps = ["@envoy_api//envoy/service/discovery/v3:pkg"],
)

grpc_upb_proto_library(
    name = "envoy_service_load_stats_upb",
    deps = ["@envoy_api//envoy/service/load_stats/v3:pkg"],
)

grpc_upb_proto_reflection_library(
    name = "envoy_service_load_stats_upbdefs",
    deps = ["@envoy_api//envoy/service/load_stats/v3:pkg"],
)

grpc_upb_proto_library(
    name = "envoy_service_status_upb",
    deps = ["@envoy_api//envoy/service/status/v3:pkg"],
)

grpc_upb_proto_reflection_library(
    name = "envoy_service_status_upbdefs",
    deps = ["@envoy_api//envoy/service/status/v3:pkg"],
)

grpc_upb_proto_library(
    name = "envoy_type_matcher_upb",
    deps = ["@envoy_api//envoy/type/matcher/v3:pkg"],
)

grpc_upb_proto_library(
    name = "envoy_type_upb",
    deps = ["@envoy_api//envoy/type/v3:pkg"],
)

grpc_upb_proto_library(
    name = "xds_type_upb",
    deps = ["@com_github_cncf_udpa//xds/type/v3:pkg"],
)

grpc_upb_proto_reflection_library(
    name = "xds_type_upbdefs",
    deps = ["@com_github_cncf_udpa//xds/type/v3:pkg"],
)

grpc_upb_proto_library(
    name = "xds_orca_upb",
    deps = ["@com_github_cncf_udpa//xds/data/orca/v3:pkg"],
)

grpc_upb_proto_library(
    name = "xds_orca_service_upb",
    deps = ["@com_github_cncf_udpa//xds/service/orca/v3:pkg"],
)

grpc_upb_proto_library(
    name = "grpc_health_upb",
    deps = ["//src/proto/grpc/health/v1:health_proto_descriptor"],
)

grpc_upb_proto_library(
    name = "google_rpc_status_upb",
    deps = ["@com_google_googleapis//google/rpc:status_proto"],
)

grpc_upb_proto_reflection_library(
    name = "google_rpc_status_upbdefs",
    deps = ["@com_google_googleapis//google/rpc:status_proto"],
)

grpc_upb_proto_library(
    name = "google_type_expr_upb",
    deps = ["@com_google_googleapis//google/type:expr_proto"],
)

grpc_upb_proto_library(
    name = "grpc_lb_upb",
    deps = ["//src/proto/grpc/lb/v1:load_balancer_proto_descriptor"],
)

grpc_upb_proto_library(
    name = "alts_upb",
    deps = ["//src/proto/grpc/gcp:alts_handshaker_proto"],
)

grpc_upb_proto_library(
    name = "rls_upb",
    deps = ["//src/proto/grpc/lookup/v1:rls_proto_descriptor"],
)

grpc_upb_proto_library(
    name = "rls_config_upb",
    deps = ["//src/proto/grpc/lookup/v1:rls_config_proto_descriptor"],
)

grpc_upb_proto_reflection_library(
    name = "rls_config_upbdefs",
    deps = ["//src/proto/grpc/lookup/v1:rls_config_proto_descriptor"],
)

WELL_KNOWN_PROTO_TARGETS = [
    "any",
    "duration",
    "empty",
    "struct",
    "timestamp",
    "wrappers",
]

[grpc_upb_proto_library(
    name = "protobuf_" + target + "_upb",
    deps = ["@com_google_protobuf//:" + target + "_proto"],
) for target in WELL_KNOWN_PROTO_TARGETS]

[grpc_upb_proto_reflection_library(
    name = "protobuf_" + target + "_upbdefs",
    deps = ["@com_google_protobuf//:" + target + "_proto"],
) for target in WELL_KNOWN_PROTO_TARGETS]

grpc_generate_one_off_targets()

filegroup(
    name = "root_certificates",
    srcs = [
        "etc/roots.pem",
    ],
    visibility = ["//visibility:public"],
)<|MERGE_RESOLUTION|>--- conflicted
+++ resolved
@@ -2458,12 +2458,9 @@
     deps = [
         "event_engine_base_hdrs",
         "event_engine_poller",
-<<<<<<< HEAD
         "event_engine_time_util",
-=======
         "gpr_base",
         "gpr_codegen",
->>>>>>> 5918f70c
         "iomgr_ee_closure",
         "iomgr_ee_event_poller",
         "iomgr_ee_lockfree_event",
@@ -2493,12 +2490,9 @@
     deps = [
         "event_engine_base_hdrs",
         "event_engine_poller",
-<<<<<<< HEAD
         "event_engine_time_util",
-=======
         "gpr_base",
         "gpr_codegen",
->>>>>>> 5918f70c
         "iomgr_ee_closure",
         "iomgr_ee_event_poller",
         "iomgr_ee_wakeup_fd_posix",
