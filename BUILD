# gRPC Bazel BUILD file.
#
# Copyright 2016 gRPC authors.
#
# Licensed under the Apache License, Version 2.0 (the "License");
# you may not use this file except in compliance with the License.
# You may obtain a copy of the License at
#
#     http://www.apache.org/licenses/LICENSE-2.0
#
# Unless required by applicable law or agreed to in writing, software
# distributed under the License is distributed on an "AS IS" BASIS,
# WITHOUT WARRANTIES OR CONDITIONS OF ANY KIND, either express or implied.
# See the License for the specific language governing permissions and
# limitations under the License.

load(
    "//bazel:grpc_build_system.bzl",
    "grpc_cc_library",
    "grpc_generate_one_off_targets",
    "grpc_upb_proto_library",
    "grpc_upb_proto_reflection_library",
    "python_config_settings",
)
load("@bazel_skylib//lib:selects.bzl", "selects")

licenses(["reciprocal"])

package(
    default_visibility = ["//visibility:public"],
    features = [
        "layering_check",
        "-parse_headers",
    ],
)

exports_files([
    "LICENSE",
    "etc/roots.pem",
])

exports_files(
    glob(["include/**"]),
    visibility = ["//:__subpackages__"],
)

config_setting(
    name = "grpc_no_ares",
    values = {"define": "grpc_no_ares=true"},
)

config_setting(
    name = "grpc_no_xds_define",
    values = {"define": "grpc_no_xds=true"},
)

# When gRPC is build as shared library, binder transport code might still
# get included even when user's code does not depend on it. In that case
# --define=grpc_no_binder=true can be used to disable binder transport
# related code to reduce binary size.
# For users using build system other than bazel, they can define
# GRPC_NO_BINDER to achieve the same effect.
config_setting(
    name = "grpc_no_binder_define",
    values = {"define": "grpc_no_binder=true"},
)

config_setting(
    name = "android",
    values = {"crosstool_top": "//external:android/crosstool"},
)

config_setting(
    name = "ios",
    values = {"apple_platform_type": "ios"},
)

config_setting(
    name = "systemd",
    values = {"define": "use_systemd=true"},
)

selects.config_setting_group(
    name = "grpc_no_xds",
    match_any = [
        ":grpc_no_xds_define",
        # In addition to disabling XDS support when --define=grpc_no_xds=true is
        # specified, we also disable it on mobile platforms where it is not
        # likely to be needed and where reducing the binary size is more
        # important.
        ":android",
        ":ios",
    ],
)

selects.config_setting_group(
    name = "grpc_no_binder",
    match_any = [
        ":grpc_no_binder_define",
        # We do not need binder on ios.
        ":ios",
    ],
)

selects.config_setting_group(
    name = "grpc_no_rls",
    match_any = [
        # Disable RLS support on mobile platforms where it is not likely to be
        # needed and where reducing the binary size is more important.
        ":android",
        ":ios",
    ],
)

# Fuzzers can be built as fuzzers or as tests
config_setting(
    name = "grpc_build_fuzzers",
    values = {"define": "grpc_build_fuzzers=true"},
)

config_setting(
    name = "grpc_allow_exceptions",
    values = {"define": "GRPC_ALLOW_EXCEPTIONS=1"},
)

config_setting(
    name = "grpc_disallow_exceptions",
    values = {"define": "GRPC_ALLOW_EXCEPTIONS=0"},
)

config_setting(
    name = "remote_execution",
    values = {"define": "GRPC_PORT_ISOLATED_RUNTIME=1"},
)

config_setting(
    name = "windows",
    values = {"cpu": "x64_windows"},
)

config_setting(
    name = "windows_msvc",
    values = {"cpu": "x64_windows_msvc"},
)

config_setting(
    name = "mac_x86_64",
    values = {"cpu": "darwin"},
)

config_setting(
    name = "use_strict_warning",
    values = {"define": "use_strict_warning=true"},
)

python_config_settings()

# This should be updated along with build_handwritten.yaml
g_stands_for = "gribkoff"  # @unused

core_version = "30.0.0"  # @unused

version = "1.52.0-dev"  # @unused

GPR_PUBLIC_HDRS = [
    "include/grpc/support/alloc.h",
    "include/grpc/support/atm_gcc_atomic.h",
    "include/grpc/support/atm_gcc_sync.h",
    "include/grpc/support/atm_windows.h",
    "include/grpc/support/cpu.h",
    "include/grpc/support/log.h",
    "include/grpc/support/log_windows.h",
    "include/grpc/support/port_platform.h",
    "include/grpc/support/string_util.h",
    "include/grpc/support/sync.h",
    "include/grpc/support/sync_abseil.h",
    "include/grpc/support/sync_custom.h",
    "include/grpc/support/sync_generic.h",
    "include/grpc/support/sync_posix.h",
    "include/grpc/support/sync_windows.h",
    "include/grpc/support/thd_id.h",
    "include/grpc/support/time.h",
    "include/grpc/impl/codegen/atm.h",
    "include/grpc/impl/codegen/atm_gcc_atomic.h",
    "include/grpc/impl/codegen/atm_gcc_sync.h",
    "include/grpc/impl/codegen/atm_windows.h",
    "include/grpc/impl/codegen/fork.h",
    "include/grpc/impl/codegen/gpr_types.h",
    "include/grpc/impl/codegen/log.h",
    "include/grpc/impl/codegen/port_platform.h",
    "include/grpc/impl/codegen/sync.h",
    "include/grpc/impl/codegen/sync_abseil.h",
    "include/grpc/impl/codegen/sync_custom.h",
    "include/grpc/impl/codegen/sync_generic.h",
    "include/grpc/impl/codegen/sync_posix.h",
    "include/grpc/impl/codegen/sync_windows.h",
]

GRPC_PUBLIC_HDRS = [
    "include/grpc/byte_buffer.h",
    "include/grpc/byte_buffer_reader.h",
    "include/grpc/compression.h",
    "include/grpc/fork.h",
    "include/grpc/grpc.h",
    "include/grpc/grpc_posix.h",
    "include/grpc/grpc_security.h",
    "include/grpc/grpc_security_constants.h",
    "include/grpc/slice.h",
    "include/grpc/slice_buffer.h",
    "include/grpc/status.h",
    "include/grpc/load_reporting.h",
    "include/grpc/support/workaround_list.h",
    "include/grpc/impl/codegen/byte_buffer.h",
    "include/grpc/impl/codegen/byte_buffer_reader.h",
    "include/grpc/impl/codegen/compression_types.h",
    "include/grpc/impl/codegen/connectivity_state.h",
    "include/grpc/impl/codegen/grpc_types.h",
    "include/grpc/impl/codegen/propagation_bits.h",
    "include/grpc/impl/codegen/status.h",
    "include/grpc/impl/codegen/slice.h",
    "include/grpc/impl/compression_types.h",
    "include/grpc/impl/connectivity_state.h",
    "include/grpc/impl/grpc_types.h",
    "include/grpc/impl/propagation_bits.h",
    "include/grpc/impl/slice_type.h",
]

GRPC_PUBLIC_EVENT_ENGINE_HDRS = [
    "include/grpc/event_engine/endpoint_config.h",
    "include/grpc/event_engine/event_engine.h",
    "include/grpc/event_engine/port.h",
    "include/grpc/event_engine/memory_allocator.h",
    "include/grpc/event_engine/memory_request.h",
    "include/grpc/event_engine/internal/memory_allocator_impl.h",
    "include/grpc/event_engine/slice.h",
    "include/grpc/event_engine/slice_buffer.h",
    "include/grpc/event_engine/internal/slice_cast.h",
]

GRPCXX_SRCS = [
    "src/cpp/client/channel_cc.cc",
    "src/cpp/client/client_callback.cc",
    "src/cpp/client/client_context.cc",
    "src/cpp/client/client_interceptor.cc",
    "src/cpp/client/create_channel.cc",
    "src/cpp/client/create_channel_internal.cc",
    "src/cpp/client/create_channel_posix.cc",
    "src/cpp/common/alarm.cc",
    "src/cpp/common/channel_arguments.cc",
    "src/cpp/common/channel_filter.cc",
    "src/cpp/common/completion_queue_cc.cc",
    "src/cpp/common/resource_quota_cc.cc",
    "src/cpp/common/rpc_method.cc",
    "src/cpp/common/version_cc.cc",
    "src/cpp/common/validate_service_config.cc",
    "src/cpp/server/async_generic_service.cc",
    "src/cpp/server/channel_argument_option.cc",
    "src/cpp/server/create_default_thread_pool.cc",
    "src/cpp/server/external_connection_acceptor_impl.cc",
    "src/cpp/server/health/default_health_check_service.cc",
    "src/cpp/server/health/health_check_service.cc",
    "src/cpp/server/health/health_check_service_server_builder_option.cc",
    "src/cpp/server/server_builder.cc",
    "src/cpp/server/server_callback.cc",
    "src/cpp/server/server_cc.cc",
    "src/cpp/server/server_context.cc",
    "src/cpp/server/server_posix.cc",
    "src/cpp/thread_manager/thread_manager.cc",
    "src/cpp/util/byte_buffer_cc.cc",
    "src/cpp/util/string_ref.cc",
    "src/cpp/util/time_cc.cc",
]

GRPCXX_HDRS = [
    "src/cpp/client/create_channel_internal.h",
    "src/cpp/common/channel_filter.h",
    "src/cpp/server/dynamic_thread_pool.h",
    "src/cpp/server/external_connection_acceptor_impl.h",
    "src/cpp/server/health/default_health_check_service.h",
    "src/cpp/server/thread_pool_interface.h",
    "src/cpp/thread_manager/thread_manager.h",
]

GRPCXX_PUBLIC_HDRS = [
    "include/grpc++/alarm.h",
    "include/grpc++/channel.h",
    "include/grpc++/client_context.h",
    "include/grpc++/completion_queue.h",
    "include/grpc++/create_channel.h",
    "include/grpc++/create_channel_posix.h",
    "include/grpc++/ext/health_check_service_server_builder_option.h",
    "include/grpc++/generic/async_generic_service.h",
    "include/grpc++/generic/generic_stub.h",
    "include/grpc++/grpc++.h",
    "include/grpc++/health_check_service_interface.h",
    "include/grpc++/impl/call.h",
    "include/grpc++/impl/channel_argument_option.h",
    "include/grpc++/impl/client_unary_call.h",
    "include/grpc++/impl/grpc_library.h",
    "include/grpc++/impl/method_handler_impl.h",
    "include/grpc++/impl/rpc_method.h",
    "include/grpc++/impl/rpc_service_method.h",
    "include/grpc++/impl/serialization_traits.h",
    "include/grpc++/impl/server_builder_option.h",
    "include/grpc++/impl/server_builder_plugin.h",
    "include/grpc++/impl/server_initializer.h",
    "include/grpc++/impl/service_type.h",
    "include/grpc++/security/auth_context.h",
    "include/grpc++/resource_quota.h",
    "include/grpc++/security/auth_metadata_processor.h",
    "include/grpc++/security/credentials.h",
    "include/grpc++/security/server_credentials.h",
    "include/grpc++/server.h",
    "include/grpc++/server_builder.h",
    "include/grpc++/server_context.h",
    "include/grpc++/server_posix.h",
    "include/grpc++/support/async_stream.h",
    "include/grpc++/support/async_unary_call.h",
    "include/grpc++/support/byte_buffer.h",
    "include/grpc++/support/channel_arguments.h",
    "include/grpc++/support/config.h",
    "include/grpc++/support/slice.h",
    "include/grpc++/support/status.h",
    "include/grpc++/support/status_code_enum.h",
    "include/grpc++/support/string_ref.h",
    "include/grpc++/support/stub_options.h",
    "include/grpc++/support/sync_stream.h",
    "include/grpc++/support/time.h",
    "include/grpcpp/alarm.h",
    "include/grpcpp/channel.h",
    "include/grpcpp/client_context.h",
    "include/grpcpp/completion_queue.h",
    "include/grpcpp/create_channel.h",
    "include/grpcpp/create_channel_posix.h",
    "include/grpcpp/ext/health_check_service_server_builder_option.h",
    "include/grpcpp/generic/async_generic_service.h",
    "include/grpcpp/generic/generic_stub.h",
    "include/grpcpp/grpcpp.h",
    "include/grpcpp/health_check_service_interface.h",
    "include/grpcpp/impl/call_hook.h",
    "include/grpcpp/impl/call_op_set_interface.h",
    "include/grpcpp/impl/call_op_set.h",
    "include/grpcpp/impl/call.h",
    "include/grpcpp/impl/channel_argument_option.h",
    "include/grpcpp/impl/channel_interface.h",
    "include/grpcpp/impl/client_unary_call.h",
    "include/grpcpp/impl/completion_queue_tag.h",
    "include/grpcpp/impl/create_auth_context.h",
    "include/grpcpp/impl/delegating_channel.h",
    "include/grpcpp/impl/grpc_library.h",
    "include/grpcpp/impl/intercepted_channel.h",
    "include/grpcpp/impl/interceptor_common.h",
    "include/grpcpp/impl/metadata_map.h",
    "include/grpcpp/impl/method_handler_impl.h",
    "include/grpcpp/impl/rpc_method.h",
    "include/grpcpp/impl/rpc_service_method.h",
    "include/grpcpp/impl/serialization_traits.h",
    "include/grpcpp/impl/server_builder_option.h",
    "include/grpcpp/impl/server_builder_plugin.h",
    "include/grpcpp/impl/server_callback_handlers.h",
    "include/grpcpp/impl/server_initializer.h",
    "include/grpcpp/impl/service_type.h",
    "include/grpcpp/impl/status.h",
    "include/grpcpp/impl/sync.h",
    "include/grpcpp/resource_quota.h",
    "include/grpcpp/security/auth_context.h",
    "include/grpcpp/security/auth_metadata_processor.h",
    "include/grpcpp/security/credentials.h",
    "include/grpcpp/security/server_credentials.h",
    "include/grpcpp/security/tls_certificate_provider.h",
    "include/grpcpp/security/authorization_policy_provider.h",
    "include/grpcpp/security/tls_certificate_verifier.h",
    "include/grpcpp/security/tls_credentials_options.h",
    "include/grpcpp/server.h",
    "include/grpcpp/server_builder.h",
    "include/grpcpp/server_context.h",
    "include/grpcpp/server_interface.h",
    "include/grpcpp/server_posix.h",
    "include/grpcpp/version_info.h",
    "include/grpcpp/support/async_stream.h",
    "include/grpcpp/support/async_unary_call.h",
    "include/grpcpp/support/byte_buffer.h",
    "include/grpcpp/support/callback_common.h",
    "include/grpcpp/support/channel_arguments.h",
    "include/grpcpp/support/client_callback.h",
    "include/grpcpp/support/client_interceptor.h",
    "include/grpcpp/support/config.h",
    "include/grpcpp/support/interceptor.h",
    "include/grpcpp/support/message_allocator.h",
    "include/grpcpp/support/method_handler.h",
    "include/grpcpp/support/proto_buffer_reader.h",
    "include/grpcpp/support/proto_buffer_writer.h",
    "include/grpcpp/support/server_callback.h",
    "include/grpcpp/support/server_interceptor.h",
    "include/grpcpp/support/slice.h",
    "include/grpcpp/support/status.h",
    "include/grpcpp/support/status_code_enum.h",
    "include/grpcpp/support/string_ref.h",
    "include/grpcpp/support/stub_options.h",
    "include/grpcpp/support/sync_stream.h",
    "include/grpcpp/support/time.h",
    "include/grpcpp/support/validate_service_config.h",
    "include/grpc++/impl/codegen/async_stream.h",
    "include/grpc++/impl/codegen/async_unary_call.h",
    "include/grpc++/impl/codegen/byte_buffer.h",
    "include/grpc++/impl/codegen/call_hook.h",
    "include/grpc++/impl/codegen/call.h",
    "include/grpc++/impl/codegen/channel_interface.h",
    "include/grpc++/impl/codegen/client_context.h",
    "include/grpc++/impl/codegen/client_unary_call.h",
    "include/grpc++/impl/codegen/completion_queue_tag.h",
    "include/grpc++/impl/codegen/completion_queue.h",
    "include/grpc++/impl/codegen/config.h",
    "include/grpc++/impl/codegen/create_auth_context.h",
    "include/grpc++/impl/codegen/metadata_map.h",
    "include/grpc++/impl/codegen/method_handler_impl.h",
    "include/grpc++/impl/codegen/rpc_method.h",
    "include/grpc++/impl/codegen/rpc_service_method.h",
    "include/grpc++/impl/codegen/security/auth_context.h",
    "include/grpc++/impl/codegen/serialization_traits.h",
    "include/grpc++/impl/codegen/server_context.h",
    "include/grpc++/impl/codegen/server_interface.h",
    "include/grpc++/impl/codegen/service_type.h",
    "include/grpc++/impl/codegen/slice.h",
    "include/grpc++/impl/codegen/status_code_enum.h",
    "include/grpc++/impl/codegen/status.h",
    "include/grpc++/impl/codegen/string_ref.h",
    "include/grpc++/impl/codegen/stub_options.h",
    "include/grpc++/impl/codegen/sync_stream.h",
    "include/grpc++/impl/codegen/time.h",
    "include/grpcpp/impl/codegen/async_generic_service.h",
    "include/grpcpp/impl/codegen/async_stream.h",
    "include/grpcpp/impl/codegen/async_unary_call.h",
    "include/grpcpp/impl/codegen/byte_buffer.h",
    "include/grpcpp/impl/codegen/call_hook.h",
    "include/grpcpp/impl/codegen/call_op_set_interface.h",
    "include/grpcpp/impl/codegen/call_op_set.h",
    "include/grpcpp/impl/codegen/call.h",
    "include/grpcpp/impl/codegen/callback_common.h",
    "include/grpcpp/impl/codegen/channel_interface.h",
    "include/grpcpp/impl/codegen/client_callback.h",
    "include/grpcpp/impl/codegen/client_context.h",
    "include/grpcpp/impl/codegen/client_interceptor.h",
    "include/grpcpp/impl/codegen/client_unary_call.h",
    "include/grpcpp/impl/codegen/completion_queue_tag.h",
    "include/grpcpp/impl/codegen/completion_queue.h",
    "include/grpcpp/impl/codegen/config.h",
    "include/grpcpp/impl/codegen/create_auth_context.h",
    "include/grpcpp/impl/codegen/delegating_channel.h",
    "include/grpcpp/impl/codegen/intercepted_channel.h",
    "include/grpcpp/impl/codegen/interceptor_common.h",
    "include/grpcpp/impl/codegen/interceptor.h",
    "include/grpcpp/impl/codegen/message_allocator.h",
    "include/grpcpp/impl/codegen/metadata_map.h",
    "include/grpcpp/impl/codegen/method_handler_impl.h",
    "include/grpcpp/impl/codegen/method_handler.h",
    "include/grpcpp/impl/codegen/rpc_method.h",
    "include/grpcpp/impl/codegen/rpc_service_method.h",
    "include/grpcpp/impl/codegen/security/auth_context.h",
    "include/grpcpp/impl/codegen/serialization_traits.h",
    "include/grpcpp/impl/codegen/server_callback_handlers.h",
    "include/grpcpp/impl/codegen/server_callback.h",
    "include/grpcpp/impl/codegen/server_context.h",
    "include/grpcpp/impl/codegen/server_interceptor.h",
    "include/grpcpp/impl/codegen/server_interface.h",
    "include/grpcpp/impl/codegen/service_type.h",
    "include/grpcpp/impl/codegen/slice.h",
    "include/grpcpp/impl/codegen/status_code_enum.h",
    "include/grpcpp/impl/codegen/status.h",
    "include/grpcpp/impl/codegen/string_ref.h",
    "include/grpcpp/impl/codegen/stub_options.h",
    "include/grpcpp/impl/codegen/sync_stream.h",
    "include/grpcpp/impl/codegen/time.h",
    "include/grpcpp/impl/codegen/sync.h",
]

grpc_cc_library(
    name = "grpc_unsecure",
    srcs = [
        "//src/core:lib/surface/init.cc",
        "//src/core:plugin_registry/grpc_plugin_registry.cc",
        "//src/core:plugin_registry/grpc_plugin_registry_noextra.cc",
    ],
    defines = ["GRPC_NO_XDS"],
    external_deps = [
        "absl/base:core_headers",
    ],
    language = "c++",
    public_hdrs = GRPC_PUBLIC_HDRS,
    tags = [
        "nofixdeps",
    ],
    visibility = ["@grpc:public"],
    deps = [
        "channel_stack_builder",
        "config",
        "exec_ctx",
        "gpr",
        "grpc_base",
        "grpc_client_channel",
        "grpc_common",
        "grpc_http_filters",
        "grpc_security_base",
        "grpc_trace",
        "http_connect_handshaker",
        "iomgr_timer",
        "//src/core:channel_args",
        "//src/core:channel_init",
        "//src/core:channel_stack_type",
        "//src/core:default_event_engine",
        "//src/core:experiments",
        "//src/core:forkable",
        "//src/core:grpc_authorization_base",
        "//src/core:init_internally",
        "//src/core:posix_event_engine_timer_manager",
        "//src/core:slice",
        "//src/core:tcp_connect_handshaker",
    ],
)

GRPC_XDS_TARGETS = [
    "//src/core:grpc_lb_policy_cds",
    "//src/core:grpc_lb_policy_xds_cluster_impl",
    "//src/core:grpc_lb_policy_xds_cluster_manager",
    "//src/core:grpc_lb_policy_xds_cluster_resolver",
    "//src/core:grpc_lb_policy_xds_override_host",
    "//src/core:grpc_lb_policy_xds_wrr_locality",
    "//src/core:grpc_resolver_xds",
    "//src/core:grpc_resolver_c2p",
    "//src/core:grpc_xds_server_config_fetcher",
    "//src/core:grpc_stateful_session_filter",

    # Not xDS-specific but currently only used by xDS.
    "//src/core:channel_creds_registry_init",
]

grpc_cc_library(
    name = "grpc",
    srcs = [
        "//src/core:lib/surface/init.cc",
        "//src/core:plugin_registry/grpc_plugin_registry.cc",
        "//src/core:plugin_registry/grpc_plugin_registry_extra.cc",
    ],
    defines = select({
        ":grpc_no_xds": ["GRPC_NO_XDS"],
        "//conditions:default": [],
    }),
    external_deps = [
        "absl/base:core_headers",
    ],
    language = "c++",
    public_hdrs = GRPC_PUBLIC_HDRS,
    select_deps = [
        {
            ":grpc_no_xds": [],
            "//conditions:default": GRPC_XDS_TARGETS,
        },
    ],
    tags = [
        "nofixdeps",
    ],
    visibility = [
        "@grpc:public",
    ],
    deps = [
        "channel_stack_builder",
        "config",
        "exec_ctx",
        "gpr",
        "grpc_alts_credentials",
        "grpc_base",
        "grpc_client_channel",
        "grpc_common",
        "grpc_credentials_util",
        "grpc_http_filters",
        "grpc_jwt_credentials",
        "grpc_public_hdrs",
        "grpc_security_base",
        "grpc_trace",
        "http_connect_handshaker",
        "httpcli",
        "iomgr_timer",
        "promise",
        "ref_counted_ptr",
        "sockaddr_utils",
        "tsi_base",
        "uri_parser",
        "//src/core:channel_args",
        "//src/core:channel_init",
        "//src/core:channel_stack_type",
        "//src/core:default_event_engine",
        "//src/core:experiments",
        "//src/core:forkable",
        "//src/core:grpc_authorization_base",
        "//src/core:grpc_external_account_credentials",
        "//src/core:grpc_fake_credentials",
        "//src/core:grpc_google_default_credentials",
        "//src/core:grpc_iam_credentials",
        "//src/core:grpc_insecure_credentials",
        "//src/core:grpc_local_credentials",
        "//src/core:grpc_oauth2_credentials",
        "//src/core:grpc_ssl_credentials",
        "//src/core:grpc_tls_credentials",
        "//src/core:grpc_transport_chttp2_alpn",
        "//src/core:httpcli_ssl_credentials",
        "//src/core:init_internally",
        "//src/core:json",
        "//src/core:posix_event_engine_timer_manager",
        "//src/core:ref_counted",
        "//src/core:slice",
        "//src/core:slice_refcount",
        "//src/core:tcp_connect_handshaker",
        "//src/core:useful",
    ],
)

grpc_cc_library(
    name = "gpr",
    srcs = [
        "//src/core:lib/gpr/alloc.cc",
        "//src/core:lib/gpr/cpu_iphone.cc",
        "//src/core:lib/gpr/cpu_linux.cc",
        "//src/core:lib/gpr/cpu_posix.cc",
        "//src/core:lib/gpr/cpu_windows.cc",
        "//src/core:lib/gpr/log.cc",
        "//src/core:lib/gpr/log_android.cc",
        "//src/core:lib/gpr/log_linux.cc",
        "//src/core:lib/gpr/log_posix.cc",
        "//src/core:lib/gpr/log_windows.cc",
        "//src/core:lib/gpr/string.cc",
        "//src/core:lib/gpr/string_posix.cc",
        "//src/core:lib/gpr/string_util_windows.cc",
        "//src/core:lib/gpr/string_windows.cc",
        "//src/core:lib/gpr/sync.cc",
        "//src/core:lib/gpr/sync_abseil.cc",
        "//src/core:lib/gpr/sync_posix.cc",
        "//src/core:lib/gpr/sync_windows.cc",
        "//src/core:lib/gpr/time.cc",
        "//src/core:lib/gpr/time_posix.cc",
        "//src/core:lib/gpr/time_precise.cc",
        "//src/core:lib/gpr/time_windows.cc",
        "//src/core:lib/gpr/tmpfile_msys.cc",
        "//src/core:lib/gpr/tmpfile_posix.cc",
        "//src/core:lib/gpr/tmpfile_windows.cc",
        "//src/core:lib/gpr/wrap_memcpy.cc",
        "//src/core:lib/gprpp/crash.cc",
        "//src/core:lib/gprpp/fork.cc",
        "//src/core:lib/gprpp/global_config_env.cc",
        "//src/core:lib/gprpp/host_port.cc",
        "//src/core:lib/gprpp/mpscq.cc",
        "//src/core:lib/gprpp/stat_posix.cc",
        "//src/core:lib/gprpp/stat_windows.cc",
        "//src/core:lib/gprpp/thd_posix.cc",
        "//src/core:lib/gprpp/thd_windows.cc",
        "//src/core:lib/gprpp/time_util.cc",
    ],
    hdrs = [
        "//src/core:lib/gpr/alloc.h",
        "//src/core:lib/gpr/string.h",
        "//src/core:lib/gpr/time_precise.h",
        "//src/core:lib/gpr/tmpfile.h",
        "//src/core:lib/gprpp/crash.h",
        "//src/core:lib/gprpp/fork.h",
        "//src/core:lib/gprpp/global_config.h",
        "//src/core:lib/gprpp/global_config_custom.h",
        "//src/core:lib/gprpp/global_config_env.h",
        "//src/core:lib/gprpp/global_config_generic.h",
        "//src/core:lib/gprpp/host_port.h",
        "//src/core:lib/gprpp/memory.h",
        "//src/core:lib/gprpp/mpscq.h",
        "//src/core:lib/gprpp/stat.h",
        "//src/core:lib/gprpp/sync.h",
        "//src/core:lib/gprpp/thd.h",
        "//src/core:lib/gprpp/time_util.h",
    ],
    external_deps = [
        "absl/base",
        "absl/base:core_headers",
        "absl/memory",
        "absl/random",
        "absl/status",
        "absl/strings",
        "absl/strings:cord",
        "absl/strings:str_format",
        "absl/synchronization",
        "absl/time:time",
        "absl/types:optional",
    ],
    language = "c++",
    public_hdrs = GPR_PUBLIC_HDRS,
    tags = [
        "nofixdeps",
    ],
    visibility = ["@grpc:public"],
    deps = [
        "debug_location",
        "//src/core:construct_destruct",
        "//src/core:env",
        "//src/core:examine_stack",
        "//src/core:gpr_atm",
        "//src/core:no_destruct",
        "//src/core:strerror",
        "//src/core:tchar",
        "//src/core:useful",
    ],
)

grpc_cc_library(
    name = "gpr_public_hdrs",
    hdrs = GPR_PUBLIC_HDRS,
    tags = [
        "avoid_dep",
        "nofixdeps",
    ],
)

grpc_cc_library(
    name = "cpp_impl_of",
    hdrs = ["//src/core:lib/gprpp/cpp_impl_of.h"],
    language = "c++",
)

grpc_cc_library(
    name = "grpc_common",
    defines = select({
        "grpc_no_rls": ["GRPC_NO_RLS"],
        "//conditions:default": [],
    }),
    language = "c++",
    select_deps = [
        {
            "grpc_no_rls": [],
            "//conditions:default": ["//src/core:grpc_lb_policy_rls"],
        },
    ],
    tags = ["nofixdeps"],
    deps = [
        "grpc_base",
        # standard plugins
        "census",
        "//src/core:grpc_deadline_filter",
        "//src/core:grpc_client_authority_filter",
        "//src/core:grpc_lb_policy_grpclb",
        "//src/core:grpc_lb_policy_outlier_detection",
        "//src/core:grpc_lb_policy_pick_first",
        "//src/core:grpc_lb_policy_priority",
        "//src/core:grpc_lb_policy_ring_hash",
        "//src/core:grpc_lb_policy_round_robin",
        "//src/core:grpc_lb_policy_weighted_target",
        "//src/core:grpc_channel_idle_filter",
        "//src/core:grpc_message_size_filter",
        "//src/core:grpc_resolver_binder",
        "grpc_resolver_dns_ares",
        "grpc_resolver_fake",
        "//src/core:grpc_resolver_dns_native",
        "//src/core:grpc_resolver_sockaddr",
        "//src/core:grpc_transport_chttp2_client_connector",
        "//src/core:grpc_transport_chttp2_server",
        "//src/core:grpc_transport_inproc",
        "//src/core:grpc_fault_injection_filter",
    ],
)

grpc_cc_library(
    name = "grpc_public_hdrs",
    hdrs = GRPC_PUBLIC_HDRS,
    tags = [
        "avoid_dep",
        "nofixdeps",
    ],
    deps = ["gpr_public_hdrs"],
)

grpc_cc_library(
    name = "grpc++_public_hdrs",
    hdrs = GRPCXX_PUBLIC_HDRS,
    external_deps = [
        "absl/synchronization",
        "protobuf_headers",
    ],
    tags = [
        "avoid_dep",
        "nofixdeps",
    ],
    visibility = ["@grpc:public"],
    deps = [
        "grpc_public_hdrs",
        "//src/core:gpr_atm",
    ],
)

grpc_cc_library(
    name = "grpc++",
    hdrs = [
        "src/cpp/client/secure_credentials.h",
        "src/cpp/common/secure_auth_context.h",
        "src/cpp/server/secure_server_credentials.h",
    ],
    language = "c++",
    public_hdrs = GRPCXX_PUBLIC_HDRS,
    select_deps = [
        {
            ":grpc_no_xds": [],
            "//conditions:default": [
                "grpc++_xds_client",
                "grpc++_xds_server",
            ],
        },
        {
            "grpc_no_binder": [],
            "//conditions:default": [
                "grpc++_binder",
            ],
        },
    ],
    tags = ["nofixdeps"],
    visibility = [
        "@grpc:public",
    ],
    deps = [
        "grpc++_base",
        "//src/core:gpr_atm",
        "//src/core:slice",
    ],
)

grpc_cc_library(
    name = "grpc_cronet_hdrs",
    hdrs = [
        "include/grpc/grpc_cronet.h",
    ],
    deps = [
        "gpr_public_hdrs",
        "grpc_base",
    ],
)

# This target pulls in a dependency on RE2 and should not be linked into grpc by default for binary-size reasons.
grpc_cc_library(
    name = "grpc_authorization_provider",
    srcs = [
        "//src/core:lib/security/authorization/grpc_authorization_policy_provider.cc",
        "//src/core:lib/security/authorization/rbac_translator.cc",
    ],
    hdrs = [
        "//src/core:lib/security/authorization/grpc_authorization_policy_provider.h",
        "//src/core:lib/security/authorization/rbac_translator.h",
    ],
    external_deps = [
        "absl/base:core_headers",
        "absl/status",
        "absl/status:statusor",
        "absl/strings",
        "absl/strings:str_format",
        "absl/types:optional",
    ],
    language = "c++",
    deps = [
        "gpr",
        "grpc_base",
        "grpc_public_hdrs",
        "grpc_trace",
        "ref_counted_ptr",
        "//src/core:error",
        "//src/core:grpc_authorization_base",
        "//src/core:grpc_matchers",
        "//src/core:grpc_rbac_engine",
        "//src/core:json",
        "//src/core:slice",
        "//src/core:slice_refcount",
        "//src/core:status_helper",
        "//src/core:useful",
    ],
)

# This target pulls in a dependency on RE2 and should not be linked into grpc by default for binary-size reasons.
grpc_cc_library(
    name = "grpc++_authorization_provider",
    srcs = [
        "src/cpp/server/authorization_policy_provider.cc",
    ],
    hdrs = [
        "include/grpcpp/security/authorization_policy_provider.h",
    ],
    language = "c++",
    tags = ["nofixdeps"],
    deps = [
        "gpr",
        "grpc++",
        "grpc++_public_hdrs",
        "grpc_authorization_provider",
        "grpc_public_hdrs",
    ],
)

# This target pulls in a dependency on RE2 and should not be linked into grpc by default for binary-size reasons.
grpc_cc_library(
    name = "grpc_cel_engine",
    srcs = [
        "//src/core:lib/security/authorization/cel_authorization_engine.cc",
    ],
    hdrs = [
        "//src/core:lib/security/authorization/cel_authorization_engine.h",
    ],
    external_deps = [
        "absl/container:flat_hash_set",
        "absl/strings",
        "absl/types:optional",
        "absl/types:span",
        "upb_lib",
    ],
    language = "c++",
    deps = [
        "envoy_config_rbac_upb",
        "google_type_expr_upb",
        "gpr",
        "grpc_mock_cel",
        "//src/core:grpc_authorization_base",
    ],
)

grpc_cc_library(
    name = "grpc++_binder",
    srcs = [
        "//src/core:ext/transport/binder/client/binder_connector.cc",
        "//src/core:ext/transport/binder/client/channel_create.cc",
        "//src/core:ext/transport/binder/client/channel_create_impl.cc",
        "//src/core:ext/transport/binder/client/connection_id_generator.cc",
        "//src/core:ext/transport/binder/client/endpoint_binder_pool.cc",
        "//src/core:ext/transport/binder/client/jni_utils.cc",
        "//src/core:ext/transport/binder/client/security_policy_setting.cc",
        "//src/core:ext/transport/binder/security_policy/binder_security_policy.cc",
        "//src/core:ext/transport/binder/server/binder_server.cc",
        "//src/core:ext/transport/binder/server/binder_server_credentials.cc",
        "//src/core:ext/transport/binder/transport/binder_transport.cc",
        "//src/core:ext/transport/binder/utils/ndk_binder.cc",
        "//src/core:ext/transport/binder/utils/transport_stream_receiver_impl.cc",
        "//src/core:ext/transport/binder/wire_format/binder_android.cc",
        "//src/core:ext/transport/binder/wire_format/binder_constants.cc",
        "//src/core:ext/transport/binder/wire_format/transaction.cc",
        "//src/core:ext/transport/binder/wire_format/wire_reader_impl.cc",
        "//src/core:ext/transport/binder/wire_format/wire_writer.cc",
    ],
    hdrs = [
        "//src/core:ext/transport/binder/client/binder_connector.h",
        "//src/core:ext/transport/binder/client/channel_create_impl.h",
        "//src/core:ext/transport/binder/client/connection_id_generator.h",
        "//src/core:ext/transport/binder/client/endpoint_binder_pool.h",
        "//src/core:ext/transport/binder/client/jni_utils.h",
        "//src/core:ext/transport/binder/client/security_policy_setting.h",
        "//src/core:ext/transport/binder/server/binder_server.h",
        "//src/core:ext/transport/binder/transport/binder_stream.h",
        "//src/core:ext/transport/binder/transport/binder_transport.h",
        "//src/core:ext/transport/binder/utils/binder_auto_utils.h",
        "//src/core:ext/transport/binder/utils/ndk_binder.h",
        "//src/core:ext/transport/binder/utils/transport_stream_receiver.h",
        "//src/core:ext/transport/binder/utils/transport_stream_receiver_impl.h",
        "//src/core:ext/transport/binder/wire_format/binder.h",
        "//src/core:ext/transport/binder/wire_format/binder_android.h",
        "//src/core:ext/transport/binder/wire_format/binder_constants.h",
        "//src/core:ext/transport/binder/wire_format/transaction.h",
        "//src/core:ext/transport/binder/wire_format/wire_reader.h",
        "//src/core:ext/transport/binder/wire_format/wire_reader_impl.h",
        "//src/core:ext/transport/binder/wire_format/wire_writer.h",
    ],
    defines = select({
        "grpc_no_binder": ["GRPC_NO_BINDER"],
        "//conditions:default": [],
    }),
    external_deps = [
        "absl/base:core_headers",
        "absl/cleanup",
        "absl/container:flat_hash_map",
        "absl/hash",
        "absl/memory",
        "absl/meta:type_traits",
        "absl/status",
        "absl/status:statusor",
        "absl/strings",
        "absl/synchronization",
        "absl/time",
        "absl/types:variant",
    ],
    language = "c++",
    public_hdrs = [
        "include/grpcpp/security/binder_security_policy.h",
        "include/grpcpp/create_channel_binder.h",
        "include/grpcpp/security/binder_credentials.h",
    ],
    tags = ["nofixdeps"],
    deps = [
        "config",
        "debug_location",
        "exec_ctx",
        "gpr",
        "gpr_platform",
        "grpc",
        "grpc++_base",
        "grpc_base",
        "grpc_client_channel",
        "grpc_public_hdrs",
        "orphanable",
        "ref_counted_ptr",
        "//src/core:arena",
        "//src/core:channel_args",
        "//src/core:channel_args_preconditioning",
        "//src/core:channel_stack_type",
        "//src/core:default_event_engine",
        "//src/core:iomgr_fwd",
        "//src/core:iomgr_port",
        "//src/core:slice",
        "//src/core:slice_refcount",
        "//src/core:status_helper",
        "//src/core:transport_fwd",
    ],
)

grpc_cc_library(
    name = "grpc++_xds_client",
    srcs = [
        "src/cpp/client/xds_credentials.cc",
    ],
    hdrs = [
        "src/cpp/client/secure_credentials.h",
    ],
    external_deps = ["absl/strings"],
    language = "c++",
    deps = [
        "exec_ctx",
        "gpr",
        "grpc",
        "grpc++_base",
        "grpc_base",
        "grpc_public_hdrs",
        "grpc_security_base",
    ],
)

grpc_cc_library(
    name = "grpc++_xds_server",
    srcs = [
        "src/cpp/server/xds_server_credentials.cc",
    ],
    hdrs = [
        "src/cpp/server/secure_server_credentials.h",
    ],
    language = "c++",
    public_hdrs = [
        "include/grpcpp/xds_server_builder.h",
    ],
    visibility = ["@grpc:xds"],
    deps = [
        "gpr",
        "grpc",
        "grpc++_base",
    ],
)

grpc_cc_library(
    name = "grpc++_unsecure",
    srcs = [
        "src/cpp/client/insecure_credentials.cc",
        "src/cpp/common/insecure_create_auth_context.cc",
        "src/cpp/server/insecure_server_credentials.cc",
    ],
    language = "c++",
    tags = [
        "avoid_dep",
        "nofixdeps",
    ],
    visibility = ["@grpc:public"],
    deps = [
        "gpr",
        "grpc++_base_unsecure",
        "grpc++_codegen_proto",
        "grpc_public_hdrs",
        "grpc_unsecure",
        "//src/core:grpc_insecure_credentials",
    ],
)

grpc_cc_library(
    name = "grpc++_error_details",
    srcs = [
        "src/cpp/util/error_details.cc",
    ],
    hdrs = [
        "include/grpc++/support/error_details.h",
        "include/grpcpp/support/error_details.h",
    ],
    language = "c++",
    standalone = True,
    visibility = ["@grpc:public"],
    deps = ["grpc++"],
)

grpc_cc_library(
    name = "grpc++_alts",
    srcs = [
        "src/cpp/common/alts_context.cc",
        "src/cpp/common/alts_util.cc",
    ],
    hdrs = [
        "include/grpcpp/security/alts_context.h",
        "include/grpcpp/security/alts_util.h",
    ],
    external_deps = ["upb_lib"],
    language = "c++",
    standalone = True,
    visibility = ["@grpc:tsi"],
    deps = [
        "alts_upb",
        "gpr",
        "grpc++",
        "grpc_base",
        "tsi_alts_credentials",
    ],
)

grpc_cc_library(
    name = "census",
    srcs = [
        "//src/core:ext/filters/census/grpc_context.cc",
    ],
    language = "c++",
    public_hdrs = [
        "include/grpc/census.h",
    ],
    visibility = ["@grpc:public"],
    deps = [
        "gpr",
        "grpc_base",
        "grpc_public_hdrs",
        "grpc_trace",
    ],
)

# A library that vends only port_platform, so that libraries that don't need
# anything else from gpr can still be portable!
grpc_cc_library(
    name = "gpr_platform",
    language = "c++",
    public_hdrs = [
        "include/grpc/impl/codegen/port_platform.h",
        "include/grpc/support/port_platform.h",
    ],
)

grpc_cc_library(
    name = "event_engine_base_hdrs",
    hdrs = GRPC_PUBLIC_EVENT_ENGINE_HDRS + GRPC_PUBLIC_HDRS,
    external_deps = [
        "absl/status",
        "absl/status:statusor",
        "absl/time",
        "absl/types:optional",
        "absl/functional:any_invocable",
    ],
    tags = [
        "nofixdeps",
    ],
    deps = [
        "gpr",
    ],
)

grpc_cc_library(
    name = "grpc_base",
    srcs = [
        "//src/core:lib/address_utils/parse_address.cc",
        "//src/core:lib/channel/channel_stack.cc",
        "//src/core:lib/channel/channel_stack_builder_impl.cc",
        "//src/core:lib/channel/channel_trace.cc",
        "//src/core:lib/channel/channelz.cc",
        "//src/core:lib/channel/channelz_registry.cc",
        "//src/core:lib/channel/connected_channel.cc",
        "//src/core:lib/channel/promise_based_filter.cc",
        "//src/core:lib/channel/status_util.cc",
        "//src/core:lib/compression/compression.cc",
        "//src/core:lib/compression/compression_internal.cc",
        "//src/core:lib/compression/message_compress.cc",
        "//src/core:lib/event_engine/channel_args_endpoint_config.cc",
        "//src/core:lib/iomgr/buffer_list.cc",
        "//src/core:lib/iomgr/call_combiner.cc",
        "//src/core:lib/iomgr/cfstream_handle.cc",
        "//src/core:lib/iomgr/dualstack_socket_posix.cc",
        "//src/core:lib/iomgr/endpoint.cc",
        "//src/core:lib/iomgr/endpoint_cfstream.cc",
        "//src/core:lib/iomgr/endpoint_pair_posix.cc",
        "//src/core:lib/iomgr/endpoint_pair_windows.cc",
        "//src/core:lib/iomgr/error_cfstream.cc",
        "//src/core:lib/iomgr/ev_apple.cc",
        "//src/core:lib/iomgr/ev_epoll1_linux.cc",
        "//src/core:lib/iomgr/ev_poll_posix.cc",
        "//src/core:lib/iomgr/ev_posix.cc",
        "//src/core:lib/iomgr/ev_windows.cc",
        "//src/core:lib/iomgr/fork_posix.cc",
        "//src/core:lib/iomgr/fork_windows.cc",
        "//src/core:lib/iomgr/gethostname_fallback.cc",
        "//src/core:lib/iomgr/gethostname_host_name_max.cc",
        "//src/core:lib/iomgr/gethostname_sysconf.cc",
        "//src/core:lib/iomgr/grpc_if_nametoindex_posix.cc",
        "//src/core:lib/iomgr/grpc_if_nametoindex_unsupported.cc",
        "//src/core:lib/iomgr/internal_errqueue.cc",
        "//src/core:lib/iomgr/iocp_windows.cc",
        "//src/core:lib/iomgr/iomgr.cc",
        "//src/core:lib/iomgr/iomgr_posix.cc",
        "//src/core:lib/iomgr/iomgr_posix_cfstream.cc",
        "//src/core:lib/iomgr/iomgr_windows.cc",
        "//src/core:lib/iomgr/load_file.cc",
        "//src/core:lib/iomgr/lockfree_event.cc",
        "//src/core:lib/iomgr/polling_entity.cc",
        "//src/core:lib/iomgr/pollset.cc",
        "//src/core:lib/iomgr/pollset_set_windows.cc",
        "//src/core:lib/iomgr/pollset_windows.cc",
        "//src/core:lib/iomgr/resolve_address.cc",
        "//src/core:lib/iomgr/resolve_address_posix.cc",
        "//src/core:lib/iomgr/resolve_address_windows.cc",
        "//src/core:lib/iomgr/socket_factory_posix.cc",
        "//src/core:lib/iomgr/socket_utils_common_posix.cc",
        "//src/core:lib/iomgr/socket_utils_linux.cc",
        "//src/core:lib/iomgr/socket_utils_posix.cc",
        "//src/core:lib/iomgr/socket_windows.cc",
        "//src/core:lib/iomgr/systemd_utils.cc",
        "//src/core:lib/iomgr/tcp_client.cc",
        "//src/core:lib/iomgr/tcp_client_cfstream.cc",
        "//src/core:lib/iomgr/tcp_client_posix.cc",
        "//src/core:lib/iomgr/tcp_client_windows.cc",
        "//src/core:lib/iomgr/tcp_posix.cc",
        "//src/core:lib/iomgr/tcp_server.cc",
        "//src/core:lib/iomgr/tcp_server_posix.cc",
        "//src/core:lib/iomgr/tcp_server_utils_posix_common.cc",
        "//src/core:lib/iomgr/tcp_server_utils_posix_ifaddrs.cc",
        "//src/core:lib/iomgr/tcp_server_utils_posix_noifaddrs.cc",
        "//src/core:lib/iomgr/tcp_server_windows.cc",
        "//src/core:lib/iomgr/tcp_windows.cc",
        "//src/core:lib/iomgr/unix_sockets_posix.cc",
        "//src/core:lib/iomgr/unix_sockets_posix_noop.cc",
        "//src/core:lib/iomgr/wakeup_fd_eventfd.cc",
        "//src/core:lib/iomgr/wakeup_fd_nospecial.cc",
        "//src/core:lib/iomgr/wakeup_fd_pipe.cc",
        "//src/core:lib/iomgr/wakeup_fd_posix.cc",
        "//src/core:lib/resource_quota/api.cc",
        "//src/core:lib/slice/b64.cc",
        "//src/core:lib/surface/api_trace.cc",
        "//src/core:lib/surface/builtins.cc",
        "//src/core:lib/surface/byte_buffer.cc",
        "//src/core:lib/surface/byte_buffer_reader.cc",
        "//src/core:lib/surface/call.cc",
        "//src/core:lib/surface/call_details.cc",
        "//src/core:lib/surface/call_log_batch.cc",
        "//src/core:lib/surface/call_trace.cc",
        "//src/core:lib/surface/channel.cc",
        "//src/core:lib/surface/channel_ping.cc",
        "//src/core:lib/surface/completion_queue.cc",
        "//src/core:lib/surface/completion_queue_factory.cc",
        "//src/core:lib/surface/event_string.cc",
        "//src/core:lib/surface/lame_client.cc",
        "//src/core:lib/surface/metadata_array.cc",
        "//src/core:lib/surface/server.cc",
        "//src/core:lib/surface/validate_metadata.cc",
        "//src/core:lib/surface/version.cc",
        "//src/core:lib/transport/connectivity_state.cc",
        "//src/core:lib/transport/error_utils.cc",
        "//src/core:lib/transport/metadata_batch.cc",
        "//src/core:lib/transport/parsed_metadata.cc",
        "//src/core:lib/transport/status_conversion.cc",
        "//src/core:lib/transport/timeout_encoding.cc",
        "//src/core:lib/transport/transport.cc",
        "//src/core:lib/transport/transport_op_string.cc",
    ] +
    # TODO(vigneshbabu): remove these
    # These headers used to be vended by this target, but they have to be
    # removed after landing event engine.
    [
<<<<<<< HEAD
        "//src/core:lib/iomgr/event_engine_shims/closure.cc",
=======
>>>>>>> e8b87bcc
        "//src/core:lib/iomgr/event_engine_shims/endpoint.cc",
        "//src/core:lib/iomgr/event_engine_shims/resolved_address.cc",
    ],
    hdrs = [
        "//src/core:lib/address_utils/parse_address.h",
        "//src/core:lib/channel/call_finalization.h",
        "//src/core:lib/channel/call_tracer.h",
        "//src/core:lib/channel/channel_stack.h",
        "//src/core:lib/channel/channel_stack_builder_impl.h",
        "//src/core:lib/channel/channel_trace.h",
        "//src/core:lib/channel/channelz.h",
        "//src/core:lib/channel/channelz_registry.h",
        "//src/core:lib/channel/connected_channel.h",
        "//src/core:lib/channel/context.h",
        "//src/core:lib/channel/promise_based_filter.h",
        "//src/core:lib/channel/status_util.h",
        "//src/core:lib/compression/compression_internal.h",
        "//src/core:lib/compression/message_compress.h",
        "//src/core:lib/event_engine/channel_args_endpoint_config.h",
        "//src/core:lib/iomgr/block_annotate.h",
        "//src/core:lib/iomgr/buffer_list.h",
        "//src/core:lib/iomgr/call_combiner.h",
        "//src/core:lib/iomgr/cfstream_handle.h",
        "//src/core:lib/iomgr/dynamic_annotations.h",
        "//src/core:lib/iomgr/endpoint.h",
        "//src/core:lib/iomgr/endpoint_cfstream.h",
        "//src/core:lib/iomgr/endpoint_pair.h",
        "//src/core:lib/iomgr/error_cfstream.h",
        "//src/core:lib/iomgr/ev_apple.h",
        "//src/core:lib/iomgr/ev_epoll1_linux.h",
        "//src/core:lib/iomgr/ev_poll_posix.h",
        "//src/core:lib/iomgr/ev_posix.h",
        "//src/core:lib/iomgr/gethostname.h",
        "//src/core:lib/iomgr/grpc_if_nametoindex.h",
        "//src/core:lib/iomgr/internal_errqueue.h",
        "//src/core:lib/iomgr/iocp_windows.h",
        "//src/core:lib/iomgr/iomgr.h",
        "//src/core:lib/iomgr/load_file.h",
        "//src/core:lib/iomgr/lockfree_event.h",
        "//src/core:lib/iomgr/nameser.h",
        "//src/core:lib/iomgr/polling_entity.h",
        "//src/core:lib/iomgr/pollset.h",
        "//src/core:lib/iomgr/pollset_set_windows.h",
        "//src/core:lib/iomgr/pollset_windows.h",
        "//src/core:lib/iomgr/python_util.h",
        "//src/core:lib/iomgr/resolve_address.h",
        "//src/core:lib/iomgr/resolve_address_impl.h",
        "//src/core:lib/iomgr/resolve_address_posix.h",
        "//src/core:lib/iomgr/resolve_address_windows.h",
        "//src/core:lib/iomgr/sockaddr.h",
        "//src/core:lib/iomgr/sockaddr_posix.h",
        "//src/core:lib/iomgr/sockaddr_windows.h",
        "//src/core:lib/iomgr/socket_factory_posix.h",
        "//src/core:lib/iomgr/socket_utils_posix.h",
        "//src/core:lib/iomgr/socket_windows.h",
        "//src/core:lib/iomgr/systemd_utils.h",
        "//src/core:lib/iomgr/tcp_client.h",
        "//src/core:lib/iomgr/tcp_client_posix.h",
        "//src/core:lib/iomgr/tcp_posix.h",
        "//src/core:lib/iomgr/tcp_server.h",
        "//src/core:lib/iomgr/tcp_server_utils_posix.h",
        "//src/core:lib/iomgr/tcp_windows.h",
        "//src/core:lib/iomgr/unix_sockets_posix.h",
        "//src/core:lib/iomgr/wakeup_fd_pipe.h",
        "//src/core:lib/iomgr/wakeup_fd_posix.h",
        "//src/core:lib/resource_quota/api.h",
        "//src/core:lib/slice/b64.h",
        "//src/core:lib/surface/api_trace.h",
        "//src/core:lib/surface/builtins.h",
        "//src/core:lib/surface/call.h",
        "//src/core:lib/surface/call_test_only.h",
        "//src/core:lib/surface/call_trace.h",
        "//src/core:lib/surface/channel.h",
        "//src/core:lib/surface/completion_queue.h",
        "//src/core:lib/surface/completion_queue_factory.h",
        "//src/core:lib/surface/event_string.h",
        "//src/core:lib/surface/init.h",
        "//src/core:lib/surface/lame_client.h",
        "//src/core:lib/surface/server.h",
        "//src/core:lib/surface/validate_metadata.h",
        "//src/core:lib/transport/connectivity_state.h",
        "//src/core:lib/transport/error_utils.h",
        "//src/core:lib/transport/metadata_batch.h",
        "//src/core:lib/transport/parsed_metadata.h",
        "//src/core:lib/transport/status_conversion.h",
        "//src/core:lib/transport/timeout_encoding.h",
        "//src/core:lib/transport/transport.h",
        "//src/core:lib/transport/transport_impl.h",
    ] +
    # TODO(vigneshbabu): remove these
    # These headers used to be vended by this target, but they have to be
    # removed after landing event engine.
    [
<<<<<<< HEAD
        "//src/core:lib/iomgr/event_engine_shims/closure.h",
=======
>>>>>>> e8b87bcc
        "//src/core:lib/iomgr/event_engine_shims/endpoint.h",
        "//src/core:lib/iomgr/event_engine_shims/resolved_address.h",
    ],
    defines = select({
        "systemd": ["HAVE_LIBSYSTEMD"],
        "//conditions:default": [],
    }),
    external_deps = [
        "absl/base:core_headers",
        "absl/cleanup",
        "absl/container:flat_hash_map",
        "absl/container:inlined_vector",
        "absl/functional:any_invocable",
        "absl/functional:function_ref",
        "absl/meta:type_traits",
        "absl/status",
        "absl/status:statusor",
        "absl/strings",
        "absl/strings:str_format",
        "absl/time",
        "absl/types:optional",
        "absl/types:variant",
        "absl/utility",
        "madler_zlib",
    ],
    language = "c++",
    linkopts = select({
        "systemd": ["-lsystemd"],
        "//conditions:default": [],
    }),
    public_hdrs = GRPC_PUBLIC_HDRS + GRPC_PUBLIC_EVENT_ENGINE_HDRS,
    visibility = ["@grpc:alt_grpc_base_legacy"],
    deps = [
        "channel_stack_builder",
        "config",
        "cpp_impl_of",
        "debug_location",
        "exec_ctx",
        "gpr",
        "grpc_public_hdrs",
        "grpc_trace",
        "iomgr_timer",
        "orphanable",
        "promise",
        "ref_counted_ptr",
        "sockaddr_utils",
        "stats",
        "uri_parser",
        "work_serializer",
        "//src/core:activity",
        "//src/core:arena",
        "//src/core:arena_promise",
        "//src/core:atomic_utils",
        "//src/core:bitset",
        "//src/core:channel_args",
        "//src/core:channel_args_preconditioning",
        "//src/core:channel_fwd",
        "//src/core:channel_init",
        "//src/core:channel_stack_type",
        "//src/core:chunked_vector",
        "//src/core:closure",
        "//src/core:context",
        "//src/core:default_event_engine",
        "//src/core:dual_ref_counted",
        "//src/core:error",
        "//src/core:event_engine_tcp_socket_utils",
        "//src/core:event_log",
        "//src/core:experiments",
        "//src/core:gpr_atm",
        "//src/core:gpr_manual_constructor",
        "//src/core:gpr_spinlock",
        "//src/core:grpc_sockaddr",
        "//src/core:http2_errors",
        "//src/core:init_internally",
        "//src/core:iomgr_fwd",
        "//src/core:iomgr_port",
        "//src/core:json",
        "//src/core:latch",
        "//src/core:match",
        "//src/core:memory_quota",
        "//src/core:no_destruct",
        "//src/core:notification",
        "//src/core:packed_table",
        "//src/core:pipe",
        "//src/core:poll",
        "//src/core:pollset_set",
        "//src/core:posix_event_engine_base_hdrs",
        "//src/core:promise_status",
        "//src/core:ref_counted",
        "//src/core:resolved_address",
        "//src/core:resource_quota",
        "//src/core:resource_quota_trace",
        "//src/core:slice",
        "//src/core:slice_buffer",
        "//src/core:slice_cast",
        "//src/core:slice_refcount",
        "//src/core:socket_mutator",
        "//src/core:stats_data",
        "//src/core:status_helper",
        "//src/core:strerror",
        "//src/core:thread_quota",
        "//src/core:time",
        "//src/core:transport_fwd",
        "//src/core:useful",
    ],
)

grpc_cc_library(
    name = "lb_load_data_store",
    srcs = [
        "src/cpp/server/load_reporter/load_data_store.cc",
    ],
    hdrs = [
        "src/cpp/server/load_reporter/constants.h",
        "src/cpp/server/load_reporter/load_data_store.h",
    ],
    language = "c++",
    deps = [
        "gpr",
        "gpr_platform",
        "grpc++",
        "//src/core:grpc_sockaddr",
    ],
)

grpc_cc_library(
    name = "lb_server_load_reporting_service_server_builder_plugin",
    srcs = [
        "src/cpp/server/load_reporter/load_reporting_service_server_builder_plugin.cc",
    ],
    hdrs = [
        "src/cpp/server/load_reporter/load_reporting_service_server_builder_plugin.h",
    ],
    language = "c++",
    deps = [
        "gpr_platform",
        "grpc++",
        "lb_load_reporter_service",
    ],
)

grpc_cc_library(
    name = "grpcpp_server_load_reporting",
    srcs = [
        "src/cpp/server/load_reporter/load_reporting_service_server_builder_option.cc",
        "src/cpp/server/load_reporter/util.cc",
    ],
    language = "c++",
    public_hdrs = [
        "include/grpcpp/ext/server_load_reporting.h",
    ],
    tags = ["nofixdeps"],
    deps = [
        "gpr",
        "gpr_platform",
        "grpc",
        "grpc++",
        "grpc++_public_hdrs",
        "grpc_public_hdrs",
        "lb_server_load_reporting_service_server_builder_plugin",
        "//src/core:lb_server_load_reporting_filter",
    ],
)

grpc_cc_library(
    name = "lb_load_reporter_service",
    srcs = [
        "src/cpp/server/load_reporter/load_reporter_async_service_impl.cc",
    ],
    hdrs = [
        "src/cpp/server/load_reporter/load_reporter_async_service_impl.h",
    ],
    external_deps = [
        "absl/memory",
        "protobuf_headers",
    ],
    language = "c++",
    tags = ["nofixdeps"],
    deps = [
        "gpr",
        "grpc++",
        "lb_load_reporter",
    ],
)

grpc_cc_library(
    name = "lb_get_cpu_stats",
    srcs = [
        "src/cpp/server/load_reporter/get_cpu_stats_linux.cc",
        "src/cpp/server/load_reporter/get_cpu_stats_macos.cc",
        "src/cpp/server/load_reporter/get_cpu_stats_unsupported.cc",
        "src/cpp/server/load_reporter/get_cpu_stats_windows.cc",
    ],
    hdrs = [
        "src/cpp/server/load_reporter/get_cpu_stats.h",
    ],
    language = "c++",
    deps = [
        "gpr",
        "gpr_platform",
    ],
)

grpc_cc_library(
    name = "lb_load_reporter",
    srcs = [
        "src/cpp/server/load_reporter/load_reporter.cc",
    ],
    hdrs = [
        "src/cpp/server/load_reporter/constants.h",
        "src/cpp/server/load_reporter/load_reporter.h",
    ],
    external_deps = [
        "opencensus-stats",
        "opencensus-tags",
        "protobuf_headers",
    ],
    language = "c++",
    tags = ["nofixdeps"],
    deps = [
        "gpr",
        "lb_get_cpu_stats",
        "lb_load_data_store",
        "//src/proto/grpc/lb/v1:load_reporter_proto",
    ],
)

grpc_cc_library(
    name = "grpc_security_base",
    srcs = [
        "//src/core:lib/security/context/security_context.cc",
        "//src/core:lib/security/credentials/call_creds_util.cc",
        "//src/core:lib/security/credentials/composite/composite_credentials.cc",
        "//src/core:lib/security/credentials/credentials.cc",
        "//src/core:lib/security/credentials/plugin/plugin_credentials.cc",
        "//src/core:lib/security/security_connector/security_connector.cc",
        "//src/core:lib/security/transport/client_auth_filter.cc",
        "//src/core:lib/security/transport/secure_endpoint.cc",
        "//src/core:lib/security/transport/security_handshaker.cc",
        "//src/core:lib/security/transport/server_auth_filter.cc",
        "//src/core:lib/security/transport/tsi_error.cc",
    ],
    hdrs = [
        "//src/core:lib/security/context/security_context.h",
        "//src/core:lib/security/credentials/call_creds_util.h",
        "//src/core:lib/security/credentials/composite/composite_credentials.h",
        "//src/core:lib/security/credentials/credentials.h",
        "//src/core:lib/security/credentials/plugin/plugin_credentials.h",
        "//src/core:lib/security/security_connector/security_connector.h",
        "//src/core:lib/security/transport/auth_filters.h",
        "//src/core:lib/security/transport/secure_endpoint.h",
        "//src/core:lib/security/transport/security_handshaker.h",
        "//src/core:lib/security/transport/tsi_error.h",
    ],
    external_deps = [
        "absl/base:core_headers",
        "absl/container:inlined_vector",
        "absl/status",
        "absl/status:statusor",
        "absl/strings",
        "absl/types:optional",
    ],
    language = "c++",
    public_hdrs = GRPC_PUBLIC_HDRS,
    visibility = ["@grpc:public"],
    deps = [
        "config",
        "debug_location",
        "exec_ctx",
        "gpr",
        "grpc_base",
        "grpc_public_hdrs",
        "grpc_trace",
        "handshaker",
        "promise",
        "ref_counted_ptr",
        "tsi_base",
        "//src/core:activity",
        "//src/core:arena",
        "//src/core:arena_promise",
        "//src/core:basic_seq",
        "//src/core:channel_args",
        "//src/core:channel_fwd",
        "//src/core:closure",
        "//src/core:context",
        "//src/core:error",
        "//src/core:event_engine_memory_allocator",
        "//src/core:gpr_atm",
        "//src/core:handshaker_factory",
        "//src/core:handshaker_registry",
        "//src/core:iomgr_fwd",
        "//src/core:memory_quota",
        "//src/core:poll",
        "//src/core:ref_counted",
        "//src/core:resource_quota",
        "//src/core:resource_quota_trace",
        "//src/core:seq",
        "//src/core:slice",
        "//src/core:slice_refcount",
        "//src/core:status_helper",
        "//src/core:try_seq",
        "//src/core:unique_type_name",
        "//src/core:useful",
    ],
)

grpc_cc_library(
    name = "tsi_base",
    srcs = [
        "//src/core:tsi/transport_security.cc",
        "//src/core:tsi/transport_security_grpc.cc",
    ],
    hdrs = [
        "//src/core:tsi/transport_security.h",
        "//src/core:tsi/transport_security_grpc.h",
        "//src/core:tsi/transport_security_interface.h",
    ],
    language = "c++",
    tags = ["nofixdeps"],
    visibility = ["@grpc:tsi_interface"],
    deps = [
        "gpr",
        "grpc_trace",
    ],
)

grpc_cc_library(
    name = "alts_util",
    srcs = [
        "//src/core:lib/security/credentials/alts/check_gcp_environment.cc",
        "//src/core:lib/security/credentials/alts/check_gcp_environment_linux.cc",
        "//src/core:lib/security/credentials/alts/check_gcp_environment_no_op.cc",
        "//src/core:lib/security/credentials/alts/check_gcp_environment_windows.cc",
        "//src/core:lib/security/credentials/alts/grpc_alts_credentials_client_options.cc",
        "//src/core:lib/security/credentials/alts/grpc_alts_credentials_options.cc",
        "//src/core:lib/security/credentials/alts/grpc_alts_credentials_server_options.cc",
        "//src/core:tsi/alts/handshaker/transport_security_common_api.cc",
    ],
    hdrs = [
        "include/grpc/grpc_security.h",
        "//src/core:lib/security/credentials/alts/check_gcp_environment.h",
        "//src/core:lib/security/credentials/alts/grpc_alts_credentials_options.h",
        "//src/core:tsi/alts/handshaker/transport_security_common_api.h",
    ],
    external_deps = ["upb_lib"],
    language = "c++",
    visibility = ["@grpc:tsi"],
    deps = [
        "alts_upb",
        "gpr",
        "grpc_public_hdrs",
    ],
)

grpc_cc_library(
    name = "tsi",
    external_deps = [
        "libssl",
        "libcrypto",
        "absl/strings",
        "upb_lib",
    ],
    language = "c++",
    tags = ["nofixdeps"],
    visibility = ["@grpc:tsi"],
    deps = [
        "gpr",
        "tsi_alts_frame_protector",
        "tsi_base",
        "tsi_fake_credentials",
        "//src/core:tsi_local_credentials",
        "//src/core:useful",
    ],
)

grpc_cc_library(
    name = "grpc++_base",
    srcs = GRPCXX_SRCS + [
        "src/cpp/client/insecure_credentials.cc",
        "src/cpp/client/secure_credentials.cc",
        "src/cpp/common/auth_property_iterator.cc",
        "src/cpp/common/secure_auth_context.cc",
        "src/cpp/common/secure_channel_arguments.cc",
        "src/cpp/common/secure_create_auth_context.cc",
        "src/cpp/common/tls_certificate_provider.cc",
        "src/cpp/common/tls_certificate_verifier.cc",
        "src/cpp/common/tls_credentials_options.cc",
        "src/cpp/server/insecure_server_credentials.cc",
        "src/cpp/server/secure_server_credentials.cc",
    ],
    hdrs = GRPCXX_HDRS + [
        "src/cpp/client/secure_credentials.h",
        "src/cpp/common/secure_auth_context.h",
        "src/cpp/server/secure_server_credentials.h",
    ],
    external_deps = [
        "absl/base:core_headers",
        "absl/status",
        "absl/status:statusor",
        "absl/strings",
        "absl/strings:str_format",
        "absl/synchronization",
        "absl/memory",
        "absl/types:optional",
        "upb_lib",
        "protobuf_headers",
        "absl/container:inlined_vector",
    ],
    language = "c++",
    public_hdrs = GRPCXX_PUBLIC_HDRS,
    tags = ["nofixdeps"],
    visibility = ["@grpc:alt_grpc++_base_legacy"],
    deps = [
        "channel_stack_builder",
        "config",
        "exec_ctx",
        "gpr",
        "grpc",
        "grpc++_codegen_proto",
        "grpc_base",
        "grpc_credentials_util",
        "grpc_health_upb",
        "grpc_public_hdrs",
        "grpc_security_base",
        "grpc_service_config_impl",
        "grpc_trace",
        "grpcpp_call_metric_recorder",
        "grpcpp_status",
        "iomgr_timer",
        "ref_counted_ptr",
        "//src/core:arena",
        "//src/core:channel_args",
        "//src/core:channel_fwd",
        "//src/core:channel_init",
        "//src/core:channel_stack_type",
        "//src/core:closure",
        "//src/core:default_event_engine",
        "//src/core:env",
        "//src/core:error",
        "//src/core:gpr_atm",
        "//src/core:gpr_manual_constructor",
        "//src/core:grpc_service_config",
        "//src/core:grpc_transport_inproc",
        "//src/core:json",
        "//src/core:ref_counted",
        "//src/core:resource_quota",
        "//src/core:slice",
        "//src/core:slice_buffer",
        "//src/core:slice_refcount",
        "//src/core:socket_mutator",
        "//src/core:status_helper",
        "//src/core:thread_quota",
        "//src/core:time",
        "//src/core:useful",
    ],
)

# TODO(chengyuc): Give it another try to merge this to `grpc++_base` after
# codegen files are removed.
grpc_cc_library(
    name = "grpc++_base_unsecure",
    srcs = GRPCXX_SRCS,
    hdrs = GRPCXX_HDRS,
    external_deps = [
        "absl/base:core_headers",
        "absl/status",
        "absl/status:statusor",
        "absl/strings",
        "absl/synchronization",
        "absl/types:optional",
        "absl/memory",
        "upb_lib",
        "absl/strings:str_format",
        "protobuf_headers",
    ],
    language = "c++",
    public_hdrs = GRPCXX_PUBLIC_HDRS,
    tags = [
        "avoid_dep",
        "nofixdeps",
    ],
    visibility = ["@grpc:alt_grpc++_base_unsecure_legacy"],
    deps = [
        "channel_stack_builder",
        "config",
        "exec_ctx",
        "gpr",
        "grpc_base",
        "grpc_health_upb",
        "grpc_public_hdrs",
        "grpc_service_config_impl",
        "grpc_trace",
        "grpc_unsecure",
        "grpcpp_call_metric_recorder",
        "grpcpp_status",
        "iomgr_timer",
        "ref_counted_ptr",
        "//src/core:arena",
        "//src/core:channel_args",
        "//src/core:channel_init",
        "//src/core:closure",
        "//src/core:error",
        "//src/core:gpr_atm",
        "//src/core:gpr_manual_constructor",
        "//src/core:grpc_insecure_credentials",
        "//src/core:grpc_service_config",
        "//src/core:grpc_transport_inproc",
        "//src/core:ref_counted",
        "//src/core:resource_quota",
        "//src/core:slice",
        "//src/core:socket_mutator",
        "//src/core:time",
        "//src/core:useful",
    ],
)

grpc_cc_library(
    name = "grpc++_codegen_proto",
    external_deps = [
        "protobuf_headers",
    ],
    language = "c++",
    public_hdrs = [
        "include/grpc++/impl/codegen/proto_utils.h",
        "include/grpcpp/impl/codegen/proto_buffer_reader.h",
        "include/grpcpp/impl/codegen/proto_buffer_writer.h",
        "include/grpcpp/impl/codegen/proto_utils.h",
        "include/grpcpp/impl/proto_utils.h",
    ],
    tags = ["nofixdeps"],
    visibility = ["@grpc:public"],
    deps = [
        "grpc++_config_proto",
        "grpc++_public_hdrs",
        "grpcpp_status",
    ],
)

grpc_cc_library(
    name = "grpc++_config_proto",
    external_deps = [
        "protobuf_headers",
    ],
    language = "c++",
    public_hdrs = [
        "include/grpc++/impl/codegen/config_protobuf.h",
        "include/grpcpp/impl/codegen/config_protobuf.h",
    ],
    tags = ["nofixdeps"],
    visibility = ["@grpc:public"],
)

grpc_cc_library(
    name = "grpc++_reflection",
    srcs = [
        "src/cpp/ext/proto_server_reflection.cc",
        "src/cpp/ext/proto_server_reflection_plugin.cc",
    ],
    hdrs = [
        "src/cpp/ext/proto_server_reflection.h",
    ],
    external_deps = [
        "protobuf_headers",
    ],
    language = "c++",
    public_hdrs = [
        "include/grpc++/ext/proto_server_reflection_plugin.h",
        "include/grpcpp/ext/proto_server_reflection_plugin.h",
    ],
    tags = ["nofixdeps"],
    visibility = ["@grpc:public"],
    deps = [
        "grpc++",
        "grpc++_config_proto",
        "//src/proto/grpc/reflection/v1alpha:reflection_proto",
    ],
    alwayslink = 1,
)

grpc_cc_library(
    name = "grpcpp_call_metric_recorder",
    srcs = [
        "src/cpp/server/orca/call_metric_recorder.cc",
    ],
    external_deps = [
        "absl/strings",
        "absl/types:optional",
        "upb_lib",
    ],
    language = "c++",
    public_hdrs = [
        "include/grpcpp/ext/call_metric_recorder.h",
    ],
    visibility = ["@grpc:public"],
    deps = [
        "grpc++_public_hdrs",
        "xds_orca_upb",
        "//src/core:arena",
        "//src/core:grpc_backend_metric_data",
    ],
)

grpc_cc_library(
    name = "grpcpp_orca_interceptor",
    srcs = [
        "src/cpp/server/orca/orca_interceptor.cc",
    ],
    hdrs = [
        "src/cpp/server/orca/orca_interceptor.h",
    ],
    external_deps = [
        "absl/strings",
        "absl/types:optional",
    ],
    language = "c++",
    visibility = ["@grpc:public"],
    deps = [
        "grpc++",
        "grpc_base",
        "grpcpp_call_metric_recorder",
    ],
)

grpc_cc_library(
    name = "grpcpp_orca_service",
    srcs = [
        "src/cpp/server/orca/orca_service.cc",
    ],
    external_deps = [
        "absl/base:core_headers",
        "absl/time",
        "absl/types:optional",
        "upb_lib",
    ],
    language = "c++",
    public_hdrs = [
        "include/grpcpp/ext/orca_service.h",
    ],
    visibility = ["@grpc:public"],
    deps = [
        "debug_location",
        "exec_ctx",
        "gpr",
        "grpc++",
        "grpc_base",
        "protobuf_duration_upb",
        "ref_counted_ptr",
        "xds_orca_service_upb",
        "xds_orca_upb",
        "//src/core:default_event_engine",
        "//src/core:ref_counted",
        "//src/core:time",
    ],
    alwayslink = 1,
)

grpc_cc_library(
    name = "grpcpp_channelz",
    srcs = [
        "src/cpp/server/channelz/channelz_service.cc",
        "src/cpp/server/channelz/channelz_service_plugin.cc",
    ],
    hdrs = [
        "src/cpp/server/channelz/channelz_service.h",
    ],
    external_deps = [
        "protobuf_headers",
    ],
    language = "c++",
    public_hdrs = [
        "include/grpcpp/ext/channelz_service_plugin.h",
    ],
    tags = ["nofixdeps"],
    visibility = ["@grpc:channelz"],
    deps = [
        "gpr",
        "grpc",
        "grpc++",
        "grpc++_config_proto",
        "//src/proto/grpc/channelz:channelz_proto",
    ],
    alwayslink = 1,
)

grpc_cc_library(
    name = "grpcpp_csds",
    srcs = [
        "src/cpp/server/csds/csds.cc",
    ],
    hdrs = [
        "src/cpp/server/csds/csds.h",
    ],
    external_deps = [
        "absl/status",
        "absl/status:statusor",
    ],
    language = "c++",
    tags = ["nofixdeps"],
    deps = [
        "gpr",
        "grpc",
        "grpc++_base",
        "//src/proto/grpc/testing/xds/v3:csds_proto",
    ],
    alwayslink = 1,
)

grpc_cc_library(
    name = "grpcpp_admin",
    srcs = [
        "src/cpp/server/admin/admin_services.cc",
    ],
    hdrs = [],
    defines = select({
        ":grpc_no_xds": ["GRPC_NO_XDS"],
        "//conditions:default": [],
    }),
    external_deps = [
        "absl/memory",
    ],
    language = "c++",
    public_hdrs = [
        "include/grpcpp/ext/admin_services.h",
    ],
    select_deps = [{
        ":grpc_no_xds": [],
        "//conditions:default": ["//:grpcpp_csds"],
    }],
    deps = [
        "gpr",
        "grpc++",
        "grpcpp_channelz",
    ],
    alwayslink = 1,
)

grpc_cc_library(
    name = "grpc++_test",
    testonly = True,
    srcs = [
        "src/cpp/client/channel_test_peer.cc",
    ],
    external_deps = ["gtest"],
    public_hdrs = [
        "include/grpc++/test/mock_stream.h",
        "include/grpc++/test/server_context_test_spouse.h",
        "include/grpcpp/test/channel_test_peer.h",
        "include/grpcpp/test/client_context_test_peer.h",
        "include/grpcpp/test/default_reactor_test_peer.h",
        "include/grpcpp/test/mock_stream.h",
        "include/grpcpp/test/server_context_test_spouse.h",
    ],
    visibility = ["@grpc:grpc++_test"],
    deps = [
        "grpc++",
        "grpc_base",
    ],
)

grpc_cc_library(
    name = "grpc_opencensus_plugin",
    srcs = [
        "src/cpp/ext/filters/census/channel_filter.cc",
        "src/cpp/ext/filters/census/client_filter.cc",
        "src/cpp/ext/filters/census/context.cc",
        "src/cpp/ext/filters/census/grpc_plugin.cc",
        "src/cpp/ext/filters/census/measures.cc",
        "src/cpp/ext/filters/census/rpc_encoding.cc",
        "src/cpp/ext/filters/census/server_filter.cc",
        "src/cpp/ext/filters/census/views.cc",
    ],
    hdrs = [
        "include/grpcpp/opencensus.h",
        "src/cpp/ext/filters/census/channel_filter.h",
        "src/cpp/ext/filters/census/client_filter.h",
        "src/cpp/ext/filters/census/context.h",
        "src/cpp/ext/filters/census/grpc_plugin.h",
        "src/cpp/ext/filters/census/measures.h",
        "src/cpp/ext/filters/census/open_census_call_tracer.h",
        "src/cpp/ext/filters/census/rpc_encoding.h",
        "src/cpp/ext/filters/census/server_filter.h",
    ],
    external_deps = [
        "absl/base",
        "absl/base:core_headers",
        "absl/meta:type_traits",
        "absl/status",
        "absl/strings",
        "absl/time",
        "absl/types:optional",
        "opencensus-trace",
        "opencensus-trace-context_util",
        "opencensus-trace-propagation",
        "opencensus-trace-span_context",
        "opencensus-tags",
        "opencensus-tags-context_util",
        "opencensus-stats",
        "opencensus-context",
    ],
    language = "c++",
    tags = ["nofixdeps"],
    visibility = ["@grpc:grpc_opencensus_plugin"],
    deps = [
        "census",
        "debug_location",
        "gpr",
        "grpc++",
        "grpc++_base",
        "grpc_base",
        "//src/core:arena",
        "//src/core:channel_args",
        "//src/core:channel_stack_type",
        "//src/core:closure",
        "//src/core:slice",
        "//src/core:slice_buffer",
        "//src/core:slice_refcount",
    ],
)

# This is an EXPERIMENTAL target subject to change.
grpc_cc_library(
    name = "grpcpp_gcp_observability",
    hdrs = [
        "include/grpcpp/ext/gcp_observability.h",
    ],
    language = "c++",
    tags = ["nofixdeps"],
    visibility = ["@grpc:grpcpp_gcp_observability"],
    deps = [
        "//src/cpp/ext/gcp:observability",
    ],
)

grpc_cc_library(
    name = "work_serializer",
    srcs = [
        "//src/core:lib/gprpp/work_serializer.cc",
    ],
    hdrs = [
        "//src/core:lib/gprpp/work_serializer.h",
    ],
    external_deps = ["absl/base:core_headers"],
    language = "c++",
    visibility = ["@grpc:client_channel"],
    deps = [
        "debug_location",
        "gpr",
        "grpc_trace",
        "orphanable",
    ],
)

grpc_cc_library(
    name = "grpc_trace",
    srcs = ["//src/core:lib/debug/trace.cc"],
    hdrs = ["//src/core:lib/debug/trace.h"],
    language = "c++",
    visibility = ["@grpc:trace"],
    deps = [
        "gpr",
        "grpc_public_hdrs",
    ],
)

grpc_cc_library(
    name = "config",
    srcs = [
        "//src/core:lib/config/core_configuration.cc",
    ],
    language = "c++",
    public_hdrs = [
        "//src/core:lib/config/core_configuration.h",
    ],
    visibility = ["@grpc:client_channel"],
    deps = [
        "gpr",
        "grpc_resolver",
        "//src/core:certificate_provider_registry",
        "//src/core:channel_args_preconditioning",
        "//src/core:channel_creds_registry",
        "//src/core:channel_init",
        "//src/core:handshaker_registry",
        "//src/core:lb_policy_registry",
        "//src/core:proxy_mapper_registry",
        "//src/core:service_config_parser",
    ],
)

grpc_cc_library(
    name = "debug_location",
    language = "c++",
    public_hdrs = ["//src/core:lib/gprpp/debug_location.h"],
    visibility = ["@grpc:debug_location"],
)

grpc_cc_library(
    name = "orphanable",
    language = "c++",
    public_hdrs = ["//src/core:lib/gprpp/orphanable.h"],
    visibility = [
        "@grpc:client_channel",
        "@grpc:xds_client_core",
    ],
    deps = [
        "debug_location",
        "gpr_platform",
        "ref_counted_ptr",
        "//src/core:ref_counted",
    ],
)

grpc_cc_library(
    name = "promise",
    external_deps = [
        "absl/status",
        "absl/types:optional",
        "absl/types:variant",
    ],
    language = "c++",
    public_hdrs = [
        "//src/core:lib/promise/promise.h",
    ],
    visibility = ["@grpc:alt_grpc_base_legacy"],
    deps = [
        "gpr_platform",
        "//src/core:poll",
        "//src/core:promise_like",
    ],
)

grpc_cc_library(
    name = "ref_counted_ptr",
    language = "c++",
    public_hdrs = ["//src/core:lib/gprpp/ref_counted_ptr.h"],
    visibility = ["@grpc:ref_counted_ptr"],
    deps = [
        "debug_location",
        "gpr_platform",
    ],
)

grpc_cc_library(
    name = "handshaker",
    srcs = [
        "//src/core:lib/transport/handshaker.cc",
    ],
    external_deps = [
        "absl/base:core_headers",
        "absl/container:inlined_vector",
        "absl/status",
        "absl/strings:str_format",
    ],
    language = "c++",
    public_hdrs = [
        "//src/core:lib/transport/handshaker.h",
    ],
    visibility = ["@grpc:alt_grpc_base_legacy"],
    deps = [
        "debug_location",
        "event_engine_base_hdrs",
        "exec_ctx",
        "gpr",
        "grpc_base",
        "grpc_public_hdrs",
        "grpc_trace",
        "ref_counted_ptr",
        "//src/core:channel_args",
        "//src/core:closure",
        "//src/core:error",
        "//src/core:experiments",
        "//src/core:ref_counted",
        "//src/core:slice",
        "//src/core:slice_buffer",
        "//src/core:status_helper",
        "//src/core:time",
    ],
)

grpc_cc_library(
    name = "http_connect_handshaker",
    srcs = [
        "//src/core:lib/transport/http_connect_handshaker.cc",
    ],
    external_deps = [
        "absl/base:core_headers",
        "absl/status",
        "absl/strings",
        "absl/types:optional",
    ],
    language = "c++",
    public_hdrs = [
        "//src/core:lib/transport/http_connect_handshaker.h",
    ],
    visibility = ["@grpc:alt_grpc_base_legacy"],
    deps = [
        "config",
        "debug_location",
        "exec_ctx",
        "gpr",
        "grpc_base",
        "handshaker",
        "httpcli",
        "ref_counted_ptr",
        "//src/core:channel_args",
        "//src/core:closure",
        "//src/core:error",
        "//src/core:handshaker_factory",
        "//src/core:handshaker_registry",
        "//src/core:iomgr_fwd",
        "//src/core:slice",
        "//src/core:slice_buffer",
    ],
)

grpc_cc_library(
    name = "exec_ctx",
    srcs = [
        "//src/core:lib/iomgr/combiner.cc",
        "//src/core:lib/iomgr/exec_ctx.cc",
        "//src/core:lib/iomgr/executor.cc",
        "//src/core:lib/iomgr/iomgr_internal.cc",
    ],
    hdrs = [
        "//src/core:lib/iomgr/combiner.h",
        "//src/core:lib/iomgr/exec_ctx.h",
        "//src/core:lib/iomgr/executor.h",
        "//src/core:lib/iomgr/iomgr_internal.h",
    ],
    external_deps = ["absl/strings:str_format"],
    visibility = [
        "@grpc:alt_grpc_base_legacy",
        "@grpc:exec_ctx",
    ],
    deps = [
        "debug_location",
        "gpr",
        "grpc_public_hdrs",
        "grpc_trace",
        "//src/core:closure",
        "//src/core:error",
        "//src/core:gpr_atm",
        "//src/core:gpr_spinlock",
        "//src/core:time",
        "//src/core:useful",
    ],
)

grpc_cc_library(
    name = "sockaddr_utils",
    srcs = [
        "//src/core:lib/address_utils/sockaddr_utils.cc",
    ],
    hdrs = [
        "//src/core:lib/address_utils/sockaddr_utils.h",
    ],
    external_deps = [
        "absl/status",
        "absl/status:statusor",
        "absl/strings",
        "absl/strings:str_format",
    ],
    visibility = ["@grpc:alt_grpc_base_legacy"],
    deps = [
        "gpr",
        "uri_parser",
        "//src/core:grpc_sockaddr",
        "//src/core:iomgr_port",
        "//src/core:resolved_address",
    ],
)

grpc_cc_library(
    name = "iomgr_timer",
    srcs = [
        "//src/core:lib/iomgr/timer.cc",
        "//src/core:lib/iomgr/timer_generic.cc",
        "//src/core:lib/iomgr/timer_heap.cc",
        "//src/core:lib/iomgr/timer_manager.cc",
    ],
    hdrs = [
        "//src/core:lib/iomgr/timer.h",
        "//src/core:lib/iomgr/timer_generic.h",
        "//src/core:lib/iomgr/timer_heap.h",
        "//src/core:lib/iomgr/timer_manager.h",
    ] + [
        # TODO(hork): deduplicate
        "//src/core:lib/iomgr/iomgr.h",
    ],
    external_deps = [
        "absl/strings",
        "absl/strings:str_format",
    ],
    tags = ["nofixdeps"],
    visibility = ["@grpc:iomgr_timer"],
    deps = [
        "event_engine_base_hdrs",
        "exec_ctx",
        "gpr",
        "gpr_platform",
        "grpc_trace",
        "//src/core:closure",
        "//src/core:gpr_manual_constructor",
        "//src/core:gpr_spinlock",
        "//src/core:iomgr_port",
        "//src/core:time",
        "//src/core:time_averaged_stats",
        "//src/core:useful",
    ],
)

grpc_cc_library(
    name = "uri_parser",
    srcs = [
        "//src/core:lib/uri/uri_parser.cc",
    ],
    hdrs = [
        "//src/core:lib/uri/uri_parser.h",
    ],
    external_deps = [
        "absl/status",
        "absl/status:statusor",
        "absl/strings",
        "absl/strings:str_format",
    ],
    visibility = ["@grpc:alt_grpc_base_legacy"],
    deps = ["gpr"],
)

grpc_cc_library(
    name = "backoff",
    srcs = [
        "//src/core:lib/backoff/backoff.cc",
    ],
    hdrs = [
        "//src/core:lib/backoff/backoff.h",
    ],
    external_deps = ["absl/random"],
    language = "c++",
    visibility = ["@grpc:alt_grpc_base_legacy"],
    deps = [
        "gpr_platform",
        "//src/core:time",
    ],
)

grpc_cc_library(
    name = "stats",
    srcs = [
        "//src/core:lib/debug/stats.cc",
    ],
    hdrs = [
        "//src/core:lib/debug/stats.h",
    ],
    external_deps = [
        "absl/strings",
        "absl/types:span",
    ],
    visibility = [
        "@grpc:alt_grpc_base_legacy",
    ],
    deps = [
        "gpr",
        "//src/core:histogram_view",
        "//src/core:no_destruct",
        "//src/core:stats_data",
    ],
)

grpc_cc_library(
    name = "channel_stack_builder",
    srcs = [
        "//src/core:lib/channel/channel_stack_builder.cc",
    ],
    hdrs = [
        "//src/core:lib/channel/channel_stack_builder.h",
    ],
    external_deps = [
        "absl/status:statusor",
        "absl/strings",
    ],
    language = "c++",
    visibility = ["@grpc:alt_grpc_base_legacy"],
    deps = [
        "gpr",
        "ref_counted_ptr",
        "//src/core:channel_args",
        "//src/core:channel_fwd",
        "//src/core:channel_stack_type",
        "//src/core:transport_fwd",
    ],
)

grpc_cc_library(
    name = "grpc_service_config_impl",
    srcs = [
        "//src/core:lib/service_config/service_config_impl.cc",
    ],
    hdrs = [
        "//src/core:lib/service_config/service_config_impl.h",
    ],
    external_deps = [
        "absl/status:statusor",
        "absl/strings",
        "absl/types:optional",
    ],
    language = "c++",
    visibility = ["@grpc:client_channel"],
    deps = [
        "config",
        "gpr",
        "ref_counted_ptr",
        "//src/core:channel_args",
        "//src/core:grpc_service_config",
        "//src/core:json",
        "//src/core:json_args",
        "//src/core:json_object_loader",
        "//src/core:service_config_parser",
        "//src/core:slice",
        "//src/core:slice_refcount",
        "//src/core:validation_errors",
    ],
)

grpc_cc_library(
    name = "server_address",
    srcs = [
        "//src/core:lib/resolver/server_address.cc",
    ],
    hdrs = [
        "//src/core:lib/resolver/server_address.h",
    ],
    external_deps = [
        "absl/status",
        "absl/status:statusor",
        "absl/strings",
        "absl/strings:str_format",
    ],
    language = "c++",
    visibility = ["@grpc:client_channel"],
    deps = [
        "gpr_platform",
        "sockaddr_utils",
        "//src/core:channel_args",
        "//src/core:resolved_address",
        "//src/core:useful",
    ],
)

grpc_cc_library(
    name = "grpc_resolver",
    srcs = [
        "//src/core:lib/resolver/resolver.cc",
        "//src/core:lib/resolver/resolver_registry.cc",
    ],
    hdrs = [
        "//src/core:lib/resolver/resolver.h",
        "//src/core:lib/resolver/resolver_factory.h",
        "//src/core:lib/resolver/resolver_registry.h",
    ],
    external_deps = [
        "absl/status",
        "absl/status:statusor",
        "absl/strings",
        "absl/strings:str_format",
    ],
    language = "c++",
    visibility = ["@grpc:client_channel"],
    deps = [
        "gpr",
        "grpc_trace",
        "orphanable",
        "ref_counted_ptr",
        "server_address",
        "uri_parser",
        "//src/core:channel_args",
        "//src/core:grpc_service_config",
        "//src/core:iomgr_fwd",
    ],
)

grpc_cc_library(
    name = "grpc_client_channel",
    srcs = [
        "//src/core:ext/filters/client_channel/backend_metric.cc",
        "//src/core:ext/filters/client_channel/backup_poller.cc",
        "//src/core:ext/filters/client_channel/channel_connectivity.cc",
        "//src/core:ext/filters/client_channel/client_channel.cc",
        "//src/core:ext/filters/client_channel/client_channel_channelz.cc",
        "//src/core:ext/filters/client_channel/client_channel_factory.cc",
        "//src/core:ext/filters/client_channel/client_channel_plugin.cc",
        "//src/core:ext/filters/client_channel/client_channel_service_config.cc",
        "//src/core:ext/filters/client_channel/config_selector.cc",
        "//src/core:ext/filters/client_channel/dynamic_filters.cc",
        "//src/core:ext/filters/client_channel/global_subchannel_pool.cc",
        "//src/core:ext/filters/client_channel/health/health_check_client.cc",
        "//src/core:ext/filters/client_channel/http_proxy.cc",
        "//src/core:ext/filters/client_channel/lb_policy/child_policy_handler.cc",
        "//src/core:ext/filters/client_channel/lb_policy/oob_backend_metric.cc",
        "//src/core:ext/filters/client_channel/local_subchannel_pool.cc",
        "//src/core:ext/filters/client_channel/retry_filter.cc",
        "//src/core:ext/filters/client_channel/retry_service_config.cc",
        "//src/core:ext/filters/client_channel/retry_throttle.cc",
        "//src/core:ext/filters/client_channel/service_config_channel_arg_filter.cc",
        "//src/core:ext/filters/client_channel/subchannel.cc",
        "//src/core:ext/filters/client_channel/subchannel_pool_interface.cc",
        "//src/core:ext/filters/client_channel/subchannel_stream_client.cc",
    ],
    hdrs = [
        "//src/core:ext/filters/client_channel/backend_metric.h",
        "//src/core:ext/filters/client_channel/backup_poller.h",
        "//src/core:ext/filters/client_channel/client_channel.h",
        "//src/core:ext/filters/client_channel/client_channel_channelz.h",
        "//src/core:ext/filters/client_channel/client_channel_factory.h",
        "//src/core:ext/filters/client_channel/client_channel_service_config.h",
        "//src/core:ext/filters/client_channel/config_selector.h",
        "//src/core:ext/filters/client_channel/connector.h",
        "//src/core:ext/filters/client_channel/dynamic_filters.h",
        "//src/core:ext/filters/client_channel/global_subchannel_pool.h",
        "//src/core:ext/filters/client_channel/health/health_check_client.h",
        "//src/core:ext/filters/client_channel/http_proxy.h",
        "//src/core:ext/filters/client_channel/lb_call_state_internal.h",
        "//src/core:ext/filters/client_channel/lb_policy/child_policy_handler.h",
        "//src/core:ext/filters/client_channel/lb_policy/oob_backend_metric.h",
        "//src/core:ext/filters/client_channel/local_subchannel_pool.h",
        "//src/core:ext/filters/client_channel/retry_filter.h",
        "//src/core:ext/filters/client_channel/retry_service_config.h",
        "//src/core:ext/filters/client_channel/retry_throttle.h",
        "//src/core:ext/filters/client_channel/subchannel.h",
        "//src/core:ext/filters/client_channel/subchannel_interface_internal.h",
        "//src/core:ext/filters/client_channel/subchannel_pool_interface.h",
        "//src/core:ext/filters/client_channel/subchannel_stream_client.h",
    ],
    external_deps = [
        "absl/base:core_headers",
        "absl/container:inlined_vector",
        "absl/status",
        "absl/status:statusor",
        "absl/strings",
        "absl/strings:cord",
        "absl/synchronization",
        "absl/types:optional",
        "absl/types:variant",
        "upb_lib",
    ],
    language = "c++",
    visibility = ["@grpc:client_channel"],
    deps = [
        "backoff",
        "channel_stack_builder",
        "config",
        "debug_location",
        "exec_ctx",
        "gpr",
        "grpc_base",
        "grpc_health_upb",
        "grpc_public_hdrs",
        "grpc_resolver",
        "grpc_service_config_impl",
        "grpc_trace",
        "http_connect_handshaker",
        "iomgr_timer",
        "orphanable",
        "protobuf_duration_upb",
        "ref_counted_ptr",
        "server_address",
        "sockaddr_utils",
        "stats",
        "uri_parser",
        "work_serializer",
        "xds_orca_service_upb",
        "xds_orca_upb",
        "//src/core:arena",
        "//src/core:channel_args",
        "//src/core:channel_fwd",
        "//src/core:channel_init",
        "//src/core:channel_stack_type",
        "//src/core:closure",
        "//src/core:construct_destruct",
        "//src/core:dual_ref_counted",
        "//src/core:env",
        "//src/core:error",
        "//src/core:gpr_atm",
        "//src/core:grpc_backend_metric_data",
        "//src/core:grpc_deadline_filter",
        "//src/core:grpc_service_config",
        "//src/core:init_internally",
        "//src/core:iomgr_fwd",
        "//src/core:json",
        "//src/core:json_args",
        "//src/core:json_channel_args",
        "//src/core:json_object_loader",
        "//src/core:lb_policy",
        "//src/core:lb_policy_registry",
        "//src/core:memory_quota",
        "//src/core:pollset_set",
        "//src/core:proxy_mapper",
        "//src/core:proxy_mapper_registry",
        "//src/core:ref_counted",
        "//src/core:resolved_address",
        "//src/core:resource_quota",
        "//src/core:service_config_parser",
        "//src/core:slice",
        "//src/core:slice_buffer",
        "//src/core:slice_refcount",
        "//src/core:stats_data",
        "//src/core:status_helper",
        "//src/core:subchannel_interface",
        "//src/core:time",
        "//src/core:transport_fwd",
        "//src/core:unique_type_name",
        "//src/core:useful",
        "//src/core:validation_errors",
    ],
)

grpc_cc_library(
    name = "grpc_resolver_dns_ares",
    srcs = [
        "//src/core:ext/filters/client_channel/resolver/dns/c_ares/dns_resolver_ares.cc",
        "//src/core:ext/filters/client_channel/resolver/dns/c_ares/grpc_ares_ev_driver_posix.cc",
        "//src/core:ext/filters/client_channel/resolver/dns/c_ares/grpc_ares_ev_driver_windows.cc",
        "//src/core:ext/filters/client_channel/resolver/dns/c_ares/grpc_ares_wrapper.cc",
        "//src/core:ext/filters/client_channel/resolver/dns/c_ares/grpc_ares_wrapper_posix.cc",
        "//src/core:ext/filters/client_channel/resolver/dns/c_ares/grpc_ares_wrapper_windows.cc",
    ],
    hdrs = [
        "//src/core:ext/filters/client_channel/resolver/dns/c_ares/grpc_ares_ev_driver.h",
        "//src/core:ext/filters/client_channel/resolver/dns/c_ares/grpc_ares_wrapper.h",
    ],
    external_deps = [
        "absl/base:core_headers",
        "absl/container:flat_hash_set",
        "absl/status",
        "absl/status:statusor",
        "absl/strings",
        "absl/strings:str_format",
        "absl/types:optional",
        "address_sorting",
        "cares",
    ],
    language = "c++",
    deps = [
        "backoff",
        "config",
        "debug_location",
        "exec_ctx",
        "gpr",
        "grpc_base",
        "grpc_grpclb_balancer_addresses",
        "grpc_resolver",
        "grpc_service_config_impl",
        "grpc_trace",
        "iomgr_timer",
        "orphanable",
        "ref_counted_ptr",
        "server_address",
        "sockaddr_utils",
        "uri_parser",
        "//src/core:channel_args",
        "//src/core:closure",
        "//src/core:error",
        "//src/core:event_engine_common",
        "//src/core:grpc_resolver_dns_selection",
        "//src/core:grpc_service_config",
        "//src/core:grpc_sockaddr",
        "//src/core:iomgr_fwd",
        "//src/core:iomgr_port",
        "//src/core:json",
        "//src/core:polling_resolver",
        "//src/core:pollset_set",
        "//src/core:resolved_address",
        "//src/core:slice",
        "//src/core:status_helper",
        "//src/core:time",
    ],
)

grpc_cc_library(
    name = "httpcli",
    srcs = [
        "//src/core:lib/http/format_request.cc",
        "//src/core:lib/http/httpcli.cc",
        "//src/core:lib/http/parser.cc",
    ],
    hdrs = [
        "//src/core:lib/http/format_request.h",
        "//src/core:lib/http/httpcli.h",
        "//src/core:lib/http/parser.h",
    ],
    external_deps = [
        "absl/base:core_headers",
        "absl/functional:bind_front",
        "absl/status",
        "absl/status:statusor",
        "absl/strings",
        "absl/strings:str_format",
        "absl/types:optional",
    ],
    language = "c++",
    visibility = ["@grpc:httpcli"],
    deps = [
        "config",
        "debug_location",
        "exec_ctx",
        "gpr",
        "grpc_base",
        "grpc_public_hdrs",
        "grpc_security_base",
        "grpc_trace",
        "handshaker",
        "orphanable",
        "ref_counted_ptr",
        "sockaddr_utils",
        "uri_parser",
        "//src/core:channel_args",
        "//src/core:channel_args_preconditioning",
        "//src/core:closure",
        "//src/core:error",
        "//src/core:handshaker_registry",
        "//src/core:iomgr_fwd",
        "//src/core:pollset_set",
        "//src/core:resolved_address",
        "//src/core:resource_quota",
        "//src/core:slice",
        "//src/core:slice_refcount",
        "//src/core:status_helper",
        "//src/core:tcp_connect_handshaker",
        "//src/core:time",
    ],
)

grpc_cc_library(
    name = "grpc_alts_credentials",
    srcs = [
        "//src/core:lib/security/credentials/alts/alts_credentials.cc",
        "//src/core:lib/security/security_connector/alts/alts_security_connector.cc",
    ],
    hdrs = [
        "//src/core:lib/security/credentials/alts/alts_credentials.h",
        "//src/core:lib/security/security_connector/alts/alts_security_connector.h",
    ],
    external_deps = [
        "absl/status",
        "absl/strings",
        "absl/types:optional",
    ],
    language = "c++",
    visibility = ["@grpc:public"],
    deps = [
        "alts_util",
        "debug_location",
        "exec_ctx",
        "gpr",
        "grpc_base",
        "grpc_public_hdrs",
        "grpc_security_base",
        "handshaker",
        "promise",
        "ref_counted_ptr",
        "tsi_alts_credentials",
        "tsi_base",
        "//src/core:arena_promise",
        "//src/core:channel_args",
        "//src/core:closure",
        "//src/core:error",
        "//src/core:iomgr_fwd",
        "//src/core:slice",
        "//src/core:slice_refcount",
        "//src/core:unique_type_name",
        "//src/core:useful",
    ],
)

grpc_cc_library(
    name = "tsi_fake_credentials",
    srcs = [
        "//src/core:tsi/fake_transport_security.cc",
    ],
    hdrs = [
        "//src/core:tsi/fake_transport_security.h",
    ],
    language = "c++",
    visibility = [
        "@grpc:public",
    ],
    deps = [
        "gpr",
        "tsi_base",
        "//src/core:slice",
        "//src/core:useful",
    ],
)

grpc_cc_library(
    name = "grpc_jwt_credentials",
    srcs = [
        "//src/core:lib/security/credentials/jwt/json_token.cc",
        "//src/core:lib/security/credentials/jwt/jwt_credentials.cc",
        "//src/core:lib/security/credentials/jwt/jwt_verifier.cc",
    ],
    hdrs = [
        "//src/core:lib/security/credentials/jwt/json_token.h",
        "//src/core:lib/security/credentials/jwt/jwt_credentials.h",
        "//src/core:lib/security/credentials/jwt/jwt_verifier.h",
    ],
    external_deps = [
        "absl/status",
        "absl/status:statusor",
        "absl/strings",
        "absl/strings:str_format",
        "absl/time",
        "absl/types:optional",
        "libcrypto",
        "libssl",
    ],
    language = "c++",
    visibility = ["@grpc:public"],
    deps = [
        "exec_ctx",
        "gpr",
        "grpc_base",
        "grpc_credentials_util",
        "grpc_security_base",
        "grpc_trace",
        "httpcli",
        "orphanable",
        "promise",
        "ref_counted_ptr",
        "uri_parser",
        "//src/core:arena_promise",
        "//src/core:closure",
        "//src/core:error",
        "//src/core:gpr_manual_constructor",
        "//src/core:httpcli_ssl_credentials",
        "//src/core:iomgr_fwd",
        "//src/core:json",
        "//src/core:slice",
        "//src/core:slice_refcount",
        "//src/core:time",
        "//src/core:tsi_ssl_types",
        "//src/core:unique_type_name",
        "//src/core:useful",
    ],
)

grpc_cc_library(
    name = "grpc_credentials_util",
    srcs = [
        "//src/core:lib/security/credentials/tls/tls_utils.cc",
        "//src/core:lib/security/security_connector/load_system_roots_fallback.cc",
        "//src/core:lib/security/security_connector/load_system_roots_supported.cc",
        "//src/core:lib/security/util/json_util.cc",
    ],
    hdrs = [
        "//src/core:lib/security/credentials/tls/tls_utils.h",
        "//src/core:lib/security/security_connector/load_system_roots.h",
        "//src/core:lib/security/security_connector/load_system_roots_supported.h",
        "//src/core:lib/security/util/json_util.h",
    ],
    external_deps = ["absl/strings"],
    language = "c++",
    visibility = ["@grpc:public"],
    deps = [
        "gpr",
        "grpc_base",
        "grpc_security_base",
        "//src/core:error",
        "//src/core:json",
        "//src/core:useful",
    ],
)

grpc_cc_library(
    name = "tsi_alts_credentials",
    srcs = [
        "//src/core:tsi/alts/handshaker/alts_handshaker_client.cc",
        "//src/core:tsi/alts/handshaker/alts_shared_resource.cc",
        "//src/core:tsi/alts/handshaker/alts_tsi_handshaker.cc",
        "//src/core:tsi/alts/handshaker/alts_tsi_utils.cc",
    ],
    hdrs = [
        "//src/core:tsi/alts/handshaker/alts_handshaker_client.h",
        "//src/core:tsi/alts/handshaker/alts_shared_resource.h",
        "//src/core:tsi/alts/handshaker/alts_tsi_handshaker.h",
        "//src/core:tsi/alts/handshaker/alts_tsi_handshaker_private.h",
        "//src/core:tsi/alts/handshaker/alts_tsi_utils.h",
    ],
    external_deps = ["upb_lib"],
    language = "c++",
    visibility = ["@grpc:public"],
    deps = [
        "alts_upb",
        "alts_util",
        "gpr",
        "grpc_base",
        "tsi_alts_frame_protector",
        "tsi_base",
        "//src/core:channel_args",
        "//src/core:closure",
        "//src/core:pollset_set",
        "//src/core:slice",
    ],
)

grpc_cc_library(
    name = "tsi_alts_frame_protector",
    srcs = [
        "//src/core:tsi/alts/crypt/aes_gcm.cc",
        "//src/core:tsi/alts/crypt/gsec.cc",
        "//src/core:tsi/alts/frame_protector/alts_counter.cc",
        "//src/core:tsi/alts/frame_protector/alts_crypter.cc",
        "//src/core:tsi/alts/frame_protector/alts_frame_protector.cc",
        "//src/core:tsi/alts/frame_protector/alts_record_protocol_crypter_common.cc",
        "//src/core:tsi/alts/frame_protector/alts_seal_privacy_integrity_crypter.cc",
        "//src/core:tsi/alts/frame_protector/alts_unseal_privacy_integrity_crypter.cc",
        "//src/core:tsi/alts/frame_protector/frame_handler.cc",
        "//src/core:tsi/alts/zero_copy_frame_protector/alts_grpc_integrity_only_record_protocol.cc",
        "//src/core:tsi/alts/zero_copy_frame_protector/alts_grpc_privacy_integrity_record_protocol.cc",
        "//src/core:tsi/alts/zero_copy_frame_protector/alts_grpc_record_protocol_common.cc",
        "//src/core:tsi/alts/zero_copy_frame_protector/alts_iovec_record_protocol.cc",
        "//src/core:tsi/alts/zero_copy_frame_protector/alts_zero_copy_grpc_protector.cc",
    ],
    hdrs = [
        "//src/core:tsi/alts/crypt/gsec.h",
        "//src/core:tsi/alts/frame_protector/alts_counter.h",
        "//src/core:tsi/alts/frame_protector/alts_crypter.h",
        "//src/core:tsi/alts/frame_protector/alts_frame_protector.h",
        "//src/core:tsi/alts/frame_protector/alts_record_protocol_crypter_common.h",
        "//src/core:tsi/alts/frame_protector/frame_handler.h",
        "//src/core:tsi/alts/zero_copy_frame_protector/alts_grpc_integrity_only_record_protocol.h",
        "//src/core:tsi/alts/zero_copy_frame_protector/alts_grpc_privacy_integrity_record_protocol.h",
        "//src/core:tsi/alts/zero_copy_frame_protector/alts_grpc_record_protocol.h",
        "//src/core:tsi/alts/zero_copy_frame_protector/alts_grpc_record_protocol_common.h",
        "//src/core:tsi/alts/zero_copy_frame_protector/alts_iovec_record_protocol.h",
        "//src/core:tsi/alts/zero_copy_frame_protector/alts_zero_copy_grpc_protector.h",
    ],
    external_deps = [
        "libcrypto",
        "libssl",
    ],
    language = "c++",
    visibility = ["@grpc:public"],
    deps = [
        "event_engine_base_hdrs",
        "exec_ctx",
        "gpr",
        "gpr_platform",
        "tsi_base",
        "//src/core:slice",
        "//src/core:slice_buffer",
        "//src/core:useful",
    ],
)

grpc_cc_library(
    name = "tsi_ssl_session_cache",
    srcs = [
        "//src/core:tsi/ssl/session_cache/ssl_session_boringssl.cc",
        "//src/core:tsi/ssl/session_cache/ssl_session_cache.cc",
        "//src/core:tsi/ssl/session_cache/ssl_session_openssl.cc",
    ],
    hdrs = [
        "//src/core:tsi/ssl/session_cache/ssl_session.h",
        "//src/core:tsi/ssl/session_cache/ssl_session_cache.h",
    ],
    external_deps = [
        "absl/memory",
        "libssl",
    ],
    language = "c++",
    visibility = ["@grpc:public"],
    deps = [
        "cpp_impl_of",
        "gpr",
        "grpc_public_hdrs",
        "//src/core:ref_counted",
        "//src/core:slice",
    ],
)

grpc_cc_library(
    name = "tsi_ssl_credentials",
    srcs = [
        "//src/core:lib/security/security_connector/ssl_utils.cc",
        "//src/core:lib/security/security_connector/ssl_utils_config.cc",
        "//src/core:tsi/ssl/key_logging/ssl_key_logging.cc",
        "//src/core:tsi/ssl_transport_security.cc",
        "//src/core:tsi/ssl_transport_security_utils.cc",
    ],
    hdrs = [
        "//src/core:lib/security/security_connector/ssl_utils.h",
        "//src/core:lib/security/security_connector/ssl_utils_config.h",
        "//src/core:tsi/ssl/key_logging/ssl_key_logging.h",
        "//src/core:tsi/ssl_transport_security.h",
        "//src/core:tsi/ssl_transport_security_utils.h",
    ],
    external_deps = [
        "absl/base:core_headers",
        "absl/status",
        "absl/strings",
        "libcrypto",
        "libssl",
    ],
    language = "c++",
    visibility = ["@grpc:public"],
    deps = [
        "gpr",
        "grpc_base",
        "grpc_credentials_util",
        "grpc_public_hdrs",
        "grpc_security_base",
        "ref_counted_ptr",
        "tsi_base",
        "tsi_ssl_session_cache",
        "//src/core:channel_args",
        "//src/core:error",
        "//src/core:grpc_transport_chttp2_alpn",
        "//src/core:ref_counted",
        "//src/core:slice",
        "//src/core:tsi_ssl_types",
        "//src/core:useful",
    ],
)

grpc_cc_library(
    name = "grpc_http_filters",
    srcs = [
        "//src/core:ext/filters/http/client/http_client_filter.cc",
        "//src/core:ext/filters/http/http_filters_plugin.cc",
        "//src/core:ext/filters/http/message_compress/compression_filter.cc",
        "//src/core:ext/filters/http/server/http_server_filter.cc",
    ],
    hdrs = [
        "//src/core:ext/filters/http/client/http_client_filter.h",
        "//src/core:ext/filters/http/message_compress/compression_filter.h",
        "//src/core:ext/filters/http/server/http_server_filter.h",
    ],
    external_deps = [
        "absl/base:core_headers",
        "absl/meta:type_traits",
        "absl/status",
        "absl/status:statusor",
        "absl/strings",
        "absl/strings:str_format",
        "absl/types:optional",
    ],
    language = "c++",
    visibility = ["@grpc:http"],
    deps = [
        "channel_stack_builder",
        "config",
        "gpr",
        "grpc_base",
        "grpc_public_hdrs",
        "grpc_trace",
        "promise",
        "//src/core:arena",
        "//src/core:arena_promise",
        "//src/core:basic_seq",
        "//src/core:channel_args",
        "//src/core:channel_fwd",
        "//src/core:channel_init",
        "//src/core:channel_stack_type",
        "//src/core:context",
        "//src/core:grpc_message_size_filter",
        "//src/core:latch",
        "//src/core:map_pipe",
        "//src/core:percent_encoding",
        "//src/core:pipe",
        "//src/core:promise_like",
        "//src/core:seq",
        "//src/core:slice",
        "//src/core:slice_buffer",
        "//src/core:transport_fwd",
        "//src/core:try_concurrently",
    ],
)

grpc_cc_library(
    name = "grpc_grpclb_balancer_addresses",
    srcs = [
        "//src/core:ext/filters/client_channel/lb_policy/grpclb/grpclb_balancer_addresses.cc",
    ],
    hdrs = [
        "//src/core:ext/filters/client_channel/lb_policy/grpclb/grpclb_balancer_addresses.h",
    ],
    language = "c++",
    visibility = ["@grpc:grpclb"],
    deps = [
        "gpr_platform",
        "grpc_public_hdrs",
        "server_address",
        "//src/core:channel_args",
        "//src/core:useful",
    ],
)

grpc_cc_library(
    name = "xds_client",
    srcs = [
        "//src/core:ext/xds/xds_api.cc",
        "//src/core:ext/xds/xds_bootstrap.cc",
        "//src/core:ext/xds/xds_client.cc",
        "//src/core:ext/xds/xds_client_stats.cc",
    ],
    hdrs = [
        "//src/core:ext/xds/xds_api.h",
        "//src/core:ext/xds/xds_bootstrap.h",
        "//src/core:ext/xds/xds_channel_args.h",
        "//src/core:ext/xds/xds_client.h",
        "//src/core:ext/xds/xds_client_stats.h",
        "//src/core:ext/xds/xds_resource_type.h",
        "//src/core:ext/xds/xds_resource_type_impl.h",
        "//src/core:ext/xds/xds_transport.h",
    ],
    external_deps = [
        "absl/base:core_headers",
        "absl/memory",
        "absl/status",
        "absl/status:statusor",
        "absl/strings",
        "absl/strings:str_format",
        "absl/types:optional",
        "upb_lib",
        "upb_textformat_lib",
        "upb_json_lib",
        "upb_reflection",
    ],
    language = "c++",
    tags = ["nofixdeps"],
    visibility = ["@grpc:xds_client_core"],
    deps = [
        "backoff",
        "debug_location",
        "envoy_admin_upb",
        "envoy_config_core_upb",
        "envoy_config_endpoint_upb",
        "envoy_service_discovery_upb",
        "envoy_service_discovery_upbdefs",
        "envoy_service_load_stats_upb",
        "envoy_service_load_stats_upbdefs",
        "envoy_service_status_upb",
        "envoy_service_status_upbdefs",
        "event_engine_base_hdrs",
        "exec_ctx",
        "google_rpc_status_upb",
        "gpr",
        "grpc_trace",
        "orphanable",
        "protobuf_any_upb",
        "protobuf_duration_upb",
        "protobuf_struct_upb",
        "protobuf_timestamp_upb",
        "ref_counted_ptr",
        "uri_parser",
        "work_serializer",
        "//src/core:default_event_engine",
        "//src/core:dual_ref_counted",
        "//src/core:env",
        "//src/core:json",
        "//src/core:ref_counted",
        "//src/core:time",
        "//src/core:upb_utils",
        "//src/core:useful",
    ],
)

grpc_cc_library(
    name = "grpc_mock_cel",
    hdrs = [
        "//src/core:lib/security/authorization/mock_cel/activation.h",
        "//src/core:lib/security/authorization/mock_cel/cel_expr_builder_factory.h",
        "//src/core:lib/security/authorization/mock_cel/cel_expression.h",
        "//src/core:lib/security/authorization/mock_cel/cel_value.h",
        "//src/core:lib/security/authorization/mock_cel/evaluator_core.h",
        "//src/core:lib/security/authorization/mock_cel/flat_expr_builder.h",
    ],
    external_deps = [
        "absl/status",
        "absl/status:statusor",
        "absl/strings",
        "absl/types:span",
    ],
    language = "c++",
    deps = [
        "google_type_expr_upb",
        "gpr_public_hdrs",
    ],
)

grpc_cc_library(
    name = "grpc_resolver_fake",
    srcs = ["//src/core:ext/filters/client_channel/resolver/fake/fake_resolver.cc"],
    hdrs = ["//src/core:ext/filters/client_channel/resolver/fake/fake_resolver.h"],
    external_deps = [
        "absl/base:core_headers",
        "absl/status",
        "absl/status:statusor",
        "absl/strings",
    ],
    language = "c++",
    visibility = [
        "//test:__subpackages__",
        "@grpc:grpc_resolver_fake",
    ],
    deps = [
        "config",
        "debug_location",
        "gpr",
        "grpc_public_hdrs",
        "grpc_resolver",
        "orphanable",
        "ref_counted_ptr",
        "server_address",
        "uri_parser",
        "work_serializer",
        "//src/core:channel_args",
        "//src/core:grpc_service_config",
        "//src/core:ref_counted",
        "//src/core:useful",
    ],
)

grpc_cc_library(
    name = "chttp2_frame",
    hdrs = [
        "//src/core:ext/transport/chttp2/transport/frame.h",
    ],
    deps = ["gpr"],
)

grpc_cc_library(
    name = "http_trace",
    srcs = [
        "//src/core:ext/transport/chttp2/transport/http_trace.cc",
    ],
    hdrs = [
        "//src/core:ext/transport/chttp2/transport/http_trace.h",
    ],
    deps = [
        "gpr_platform",
        "grpc_trace",
    ],
)

grpc_cc_library(
    name = "hpack_parser_table",
    srcs = [
        "//src/core:ext/transport/chttp2/transport/hpack_parser_table.cc",
    ],
    hdrs = [
        "//src/core:ext/transport/chttp2/transport/hpack_parser_table.h",
    ],
    external_deps = [
        "absl/status",
        "absl/strings",
        "absl/strings:str_format",
    ],
    deps = [
        "gpr",
        "gpr_platform",
        "grpc_base",
        "grpc_trace",
        "http_trace",
        "//src/core:error",
        "//src/core:hpack_constants",
        "//src/core:no_destruct",
        "//src/core:slice",
    ],
)

grpc_cc_library(
    name = "hpack_parser",
    srcs = [
        "//src/core:ext/transport/chttp2/transport/hpack_parser.cc",
    ],
    hdrs = [
        "//src/core:ext/transport/chttp2/transport/hpack_parser.h",
    ],
    external_deps = [
        "absl/base:core_headers",
        "absl/status",
        "absl/strings",
        "absl/strings:str_format",
        "absl/types:optional",
        "absl/types:span",
        "absl/types:variant",
    ],
    deps = [
        "chttp2_frame",
        "gpr",
        "gpr_platform",
        "grpc_base",
        "grpc_public_hdrs",
        "grpc_trace",
        "hpack_parser_table",
        "stats",
        "//src/core:decode_huff",
        "//src/core:error",
        "//src/core:experiments",
        "//src/core:hpack_constants",
        "//src/core:slice",
        "//src/core:slice_refcount",
        "//src/core:stats_data",
        "//src/core:status_helper",
    ],
)

grpc_cc_library(
    name = "hpack_encoder",
    srcs = [
        "//src/core:ext/transport/chttp2/transport/hpack_encoder.cc",
    ],
    hdrs = [
        "//src/core:ext/transport/chttp2/transport/hpack_encoder.h",
    ],
    external_deps = ["absl/strings"],
    deps = [
        "chttp2_bin_encoder",
        "chttp2_frame",
        "chttp2_varint",
        "gpr",
        "gpr_platform",
        "grpc_base",
        "grpc_public_hdrs",
        "grpc_trace",
        "http_trace",
        "//src/core:hpack_constants",
        "//src/core:hpack_encoder_table",
        "//src/core:slice",
        "//src/core:slice_buffer",
        "//src/core:time",
    ],
)

grpc_cc_library(
    name = "chttp2_bin_encoder",
    srcs = [
        "//src/core:ext/transport/chttp2/transport/bin_encoder.cc",
    ],
    hdrs = [
        "//src/core:ext/transport/chttp2/transport/bin_encoder.h",
    ],
    deps = [
        "gpr",
        "gpr_platform",
        "//src/core:huffsyms",
        "//src/core:slice",
    ],
)

grpc_cc_library(
    name = "chttp2_varint",
    srcs = [
        "//src/core:ext/transport/chttp2/transport/varint.cc",
    ],
    hdrs = [
        "//src/core:ext/transport/chttp2/transport/varint.h",
    ],
    external_deps = ["absl/base:core_headers"],
    deps = ["gpr"],
)

grpc_cc_library(
    name = "grpc_transport_chttp2",
    srcs = [
        "//src/core:ext/transport/chttp2/transport/bin_decoder.cc",
        "//src/core:ext/transport/chttp2/transport/chttp2_transport.cc",
        "//src/core:ext/transport/chttp2/transport/context_list.cc",
        "//src/core:ext/transport/chttp2/transport/frame_data.cc",
        "//src/core:ext/transport/chttp2/transport/frame_goaway.cc",
        "//src/core:ext/transport/chttp2/transport/frame_ping.cc",
        "//src/core:ext/transport/chttp2/transport/frame_rst_stream.cc",
        "//src/core:ext/transport/chttp2/transport/frame_settings.cc",
        "//src/core:ext/transport/chttp2/transport/frame_window_update.cc",
        "//src/core:ext/transport/chttp2/transport/parsing.cc",
        "//src/core:ext/transport/chttp2/transport/stream_lists.cc",
        "//src/core:ext/transport/chttp2/transport/stream_map.cc",
        "//src/core:ext/transport/chttp2/transport/writing.cc",
    ],
    hdrs = [
        "//src/core:ext/transport/chttp2/transport/bin_decoder.h",
        "//src/core:ext/transport/chttp2/transport/chttp2_transport.h",
        "//src/core:ext/transport/chttp2/transport/context_list.h",
        "//src/core:ext/transport/chttp2/transport/frame_data.h",
        "//src/core:ext/transport/chttp2/transport/frame_goaway.h",
        "//src/core:ext/transport/chttp2/transport/frame_ping.h",
        "//src/core:ext/transport/chttp2/transport/frame_rst_stream.h",
        "//src/core:ext/transport/chttp2/transport/frame_settings.h",
        "//src/core:ext/transport/chttp2/transport/frame_window_update.h",
        "//src/core:ext/transport/chttp2/transport/internal.h",
        "//src/core:ext/transport/chttp2/transport/stream_map.h",
    ],
    external_deps = [
        "absl/base:core_headers",
        "absl/status",
        "absl/strings",
        "absl/strings:cord",
        "absl/strings:str_format",
        "absl/types:optional",
        "absl/types:variant",
    ],
    language = "c++",
    visibility = ["@grpc:grpclb"],
    deps = [
        "chttp2_frame",
        "chttp2_varint",
        "debug_location",
        "exec_ctx",
        "gpr",
        "grpc_base",
        "grpc_public_hdrs",
        "grpc_trace",
        "hpack_encoder",
        "hpack_parser",
        "hpack_parser_table",
        "http_trace",
        "httpcli",
        "iomgr_timer",
        "ref_counted_ptr",
        "stats",
        "//src/core:arena",
        "//src/core:bdp_estimator",
        "//src/core:bitset",
        "//src/core:channel_args",
        "//src/core:chttp2_flow_control",
        "//src/core:closure",
        "//src/core:error",
        "//src/core:gpr_atm",
        "//src/core:http2_errors",
        "//src/core:http2_settings",
        "//src/core:init_internally",
        "//src/core:iomgr_fwd",
        "//src/core:memory_quota",
        "//src/core:poll",
        "//src/core:ref_counted",
        "//src/core:resource_quota",
        "//src/core:resource_quota_trace",
        "//src/core:slice",
        "//src/core:slice_buffer",
        "//src/core:slice_refcount",
        "//src/core:stats_data",
        "//src/core:status_helper",
        "//src/core:time",
        "//src/core:transport_fwd",
        "//src/core:useful",
    ],
)

grpc_cc_library(
    name = "grpcpp_status",
    srcs = [
        "src/cpp/util/status.cc",
    ],
    public_hdrs = [
        "include/grpc++/support/status.h",
        "include/grpcpp/impl/status.h",
        "include/grpcpp/support/status.h",
        "include/grpc++/impl/codegen/status.h",
        "include/grpcpp/impl/codegen/status.h",
    ],
    deps = [
        "gpr_platform",
        "grpc++_public_hdrs",
        "grpc_public_hdrs",
    ],
)

# TODO(yashykt): Remove the UPB definitions from here once they are no longer needed
### UPB Targets

grpc_upb_proto_library(
    name = "envoy_admin_upb",
    deps = ["@envoy_api//envoy/admin/v3:pkg"],
)

grpc_upb_proto_library(
    name = "envoy_config_cluster_upb",
    deps = ["@envoy_api//envoy/config/cluster/v3:pkg"],
)

grpc_upb_proto_reflection_library(
    name = "envoy_config_cluster_upbdefs",
    deps = ["@envoy_api//envoy/config/cluster/v3:pkg"],
)

grpc_upb_proto_library(
    name = "envoy_config_core_upb",
    deps = ["@envoy_api//envoy/config/core/v3:pkg"],
)

grpc_upb_proto_library(
    name = "envoy_config_endpoint_upb",
    deps = ["@envoy_api//envoy/config/endpoint/v3:pkg"],
)

grpc_upb_proto_reflection_library(
    name = "envoy_config_endpoint_upbdefs",
    deps = ["@envoy_api//envoy/config/endpoint/v3:pkg"],
)

grpc_upb_proto_library(
    name = "envoy_config_listener_upb",
    deps = ["@envoy_api//envoy/config/listener/v3:pkg"],
)

grpc_upb_proto_reflection_library(
    name = "envoy_config_listener_upbdefs",
    deps = ["@envoy_api//envoy/config/listener/v3:pkg"],
)

grpc_upb_proto_library(
    name = "envoy_config_rbac_upb",
    deps = ["@envoy_api//envoy/config/rbac/v3:pkg"],
)

grpc_upb_proto_library(
    name = "envoy_config_route_upb",
    deps = ["@envoy_api//envoy/config/route/v3:pkg"],
)

grpc_upb_proto_reflection_library(
    name = "envoy_config_route_upbdefs",
    deps = ["@envoy_api//envoy/config/route/v3:pkg"],
)

grpc_upb_proto_library(
    name = "envoy_extensions_clusters_aggregate_upb",
    deps = ["@envoy_api//envoy/extensions/clusters/aggregate/v3:pkg"],
)

grpc_upb_proto_reflection_library(
    name = "envoy_extensions_clusters_aggregate_upbdefs",
    deps = ["@envoy_api//envoy/extensions/clusters/aggregate/v3:pkg"],
)

grpc_upb_proto_library(
    name = "envoy_extensions_filters_common_fault_upb",
    deps = ["@envoy_api//envoy/extensions/filters/common/fault/v3:pkg"],
)

grpc_upb_proto_library(
    name = "envoy_extensions_filters_http_fault_upb",
    deps = ["@envoy_api//envoy/extensions/filters/http/fault/v3:pkg"],
)

grpc_upb_proto_reflection_library(
    name = "envoy_extensions_filters_http_fault_upbdefs",
    deps = ["@envoy_api//envoy/extensions/filters/http/fault/v3:pkg"],
)

grpc_upb_proto_library(
    name = "envoy_extensions_filters_http_rbac_upb",
    deps = ["@envoy_api//envoy/extensions/filters/http/rbac/v3:pkg"],
)

grpc_upb_proto_reflection_library(
    name = "envoy_extensions_filters_http_rbac_upbdefs",
    deps = ["@envoy_api//envoy/extensions/filters/http/rbac/v3:pkg"],
)

grpc_upb_proto_library(
    name = "envoy_extensions_filters_http_router_upb",
    deps = ["@envoy_api//envoy/extensions/filters/http/router/v3:pkg"],
)

grpc_upb_proto_reflection_library(
    name = "envoy_extensions_filters_http_router_upbdefs",
    deps = ["@envoy_api//envoy/extensions/filters/http/router/v3:pkg"],
)

grpc_upb_proto_library(
    name = "envoy_extensions_filters_http_stateful_session_upb",
    deps = ["@envoy_api//envoy/extensions/filters/http/stateful_session/v3:pkg"],
)

grpc_upb_proto_reflection_library(
    name = "envoy_extensions_filters_http_stateful_session_upbdefs",
    deps = ["@envoy_api//envoy/extensions/filters/http/stateful_session/v3:pkg"],
)

grpc_upb_proto_library(
    name = "envoy_extensions_http_stateful_session_cookie_upb",
    deps = ["@envoy_api//envoy/extensions/http/stateful_session/cookie/v3:pkg"],
)

grpc_upb_proto_reflection_library(
    name = "envoy_extensions_http_stateful_session_cookie_upbdefs",
    deps = ["@envoy_api//envoy/extensions/http/stateful_session/cookie/v3:pkg"],
)

grpc_upb_proto_library(
    name = "envoy_type_http_upb",
    deps = ["@envoy_api//envoy/type/http/v3:pkg"],
)

grpc_upb_proto_library(
    name = "envoy_extensions_load_balancing_policies_ring_hash_upb",
    deps = ["@envoy_api//envoy/extensions/load_balancing_policies/ring_hash/v3:pkg"],
)

grpc_upb_proto_library(
    name = "envoy_extensions_load_balancing_policies_wrr_locality_upb",
    deps = ["@envoy_api//envoy/extensions/load_balancing_policies/wrr_locality/v3:pkg"],
)

grpc_upb_proto_library(
    name = "envoy_extensions_filters_network_http_connection_manager_upb",
    deps = ["@envoy_api//envoy/extensions/filters/network/http_connection_manager/v3:pkg"],
)

grpc_upb_proto_reflection_library(
    name = "envoy_extensions_filters_network_http_connection_manager_upbdefs",
    deps = ["@envoy_api//envoy/extensions/filters/network/http_connection_manager/v3:pkg"],
)

grpc_upb_proto_library(
    name = "envoy_extensions_transport_sockets_tls_upb",
    deps = ["@envoy_api//envoy/extensions/transport_sockets/tls/v3:pkg"],
)

grpc_upb_proto_reflection_library(
    name = "envoy_extensions_transport_sockets_tls_upbdefs",
    deps = ["@envoy_api//envoy/extensions/transport_sockets/tls/v3:pkg"],
)

grpc_upb_proto_library(
    name = "envoy_service_discovery_upb",
    deps = ["@envoy_api//envoy/service/discovery/v3:pkg"],
)

grpc_upb_proto_reflection_library(
    name = "envoy_service_discovery_upbdefs",
    deps = ["@envoy_api//envoy/service/discovery/v3:pkg"],
)

grpc_upb_proto_library(
    name = "envoy_service_load_stats_upb",
    deps = ["@envoy_api//envoy/service/load_stats/v3:pkg"],
)

grpc_upb_proto_reflection_library(
    name = "envoy_service_load_stats_upbdefs",
    deps = ["@envoy_api//envoy/service/load_stats/v3:pkg"],
)

grpc_upb_proto_library(
    name = "envoy_service_status_upb",
    deps = ["@envoy_api//envoy/service/status/v3:pkg"],
)

grpc_upb_proto_reflection_library(
    name = "envoy_service_status_upbdefs",
    deps = ["@envoy_api//envoy/service/status/v3:pkg"],
)

grpc_upb_proto_library(
    name = "envoy_type_matcher_upb",
    deps = ["@envoy_api//envoy/type/matcher/v3:pkg"],
)

grpc_upb_proto_library(
    name = "envoy_type_upb",
    deps = ["@envoy_api//envoy/type/v3:pkg"],
)

grpc_upb_proto_library(
    name = "xds_type_upb",
    deps = ["@com_github_cncf_udpa//xds/type/v3:pkg"],
)

grpc_upb_proto_reflection_library(
    name = "xds_type_upbdefs",
    deps = ["@com_github_cncf_udpa//xds/type/v3:pkg"],
)

grpc_upb_proto_library(
    name = "xds_orca_upb",
    deps = ["@com_github_cncf_udpa//xds/data/orca/v3:pkg"],
)

grpc_upb_proto_library(
    name = "xds_orca_service_upb",
    deps = ["@com_github_cncf_udpa//xds/service/orca/v3:pkg"],
)

grpc_upb_proto_library(
    name = "grpc_health_upb",
    deps = ["//src/proto/grpc/health/v1:health_proto_descriptor"],
)

grpc_upb_proto_library(
    name = "google_rpc_status_upb",
    deps = ["@com_google_googleapis//google/rpc:status_proto"],
)

grpc_upb_proto_reflection_library(
    name = "google_rpc_status_upbdefs",
    deps = ["@com_google_googleapis//google/rpc:status_proto"],
)

grpc_upb_proto_library(
    name = "google_type_expr_upb",
    deps = ["@com_google_googleapis//google/type:expr_proto"],
)

grpc_upb_proto_library(
    name = "grpc_lb_upb",
    deps = ["//src/proto/grpc/lb/v1:load_balancer_proto_descriptor"],
)

grpc_upb_proto_library(
    name = "alts_upb",
    deps = ["//src/proto/grpc/gcp:alts_handshaker_proto"],
)

grpc_upb_proto_library(
    name = "rls_upb",
    deps = ["//src/proto/grpc/lookup/v1:rls_proto_descriptor"],
)

grpc_upb_proto_library(
    name = "rls_config_upb",
    deps = ["//src/proto/grpc/lookup/v1:rls_config_proto_descriptor"],
)

grpc_upb_proto_reflection_library(
    name = "rls_config_upbdefs",
    deps = ["//src/proto/grpc/lookup/v1:rls_config_proto_descriptor"],
)

WELL_KNOWN_PROTO_TARGETS = [
    "any",
    "duration",
    "empty",
    "struct",
    "timestamp",
    "wrappers",
]

[grpc_upb_proto_library(
    name = "protobuf_" + target + "_upb",
    deps = ["@com_google_protobuf//:" + target + "_proto"],
) for target in WELL_KNOWN_PROTO_TARGETS]

[grpc_upb_proto_reflection_library(
    name = "protobuf_" + target + "_upbdefs",
    deps = ["@com_google_protobuf//:" + target + "_proto"],
) for target in WELL_KNOWN_PROTO_TARGETS]

grpc_generate_one_off_targets()

filegroup(
    name = "root_certificates",
    srcs = [
        "etc/roots.pem",
    ],
    visibility = ["//visibility:public"],
)<|MERGE_RESOLUTION|>--- conflicted
+++ resolved
@@ -1273,10 +1273,7 @@
     # These headers used to be vended by this target, but they have to be
     # removed after landing event engine.
     [
-<<<<<<< HEAD
         "//src/core:lib/iomgr/event_engine_shims/closure.cc",
-=======
->>>>>>> e8b87bcc
         "//src/core:lib/iomgr/event_engine_shims/endpoint.cc",
         "//src/core:lib/iomgr/event_engine_shims/resolved_address.cc",
     ],
@@ -1370,10 +1367,7 @@
     # These headers used to be vended by this target, but they have to be
     # removed after landing event engine.
     [
-<<<<<<< HEAD
         "//src/core:lib/iomgr/event_engine_shims/closure.h",
-=======
->>>>>>> e8b87bcc
         "//src/core:lib/iomgr/event_engine_shims/endpoint.h",
         "//src/core:lib/iomgr/event_engine_shims/resolved_address.h",
     ],
