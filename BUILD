--- conflicted
+++ resolved
@@ -2379,49 +2379,53 @@
         "src/core/lib/event_engine/iomgr_engine/wakeup_fd_posix.h",
     ],
     external_deps = [
+        "absl/memory",
+        "absl/status",
+        "absl/status:statusor",
+        "absl/strings",
+    ],
+    tags = ["grpc-autodeps"],
+    deps = [
+        "gpr_base",
+        "gpr_platform",
+        "iomgr_port",
+    ],
+)
+
+grpc_cc_library(
+    name = "iomgr_ee_wakeup_fd_posix_eventfd",
+    srcs = [
+        "src/core/lib/event_engine/iomgr_engine/wakeup_fd_eventfd.cc",
+    ],
+    hdrs = [
+        "src/core/lib/event_engine/iomgr_engine/wakeup_fd_eventfd.h",
+        "src/core/lib/event_engine/iomgr_engine/wakeup_fd_posix.h",
+    ],
+    external_deps = [
+        "absl/memory",
+        "absl/status",
+        "absl/status:statusor",
+        "absl/strings",
+    ],
+    tags = ["grpc-autodeps"],
+    deps = [
+        "gpr_base",
+        "gpr_platform",
+        "iomgr_port",
+    ],
+)
+
+grpc_cc_library(
+    name = "iomgr_ee_wakeup_fd_posix",
+    srcs = [
+        "src/core/lib/event_engine/iomgr_engine/wakeup_fd_posix.cc",
+    ],
+    hdrs = [
+        "src/core/lib/event_engine/iomgr_engine/wakeup_fd_posix.h",
+    ],
+    external_deps = [
         "absl/base:core_headers",
         "absl/memory",
-        "absl/status",
-        "absl/status:statusor",
-    ],
-    tags = ["grpc-autodeps"],
-    deps = [
-        "gpr_base",
-        "gpr_platform",
-        "iomgr_port",
-    ],
-)
-
-grpc_cc_library(
-    name = "iomgr_ee_wakeup_fd_posix_eventfd",
-    srcs = [
-        "src/core/lib/event_engine/iomgr_engine/wakeup_fd_eventfd.cc",
-    ],
-    hdrs = [
-        "src/core/lib/event_engine/iomgr_engine/wakeup_fd_eventfd.h",
-        "src/core/lib/event_engine/iomgr_engine/wakeup_fd_posix.h",
-    ],
-    external_deps = [
-        "absl/status",
-        "absl/status:statusor",
-    ],
-    tags = ["grpc-autodeps"],
-    deps = [
-        "gpr_base",
-        "gpr_platform",
-        "iomgr_port",
-    ],
-)
-
-grpc_cc_library(
-    name = "iomgr_ee_wakeup_fd_posix",
-    srcs = [
-        "src/core/lib/event_engine/iomgr_engine/wakeup_fd_posix.cc",
-    ],
-    hdrs = [
-        "src/core/lib/event_engine/iomgr_engine/wakeup_fd_posix.h",
-    ],
-    external_deps = [
         "absl/status",
         "absl/status:statusor",
     ],
@@ -2443,6 +2447,7 @@
         "src/core/lib/event_engine/iomgr_engine/ev_epoll1_linux.h",
     ],
     external_deps = [
+        "absl/memory",
         "absl/status",
         "absl/status:statusor",
         "absl/strings",
@@ -2453,14 +2458,11 @@
     deps = [
         "event_engine_base_hdrs",
         "gpr_base",
-<<<<<<< HEAD
+        "gpr_codegen",
         "gpr_platform",
         "iomgr_ee_lockfree_event",
         "iomgr_ee_poller_common_hdrs",
         "iomgr_ee_wakeup_fd_posix",
-=======
-        "gpr_codegen",
->>>>>>> 180e1d91
         "iomgr_port",
         "time",
     ],
