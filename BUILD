--- conflicted
+++ resolved
@@ -2361,6 +2361,7 @@
         "src/core/lib/event_engine/posix_engine/event_poller.h",
     ],
     external_deps = [
+        "absl/functional:any_invocable",
         "absl/status",
         "absl/strings",
     ],
@@ -2368,12 +2369,7 @@
         "event_engine_base_hdrs",
         "event_engine_poller",
         "gpr_platform",
-<<<<<<< HEAD
-        "iomgr_ee_closure",
-=======
         "posix_event_engine_closure",
-        "time",
->>>>>>> 52402afd
     ],
 )
 
@@ -2506,15 +2502,6 @@
         "event_engine_poller",
         "event_engine_time_util",
         "gpr_base",
-<<<<<<< HEAD
-        "iomgr_ee_closure",
-        "iomgr_ee_event_poller",
-        "iomgr_ee_lockfree_event",
-        "iomgr_ee_wakeup_fd_posix",
-        "iomgr_ee_wakeup_fd_posix_default",
-        "iomgr_port",
-=======
-        "gpr_codegen",
         "iomgr_port",
         "posix_event_engine_closure",
         "posix_event_engine_event_poller",
@@ -2522,7 +2509,6 @@
         "posix_event_engine_wakeup_fd_posix",
         "posix_event_engine_wakeup_fd_posix_default",
         "time",
->>>>>>> 52402afd
     ],
 )
 
