# gRPC Bazel BUILD file.
#
# Copyright 2016 gRPC authors.
#
# Licensed under the Apache License, Version 2.0 (the "License");
# you may not use this file except in compliance with the License.
# You may obtain a copy of the License at
#
#     http://www.apache.org/licenses/LICENSE-2.0
#
# Unless required by applicable law or agreed to in writing, software
# distributed under the License is distributed on an "AS IS" BASIS,
# WITHOUT WARRANTIES OR CONDITIONS OF ANY KIND, either express or implied.
# See the License for the specific language governing permissions and
# limitations under the License.

load(
    "//bazel:grpc_build_system.bzl",
    "grpc_cc_library",
    "grpc_generate_one_off_targets",
    "grpc_upb_proto_library",
    "grpc_upb_proto_reflection_library",
    "python_config_settings",
)
load("@bazel_skylib//lib:selects.bzl", "selects")

licenses(["reciprocal"])

package(
    default_visibility = ["//visibility:public"],
    features = [
        "layering_check",
        "-parse_headers",
    ],
)

exports_files([
    "LICENSE",
    "etc/roots.pem",
])

exports_files(
    glob(["include/**"]),
    visibility = ["//:__subpackages__"],
)

config_setting(
    name = "grpc_no_ares",
    values = {"define": "grpc_no_ares=true"},
)

config_setting(
    name = "grpc_no_xds_define",
    values = {"define": "grpc_no_xds=true"},
)

# When gRPC is build as shared library, binder transport code might still
# get included even when user's code does not depend on it. In that case
# --define=grpc_no_binder=true can be used to disable binder transport
# related code to reduce binary size.
# For users using build system other than bazel, they can define
# GRPC_NO_BINDER to achieve the same effect.
config_setting(
    name = "grpc_no_binder_define",
    values = {"define": "grpc_no_binder=true"},
)

config_setting(
    name = "android",
    values = {"crosstool_top": "//external:android/crosstool"},
)

config_setting(
    name = "ios",
    values = {"apple_platform_type": "ios"},
)

selects.config_setting_group(
    name = "grpc_no_xds",
    match_any = [
        ":grpc_no_xds_define",
        # In addition to disabling XDS support when --define=grpc_no_xds=true is
        # specified, we also disable it on mobile platforms where it is not
        # likely to be needed and where reducing the binary size is more
        # important.
        ":android",
        ":ios",
    ],
)

selects.config_setting_group(
    name = "grpc_no_binder",
    match_any = [
        ":grpc_no_binder_define",
        # We do not need binder on ios.
        ":ios",
    ],
)

selects.config_setting_group(
    name = "grpc_no_rls",
    match_any = [
        # Disable RLS support on mobile platforms where it is not likely to be
        # needed and where reducing the binary size is more important.
        ":android",
        ":ios",
    ],
)

# Fuzzers can be built as fuzzers or as tests
config_setting(
    name = "grpc_build_fuzzers",
    values = {"define": "grpc_build_fuzzers=true"},
)

config_setting(
    name = "grpc_allow_exceptions",
    values = {"define": "GRPC_ALLOW_EXCEPTIONS=1"},
)

config_setting(
    name = "grpc_disallow_exceptions",
    values = {"define": "GRPC_ALLOW_EXCEPTIONS=0"},
)

config_setting(
    name = "remote_execution",
    values = {"define": "GRPC_PORT_ISOLATED_RUNTIME=1"},
)

config_setting(
    name = "windows",
    values = {"cpu": "x64_windows"},
)

config_setting(
    name = "windows_msvc",
    values = {"cpu": "x64_windows_msvc"},
)

config_setting(
    name = "mac_x86_64",
    values = {"cpu": "darwin"},
)

config_setting(
    name = "use_strict_warning",
    values = {"define": "use_strict_warning=true"},
)

python_config_settings()

# This should be updated along with build_handwritten.yaml
g_stands_for = "galaxy"  # @unused

core_version = "28.0.0"  # @unused

version = "1.51.0-dev"  # @unused

GPR_PUBLIC_HDRS = [
    "include/grpc/support/alloc.h",
    "include/grpc/support/atm_gcc_atomic.h",
    "include/grpc/support/atm_gcc_sync.h",
    "include/grpc/support/atm_windows.h",
    "include/grpc/support/cpu.h",
    "include/grpc/support/log.h",
    "include/grpc/support/log_windows.h",
    "include/grpc/support/port_platform.h",
    "include/grpc/support/string_util.h",
    "include/grpc/support/sync.h",
    "include/grpc/support/sync_abseil.h",
    "include/grpc/support/sync_custom.h",
    "include/grpc/support/sync_generic.h",
    "include/grpc/support/sync_posix.h",
    "include/grpc/support/sync_windows.h",
    "include/grpc/support/thd_id.h",
    "include/grpc/support/time.h",
    "include/grpc/impl/codegen/atm.h",
    "include/grpc/impl/codegen/atm_gcc_atomic.h",
    "include/grpc/impl/codegen/atm_gcc_sync.h",
    "include/grpc/impl/codegen/atm_windows.h",
    "include/grpc/impl/codegen/fork.h",
    "include/grpc/impl/codegen/gpr_slice.h",
    "include/grpc/impl/codegen/gpr_types.h",
    "include/grpc/impl/codegen/log.h",
    "include/grpc/impl/codegen/port_platform.h",
    "include/grpc/impl/codegen/sync.h",
    "include/grpc/impl/codegen/sync_abseil.h",
    "include/grpc/impl/codegen/sync_custom.h",
    "include/grpc/impl/codegen/sync_generic.h",
    "include/grpc/impl/codegen/sync_posix.h",
    "include/grpc/impl/codegen/sync_windows.h",
]

GRPC_PUBLIC_HDRS = [
    "include/grpc/byte_buffer.h",
    "include/grpc/byte_buffer_reader.h",
    "include/grpc/compression.h",
    "include/grpc/fork.h",
    "include/grpc/grpc.h",
    "include/grpc/grpc_posix.h",
    "include/grpc/grpc_security.h",
    "include/grpc/grpc_security_constants.h",
    "include/grpc/slice.h",
    "include/grpc/slice_buffer.h",
    "include/grpc/status.h",
    "include/grpc/load_reporting.h",
    "include/grpc/support/workaround_list.h",
    "include/grpc/impl/codegen/byte_buffer.h",
    "include/grpc/impl/codegen/byte_buffer_reader.h",
    "include/grpc/impl/codegen/compression_types.h",
    "include/grpc/impl/codegen/connectivity_state.h",
    "include/grpc/impl/codegen/grpc_types.h",
    "include/grpc/impl/codegen/propagation_bits.h",
    "include/grpc/impl/codegen/status.h",
    "include/grpc/impl/codegen/slice.h",
]

GRPC_PUBLIC_EVENT_ENGINE_HDRS = [
    "include/grpc/event_engine/endpoint_config.h",
    "include/grpc/event_engine/event_engine.h",
    "include/grpc/event_engine/port.h",
    "include/grpc/event_engine/memory_allocator.h",
    "include/grpc/event_engine/memory_request.h",
    "include/grpc/event_engine/internal/memory_allocator_impl.h",
    "include/grpc/event_engine/slice.h",
    "include/grpc/event_engine/slice_buffer.h",
]

GRPCXX_SRCS = [
    "src/cpp/client/channel_cc.cc",
    "src/cpp/client/client_callback.cc",
    "src/cpp/client/client_context.cc",
    "src/cpp/client/client_interceptor.cc",
    "src/cpp/client/create_channel.cc",
    "src/cpp/client/create_channel_internal.cc",
    "src/cpp/client/create_channel_posix.cc",
    "src/cpp/client/credentials_cc.cc",
    "src/cpp/common/alarm.cc",
    "src/cpp/common/channel_arguments.cc",
    "src/cpp/common/channel_filter.cc",
    "src/cpp/common/completion_queue_cc.cc",
    "src/cpp/common/core_codegen.cc",
    "src/cpp/common/resource_quota_cc.cc",
    "src/cpp/common/rpc_method.cc",
    "src/cpp/common/version_cc.cc",
    "src/cpp/common/validate_service_config.cc",
    "src/cpp/server/async_generic_service.cc",
    "src/cpp/server/channel_argument_option.cc",
    "src/cpp/server/create_default_thread_pool.cc",
    "src/cpp/server/external_connection_acceptor_impl.cc",
    "src/cpp/server/health/default_health_check_service.cc",
    "src/cpp/server/health/health_check_service.cc",
    "src/cpp/server/health/health_check_service_server_builder_option.cc",
    "src/cpp/server/server_builder.cc",
    "src/cpp/server/server_callback.cc",
    "src/cpp/server/server_cc.cc",
    "src/cpp/server/server_context.cc",
    "src/cpp/server/server_credentials.cc",
    "src/cpp/server/server_posix.cc",
    "src/cpp/thread_manager/thread_manager.cc",
    "src/cpp/util/byte_buffer_cc.cc",
    "src/cpp/util/status.cc",
    "src/cpp/util/string_ref.cc",
    "src/cpp/util/time_cc.cc",
    "src/cpp/codegen/codegen_init.cc",
]

GRPCXX_HDRS = [
    "src/cpp/client/create_channel_internal.h",
    "src/cpp/common/channel_filter.h",
    "src/cpp/server/dynamic_thread_pool.h",
    "src/cpp/server/external_connection_acceptor_impl.h",
    "src/cpp/server/health/default_health_check_service.h",
    "src/cpp/server/thread_pool_interface.h",
    "src/cpp/thread_manager/thread_manager.h",
]

GRPCXX_PUBLIC_HDRS = [
    "include/grpc++/alarm.h",
    "include/grpc++/channel.h",
    "include/grpc++/client_context.h",
    "include/grpc++/completion_queue.h",
    "include/grpc++/create_channel.h",
    "include/grpc++/create_channel_posix.h",
    "include/grpc++/ext/health_check_service_server_builder_option.h",
    "include/grpc++/generic/async_generic_service.h",
    "include/grpc++/generic/generic_stub.h",
    "include/grpc++/grpc++.h",
    "include/grpc++/health_check_service_interface.h",
    "include/grpc++/impl/call.h",
    "include/grpc++/impl/channel_argument_option.h",
    "include/grpc++/impl/client_unary_call.h",
    "include/grpc++/impl/codegen/core_codegen.h",
    "include/grpc++/impl/grpc_library.h",
    "include/grpc++/impl/method_handler_impl.h",
    "include/grpc++/impl/rpc_method.h",
    "include/grpc++/impl/rpc_service_method.h",
    "include/grpc++/impl/serialization_traits.h",
    "include/grpc++/impl/server_builder_option.h",
    "include/grpc++/impl/server_builder_plugin.h",
    "include/grpc++/impl/server_initializer.h",
    "include/grpc++/impl/service_type.h",
    "include/grpc++/security/auth_context.h",
    "include/grpc++/resource_quota.h",
    "include/grpc++/security/auth_metadata_processor.h",
    "include/grpc++/security/credentials.h",
    "include/grpc++/security/server_credentials.h",
    "include/grpc++/server.h",
    "include/grpc++/server_builder.h",
    "include/grpc++/server_context.h",
    "include/grpc++/server_posix.h",
    "include/grpc++/support/async_stream.h",
    "include/grpc++/support/async_unary_call.h",
    "include/grpc++/support/byte_buffer.h",
    "include/grpc++/support/channel_arguments.h",
    "include/grpc++/support/config.h",
    "include/grpc++/support/slice.h",
    "include/grpc++/support/status.h",
    "include/grpc++/support/status_code_enum.h",
    "include/grpc++/support/string_ref.h",
    "include/grpc++/support/stub_options.h",
    "include/grpc++/support/sync_stream.h",
    "include/grpc++/support/time.h",
    "include/grpcpp/alarm.h",
    "include/grpcpp/channel.h",
    "include/grpcpp/client_context.h",
    "include/grpcpp/completion_queue.h",
    "include/grpcpp/create_channel.h",
    "include/grpcpp/create_channel_posix.h",
    "include/grpcpp/ext/health_check_service_server_builder_option.h",
    "include/grpcpp/generic/async_generic_service.h",
    "include/grpcpp/generic/generic_stub.h",
    "include/grpcpp/grpcpp.h",
    "include/grpcpp/health_check_service_interface.h",
    "include/grpcpp/impl/call_hook.h",
    "include/grpcpp/impl/call_op_set_interface.h",
    "include/grpcpp/impl/call.h",
    "include/grpcpp/impl/channel_argument_option.h",
    "include/grpcpp/impl/client_unary_call.h",
    "include/grpcpp/impl/codegen/core_codegen.h",
    "include/grpcpp/impl/grpc_library.h",
    "include/grpcpp/impl/method_handler_impl.h",
    "include/grpcpp/impl/rpc_method.h",
    "include/grpcpp/impl/rpc_service_method.h",
    "include/grpcpp/impl/serialization_traits.h",
    "include/grpcpp/impl/server_builder_option.h",
    "include/grpcpp/impl/server_builder_plugin.h",
    "include/grpcpp/impl/server_initializer.h",
    "include/grpcpp/impl/service_type.h",
    "include/grpcpp/resource_quota.h",
    "include/grpcpp/security/auth_context.h",
    "include/grpcpp/security/auth_metadata_processor.h",
    "include/grpcpp/security/credentials.h",
    "include/grpcpp/security/server_credentials.h",
    "include/grpcpp/security/tls_certificate_provider.h",
    "include/grpcpp/security/authorization_policy_provider.h",
    "include/grpcpp/security/tls_certificate_verifier.h",
    "include/grpcpp/security/tls_credentials_options.h",
    "include/grpcpp/server.h",
    "include/grpcpp/server_builder.h",
    "include/grpcpp/server_context.h",
    "include/grpcpp/server_posix.h",
    "include/grpcpp/support/async_stream.h",
    "include/grpcpp/support/async_unary_call.h",
    "include/grpcpp/support/byte_buffer.h",
    "include/grpcpp/support/channel_arguments.h",
    "include/grpcpp/support/client_callback.h",
    "include/grpcpp/support/client_interceptor.h",
    "include/grpcpp/support/config.h",
    "include/grpcpp/support/interceptor.h",
    "include/grpcpp/support/message_allocator.h",
    "include/grpcpp/support/method_handler.h",
    "include/grpcpp/support/proto_buffer_reader.h",
    "include/grpcpp/support/proto_buffer_writer.h",
    "include/grpcpp/support/server_callback.h",
    "include/grpcpp/support/server_interceptor.h",
    "include/grpcpp/support/slice.h",
    "include/grpcpp/support/status.h",
    "include/grpcpp/support/status_code_enum.h",
    "include/grpcpp/support/string_ref.h",
    "include/grpcpp/support/stub_options.h",
    "include/grpcpp/support/sync_stream.h",
    "include/grpcpp/support/time.h",
    "include/grpcpp/support/validate_service_config.h",
    "include/grpc++/impl/codegen/async_stream.h",
    "include/grpc++/impl/codegen/async_unary_call.h",
    "include/grpc++/impl/codegen/byte_buffer.h",
    "include/grpc++/impl/codegen/call_hook.h",
    "include/grpc++/impl/codegen/call.h",
    "include/grpc++/impl/codegen/channel_interface.h",
    "include/grpc++/impl/codegen/client_context.h",
    "include/grpc++/impl/codegen/client_unary_call.h",
    "include/grpc++/impl/codegen/completion_queue_tag.h",
    "include/grpc++/impl/codegen/completion_queue.h",
    "include/grpc++/impl/codegen/config.h",
    "include/grpc++/impl/codegen/core_codegen_interface.h",
    "include/grpc++/impl/codegen/create_auth_context.h",
    "include/grpc++/impl/codegen/grpc_library.h",
    "include/grpc++/impl/codegen/metadata_map.h",
    "include/grpc++/impl/codegen/method_handler_impl.h",
    "include/grpc++/impl/codegen/rpc_method.h",
    "include/grpc++/impl/codegen/rpc_service_method.h",
    "include/grpc++/impl/codegen/security/auth_context.h",
    "include/grpc++/impl/codegen/serialization_traits.h",
    "include/grpc++/impl/codegen/server_context.h",
    "include/grpc++/impl/codegen/server_interface.h",
    "include/grpc++/impl/codegen/service_type.h",
    "include/grpc++/impl/codegen/slice.h",
    "include/grpc++/impl/codegen/status_code_enum.h",
    "include/grpc++/impl/codegen/status.h",
    "include/grpc++/impl/codegen/string_ref.h",
    "include/grpc++/impl/codegen/stub_options.h",
    "include/grpc++/impl/codegen/sync_stream.h",
    "include/grpc++/impl/codegen/time.h",
    "include/grpcpp/impl/codegen/async_generic_service.h",
    "include/grpcpp/impl/codegen/async_stream.h",
    "include/grpcpp/impl/codegen/async_unary_call.h",
    "include/grpcpp/impl/codegen/byte_buffer.h",
    "include/grpcpp/impl/codegen/call_hook.h",
    "include/grpcpp/impl/codegen/call_op_set_interface.h",
    "include/grpcpp/impl/codegen/call_op_set.h",
    "include/grpcpp/impl/codegen/call.h",
    "include/grpcpp/impl/codegen/callback_common.h",
    "include/grpcpp/impl/codegen/channel_interface.h",
    "include/grpcpp/impl/codegen/client_callback.h",
    "include/grpcpp/impl/codegen/client_context.h",
    "include/grpcpp/impl/codegen/client_interceptor.h",
    "include/grpcpp/impl/codegen/client_unary_call.h",
    "include/grpcpp/impl/codegen/completion_queue_tag.h",
    "include/grpcpp/impl/codegen/completion_queue.h",
    "include/grpcpp/impl/codegen/config.h",
    "include/grpcpp/impl/codegen/core_codegen_interface.h",
    "include/grpcpp/impl/codegen/create_auth_context.h",
    "include/grpcpp/impl/codegen/delegating_channel.h",
    "include/grpcpp/impl/codegen/grpc_library.h",
    "include/grpcpp/impl/codegen/intercepted_channel.h",
    "include/grpcpp/impl/codegen/interceptor_common.h",
    "include/grpcpp/impl/codegen/interceptor.h",
    "include/grpcpp/impl/codegen/message_allocator.h",
    "include/grpcpp/impl/codegen/metadata_map.h",
    "include/grpcpp/impl/codegen/method_handler_impl.h",
    "include/grpcpp/impl/codegen/method_handler.h",
    "include/grpcpp/impl/codegen/rpc_method.h",
    "include/grpcpp/impl/codegen/rpc_service_method.h",
    "include/grpcpp/impl/codegen/security/auth_context.h",
    "include/grpcpp/impl/codegen/serialization_traits.h",
    "include/grpcpp/impl/codegen/server_callback_handlers.h",
    "include/grpcpp/impl/codegen/server_callback.h",
    "include/grpcpp/impl/codegen/server_context.h",
    "include/grpcpp/impl/codegen/server_interceptor.h",
    "include/grpcpp/impl/codegen/server_interface.h",
    "include/grpcpp/impl/codegen/service_type.h",
    "include/grpcpp/impl/codegen/slice.h",
    "include/grpcpp/impl/codegen/status_code_enum.h",
    "include/grpcpp/impl/codegen/status.h",
    "include/grpcpp/impl/codegen/string_ref.h",
    "include/grpcpp/impl/codegen/stub_options.h",
    "include/grpcpp/impl/codegen/sync_stream.h",
    "include/grpcpp/impl/codegen/time.h",
    "include/grpcpp/impl/codegen/sync.h",
]

grpc_cc_library(
    name = "transport_fwd",
    hdrs = [
        "//src/core:lib/transport/transport_fwd.h",
    ],
    language = "c++",
)

grpc_cc_library(
    name = "atomic_utils",
    language = "c++",
    public_hdrs = ["//src/core:lib/gprpp/atomic_utils.h"],
    deps = ["gpr"],
)

grpc_cc_library(
    name = "experiments",
    srcs = [
        "//src/core:lib/experiments/config.cc",
        "//src/core:lib/experiments/experiments.cc",
    ],
    hdrs = [
        "//src/core:lib/experiments/config.h",
        "//src/core:lib/experiments/experiments.h",
    ],
    external_deps = ["absl/strings"],
    language = "c++",
    deps = [
        "gpr",
        "no_destruct",
    ],
)

grpc_cc_library(
    name = "init_internally",
    srcs = ["//src/core:lib/surface/init_internally.cc"],
    hdrs = ["//src/core:lib/surface/init_internally.h"],
    deps = ["gpr_platform"],
)

grpc_cc_library(
    name = "grpc_unsecure",
    srcs = [
        "//src/core:lib/surface/init.cc",
        "//src/core:plugin_registry/grpc_plugin_registry.cc",
        "//src/core:plugin_registry/grpc_plugin_registry_noextra.cc",
    ],
    defines = ["GRPC_NO_XDS"],
    external_deps = [
        "absl/base:core_headers",
    ],
    language = "c++",
    public_hdrs = GRPC_PUBLIC_HDRS,
    tags = [
        "avoid_dep",
        "nofixdeps",
    ],
    visibility = ["@grpc:public"],
    deps = [
        "channel_init",
        "channel_stack_type",
        "config",
        "default_event_engine",
        "experiments",
        "forkable",
        "gpr",
        "grpc_authorization_base",
        "grpc_base",
        "grpc_client_channel",
        "grpc_common",
        "grpc_http_filters",
        "grpc_security_base",
        "grpc_trace",
        "http_connect_handshaker",
        "init_internally",
        "iomgr_timer",
        "posix_event_engine_timer_manager",
        "slice",
        "tcp_connect_handshaker",
    ],
)

GRPC_XDS_TARGETS = [
    "grpc_lb_policy_cds",
    "grpc_lb_policy_xds_cluster_impl",
    "grpc_lb_policy_xds_cluster_manager",
    "grpc_lb_policy_xds_cluster_resolver",
    "grpc_lb_policy_xds_wrr_locality",
    "grpc_resolver_xds",
    "grpc_resolver_c2p",
    "grpc_xds_server_config_fetcher",

    # Not xDS-specific but currently only used by xDS.
    "channel_creds_registry_init",
]

grpc_cc_library(
    name = "grpc",
    srcs = [
        "//src/core:lib/surface/init.cc",
        "//src/core:plugin_registry/grpc_plugin_registry.cc",
        "//src/core:plugin_registry/grpc_plugin_registry_extra.cc",
    ],
    defines = select({
        "grpc_no_xds": ["GRPC_NO_XDS"],
        "//conditions:default": [],
    }),
    external_deps = [
        "absl/base:core_headers",
    ],
    language = "c++",
    public_hdrs = GRPC_PUBLIC_HDRS,
    select_deps = [
        {
            "grpc_no_xds": [],
            "//conditions:default": GRPC_XDS_TARGETS,
        },
    ],
    tags = [
        "grpc_avoid_dep",
        "nofixdeps",
    ],
    visibility = [
        "@grpc:public",
    ],
    deps = [
        "channel_init",
        "channel_stack_type",
        "config",
        "default_event_engine",
        "experiments",
        "forkable",
        "gpr",
        "grpc_alts_credentials",
        "grpc_authorization_base",
        "grpc_base",
        "grpc_client_channel",
        "grpc_common",
        "grpc_credentials_util",
        "grpc_external_account_credentials",
        "grpc_fake_credentials",
        "grpc_google_default_credentials",
        "grpc_http_filters",
        "grpc_iam_credentials",
        "grpc_insecure_credentials",
        "grpc_jwt_credentials",
        "grpc_local_credentials",
        "grpc_oauth2_credentials",
        "grpc_public_hdrs",
        "grpc_security_base",
        "grpc_ssl_credentials",
        "grpc_tls_credentials",
        "grpc_trace",
        "grpc_transport_chttp2_alpn",
        "http_connect_handshaker",
        "httpcli",
        "httpcli_ssl_credentials",
        "init_internally",
        "iomgr_timer",
        "json",
        "posix_event_engine_timer_manager",
        "promise",
        "ref_counted",
        "ref_counted_ptr",
        "slice",
        "slice_refcount",
        "sockaddr_utils",
        "tcp_connect_handshaker",
        "tsi_base",
        "uri_parser",
        "useful",
    ],
)

grpc_cc_library(
    name = "gpr_public_hdrs",
    hdrs = GPR_PUBLIC_HDRS,
    tags = [
        "avoid_dep",
        "nofixdeps",
    ],
)

grpc_cc_library(
    name = "grpc_public_hdrs",
    hdrs = GRPC_PUBLIC_HDRS,
    tags = [
        "avoid_dep",
        "nofixdeps",
    ],
    deps = ["gpr_public_hdrs"],
)

grpc_cc_library(
    name = "grpc++_public_hdrs",
    hdrs = GRPCXX_PUBLIC_HDRS,
    external_deps = [
        "absl/synchronization",
        "protobuf_headers",
    ],
    tags = [
        "avoid_dep",
        "nofixdeps",
    ],
    visibility = ["@grpc:public"],
    deps = [
        "gpr_atm",
        "grpc_public_hdrs",
    ],
)

grpc_cc_library(
    name = "grpc++",
    hdrs = [
        "src/cpp/client/secure_credentials.h",
        "src/cpp/common/secure_auth_context.h",
        "src/cpp/server/secure_server_credentials.h",
    ],
    language = "c++",
    public_hdrs = GRPCXX_PUBLIC_HDRS,
    select_deps = [
        {
            "grpc_no_xds": [],
            "//conditions:default": [
                "grpc++_xds_client",
                "grpc++_xds_server",
            ],
        },
        {
            "grpc_no_binder": [],
            "//conditions:default": [
                "grpc++_binder",
            ],
        },
    ],
    tags = ["nofixdeps"],
    visibility = [
        "@grpc:public",
    ],
    deps = [
        "gpr_atm",
        "grpc++_base",
        "slice",
    ],
)

grpc_cc_library(
    name = "grpc_cronet_hdrs",
    hdrs = [
        "include/grpc/grpc_cronet.h",
    ],
    deps = [
        "gpr_public_hdrs",
        "grpc_base",
    ],
)

grpc_cc_library(
    name = "tchar",
    srcs = [
        "//src/core:lib/gprpp/tchar.cc",
    ],
    hdrs = [
        "//src/core:lib/gprpp/tchar.h",
    ],
    deps = ["gpr_platform"],
)

grpc_cc_library(
    name = "grpc++_binder",
    srcs = [
        "//src/core:ext/transport/binder/client/binder_connector.cc",
        "//src/core:ext/transport/binder/client/channel_create.cc",
        "//src/core:ext/transport/binder/client/channel_create_impl.cc",
        "//src/core:ext/transport/binder/client/connection_id_generator.cc",
        "//src/core:ext/transport/binder/client/endpoint_binder_pool.cc",
        "//src/core:ext/transport/binder/client/jni_utils.cc",
        "//src/core:ext/transport/binder/client/security_policy_setting.cc",
        "//src/core:ext/transport/binder/security_policy/binder_security_policy.cc",
        "//src/core:ext/transport/binder/server/binder_server.cc",
        "//src/core:ext/transport/binder/server/binder_server_credentials.cc",
        "//src/core:ext/transport/binder/transport/binder_transport.cc",
        "//src/core:ext/transport/binder/utils/ndk_binder.cc",
        "//src/core:ext/transport/binder/utils/transport_stream_receiver_impl.cc",
        "//src/core:ext/transport/binder/wire_format/binder_android.cc",
        "//src/core:ext/transport/binder/wire_format/binder_constants.cc",
        "//src/core:ext/transport/binder/wire_format/transaction.cc",
        "//src/core:ext/transport/binder/wire_format/wire_reader_impl.cc",
        "//src/core:ext/transport/binder/wire_format/wire_writer.cc",
    ],
    hdrs = [
        "//src/core:ext/transport/binder/client/binder_connector.h",
        "//src/core:ext/transport/binder/client/channel_create_impl.h",
        "//src/core:ext/transport/binder/client/connection_id_generator.h",
        "//src/core:ext/transport/binder/client/endpoint_binder_pool.h",
        "//src/core:ext/transport/binder/client/jni_utils.h",
        "//src/core:ext/transport/binder/client/security_policy_setting.h",
        "//src/core:ext/transport/binder/server/binder_server.h",
        "//src/core:ext/transport/binder/transport/binder_stream.h",
        "//src/core:ext/transport/binder/transport/binder_transport.h",
        "//src/core:ext/transport/binder/utils/binder_auto_utils.h",
        "//src/core:ext/transport/binder/utils/ndk_binder.h",
        "//src/core:ext/transport/binder/utils/transport_stream_receiver.h",
        "//src/core:ext/transport/binder/utils/transport_stream_receiver_impl.h",
        "//src/core:ext/transport/binder/wire_format/binder.h",
        "//src/core:ext/transport/binder/wire_format/binder_android.h",
        "//src/core:ext/transport/binder/wire_format/binder_constants.h",
        "//src/core:ext/transport/binder/wire_format/transaction.h",
        "//src/core:ext/transport/binder/wire_format/wire_reader.h",
        "//src/core:ext/transport/binder/wire_format/wire_reader_impl.h",
        "//src/core:ext/transport/binder/wire_format/wire_writer.h",
    ],
    defines = select({
        "grpc_no_binder": ["GRPC_NO_BINDER"],
        "//conditions:default": [],
    }),
    external_deps = [
        "absl/base:core_headers",
        "absl/cleanup",
        "absl/container:flat_hash_map",
        "absl/hash",
        "absl/memory",
        "absl/meta:type_traits",
        "absl/status",
        "absl/status:statusor",
        "absl/strings",
        "absl/synchronization",
        "absl/time",
        "absl/types:variant",
    ],
    language = "c++",
    public_hdrs = [
        "include/grpcpp/security/binder_security_policy.h",
        "include/grpcpp/create_channel_binder.h",
        "include/grpcpp/security/binder_credentials.h",
    ],
    tags = ["nofixdeps"],
    deps = [
        "arena",
        "channel_args_preconditioning",
        "channel_stack_type",
        "config",
        "debug_location",
        "gpr",
        "gpr_platform",
        "grpc",
        "grpc++_base",
        "grpc_base",
        "grpc_client_channel",
        "grpc_public_hdrs",
        "iomgr_fwd",
        "iomgr_port",
        "orphanable",
        "ref_counted_ptr",
        "slice",
        "slice_refcount",
        "status_helper",
        "transport_fwd",
    ],
)

grpc_cc_library(
    name = "grpc++_xds_client",
    srcs = [
        "src/cpp/client/xds_credentials.cc",
    ],
    hdrs = [
        "src/cpp/client/secure_credentials.h",
    ],
    external_deps = ["absl/strings"],
    language = "c++",
    deps = [
        "gpr",
        "grpc",
        "grpc++_base",
        "grpc_base",
        "grpc_public_hdrs",
        "grpc_security_base",
    ],
)

grpc_cc_library(
    name = "grpc++_xds_server",
    srcs = [
        "src/cpp/server/xds_server_credentials.cc",
    ],
    hdrs = [
        "src/cpp/server/secure_server_credentials.h",
    ],
    language = "c++",
    public_hdrs = [
        "include/grpcpp/xds_server_builder.h",
    ],
    visibility = ["@grpc:xds"],
    deps = [
        "gpr",
        "grpc",
        "grpc++_base",
    ],
)

grpc_cc_library(
    name = "grpc++_unsecure",
    srcs = [
        "src/cpp/client/insecure_credentials.cc",
        "src/cpp/common/insecure_create_auth_context.cc",
        "src/cpp/server/insecure_server_credentials.cc",
    ],
    language = "c++",
    tags = [
        "avoid_dep",
        "nofixdeps",
    ],
    visibility = ["@grpc:public"],
    deps = [
        "gpr",
        "grpc++_base_unsecure",
        "grpc++_codegen_proto",
        "grpc_insecure_credentials",
        "grpc_public_hdrs",
        "grpc_unsecure",
    ],
)

grpc_cc_library(
    name = "grpc++_error_details",
    srcs = [
        "src/cpp/util/error_details.cc",
    ],
    hdrs = [
        "include/grpc++/support/error_details.h",
        "include/grpcpp/support/error_details.h",
    ],
    language = "c++",
    standalone = True,
    visibility = ["@grpc:public"],
    deps = ["grpc++"],
)

grpc_cc_library(
    name = "grpc++_alts",
    srcs = [
        "src/cpp/common/alts_context.cc",
        "src/cpp/common/alts_util.cc",
    ],
    hdrs = [
        "include/grpcpp/security/alts_context.h",
        "include/grpcpp/security/alts_util.h",
    ],
    external_deps = ["upb_lib"],
    language = "c++",
    standalone = True,
    visibility = ["@grpc:tsi"],
    deps = [
        "alts_upb",
        "gpr",
        "grpc++",
        "grpc_base",
        "tsi_alts_credentials",
    ],
)

grpc_cc_library(
    name = "census",
    srcs = [
        "//src/core:ext/filters/census/grpc_context.cc",
    ],
    language = "c++",
    public_hdrs = [
        "include/grpc/census.h",
    ],
    visibility = ["@grpc:public"],
    deps = [
        "gpr",
        "grpc_base",
        "grpc_public_hdrs",
        "grpc_trace",
    ],
)

grpc_cc_library(
    name = "useful",
    hdrs = ["//src/core:lib/gpr/useful.h"],
    external_deps = [
        "absl/strings",
        "absl/types:variant",
    ],
    language = "c++",
    deps = ["gpr_platform"],
)

grpc_cc_library(
    name = "examine_stack",
    srcs = [
        "//src/core:lib/gprpp/examine_stack.cc",
    ],
    hdrs = [
        "//src/core:lib/gprpp/examine_stack.h",
    ],
    external_deps = ["absl/types:optional"],
    deps = ["gpr_platform"],
)

grpc_cc_library(
    name = "gpr_atm",
    srcs = [
        "//src/core:lib/gpr/atm.cc",
    ],
    language = "c++",
    public_hdrs = [
        "include/grpc/support/atm.h",
    ],
    deps = [
        "gpr_platform",
        "gpr_public_hdrs",
        "useful",
    ],
)

grpc_cc_library(
    name = "gpr_manual_constructor",
    srcs = [],
    hdrs = [
        "//src/core:lib/gprpp/manual_constructor.h",
    ],
    language = "c++",
    deps = [
        "construct_destruct",
        "gpr_public_hdrs",
    ],
)

grpc_cc_library(
    name = "gpr_spinlock",
    srcs = [],
    hdrs = [
        "//src/core:lib/gpr/spinlock.h",
    ],
    language = "c++",
    deps = [
        "gpr_atm",
        "gpr_public_hdrs",
    ],
)

grpc_cc_library(
    name = "gpr_log_internal",
    hdrs = [
        "//src/core:lib/gpr/log_internal.h",
    ],
    language = "c++",
    deps = ["gpr_platform"],
)

grpc_cc_library(
    name = "env",
    srcs = [
        "//src/core:lib/gprpp/env_linux.cc",
        "//src/core:lib/gprpp/env_posix.cc",
        "//src/core:lib/gprpp/env_windows.cc",
    ],
    hdrs = [
        "//src/core:lib/gprpp/env.h",
    ],
    external_deps = ["absl/types:optional"],
    deps = [
        "gpr_platform",
        "tchar",
    ],
)

grpc_cc_library(
    name = "gpr",
    srcs = [
        "//src/core:lib/gpr/alloc.cc",
        "//src/core:lib/gpr/cpu_iphone.cc",
        "//src/core:lib/gpr/cpu_linux.cc",
        "//src/core:lib/gpr/cpu_posix.cc",
        "//src/core:lib/gpr/cpu_windows.cc",
        "//src/core:lib/gpr/log.cc",
        "//src/core:lib/gpr/log_android.cc",
        "//src/core:lib/gpr/log_linux.cc",
        "//src/core:lib/gpr/log_posix.cc",
        "//src/core:lib/gpr/log_windows.cc",
        "//src/core:lib/gpr/string.cc",
        "//src/core:lib/gpr/string_posix.cc",
        "//src/core:lib/gpr/string_util_windows.cc",
        "//src/core:lib/gpr/string_windows.cc",
        "//src/core:lib/gpr/sync.cc",
        "//src/core:lib/gpr/sync_abseil.cc",
        "//src/core:lib/gpr/sync_posix.cc",
        "//src/core:lib/gpr/sync_windows.cc",
        "//src/core:lib/gpr/time.cc",
        "//src/core:lib/gpr/time_posix.cc",
        "//src/core:lib/gpr/time_precise.cc",
        "//src/core:lib/gpr/time_windows.cc",
        "//src/core:lib/gpr/tmpfile_msys.cc",
        "//src/core:lib/gpr/tmpfile_posix.cc",
        "//src/core:lib/gpr/tmpfile_windows.cc",
        "//src/core:lib/gpr/wrap_memcpy.cc",
        "//src/core:lib/gprpp/fork.cc",
        "//src/core:lib/gprpp/global_config_env.cc",
        "//src/core:lib/gprpp/host_port.cc",
        "//src/core:lib/gprpp/mpscq.cc",
        "//src/core:lib/gprpp/stat_posix.cc",
        "//src/core:lib/gprpp/stat_windows.cc",
        "//src/core:lib/gprpp/thd_posix.cc",
        "//src/core:lib/gprpp/thd_windows.cc",
        "//src/core:lib/gprpp/time_util.cc",
    ],
    hdrs = [
        "//src/core:lib/gpr/alloc.h",
        "//src/core:lib/gpr/string.h",
        "//src/core:lib/gpr/time_precise.h",
        "//src/core:lib/gpr/tmpfile.h",
        "//src/core:lib/gprpp/fork.h",
        "//src/core:lib/gprpp/global_config.h",
        "//src/core:lib/gprpp/global_config_custom.h",
        "//src/core:lib/gprpp/global_config_env.h",
        "//src/core:lib/gprpp/global_config_generic.h",
        "//src/core:lib/gprpp/host_port.h",
        "//src/core:lib/gprpp/memory.h",
        "//src/core:lib/gprpp/mpscq.h",
        "//src/core:lib/gprpp/stat.h",
        "//src/core:lib/gprpp/sync.h",
        "//src/core:lib/gprpp/thd.h",
        "//src/core:lib/gprpp/time_util.h",
    ],
    external_deps = [
        "absl/base",
        "absl/base:core_headers",
        "absl/memory",
        "absl/random",
        "absl/status",
        "absl/strings",
        "absl/strings:cord",
        "absl/strings:str_format",
        "absl/synchronization",
        "absl/time:time",
        "absl/types:optional",
    ],
    language = "c++",
    public_hdrs = GPR_PUBLIC_HDRS,
    tags = [
        "nofixdeps",
    ],
    visibility = ["@grpc:public"],
    deps = [
        "construct_destruct",
        "env",
        "examine_stack",
        "gpr_atm",
        "no_destruct",
        "strerror",
        "tchar",
        "useful",
    ],
)

grpc_cc_library(
    name = "chunked_vector",
    hdrs = ["//src/core:lib/gprpp/chunked_vector.h"],
    deps = [
        "arena",
        "gpr",
        "gpr_manual_constructor",
    ],
)

grpc_cc_library(
    name = "construct_destruct",
    language = "c++",
    public_hdrs = ["//src/core:lib/gprpp/construct_destruct.h"],
    deps = ["gpr_platform"],
)

grpc_cc_library(
    name = "cpp_impl_of",
    hdrs = ["//src/core:lib/gprpp/cpp_impl_of.h"],
    language = "c++",
)

grpc_cc_library(
    name = "status_helper",
    srcs = [
        "//src/core:lib/gprpp/status_helper.cc",
    ],
    hdrs = [
        "//src/core:lib/gprpp/status_helper.h",
    ],
    external_deps = [
        "absl/status",
        "absl/strings",
        "absl/strings:cord",
        "absl/time",
        "absl/types:optional",
        "upb_lib",
    ],
    language = "c++",
    deps = [
        "debug_location",
        "google_rpc_status_upb",
        "gpr",
        "percent_encoding",
        "protobuf_any_upb",
        "slice",
    ],
)

grpc_cc_library(
    name = "unique_type_name",
    hdrs = ["//src/core:lib/gprpp/unique_type_name.h"],
    external_deps = ["absl/strings"],
    language = "c++",
    deps = [
        "gpr_platform",
        "useful",
    ],
)

grpc_cc_library(
    name = "work_serializer",
    srcs = [
        "//src/core:lib/gprpp/work_serializer.cc",
    ],
    hdrs = [
        "//src/core:lib/gprpp/work_serializer.h",
    ],
    external_deps = ["absl/base:core_headers"],
    language = "c++",
    visibility = ["@grpc:client_channel"],
    deps = [
        "debug_location",
        "gpr",
        "grpc_trace",
        "orphanable",
    ],
)

grpc_cc_library(
    name = "validation_errors",
    srcs = [
        "//src/core:lib/gprpp/validation_errors.cc",
    ],
    hdrs = [
        "//src/core:lib/gprpp/validation_errors.h",
    ],
    external_deps = [
        "absl/status",
        "absl/strings",
    ],
    language = "c++",
    deps = ["gpr_platform"],
)

# A library that vends only port_platform, so that libraries that don't need
# anything else from gpr can still be portable!
grpc_cc_library(
    name = "gpr_platform",
    language = "c++",
    public_hdrs = [
        "include/grpc/impl/codegen/port_platform.h",
        "include/grpc/support/port_platform.h",
    ],
)

grpc_cc_library(
    name = "grpc_trace",
    srcs = ["//src/core:lib/debug/trace.cc"],
    hdrs = ["//src/core:lib/debug/trace.h"],
    language = "c++",
    public_hdrs = GRPC_PUBLIC_HDRS,
    visibility = ["@grpc:trace"],
    deps = [
        "gpr",
        "grpc_public_hdrs",
    ],
)

grpc_cc_library(
    name = "config",
    srcs = [
        "//src/core:lib/config/core_configuration.cc",
    ],
    language = "c++",
    public_hdrs = [
        "//src/core:lib/config/core_configuration.h",
    ],
    visibility = ["@grpc:client_channel"],
    deps = [
        "certificate_provider_registry",
        "channel_args_preconditioning",
        "channel_creds_registry",
        "channel_init",
        "gpr",
        "grpc_resolver",
        "handshaker_registry",
        "lb_policy_registry",
        "proxy_mapper_registry",
        "service_config_parser",
    ],
)

grpc_cc_library(
    name = "debug_location",
    language = "c++",
    public_hdrs = ["//src/core:lib/gprpp/debug_location.h"],
    visibility = ["@grpc:debug_location"],
)

grpc_cc_library(
    name = "overload",
    language = "c++",
    public_hdrs = ["//src/core:lib/gprpp/overload.h"],
    deps = ["gpr_platform"],
)

grpc_cc_library(
    name = "match",
    external_deps = ["absl/types:variant"],
    language = "c++",
    public_hdrs = ["//src/core:lib/gprpp/match.h"],
    deps = [
        "gpr_platform",
        "overload",
    ],
)

grpc_cc_library(
    name = "table",
    external_deps = [
        "absl/meta:type_traits",
        "absl/utility",
    ],
    language = "c++",
    public_hdrs = ["//src/core:lib/gprpp/table.h"],
    deps = [
        "bitset",
        "gpr_platform",
    ],
)

grpc_cc_library(
    name = "packed_table",
    hdrs = ["//src/core:lib/gprpp/packed_table.h"],
    language = "c++",
    deps = [
        "gpr_public_hdrs",
        "sorted_pack",
        "table",
    ],
)

grpc_cc_library(
    name = "bitset",
    language = "c++",
    public_hdrs = ["//src/core:lib/gprpp/bitset.h"],
    deps = [
        "gpr_platform",
        "useful",
    ],
)

grpc_cc_library(
    name = "no_destruct",
    language = "c++",
    public_hdrs = ["//src/core:lib/gprpp/no_destruct.h"],
    deps = [
        "construct_destruct",
        "gpr_platform",
    ],
)

grpc_cc_library(
    name = "orphanable",
    language = "c++",
    public_hdrs = ["//src/core:lib/gprpp/orphanable.h"],
    visibility = [
        "@grpc:client_channel",
        "@grpc:xds_client_core",
    ],
    deps = [
        "debug_location",
        "gpr_platform",
        "ref_counted",
        "ref_counted_ptr",
    ],
)

grpc_cc_library(
    name = "poll",
    external_deps = ["absl/types:variant"],
    language = "c++",
    public_hdrs = [
        "//src/core:lib/promise/poll.h",
    ],
    deps = ["gpr_platform"],
)

grpc_cc_library(
    name = "call_push_pull",
    hdrs = ["//src/core:lib/promise/call_push_pull.h"],
    external_deps = ["absl/types:variant"],
    language = "c++",
    deps = [
        "bitset",
        "construct_destruct",
        "gpr_platform",
        "poll",
        "promise_like",
        "promise_status",
    ],
)

grpc_cc_library(
    name = "context",
    language = "c++",
    public_hdrs = [
        "//src/core:lib/promise/context.h",
    ],
    deps = ["gpr"],
)

grpc_cc_library(
    name = "map",
    external_deps = ["absl/types:variant"],
    language = "c++",
    public_hdrs = ["//src/core:lib/promise/map.h"],
    deps = [
        "gpr_platform",
        "poll",
        "promise_like",
    ],
)

grpc_cc_library(
    name = "sleep",
    srcs = [
        "//src/core:lib/promise/sleep.cc",
    ],
    hdrs = [
        "//src/core:lib/promise/sleep.h",
    ],
    external_deps = ["absl/status"],
    deps = [
        "activity",
        "context",
        "default_event_engine",
        "event_engine_base_hdrs",
        "exec_ctx",
        "gpr",
        "poll",
        "time",
    ],
)

grpc_cc_library(
    name = "promise",
    external_deps = [
        "absl/status",
        "absl/types:optional",
        "absl/types:variant",
    ],
    language = "c++",
    public_hdrs = [
        "//src/core:lib/promise/promise.h",
    ],
    visibility = ["@grpc:alt_grpc_base_legacy"],
    deps = [
        "gpr_platform",
        "poll",
        "promise_like",
    ],
)

grpc_cc_library(
    name = "arena_promise",
    external_deps = ["absl/meta:type_traits"],
    language = "c++",
    public_hdrs = [
        "//src/core:lib/promise/arena_promise.h",
    ],
    deps = [
        "arena",
        "context",
        "gpr_platform",
        "poll",
    ],
)

grpc_cc_library(
    name = "promise_like",
    external_deps = ["absl/meta:type_traits"],
    language = "c++",
    public_hdrs = [
        "//src/core:lib/promise/detail/promise_like.h",
    ],
    deps = [
        "gpr_platform",
        "poll",
    ],
)

grpc_cc_library(
    name = "promise_factory",
    external_deps = ["absl/meta:type_traits"],
    language = "c++",
    public_hdrs = [
        "//src/core:lib/promise/detail/promise_factory.h",
    ],
    deps = [
        "gpr_platform",
        "promise_like",
    ],
)

grpc_cc_library(
    name = "if",
    external_deps = [
        "absl/status:statusor",
        "absl/types:variant",
    ],
    language = "c++",
    public_hdrs = ["//src/core:lib/promise/if.h"],
    deps = [
        "gpr_platform",
        "poll",
        "promise_factory",
        "promise_like",
    ],
)

grpc_cc_library(
    name = "promise_status",
    external_deps = [
        "absl/status",
        "absl/status:statusor",
    ],
    language = "c++",
    public_hdrs = [
        "//src/core:lib/promise/detail/status.h",
    ],
    deps = ["gpr_platform"],
)

grpc_cc_library(
    name = "race",
    external_deps = ["absl/types:variant"],
    language = "c++",
    public_hdrs = ["//src/core:lib/promise/race.h"],
    deps = [
        "gpr_platform",
        "poll",
    ],
)

grpc_cc_library(
    name = "loop",
    external_deps = [
        "absl/status",
        "absl/status:statusor",
        "absl/types:variant",
    ],
    language = "c++",
    public_hdrs = [
        "//src/core:lib/promise/loop.h",
    ],
    deps = [
        "gpr_platform",
        "poll",
        "promise_factory",
    ],
)

grpc_cc_library(
    name = "basic_join",
    external_deps = [
        "absl/types:variant",
        "absl/utility",
    ],
    language = "c++",
    public_hdrs = [
        "//src/core:lib/promise/detail/basic_join.h",
    ],
    deps = [
        "bitset",
        "construct_destruct",
        "gpr_platform",
        "poll",
        "promise_like",
    ],
)

grpc_cc_library(
    name = "join",
    external_deps = ["absl/meta:type_traits"],
    language = "c++",
    public_hdrs = [
        "//src/core:lib/promise/join.h",
    ],
    deps = [
        "basic_join",
        "gpr_platform",
    ],
)

grpc_cc_library(
    name = "try_join",
    external_deps = [
        "absl/meta:type_traits",
        "absl/status",
        "absl/status:statusor",
    ],
    language = "c++",
    public_hdrs = [
        "//src/core:lib/promise/try_join.h",
    ],
    deps = [
        "basic_join",
        "gpr_platform",
        "poll",
        "promise_status",
    ],
)

grpc_cc_library(
    name = "basic_seq",
    external_deps = [
        "absl/meta:type_traits",
        "absl/types:variant",
        "absl/utility",
    ],
    language = "c++",
    public_hdrs = [
        "//src/core:lib/promise/detail/basic_seq.h",
    ],
    deps = [
        "construct_destruct",
        "gpr_platform",
        "poll",
        "promise_factory",
        "promise_like",
    ],
)

grpc_cc_library(
    name = "seq",
    language = "c++",
    public_hdrs = [
        "//src/core:lib/promise/seq.h",
    ],
    deps = [
        "basic_seq",
        "gpr_platform",
        "poll",
        "promise_like",
    ],
)

grpc_cc_library(
    name = "try_seq",
    external_deps = [
        "absl/meta:type_traits",
        "absl/status",
        "absl/status:statusor",
    ],
    language = "c++",
    public_hdrs = [
        "//src/core:lib/promise/try_seq.h",
    ],
    deps = [
        "basic_seq",
        "gpr_platform",
        "poll",
        "promise_like",
        "promise_status",
    ],
)

grpc_cc_library(
    name = "activity",
    srcs = [
        "//src/core:lib/promise/activity.cc",
    ],
    external_deps = [
        "absl/base:core_headers",
        "absl/status",
        "absl/strings:str_format",
        "absl/types:optional",
        "absl/types:variant",
        "absl/utility",
    ],
    language = "c++",
    public_hdrs = [
        "//src/core:lib/promise/activity.h",
    ],
    deps = [
        "atomic_utils",
        "construct_destruct",
        "context",
        "gpr",
        "no_destruct",
        "orphanable",
        "poll",
        "promise_factory",
        "promise_status",
    ],
)

grpc_cc_library(
    name = "exec_ctx_wakeup_scheduler",
    hdrs = [
        "//src/core:lib/promise/exec_ctx_wakeup_scheduler.h",
    ],
    external_deps = ["absl/status"],
    language = "c++",
    deps = [
        "closure",
        "debug_location",
        "error",
        "exec_ctx",
        "gpr_platform",
    ],
)

grpc_cc_library(
    name = "wait_set",
    external_deps = [
        "absl/container:flat_hash_set",
        "absl/hash",
    ],
    language = "c++",
    public_hdrs = [
        "//src/core:lib/promise/wait_set.h",
    ],
    deps = [
        "activity",
        "gpr_platform",
        "poll",
    ],
)

grpc_cc_library(
    name = "intra_activity_waiter",
    language = "c++",
    public_hdrs = [
        "//src/core:lib/promise/intra_activity_waiter.h",
    ],
    deps = [
        "activity",
        "gpr_platform",
        "poll",
    ],
)

grpc_cc_library(
    name = "latch",
    language = "c++",
    public_hdrs = [
        "//src/core:lib/promise/latch.h",
    ],
    deps = [
        "gpr",
        "intra_activity_waiter",
        "poll",
    ],
)

grpc_cc_library(
    name = "observable",
    external_deps = [
        "absl/base:core_headers",
        "absl/types:optional",
        "absl/types:variant",
    ],
    language = "c++",
    public_hdrs = [
        "//src/core:lib/promise/observable.h",
    ],
    deps = [
        "activity",
        "gpr",
        "poll",
        "promise_like",
        "wait_set",
    ],
)

grpc_cc_library(
    name = "pipe",
    external_deps = [
        "absl/types:optional",
        "absl/types:variant",
    ],
    language = "c++",
    public_hdrs = [
        "//src/core:lib/promise/pipe.h",
    ],
    deps = [
        "arena",
        "context",
        "gpr",
        "intra_activity_waiter",
        "poll",
    ],
)

grpc_cc_library(
    name = "for_each",
    external_deps = [
        "absl/status",
        "absl/types:variant",
    ],
    language = "c++",
    public_hdrs = ["//src/core:lib/promise/for_each.h"],
    deps = [
        "gpr_platform",
        "poll",
        "promise_factory",
    ],
)

grpc_cc_library(
    name = "ref_counted",
    language = "c++",
    public_hdrs = ["//src/core:lib/gprpp/ref_counted.h"],
    deps = [
        "atomic_utils",
        "debug_location",
        "gpr",
        "ref_counted_ptr",
    ],
)

grpc_cc_library(
    name = "dual_ref_counted",
    language = "c++",
    public_hdrs = ["//src/core:lib/gprpp/dual_ref_counted.h"],
    deps = [
        "debug_location",
        "gpr",
        "orphanable",
        "ref_counted_ptr",
    ],
)

grpc_cc_library(
    name = "ref_counted_ptr",
    language = "c++",
    public_hdrs = ["//src/core:lib/gprpp/ref_counted_ptr.h"],
    visibility = ["@grpc:ref_counted_ptr"],
    deps = [
        "debug_location",
        "gpr_platform",
    ],
)

grpc_cc_library(
    name = "handshaker",
    srcs = [
        "//src/core:lib/transport/handshaker.cc",
    ],
    external_deps = [
        "absl/container:inlined_vector",
        "absl/status",
        "absl/strings:str_format",
    ],
    language = "c++",
    public_hdrs = [
        "//src/core:lib/transport/handshaker.h",
    ],
    visibility = ["@grpc:alt_grpc_base_legacy"],
    deps = [
        "channel_args",
        "closure",
        "debug_location",
        "exec_ctx",
        "gpr",
        "grpc_base",
        "grpc_public_hdrs",
        "grpc_trace",
        "iomgr_timer",
        "ref_counted",
        "ref_counted_ptr",
        "slice",
        "slice_buffer",
        "status_helper",
        "time",
    ],
)

grpc_cc_library(
    name = "handshaker_factory",
    language = "c++",
    public_hdrs = [
        "//src/core:lib/transport/handshaker_factory.h",
    ],
    deps = [
        "channel_args",
        "gpr_platform",
        "iomgr_fwd",
    ],
)

grpc_cc_library(
    name = "handshaker_registry",
    srcs = [
        "//src/core:lib/transport/handshaker_registry.cc",
    ],
    language = "c++",
    public_hdrs = [
        "//src/core:lib/transport/handshaker_registry.h",
    ],
    deps = [
        "channel_args",
        "gpr_platform",
        "handshaker_factory",
        "iomgr_fwd",
    ],
)

grpc_cc_library(
    name = "http_connect_handshaker",
    srcs = [
        "//src/core:lib/transport/http_connect_handshaker.cc",
    ],
    external_deps = [
        "absl/base:core_headers",
        "absl/status",
        "absl/strings",
        "absl/types:optional",
    ],
    language = "c++",
    public_hdrs = [
        "//src/core:lib/transport/http_connect_handshaker.h",
    ],
    visibility = ["@grpc:alt_grpc_base_legacy"],
    deps = [
        "channel_args",
        "closure",
        "config",
        "debug_location",
        "exec_ctx",
        "gpr",
        "grpc_base",
        "handshaker",
        "handshaker_factory",
        "handshaker_registry",
        "httpcli",
        "iomgr_fwd",
        "ref_counted_ptr",
        "slice",
        "slice_buffer",
    ],
)

grpc_cc_library(
    name = "tcp_connect_handshaker",
    srcs = [
        "//src/core:lib/transport/tcp_connect_handshaker.cc",
    ],
    external_deps = [
        "absl/base:core_headers",
        "absl/status",
        "absl/status:statusor",
        "absl/strings",
        "absl/types:optional",
    ],
    language = "c++",
    public_hdrs = [
        "//src/core:lib/transport/tcp_connect_handshaker.h",
    ],
    deps = [
        "channel_args",
        "closure",
        "config",
        "debug_location",
        "exec_ctx",
        "gpr",
        "grpc_base",
        "handshaker",
        "handshaker_factory",
        "handshaker_registry",
        "iomgr_fwd",
        "pollset_set",
        "ref_counted_ptr",
        "resolved_address",
        "slice",
        "uri_parser",
    ],
)

grpc_cc_library(
    name = "channel_creds_registry",
    hdrs = [
        "//src/core:lib/security/credentials/channel_creds_registry.h",
    ],
    external_deps = ["absl/strings"],
    language = "c++",
    deps = [
        "gpr_platform",
        "json",
        "ref_counted_ptr",
    ],
)

grpc_cc_library(
    name = "event_engine_memory_allocator",
    srcs = [
        "//src/core:lib/event_engine/memory_allocator.cc",
    ],
    hdrs = [
        "include/grpc/event_engine/internal/memory_allocator_impl.h",
        "include/grpc/event_engine/memory_allocator.h",
        "include/grpc/event_engine/memory_request.h",
    ],
    external_deps = ["absl/strings"],
    language = "c++",
    deps = [
        "gpr_platform",
        "slice",
        "slice_refcount",
    ],
)

grpc_cc_library(
    name = "memory_quota",
    srcs = [
        "//src/core:lib/resource_quota/memory_quota.cc",
    ],
    hdrs = [
        "//src/core:lib/resource_quota/memory_quota.h",
    ],
    external_deps = [
        "absl/base:core_headers",
        "absl/status",
        "absl/strings",
        "absl/types:optional",
    ],
    deps = [
        "activity",
        "event_engine_memory_allocator",
        "exec_ctx_wakeup_scheduler",
        "experiments",
        "gpr",
        "grpc_trace",
        "loop",
        "map",
        "orphanable",
        "periodic_update",
        "poll",
        "race",
        "ref_counted_ptr",
        "resource_quota_trace",
        "seq",
        "time",
        "useful",
    ],
)

grpc_cc_library(
    name = "periodic_update",
    srcs = [
        "//src/core:lib/resource_quota/periodic_update.cc",
    ],
    hdrs = [
        "//src/core:lib/resource_quota/periodic_update.h",
    ],
    external_deps = ["absl/functional:function_ref"],
    deps = [
        "gpr_platform",
        "time",
        "useful",
    ],
)

grpc_cc_library(
    name = "arena",
    srcs = [
        "//src/core:lib/resource_quota/arena.cc",
    ],
    hdrs = [
        "//src/core:lib/resource_quota/arena.h",
    ],
    deps = [
        "construct_destruct",
        "context",
        "event_engine_memory_allocator",
        "gpr",
        "memory_quota",
    ],
)

grpc_cc_library(
    name = "thread_quota",
    srcs = [
        "//src/core:lib/resource_quota/thread_quota.cc",
    ],
    hdrs = [
        "//src/core:lib/resource_quota/thread_quota.h",
    ],
    external_deps = ["absl/base:core_headers"],
    deps = [
        "gpr",
        "ref_counted",
        "ref_counted_ptr",
    ],
)

grpc_cc_library(
    name = "resource_quota_trace",
    srcs = [
        "//src/core:lib/resource_quota/trace.cc",
    ],
    hdrs = [
        "//src/core:lib/resource_quota/trace.h",
    ],
    deps = [
        "gpr_platform",
        "grpc_trace",
    ],
)

grpc_cc_library(
    name = "resource_quota",
    srcs = [
        "//src/core:lib/resource_quota/resource_quota.cc",
    ],
    hdrs = [
        "//src/core:lib/resource_quota/resource_quota.h",
    ],
    external_deps = ["absl/strings"],
    deps = [
        "cpp_impl_of",
        "gpr_platform",
        "grpc_public_hdrs",
        "memory_quota",
        "ref_counted",
        "ref_counted_ptr",
        "thread_quota",
        "useful",
    ],
)

grpc_cc_library(
    name = "slice_refcount",
    hdrs = [
        "//src/core:lib/slice/slice_refcount.h",
    ],
    public_hdrs = [
        "include/grpc/slice.h",
    ],
    deps = [
        "gpr",
        "grpc_public_hdrs",
    ],
)

grpc_cc_library(
    name = "slice",
    srcs = [
        "//src/core:lib/slice/slice.cc",
        "//src/core:lib/slice/slice_string_helpers.cc",
    ],
    hdrs = [
        "include/grpc/slice.h",
        "//src/core:lib/slice/slice.h",
        "//src/core:lib/slice/slice_internal.h",
        "//src/core:lib/slice/slice_string_helpers.h",
    ],
    external_deps = [
        "absl/hash",
        "absl/strings",
    ],
    deps = [
        "gpr",
        "grpc_public_hdrs",
        "slice_refcount",
    ],
)

grpc_cc_library(
    name = "slice_buffer",
    srcs = [
        "//src/core:lib/slice/slice_buffer.cc",
    ],
    hdrs = [
        "include/grpc/slice_buffer.h",
        "//src/core:lib/slice/slice_buffer.h",
    ],
    deps = [
        "gpr",
        "slice",
        "slice_refcount",
    ],
)

grpc_cc_library(
    name = "error",
    srcs = [
        "//src/core:lib/iomgr/error.cc",
    ],
    hdrs = [
        "//src/core:lib/iomgr/error.h",
    ],
    external_deps = [
        "absl/status",
        "absl/strings:str_format",
    ],
    deps = [
        "gpr",
        "gpr_spinlock",
        "grpc_public_hdrs",
        "grpc_trace",
        "slice",
        "slice_refcount",
        "status_helper",
        "strerror",
        "useful",
    ],
)

grpc_cc_library(
    name = "closure",
    hdrs = [
        "//src/core:lib/iomgr/closure.h",
    ],
    deps = [
        "debug_location",
        "error",
        "gpr",
        "gpr_manual_constructor",
    ],
)

grpc_cc_library(
    name = "time",
    srcs = [
        "//src/core:lib/gprpp/time.cc",
    ],
    hdrs = [
        "//src/core:lib/gprpp/time.h",
    ],
    external_deps = [
        "absl/strings:str_format",
        "absl/types:optional",
    ],
    deps = [
        "event_engine_base_hdrs",
        "gpr",
        "no_destruct",
        "useful",
    ],
)

grpc_cc_library(
    name = "exec_ctx",
    srcs = [
        "//src/core:lib/iomgr/combiner.cc",
        "//src/core:lib/iomgr/exec_ctx.cc",
        "//src/core:lib/iomgr/executor.cc",
        "//src/core:lib/iomgr/iomgr_internal.cc",
    ],
    hdrs = [
        "//src/core:lib/iomgr/combiner.h",
        "//src/core:lib/iomgr/exec_ctx.h",
        "//src/core:lib/iomgr/executor.h",
        "//src/core:lib/iomgr/iomgr_internal.h",
    ],
    visibility = ["@grpc:exec_ctx"],
    deps = [
        "closure",
        "debug_location",
        "error",
        "gpr",
        "gpr_atm",
        "gpr_spinlock",
        "grpc_public_hdrs",
        "grpc_trace",
        "time",
        "useful",
    ],
)

grpc_cc_library(
    name = "sockaddr_utils",
    srcs = [
        "//src/core:lib/address_utils/sockaddr_utils.cc",
    ],
    hdrs = [
        "//src/core:lib/address_utils/sockaddr_utils.h",
    ],
    external_deps = [
        "absl/status",
        "absl/status:statusor",
        "absl/strings",
        "absl/strings:str_format",
    ],
    visibility = ["@grpc:alt_grpc_base_legacy"],
    deps = [
        "gpr",
        "grpc_sockaddr",
        "iomgr_port",
        "resolved_address",
        "uri_parser",
    ],
)

grpc_cc_library(
    name = "iomgr_port",
    hdrs = [
        "//src/core:lib/iomgr/port.h",
    ],
    deps = ["gpr_platform"],
)

grpc_cc_library(
    name = "iomgr_timer",
    srcs = [
        "//src/core:lib/iomgr/timer.cc",
        "//src/core:lib/iomgr/timer_generic.cc",
        "//src/core:lib/iomgr/timer_heap.cc",
        "//src/core:lib/iomgr/timer_manager.cc",
    ],
    hdrs = [
        "//src/core:lib/iomgr/timer.h",
        "//src/core:lib/iomgr/timer_generic.h",
        "//src/core:lib/iomgr/timer_heap.h",
        "//src/core:lib/iomgr/timer_manager.h",
    ] + [
        # TODO(hork): deduplicate
        "//src/core:lib/iomgr/iomgr.h",
    ],
    external_deps = [
        "absl/strings",
    ],
    tags = ["nofixdeps"],
    visibility = ["@grpc:iomgr_timer"],
    deps = [
        "closure",
        "event_engine_base_hdrs",
        "exec_ctx",
        "gpr",
        "gpr_manual_constructor",
        "gpr_platform",
        "gpr_spinlock",
        "grpc_trace",
        "iomgr_port",
        "time",
        "time_averaged_stats",
        "useful",
    ],
)

grpc_cc_library(
    name = "iomgr_fwd",
    hdrs = [
        "//src/core:lib/iomgr/iomgr_fwd.h",
    ],
    deps = ["gpr_platform"],
)

grpc_cc_library(
    name = "grpc_sockaddr",
    srcs = [
        "//src/core:lib/iomgr/sockaddr_utils_posix.cc",
        "//src/core:lib/iomgr/socket_utils_windows.cc",
    ],
    hdrs = [
        "//src/core:lib/iomgr/sockaddr.h",
        "//src/core:lib/iomgr/sockaddr_posix.h",
        "//src/core:lib/iomgr/sockaddr_windows.h",
        "//src/core:lib/iomgr/socket_utils.h",
    ],
    deps = [
        "gpr",
        "iomgr_port",
    ],
)

grpc_cc_library(
    name = "avl",
    hdrs = [
        "//src/core:lib/avl/avl.h",
    ],
    deps = [
        "gpr_platform",
        "useful",
    ],
)

grpc_cc_library(
    name = "event_engine_base_hdrs",
    hdrs = GRPC_PUBLIC_EVENT_ENGINE_HDRS + GRPC_PUBLIC_HDRS,
    external_deps = [
        "absl/status",
        "absl/status:statusor",
        "absl/time",
        "absl/types:optional",
        "absl/functional:any_invocable",
    ],
    tags = ["nofixdeps"],
    deps = [
        "gpr",
    ],
)

grpc_cc_library(
    name = "time_averaged_stats",
    srcs = ["//src/core:lib/gprpp/time_averaged_stats.cc"],
    hdrs = [
        "//src/core:lib/gprpp/time_averaged_stats.h",
    ],
    deps = ["gpr"],
)

grpc_cc_library(
    name = "forkable",
    srcs = [
        "//src/core:lib/event_engine/forkable.cc",
    ],
    hdrs = [
        "//src/core:lib/event_engine/forkable.h",
    ],
    external_deps = ["absl/container:flat_hash_set"],
    deps = [
        "gpr",
        "gpr_platform",
        "no_destruct",
    ],
)

grpc_cc_library(
    name = "event_engine_poller",
    hdrs = [
        "//src/core:lib/event_engine/poller.h",
    ],
    external_deps = ["absl/functional:function_ref"],
    deps = [
        "event_engine_base_hdrs",
        "gpr_platform",
    ],
)

grpc_cc_library(
    name = "event_engine_executor",
    hdrs = [
        "//src/core:lib/event_engine/executor/executor.h",
    ],
    external_deps = ["absl/functional:any_invocable"],
    deps = [
        "event_engine_base_hdrs",
        "gpr_platform",
    ],
)

grpc_cc_library(
    name = "event_engine_time_util",
    srcs = ["//src/core:lib/event_engine/time_util.cc"],
    hdrs = ["//src/core:lib/event_engine/time_util.h"],
    deps = [
        "event_engine_base_hdrs",
        "gpr_platform",
    ],
)

grpc_cc_library(
    name = "event_engine_work_queue",
    srcs = [
        "//src/core:lib/event_engine/work_queue.cc",
    ],
    hdrs = [
        "//src/core:lib/event_engine/work_queue.h",
    ],
    external_deps = [
        "absl/base:core_headers",
        "absl/functional:any_invocable",
        "absl/types:optional",
    ],
    deps = [
        "common_event_engine_closures",
        "event_engine_base_hdrs",
        "gpr",
        "time",
    ],
)

grpc_cc_library(
    name = "common_event_engine_closures",
    hdrs = ["//src/core:lib/event_engine/common_closures.h"],
    external_deps = ["absl/functional:any_invocable"],
    deps = [
        "event_engine_base_hdrs",
        "gpr_platform",
    ],
)

grpc_cc_library(
    name = "posix_event_engine_timer",
    srcs = [
        "//src/core:lib/event_engine/posix_engine/timer.cc",
        "//src/core:lib/event_engine/posix_engine/timer_heap.cc",
    ],
    hdrs = [
        "//src/core:lib/event_engine/posix_engine/timer.h",
        "//src/core:lib/event_engine/posix_engine/timer_heap.h",
    ],
    external_deps = [
        "absl/base:core_headers",
        "absl/types:optional",
    ],
    deps = [
        "event_engine_base_hdrs",
        "gpr",
        "time",
        "time_averaged_stats",
        "useful",
    ],
)

grpc_cc_library(
    name = "event_engine_thread_pool",
    srcs = ["//src/core:lib/event_engine/thread_pool.cc"],
    hdrs = [
        "//src/core:lib/event_engine/thread_pool.h",
    ],
    external_deps = [
        "absl/base:core_headers",
        "absl/functional:any_invocable",
        "absl/time",
    ],
    deps = [
        "event_engine_base_hdrs",
        "event_engine_executor",
        "forkable",
        "gpr",
        "time",
        "useful",
    ],
)

grpc_cc_library(
    name = "posix_event_engine_timer_manager",
    srcs = ["//src/core:lib/event_engine/posix_engine/timer_manager.cc"],
    hdrs = [
        "//src/core:lib/event_engine/posix_engine/timer_manager.h",
    ],
    external_deps = [
        "absl/base:core_headers",
        "absl/time",
        "absl/types:optional",
    ],
    deps = [
        "event_engine_base_hdrs",
        "forkable",
        "gpr",
        "grpc_trace",
        "posix_event_engine_timer",
        "time",
    ],
)

grpc_cc_library(
    name = "posix_event_engine_event_poller",
    srcs = [],
    hdrs = [
        "//src/core:lib/event_engine/posix_engine/event_poller.h",
    ],
    external_deps = [
        "absl/functional:any_invocable",
        "absl/status",
        "absl/strings",
    ],
    deps = [
        "event_engine_base_hdrs",
        "event_engine_poller",
        "gpr_platform",
        "posix_event_engine_closure",
    ],
)

grpc_cc_library(
    name = "posix_event_engine_closure",
    srcs = [],
    hdrs = [
        "//src/core:lib/event_engine/posix_engine/posix_engine_closure.h",
    ],
    external_deps = [
        "absl/functional:any_invocable",
        "absl/status",
    ],
    deps = [
        "event_engine_base_hdrs",
        "gpr_platform",
    ],
)

grpc_cc_library(
    name = "posix_event_engine_lockfree_event",
    srcs = [
        "//src/core:lib/event_engine/posix_engine/lockfree_event.cc",
    ],
    hdrs = [
        "//src/core:lib/event_engine/posix_engine/lockfree_event.h",
    ],
    external_deps = ["absl/status"],
    deps = [
        "gpr",
        "gpr_atm",
        "posix_event_engine_closure",
        "posix_event_engine_event_poller",
        "status_helper",
    ],
)

grpc_cc_library(
    name = "posix_event_engine_wakeup_fd_posix",
    hdrs = [
        "//src/core:lib/event_engine/posix_engine/wakeup_fd_posix.h",
    ],
    external_deps = ["absl/status"],
    deps = ["gpr_platform"],
)

grpc_cc_library(
    name = "posix_event_engine_wakeup_fd_posix_pipe",
    srcs = [
        "//src/core:lib/event_engine/posix_engine/wakeup_fd_pipe.cc",
    ],
    hdrs = [
        "//src/core:lib/event_engine/posix_engine/wakeup_fd_pipe.h",
    ],
    external_deps = [
        "absl/status",
        "absl/status:statusor",
        "absl/strings",
    ],
    deps = [
        "gpr",
        "iomgr_port",
        "posix_event_engine_wakeup_fd_posix",
        "strerror",
    ],
)

grpc_cc_library(
    name = "posix_event_engine_wakeup_fd_posix_eventfd",
    srcs = [
        "//src/core:lib/event_engine/posix_engine/wakeup_fd_eventfd.cc",
    ],
    hdrs = [
        "//src/core:lib/event_engine/posix_engine/wakeup_fd_eventfd.h",
    ],
    external_deps = [
        "absl/status",
        "absl/status:statusor",
        "absl/strings",
    ],
    deps = [
        "gpr",
        "iomgr_port",
        "posix_event_engine_wakeup_fd_posix",
        "strerror",
    ],
)

grpc_cc_library(
    name = "posix_event_engine_wakeup_fd_posix_default",
    srcs = [
        "//src/core:lib/event_engine/posix_engine/wakeup_fd_posix_default.cc",
    ],
    hdrs = [
        "//src/core:lib/event_engine/posix_engine/wakeup_fd_posix_default.h",
    ],
    external_deps = [
        "absl/status",
        "absl/status:statusor",
    ],
    deps = [
        "gpr_platform",
        "iomgr_port",
        "posix_event_engine_wakeup_fd_posix",
        "posix_event_engine_wakeup_fd_posix_eventfd",
        "posix_event_engine_wakeup_fd_posix_pipe",
    ],
)

grpc_cc_library(
    name = "posix_event_engine_poller_posix_epoll1",
    srcs = [
        "//src/core:lib/event_engine/posix_engine/ev_epoll1_linux.cc",
    ],
    hdrs = [
        "//src/core:lib/event_engine/posix_engine/ev_epoll1_linux.h",
    ],
    external_deps = [
        "absl/base:core_headers",
        "absl/container:inlined_vector",
        "absl/functional:function_ref",
        "absl/status",
        "absl/status:statusor",
        "absl/strings",
        "absl/synchronization",
    ],
    deps = [
        "event_engine_base_hdrs",
        "event_engine_poller",
        "event_engine_time_util",
        "gpr",
        "iomgr_port",
        "posix_event_engine_closure",
        "posix_event_engine_event_poller",
        "posix_event_engine_internal_errqueue",
        "posix_event_engine_lockfree_event",
        "posix_event_engine_wakeup_fd_posix",
        "posix_event_engine_wakeup_fd_posix_default",
        "strerror",
    ],
)

grpc_cc_library(
    name = "posix_event_engine_poller_posix_poll",
    srcs = [
        "//src/core:lib/event_engine/posix_engine/ev_poll_posix.cc",
    ],
    hdrs = [
        "//src/core:lib/event_engine/posix_engine/ev_poll_posix.h",
    ],
    external_deps = [
        "absl/base:core_headers",
        "absl/container:inlined_vector",
        "absl/functional:any_invocable",
        "absl/functional:function_ref",
        "absl/status",
        "absl/status:statusor",
        "absl/strings",
        "absl/synchronization",
    ],
    deps = [
        "common_event_engine_closures",
        "event_engine_base_hdrs",
        "event_engine_poller",
        "event_engine_time_util",
        "gpr",
        "iomgr_port",
        "posix_event_engine_closure",
        "posix_event_engine_event_poller",
        "posix_event_engine_wakeup_fd_posix",
        "posix_event_engine_wakeup_fd_posix_default",
        "strerror",
        "time",
    ],
)

grpc_cc_library(
    name = "posix_event_engine_poller_posix_default",
    srcs = [
        "//src/core:lib/event_engine/posix_engine/event_poller_posix_default.cc",
    ],
    hdrs = [
        "//src/core:lib/event_engine/posix_engine/event_poller_posix_default.h",
    ],
    external_deps = ["absl/strings"],
    deps = [
        "gpr",
        "iomgr_port",
        "posix_event_engine_event_poller",
        "posix_event_engine_poller_posix_epoll1",
        "posix_event_engine_poller_posix_poll",
    ],
)

grpc_cc_library(
    name = "posix_event_engine_internal_errqueue",
    srcs = [
        "//src/core:lib/event_engine/posix_engine/internal_errqueue.cc",
    ],
    hdrs = [
        "//src/core:lib/event_engine/posix_engine/internal_errqueue.h",
    ],
    deps = [
        "gpr",
        "iomgr_port",
        "strerror",
    ],
)

grpc_cc_library(
    name = "posix_event_engine_traced_buffer_list",
    srcs = [
        "//src/core:lib/event_engine/posix_engine/traced_buffer_list.cc",
    ],
    hdrs = [
        "//src/core:lib/event_engine/posix_engine/traced_buffer_list.h",
    ],
    external_deps = [
        "absl/functional:any_invocable",
        "absl/status",
        "absl/types:optional",
    ],
    deps = [
        "gpr",
        "iomgr_port",
        "posix_event_engine_internal_errqueue",
    ],
)

grpc_cc_library(
    name = "posix_event_engine_endpoint",
    srcs = [
        "//src/core:lib/event_engine/posix_engine/posix_endpoint.cc",
    ],
    hdrs = [
        "//src/core:lib/event_engine/posix_engine/posix_endpoint.h",
    ],
    external_deps = [
        "absl/base:core_headers",
        "absl/container:flat_hash_map",
        "absl/functional:any_invocable",
        "absl/hash",
        "absl/meta:type_traits",
        "absl/status",
        "absl/status:statusor",
        "absl/strings",
        "absl/types:optional",
    ],
    deps = [
        "event_engine_base_hdrs",
        "event_engine_common",
        "experiments",
        "gpr",
        "iomgr_port",
        "load_file",
        "memory_quota",
        "posix_event_engine_closure",
        "posix_event_engine_event_poller",
        "posix_event_engine_internal_errqueue",
        "posix_event_engine_tcp_socket_utils",
        "posix_event_engine_traced_buffer_list",
        "ref_counted",
        "ref_counted_ptr",
        "resource_quota",
        "slice",
        "time",
        "useful",
    ],
)

grpc_cc_library(
    name = "event_engine_utils",
    srcs = ["//src/core:lib/event_engine/utils.cc"],
    hdrs = ["//src/core:lib/event_engine/utils.h"],
    external_deps = ["absl/strings"],
    deps = [
        "event_engine_base_hdrs",
        "gpr_platform",
        "time",
    ],
)

grpc_cc_library(
    name = "event_engine_socket_notifier",
    hdrs = ["//src/core:lib/event_engine/socket_notifier.h"],
    external_deps = ["absl/status"],
    deps = [
        "event_engine_base_hdrs",
        "gpr_platform",
    ],
)

grpc_cc_library(
    name = "posix_event_engine_tcp_socket_utils",
    srcs = [
        "//src/core:lib/event_engine/posix_engine/tcp_socket_utils.cc",
    ],
    hdrs = [
        "//src/core:lib/event_engine/posix_engine/tcp_socket_utils.h",
    ],
    external_deps = [
        "absl/cleanup",
        "absl/status",
        "absl/status:statusor",
        "absl/strings",
        "absl/strings:str_format",
        "absl/types:optional",
    ],
    deps = [
        "event_engine_base_hdrs",
        "gpr",
        "grpc_public_hdrs",
        "iomgr_port",
        "ref_counted_ptr",
        "resource_quota",
        "socket_mutator",
        "status_helper",
        "strerror",
        "useful",
    ],
)

grpc_cc_library(
    name = "posix_event_engine",
    srcs = ["//src/core:lib/event_engine/posix_engine/posix_engine.cc"],
    hdrs = ["//src/core:lib/event_engine/posix_engine/posix_engine.h"],
    external_deps = [
        "absl/base:core_headers",
        "absl/cleanup",
        "absl/container:flat_hash_map",
        "absl/container:flat_hash_set",
        "absl/functional:any_invocable",
        "absl/hash",
        "absl/meta:type_traits",
        "absl/status",
        "absl/status:statusor",
        "absl/strings",
        "absl/synchronization",
    ],
    deps = [
        "event_engine_base_hdrs",
<<<<<<< HEAD
        "event_engine_common",
=======
>>>>>>> e8c30b48
        "event_engine_poller",
        "event_engine_thread_pool",
        "event_engine_trace",
        "event_engine_utils",
        "experiments",
        "gpr",
        "grpc_trace",
        "init_internally",
        "iomgr_port",
<<<<<<< HEAD
        "posix_event_engine_closure",
        "posix_event_engine_endpoint",
        "posix_event_engine_event_poller",
        "posix_event_engine_poller_posix_default",
        "posix_event_engine_tcp_socket_utils",
=======
        "posix_event_engine_event_poller",
        "posix_event_engine_poller_posix_default",
>>>>>>> e8c30b48
        "posix_event_engine_timer",
        "posix_event_engine_timer_manager",
        "//src/core:event_engine_common",
    ],
)

grpc_cc_library(
    name = "windows_event_engine",
    srcs = ["//src/core:lib/event_engine/windows/windows_engine.cc"],
    hdrs = ["//src/core:lib/event_engine/windows/windows_engine.h"],
    external_deps = [
        "absl/status",
        "absl/status:statusor",
        "absl/strings",
    ],
    deps = [
        "event_engine_base_hdrs",
        "event_engine_thread_pool",
        "event_engine_trace",
        "event_engine_utils",
        "gpr",
        "init_internally",
        "posix_event_engine_timer_manager",
        "time",
        "windows_iocp",
        "//src/core:event_engine_common",
    ],
)

grpc_cc_library(
    name = "windows_iocp",
    srcs = [
        "//src/core:lib/event_engine/windows/iocp.cc",
        "//src/core:lib/event_engine/windows/win_socket.cc",
    ],
    hdrs = [
        "//src/core:lib/event_engine/windows/iocp.h",
        "//src/core:lib/event_engine/windows/win_socket.h",
    ],
    external_deps = [
        "absl/base:core_headers",
        "absl/functional:any_invocable",
        "absl/status",
        "absl/strings:str_format",
    ],
    deps = [
        "error",
        "event_engine_base_hdrs",
        "event_engine_executor",
        "event_engine_poller",
        "event_engine_socket_notifier",
        "event_engine_time_util",
        "event_engine_trace",
        "gpr",
        "gpr_platform",
    ],
)

grpc_cc_library(
    name = "event_engine_trace",
    srcs = [
        "//src/core:lib/event_engine/trace.cc",
    ],
    hdrs = [
        "//src/core:lib/event_engine/trace.h",
    ],
    deps = [
        "gpr",
        "gpr_platform",
        "grpc_trace",
    ],
)

# NOTE: this target gets replaced inside Google's build system to be one that
# integrates with other internal systems better. Please do not rename or fold
# this into other targets.
grpc_cc_library(
    name = "default_event_engine_factory",
    srcs = ["//src/core:lib/event_engine/default_event_engine_factory.cc"],
    hdrs = ["//src/core:lib/event_engine/default_event_engine_factory.h"],
    external_deps = ["absl/memory"],
    select_deps = [{
        "//:windows": ["windows_event_engine"],
        "//:windows_msvc": ["windows_event_engine"],
        "//:windows_other": ["windows_event_engine"],
        "//conditions:default": ["posix_event_engine"],
    }],
    deps = [
        "event_engine_base_hdrs",
        "gpr_platform",
    ],
)

grpc_cc_library(
    name = "default_event_engine",
    srcs = [
        "//src/core:lib/event_engine/default_event_engine.cc",
    ],
    hdrs = [
        "//src/core:lib/event_engine/default_event_engine.h",
    ],
    external_deps = ["absl/functional:any_invocable"],
    deps = [
        "context",
        "default_event_engine_factory",
        "event_engine_base_hdrs",
        "event_engine_trace",
        "gpr",
        "grpc_trace",
        "no_destruct",
    ],
)

grpc_cc_library(
    name = "uri_parser",
    srcs = [
        "//src/core:lib/uri/uri_parser.cc",
    ],
    hdrs = [
        "//src/core:lib/uri/uri_parser.h",
    ],
    external_deps = [
        "absl/status",
        "absl/status:statusor",
        "absl/strings",
        "absl/strings:str_format",
    ],
    visibility = ["@grpc:alt_grpc_base_legacy"],
    deps = ["gpr"],
)

grpc_cc_library(
    name = "channel_args_preconditioning",
    srcs = [
        "//src/core:lib/channel/channel_args_preconditioning.cc",
    ],
    hdrs = [
        "//src/core:lib/channel/channel_args_preconditioning.h",
    ],
    deps = [
        "channel_args",
        "gpr_platform",
        "grpc_public_hdrs",
    ],
)

grpc_cc_library(
    name = "pid_controller",
    srcs = [
        "//src/core:lib/transport/pid_controller.cc",
    ],
    hdrs = [
        "//src/core:lib/transport/pid_controller.h",
    ],
    deps = [
        "gpr_platform",
        "useful",
    ],
)

grpc_cc_library(
    name = "bdp_estimator",
    srcs = [
        "//src/core:lib/transport/bdp_estimator.cc",
    ],
    hdrs = ["//src/core:lib/transport/bdp_estimator.h"],
    deps = [
        "gpr",
        "grpc_trace",
        "time",
    ],
)

grpc_cc_library(
    name = "percent_encoding",
    srcs = [
        "//src/core:lib/slice/percent_encoding.cc",
    ],
    hdrs = [
        "//src/core:lib/slice/percent_encoding.h",
    ],
    deps = [
        "bitset",
        "gpr",
        "slice",
    ],
)

grpc_cc_library(
    name = "socket_mutator",
    srcs = [
        "//src/core:lib/iomgr/socket_mutator.cc",
    ],
    hdrs = [
        "//src/core:lib/iomgr/socket_mutator.h",
    ],
    deps = [
        "channel_args",
        "gpr",
        "grpc_public_hdrs",
        "useful",
    ],
)

grpc_cc_library(
    name = "backoff",
    srcs = [
        "//src/core:lib/backoff/backoff.cc",
    ],
    hdrs = [
        "//src/core:lib/backoff/backoff.h",
    ],
    external_deps = ["absl/random"],
    language = "c++",
    visibility = ["@grpc:alt_grpc_base_legacy"],
    deps = [
        "gpr_platform",
        "time",
    ],
)

grpc_cc_library(
    name = "pollset_set",
    srcs = [
        "//src/core:lib/iomgr/pollset_set.cc",
    ],
    hdrs = [
        "//src/core:lib/iomgr/pollset_set.h",
    ],
    deps = [
        "gpr",
        "iomgr_fwd",
    ],
)

grpc_cc_library(
    name = "histogram_view",
    srcs = [
        "//src/core:lib/debug/histogram_view.cc",
    ],
    hdrs = [
        "//src/core:lib/debug/histogram_view.h",
    ],
    deps = ["gpr"],
)

grpc_cc_library(
    name = "stats_data",
    srcs = [
        "//src/core:lib/debug/stats_data.cc",
    ],
    hdrs = [
        "//src/core:lib/debug/stats_data.h",
    ],
    external_deps = ["absl/strings"],
    deps = [
        "gpr_platform",
        "histogram_view",
        "per_cpu",
    ],
)

grpc_cc_library(
    name = "stats",
    srcs = [
        "//src/core:lib/debug/stats.cc",
    ],
    hdrs = [
        "//src/core:lib/debug/stats.h",
    ],
    external_deps = [
        "absl/strings",
        "absl/types:span",
    ],
    visibility = [
        "@grpc:alt_grpc_base_legacy",
    ],
    deps = [
        "gpr",
        "histogram_view",
        "no_destruct",
        "stats_data",
    ],
)

grpc_cc_library(
    name = "per_cpu",
    hdrs = [
        "//src/core:lib/gprpp/per_cpu.h",
    ],
    deps = [
        "exec_ctx",
        "gpr",
    ],
)

grpc_cc_library(
    name = "event_log",
    srcs = [
        "//src/core:lib/debug/event_log.cc",
    ],
    hdrs = [
        "//src/core:lib/debug/event_log.h",
    ],
    external_deps = [
        "absl/base:core_headers",
        "absl/strings",
        "absl/types:span",
    ],
    deps = [
        "gpr",
        "gpr_public_hdrs",
        "per_cpu",
    ],
)

grpc_cc_library(
    name = "grpc_base",
    srcs = [
        "//src/core:lib/address_utils/parse_address.cc",
        "//src/core:lib/channel/channel_stack.cc",
        "//src/core:lib/channel/channel_stack_builder_impl.cc",
        "//src/core:lib/channel/channel_trace.cc",
        "//src/core:lib/channel/channelz.cc",
        "//src/core:lib/channel/channelz_registry.cc",
        "//src/core:lib/channel/connected_channel.cc",
        "//src/core:lib/channel/promise_based_filter.cc",
        "//src/core:lib/channel/status_util.cc",
        "//src/core:lib/compression/compression.cc",
        "//src/core:lib/compression/compression_internal.cc",
        "//src/core:lib/compression/message_compress.cc",
        "//src/core:lib/event_engine/channel_args_endpoint_config.cc",
        "//src/core:lib/iomgr/buffer_list.cc",
        "//src/core:lib/iomgr/call_combiner.cc",
        "//src/core:lib/iomgr/cfstream_handle.cc",
        "//src/core:lib/iomgr/dualstack_socket_posix.cc",
        "//src/core:lib/iomgr/endpoint.cc",
        "//src/core:lib/iomgr/endpoint_cfstream.cc",
        "//src/core:lib/iomgr/endpoint_pair_posix.cc",
        "//src/core:lib/iomgr/endpoint_pair_windows.cc",
        "//src/core:lib/iomgr/error_cfstream.cc",
        "//src/core:lib/iomgr/ev_apple.cc",
        "//src/core:lib/iomgr/ev_epoll1_linux.cc",
        "//src/core:lib/iomgr/ev_poll_posix.cc",
        "//src/core:lib/iomgr/ev_posix.cc",
        "//src/core:lib/iomgr/ev_windows.cc",
        "//src/core:lib/iomgr/fork_posix.cc",
        "//src/core:lib/iomgr/fork_windows.cc",
        "//src/core:lib/iomgr/gethostname_fallback.cc",
        "//src/core:lib/iomgr/gethostname_host_name_max.cc",
        "//src/core:lib/iomgr/gethostname_sysconf.cc",
        "//src/core:lib/iomgr/grpc_if_nametoindex_posix.cc",
        "//src/core:lib/iomgr/grpc_if_nametoindex_unsupported.cc",
        "//src/core:lib/iomgr/internal_errqueue.cc",
        "//src/core:lib/iomgr/iocp_windows.cc",
        "//src/core:lib/iomgr/iomgr.cc",
        "//src/core:lib/iomgr/iomgr_posix.cc",
        "//src/core:lib/iomgr/iomgr_posix_cfstream.cc",
        "//src/core:lib/iomgr/iomgr_windows.cc",
        "//src/core:lib/iomgr/load_file.cc",
        "//src/core:lib/iomgr/lockfree_event.cc",
        "//src/core:lib/iomgr/polling_entity.cc",
        "//src/core:lib/iomgr/pollset.cc",
        "//src/core:lib/iomgr/pollset_set_windows.cc",
        "//src/core:lib/iomgr/pollset_windows.cc",
        "//src/core:lib/iomgr/resolve_address.cc",
        "//src/core:lib/iomgr/resolve_address_posix.cc",
        "//src/core:lib/iomgr/resolve_address_windows.cc",
        "//src/core:lib/iomgr/socket_factory_posix.cc",
        "//src/core:lib/iomgr/socket_mutator.cc",
        "//src/core:lib/iomgr/socket_utils_common_posix.cc",
        "//src/core:lib/iomgr/socket_utils_linux.cc",
        "//src/core:lib/iomgr/socket_utils_posix.cc",
        "//src/core:lib/iomgr/socket_windows.cc",
        "//src/core:lib/iomgr/tcp_client.cc",
        "//src/core:lib/iomgr/tcp_client_cfstream.cc",
        "//src/core:lib/iomgr/tcp_client_posix.cc",
        "//src/core:lib/iomgr/tcp_client_windows.cc",
        "//src/core:lib/iomgr/tcp_posix.cc",
        "//src/core:lib/iomgr/tcp_server.cc",
        "//src/core:lib/iomgr/tcp_server_posix.cc",
        "//src/core:lib/iomgr/tcp_server_utils_posix_common.cc",
        "//src/core:lib/iomgr/tcp_server_utils_posix_ifaddrs.cc",
        "//src/core:lib/iomgr/tcp_server_utils_posix_noifaddrs.cc",
        "//src/core:lib/iomgr/tcp_server_windows.cc",
        "//src/core:lib/iomgr/tcp_windows.cc",
        "//src/core:lib/iomgr/unix_sockets_posix.cc",
        "//src/core:lib/iomgr/unix_sockets_posix_noop.cc",
        "//src/core:lib/iomgr/wakeup_fd_eventfd.cc",
        "//src/core:lib/iomgr/wakeup_fd_nospecial.cc",
        "//src/core:lib/iomgr/wakeup_fd_pipe.cc",
        "//src/core:lib/iomgr/wakeup_fd_posix.cc",
        "//src/core:lib/resource_quota/api.cc",
        "//src/core:lib/slice/b64.cc",
        "//src/core:lib/surface/api_trace.cc",
        "//src/core:lib/surface/builtins.cc",
        "//src/core:lib/surface/byte_buffer.cc",
        "//src/core:lib/surface/byte_buffer_reader.cc",
        "//src/core:lib/surface/call.cc",
        "//src/core:lib/surface/call_details.cc",
        "//src/core:lib/surface/call_log_batch.cc",
        "//src/core:lib/surface/call_trace.cc",
        "//src/core:lib/surface/channel.cc",
        "//src/core:lib/surface/channel_ping.cc",
        "//src/core:lib/surface/completion_queue.cc",
        "//src/core:lib/surface/completion_queue_factory.cc",
        "//src/core:lib/surface/event_string.cc",
        "//src/core:lib/surface/lame_client.cc",
        "//src/core:lib/surface/metadata_array.cc",
        "//src/core:lib/surface/server.cc",
        "//src/core:lib/surface/validate_metadata.cc",
        "//src/core:lib/surface/version.cc",
        "//src/core:lib/transport/call_fragments.cc",
        "//src/core:lib/transport/connectivity_state.cc",
        "//src/core:lib/transport/error_utils.cc",
        "//src/core:lib/transport/metadata_batch.cc",
        "//src/core:lib/transport/parsed_metadata.cc",
        "//src/core:lib/transport/status_conversion.cc",
        "//src/core:lib/transport/timeout_encoding.cc",
        "//src/core:lib/transport/transport.cc",
        "//src/core:lib/transport/transport_op_string.cc",
    ],
    hdrs = [
        "//src/core:lib/transport/error_utils.h",
        "//src/core:lib/address_utils/parse_address.h",
        "//src/core:lib/channel/call_finalization.h",
        "//src/core:lib/channel/call_tracer.h",
        "//src/core:lib/channel/channel_stack.h",
        "//src/core:lib/channel/promise_based_filter.h",
        "//src/core:lib/channel/channel_stack_builder_impl.h",
        "//src/core:lib/channel/channel_trace.h",
        "//src/core:lib/channel/channelz.h",
        "//src/core:lib/channel/channelz_registry.h",
        "//src/core:lib/channel/connected_channel.h",
        "//src/core:lib/channel/context.h",
        "//src/core:lib/channel/status_util.h",
        "//src/core:lib/compression/compression_internal.h",
        "//src/core:lib/resource_quota/api.h",
        "//src/core:lib/compression/message_compress.h",
        "//src/core:lib/event_engine/channel_args_endpoint_config.h",
        "//src/core:lib/iomgr/block_annotate.h",
        "//src/core:lib/iomgr/buffer_list.h",
        "//src/core:lib/iomgr/call_combiner.h",
        "//src/core:lib/iomgr/cfstream_handle.h",
        "//src/core:lib/iomgr/dynamic_annotations.h",
        "//src/core:lib/iomgr/endpoint.h",
        "//src/core:lib/iomgr/endpoint_cfstream.h",
        "//src/core:lib/iomgr/endpoint_pair.h",
        "//src/core:lib/iomgr/error_cfstream.h",
        "//src/core:lib/iomgr/ev_apple.h",
        "//src/core:lib/iomgr/ev_epoll1_linux.h",
        "//src/core:lib/iomgr/ev_poll_posix.h",
        "//src/core:lib/iomgr/ev_posix.h",
        "//src/core:lib/iomgr/gethostname.h",
        "//src/core:lib/iomgr/grpc_if_nametoindex.h",
        "//src/core:lib/iomgr/internal_errqueue.h",
        "//src/core:lib/iomgr/iocp_windows.h",
        "//src/core:lib/iomgr/iomgr.h",
        "//src/core:lib/iomgr/load_file.h",
        "//src/core:lib/iomgr/lockfree_event.h",
        "//src/core:lib/iomgr/nameser.h",
        "//src/core:lib/iomgr/polling_entity.h",
        "//src/core:lib/iomgr/pollset.h",
        "//src/core:lib/iomgr/pollset_set_windows.h",
        "//src/core:lib/iomgr/pollset_windows.h",
        "//src/core:lib/iomgr/python_util.h",
        "//src/core:lib/iomgr/resolve_address.h",
        "//src/core:lib/iomgr/resolve_address_impl.h",
        "//src/core:lib/iomgr/resolve_address_posix.h",
        "//src/core:lib/iomgr/resolve_address_windows.h",
        "//src/core:lib/iomgr/sockaddr.h",
        "//src/core:lib/iomgr/sockaddr_posix.h",
        "//src/core:lib/iomgr/sockaddr_windows.h",
        "//src/core:lib/iomgr/socket_factory_posix.h",
        "//src/core:lib/iomgr/socket_mutator.h",
        "//src/core:lib/iomgr/socket_utils_posix.h",
        "//src/core:lib/iomgr/socket_windows.h",
        "//src/core:lib/iomgr/tcp_client.h",
        "//src/core:lib/iomgr/tcp_client_posix.h",
        "//src/core:lib/iomgr/tcp_posix.h",
        "//src/core:lib/iomgr/tcp_server.h",
        "//src/core:lib/iomgr/tcp_server_utils_posix.h",
        "//src/core:lib/iomgr/tcp_windows.h",
        "//src/core:lib/iomgr/unix_sockets_posix.h",
        "//src/core:lib/iomgr/wakeup_fd_pipe.h",
        "//src/core:lib/iomgr/wakeup_fd_posix.h",
        "//src/core:lib/slice/b64.h",
        "//src/core:lib/surface/api_trace.h",
        "//src/core:lib/surface/builtins.h",
        "//src/core:lib/surface/call.h",
        "//src/core:lib/surface/call_test_only.h",
        "//src/core:lib/surface/call_trace.h",
        "//src/core:lib/surface/channel.h",
        "//src/core:lib/surface/completion_queue.h",
        "//src/core:lib/surface/completion_queue_factory.h",
        "//src/core:lib/surface/event_string.h",
        "//src/core:lib/surface/init.h",
        "//src/core:lib/surface/lame_client.h",
        "//src/core:lib/surface/server.h",
        "//src/core:lib/surface/validate_metadata.h",
        "//src/core:lib/transport/connectivity_state.h",
        "//src/core:lib/transport/metadata_batch.h",
        "//src/core:lib/transport/call_fragments.h",
        "//src/core:lib/transport/parsed_metadata.h",
        "//src/core:lib/transport/status_conversion.h",
        "//src/core:lib/transport/timeout_encoding.h",
        "//src/core:lib/transport/transport.h",
        "//src/core:lib/transport/transport_impl.h",
    ] +
    # TODO(ctiller): remove these
    # These headers used to be vended by this target, but they have been split
    # out into separate targets now. In order to transition downstream code, we
    # re-export these headers from here for now, and when LSC's have completed
    # to clean this up, we'll remove these.
    [
        "//src/core:lib/iomgr/closure.h",
        "//src/core:lib/iomgr/error.h",
        "//src/core:lib/slice/slice_internal.h",
        "//src/core:lib/slice/slice_string_helpers.h",
        "//src/core:lib/iomgr/exec_ctx.h",
        "//src/core:lib/iomgr/executor.h",
        "//src/core:lib/iomgr/combiner.h",
        "//src/core:lib/iomgr/iomgr_internal.h",
        "//src/core:lib/channel/channel_args.h",
        "//src/core:lib/channel/channel_stack_builder.h",
    ],
    external_deps = [
        "absl/base:core_headers",
        "absl/cleanup",
        "absl/container:flat_hash_map",
        "absl/container:inlined_vector",
        "absl/functional:any_invocable",
        "absl/functional:function_ref",
        "absl/hash",
        "absl/meta:type_traits",
        "absl/status",
        "absl/status:statusor",
        "absl/strings",
        "absl/strings:str_format",
        "absl/time",
        "absl/types:optional",
        "absl/types:variant",
        "absl/utility",
        "madler_zlib",
    ],
    language = "c++",
    public_hdrs = GRPC_PUBLIC_HDRS + GRPC_PUBLIC_EVENT_ENGINE_HDRS,
    visibility = ["@grpc:alt_grpc_base_legacy"],
    deps = [
        "activity",
        "arena",
        "arena_promise",
        "atomic_utils",
        "avl",
        "bitset",
        "channel_args",
        "channel_args_preconditioning",
        "channel_init",
        "channel_stack_builder",
        "channel_stack_type",
        "chunked_vector",
        "closure",
        "config",
        "context",
        "cpp_impl_of",
        "debug_location",
        "default_event_engine",
        "dual_ref_counted",
        "error",
        "event_log",
        "exec_ctx",
        "experiments",
        "gpr",
        "gpr_atm",
        "gpr_manual_constructor",
        "gpr_spinlock",
        "grpc_public_hdrs",
        "grpc_sockaddr",
        "grpc_trace",
        "http2_errors",
        "init_internally",
        "iomgr_fwd",
        "iomgr_port",
        "iomgr_timer",
        "json",
        "latch",
        "match",
        "memory_quota",
        "no_destruct",
        "notification",
        "orphanable",
        "packed_table",
        "pipe",
        "poll",
        "pollset_set",
        "promise",
        "ref_counted",
        "ref_counted_ptr",
        "resolved_address",
        "resource_quota",
        "resource_quota_trace",
        "slice",
        "slice_buffer",
        "slice_refcount",
        "sockaddr_utils",
        "stats",
        "stats_data",
        "status_helper",
        "strerror",
        "thread_quota",
        "time",
        "transport_fwd",
        "uri_parser",
        "useful",
        "work_serializer",
        "//src/core:channel_fwd",
    ],
)

grpc_cc_library(
    name = "load_file",
    srcs = [
        "//src/core:lib/gprpp/load_file.cc",
    ],
    hdrs = [
        "//src/core:lib/gprpp/load_file.h",
    ],
    external_deps = [
        "absl/cleanup",
        "absl/status",
        "absl/status:statusor",
        "absl/strings",
    ],
    language = "c++",
    deps = [
        "gpr",
        "slice",
    ],
)

grpc_cc_library(
    name = "http2_errors",
    hdrs = [
        "//src/core:lib/transport/http2_errors.h",
    ],
)

grpc_cc_library(
    name = "channel_stack_type",
    srcs = [
        "//src/core:lib/surface/channel_stack_type.cc",
    ],
    hdrs = [
        "//src/core:lib/surface/channel_stack_type.h",
    ],
    language = "c++",
    deps = ["gpr_platform"],
)

grpc_cc_library(
    name = "channel_init",
    srcs = [
        "//src/core:lib/surface/channel_init.cc",
    ],
    hdrs = [
        "//src/core:lib/surface/channel_init.h",
    ],
    language = "c++",
    deps = [
        "channel_stack_builder",
        "channel_stack_type",
        "gpr_platform",
    ],
)

grpc_cc_library(
    name = "single_set_ptr",
    hdrs = [
        "//src/core:lib/gprpp/single_set_ptr.h",
    ],
    language = "c++",
    deps = ["gpr"],
)

grpc_cc_library(
    name = "channel_stack_builder",
    srcs = [
        "//src/core:lib/channel/channel_stack_builder.cc",
    ],
    hdrs = [
        "//src/core:lib/channel/channel_stack_builder.h",
    ],
    external_deps = [
        "absl/status:statusor",
        "absl/strings",
    ],
    language = "c++",
    visibility = ["@grpc:alt_grpc_base_legacy"],
    deps = [
        "channel_args",
        "channel_stack_type",
        "gpr",
        "ref_counted_ptr",
        "transport_fwd",
        "//src/core:channel_fwd",
    ],
)

grpc_cc_library(
    name = "grpc_common",
    defines = select({
        "grpc_no_rls": ["GRPC_NO_RLS"],
        "//conditions:default": [],
    }),
    language = "c++",
    select_deps = [
        {
            "grpc_no_rls": [],
            "//conditions:default": ["grpc_lb_policy_rls"],
        },
    ],
    tags = ["nofixdeps"],
    deps = [
        "grpc_base",
        # standard plugins
        "census",
        "grpc_deadline_filter",
        "grpc_client_authority_filter",
        "grpc_lb_policy_grpclb",
        "grpc_lb_policy_outlier_detection",
        "grpc_lb_policy_pick_first",
        "grpc_lb_policy_priority",
        "grpc_lb_policy_ring_hash",
        "grpc_lb_policy_round_robin",
        "grpc_lb_policy_weighted_target",
        "grpc_channel_idle_filter",
        "grpc_message_size_filter",
        "grpc_resolver_binder",
        "grpc_resolver_dns_ares",
        "grpc_resolver_fake",
        "grpc_resolver_dns_native",
        "grpc_resolver_sockaddr",
        "grpc_transport_chttp2_client_connector",
        "grpc_transport_chttp2_server",
        "grpc_transport_inproc",
        "grpc_fault_injection_filter",
    ],
)

grpc_cc_library(
    name = "grpc_service_config",
    hdrs = [
        "//src/core:lib/service_config/service_config.h",
        "//src/core:lib/service_config/service_config_call_data.h",
    ],
    external_deps = ["absl/strings"],
    language = "c++",
    deps = [
        "gpr_platform",
        "ref_counted",
        "ref_counted_ptr",
        "service_config_parser",
        "slice_refcount",
        "unique_type_name",
        "useful",
    ],
)

grpc_cc_library(
    name = "grpc_service_config_impl",
    srcs = [
        "//src/core:lib/service_config/service_config_impl.cc",
    ],
    hdrs = [
        "//src/core:lib/service_config/service_config_impl.h",
    ],
    external_deps = [
        "absl/status",
        "absl/status:statusor",
        "absl/strings",
    ],
    language = "c++",
    visibility = ["@grpc:client_channel"],
    deps = [
        "channel_args",
        "config",
        "gpr",
        "grpc_service_config",
        "json",
        "ref_counted_ptr",
        "service_config_parser",
        "slice",
        "slice_refcount",
    ],
)

grpc_cc_library(
    name = "service_config_parser",
    srcs = [
        "//src/core:lib/service_config/service_config_parser.cc",
    ],
    hdrs = [
        "//src/core:lib/service_config/service_config_parser.h",
    ],
    external_deps = [
        "absl/status",
        "absl/status:statusor",
        "absl/strings",
    ],
    language = "c++",
    deps = [
        "channel_args",
        "gpr",
        "json",
    ],
)

grpc_cc_library(
    name = "server_address",
    srcs = [
        "//src/core:lib/resolver/server_address.cc",
    ],
    hdrs = [
        "//src/core:lib/resolver/server_address.h",
    ],
    external_deps = [
        "absl/status",
        "absl/status:statusor",
        "absl/strings",
        "absl/strings:str_format",
    ],
    language = "c++",
    visibility = ["@grpc:client_channel"],
    deps = [
        "channel_args",
        "gpr_platform",
        "resolved_address",
        "sockaddr_utils",
        "useful",
    ],
)

grpc_cc_library(
    name = "grpc_resolver",
    srcs = [
        "//src/core:lib/resolver/resolver.cc",
        "//src/core:lib/resolver/resolver_registry.cc",
    ],
    hdrs = [
        "//src/core:lib/resolver/resolver.h",
        "//src/core:lib/resolver/resolver_factory.h",
        "//src/core:lib/resolver/resolver_registry.h",
    ],
    external_deps = [
        "absl/status",
        "absl/status:statusor",
        "absl/strings",
        "absl/strings:str_format",
    ],
    language = "c++",
    visibility = ["@grpc:client_channel"],
    deps = [
        "channel_args",
        "gpr",
        "grpc_service_config",
        "grpc_trace",
        "iomgr_fwd",
        "orphanable",
        "ref_counted_ptr",
        "server_address",
        "uri_parser",
    ],
)

grpc_cc_library(
    name = "notification",
    hdrs = [
        "//src/core:lib/gprpp/notification.h",
    ],
    external_deps = ["absl/time"],
    deps = ["gpr"],
)

grpc_cc_library(
    name = "channel_args",
    srcs = [
        "//src/core:lib/channel/channel_args.cc",
    ],
    hdrs = [
        "//src/core:lib/channel/channel_args.h",
    ],
    external_deps = [
        "absl/meta:type_traits",
        "absl/strings",
        "absl/strings:str_format",
        "absl/types:optional",
        "absl/types:variant",
    ],
    language = "c++",
    deps = [
        "avl",
        "channel_stack_type",
        "debug_location",
        "dual_ref_counted",
        "gpr",
        "grpc_public_hdrs",
        "match",
        "ref_counted",
        "ref_counted_ptr",
        "time",
        "useful",
    ],
)

grpc_cc_library(
    name = "resolved_address",
    hdrs = ["//src/core:lib/iomgr/resolved_address.h"],
    language = "c++",
    deps = [
        "gpr_platform",
        "iomgr_port",
    ],
)

grpc_cc_library(
    name = "lb_policy",
    srcs = ["//src/core:lib/load_balancing/lb_policy.cc"],
    hdrs = ["//src/core:lib/load_balancing/lb_policy.h"],
    external_deps = [
        "absl/status",
        "absl/status:statusor",
        "absl/strings",
        "absl/types:optional",
        "absl/types:variant",
    ],
    deps = [
        "channel_args",
        "closure",
        "debug_location",
        "error",
        "exec_ctx",
        "gpr_platform",
        "grpc_backend_metric_data",
        "grpc_public_hdrs",
        "grpc_trace",
        "iomgr_fwd",
        "orphanable",
        "pollset_set",
        "ref_counted",
        "ref_counted_ptr",
        "server_address",
        "subchannel_interface",
        "work_serializer",
    ],
)

grpc_cc_library(
    name = "lb_policy_factory",
    hdrs = ["//src/core:lib/load_balancing/lb_policy_factory.h"],
    external_deps = [
        "absl/status:statusor",
        "absl/strings",
    ],
    deps = [
        "gpr_platform",
        "json",
        "lb_policy",
        "orphanable",
        "ref_counted_ptr",
    ],
)

grpc_cc_library(
    name = "lb_policy_registry",
    srcs = ["//src/core:lib/load_balancing/lb_policy_registry.cc"],
    hdrs = ["//src/core:lib/load_balancing/lb_policy_registry.h"],
    external_deps = [
        "absl/status",
        "absl/status:statusor",
        "absl/strings",
        "absl/strings:str_format",
    ],
    deps = [
        "gpr",
        "json",
        "lb_policy",
        "lb_policy_factory",
        "orphanable",
        "ref_counted_ptr",
    ],
)

grpc_cc_library(
    name = "subchannel_interface",
    hdrs = ["//src/core:lib/load_balancing/subchannel_interface.h"],
    external_deps = ["absl/status"],
    deps = [
        "gpr_platform",
        "grpc_public_hdrs",
        "iomgr_fwd",
        "ref_counted",
        "ref_counted_ptr",
    ],
)

grpc_cc_library(
    name = "proxy_mapper",
    hdrs = ["//src/core:lib/handshaker/proxy_mapper.h"],
    external_deps = [
        "absl/strings",
        "absl/types:optional",
    ],
    deps = [
        "channel_args",
        "gpr_platform",
        "resolved_address",
    ],
)

grpc_cc_library(
    name = "proxy_mapper_registry",
    srcs = ["//src/core:lib/handshaker/proxy_mapper_registry.cc"],
    hdrs = ["//src/core:lib/handshaker/proxy_mapper_registry.h"],
    external_deps = [
        "absl/strings",
        "absl/types:optional",
    ],
    deps = [
        "channel_args",
        "gpr_platform",
        "proxy_mapper",
        "resolved_address",
    ],
)

grpc_cc_library(
    name = "grpc_client_channel",
    srcs = [
        "//src/core:ext/filters/client_channel/backend_metric.cc",
        "//src/core:ext/filters/client_channel/backup_poller.cc",
        "//src/core:ext/filters/client_channel/channel_connectivity.cc",
        "//src/core:ext/filters/client_channel/client_channel.cc",
        "//src/core:ext/filters/client_channel/client_channel_channelz.cc",
        "//src/core:ext/filters/client_channel/client_channel_factory.cc",
        "//src/core:ext/filters/client_channel/client_channel_plugin.cc",
        "//src/core:ext/filters/client_channel/config_selector.cc",
        "//src/core:ext/filters/client_channel/dynamic_filters.cc",
        "//src/core:ext/filters/client_channel/global_subchannel_pool.cc",
        "//src/core:ext/filters/client_channel/health/health_check_client.cc",
        "//src/core:ext/filters/client_channel/http_proxy.cc",
        "//src/core:ext/filters/client_channel/lb_policy/child_policy_handler.cc",
        "//src/core:ext/filters/client_channel/lb_policy/oob_backend_metric.cc",
        "//src/core:ext/filters/client_channel/local_subchannel_pool.cc",
        "//src/core:ext/filters/client_channel/resolver_result_parsing.cc",
        "//src/core:ext/filters/client_channel/retry_filter.cc",
        "//src/core:ext/filters/client_channel/retry_service_config.cc",
        "//src/core:ext/filters/client_channel/retry_throttle.cc",
        "//src/core:ext/filters/client_channel/service_config_channel_arg_filter.cc",
        "//src/core:ext/filters/client_channel/subchannel.cc",
        "//src/core:ext/filters/client_channel/subchannel_pool_interface.cc",
        "//src/core:ext/filters/client_channel/subchannel_stream_client.cc",
    ],
    hdrs = [
        "//src/core:ext/filters/client_channel/backend_metric.h",
        "//src/core:ext/filters/client_channel/backup_poller.h",
        "//src/core:ext/filters/client_channel/client_channel.h",
        "//src/core:ext/filters/client_channel/client_channel_channelz.h",
        "//src/core:ext/filters/client_channel/client_channel_factory.h",
        "//src/core:ext/filters/client_channel/config_selector.h",
        "//src/core:ext/filters/client_channel/connector.h",
        "//src/core:ext/filters/client_channel/dynamic_filters.h",
        "//src/core:ext/filters/client_channel/global_subchannel_pool.h",
        "//src/core:ext/filters/client_channel/health/health_check_client.h",
        "//src/core:ext/filters/client_channel/http_proxy.h",
        "//src/core:ext/filters/client_channel/lb_policy/child_policy_handler.h",
        "//src/core:ext/filters/client_channel/lb_policy/oob_backend_metric.h",
        "//src/core:ext/filters/client_channel/local_subchannel_pool.h",
        "//src/core:ext/filters/client_channel/resolver_result_parsing.h",
        "//src/core:ext/filters/client_channel/retry_filter.h",
        "//src/core:ext/filters/client_channel/retry_service_config.h",
        "//src/core:ext/filters/client_channel/retry_throttle.h",
        "//src/core:ext/filters/client_channel/subchannel.h",
        "//src/core:ext/filters/client_channel/subchannel_interface_internal.h",
        "//src/core:ext/filters/client_channel/subchannel_pool_interface.h",
        "//src/core:ext/filters/client_channel/subchannel_stream_client.h",
    ],
    external_deps = [
        "absl/base:core_headers",
        "absl/container:inlined_vector",
        "absl/status",
        "absl/status:statusor",
        "absl/strings",
        "absl/strings:cord",
        "absl/types:optional",
        "absl/types:variant",
        "upb_lib",
    ],
    language = "c++",
    visibility = ["@grpc:client_channel"],
    deps = [
        "arena",
        "backoff",
        "channel_init",
        "channel_stack_type",
        "config",
        "construct_destruct",
        "debug_location",
        "default_event_engine",
        "dual_ref_counted",
        "env",
        "gpr",
        "gpr_atm",
        "grpc_backend_metric_data",
        "grpc_base",
        "grpc_deadline_filter",
        "grpc_health_upb",
        "grpc_public_hdrs",
        "grpc_resolver",
        "grpc_service_config",
        "grpc_service_config_impl",
        "grpc_trace",
        "http_connect_handshaker",
        "init_internally",
        "iomgr_fwd",
        "iomgr_timer",
        "json",
        "json_util",
        "lb_policy",
        "lb_policy_registry",
        "memory_quota",
        "orphanable",
        "pollset_set",
        "protobuf_duration_upb",
        "proxy_mapper",
        "proxy_mapper_registry",
        "ref_counted",
        "ref_counted_ptr",
        "resolved_address",
        "resource_quota",
        "server_address",
        "service_config_parser",
        "slice",
        "slice_buffer",
        "slice_refcount",
        "sockaddr_utils",
        "stats",
        "stats_data",
        "status_helper",
        "subchannel_interface",
        "time",
        "transport_fwd",
        "unique_type_name",
        "uri_parser",
        "useful",
        "work_serializer",
        "xds_orca_service_upb",
        "xds_orca_upb",
        "//src/core:channel_fwd",
    ],
)

grpc_cc_library(
    name = "grpc_server_config_selector",
    srcs = [
        "//src/core:ext/filters/server_config_selector/server_config_selector.cc",
    ],
    hdrs = [
        "//src/core:ext/filters/server_config_selector/server_config_selector.h",
    ],
    external_deps = [
        "absl/status:statusor",
        "absl/strings",
    ],
    language = "c++",
    deps = [
        "channel_args",
        "dual_ref_counted",
        "gpr_platform",
        "grpc_base",
        "grpc_public_hdrs",
        "grpc_service_config",
        "ref_counted",
        "ref_counted_ptr",
        "service_config_parser",
        "useful",
    ],
)

grpc_cc_library(
    name = "grpc_server_config_selector_filter",
    srcs = [
        "//src/core:ext/filters/server_config_selector/server_config_selector_filter.cc",
    ],
    hdrs = [
        "//src/core:ext/filters/server_config_selector/server_config_selector_filter.h",
    ],
    external_deps = [
        "absl/base:core_headers",
        "absl/status",
        "absl/status:statusor",
        "absl/types:optional",
    ],
    language = "c++",
    deps = [
        "arena",
        "arena_promise",
        "channel_args",
        "context",
        "gpr",
        "grpc_base",
        "grpc_server_config_selector",
        "grpc_service_config",
        "promise",
        "ref_counted_ptr",
        "status_helper",
        "//src/core:channel_fwd",
    ],
)

grpc_cc_library(
    name = "sorted_pack",
    hdrs = [
        "//src/core:lib/gprpp/sorted_pack.h",
    ],
    language = "c++",
    deps = ["gpr_platform"],
)

grpc_cc_library(
    name = "idle_filter_state",
    srcs = [
        "//src/core:ext/filters/channel_idle/idle_filter_state.cc",
    ],
    hdrs = [
        "//src/core:ext/filters/channel_idle/idle_filter_state.h",
    ],
    language = "c++",
    deps = ["gpr_platform"],
)

grpc_cc_library(
    name = "grpc_channel_idle_filter",
    srcs = [
        "//src/core:ext/filters/channel_idle/channel_idle_filter.cc",
    ],
    hdrs = [
        "//src/core:ext/filters/channel_idle/channel_idle_filter.h",
    ],
    external_deps = [
        "absl/status",
        "absl/status:statusor",
        "absl/types:optional",
    ],
    deps = [
        "activity",
        "arena_promise",
        "channel_args",
        "channel_init",
        "channel_stack_builder",
        "channel_stack_type",
        "closure",
        "config",
        "debug_location",
        "default_event_engine",
        "exec_ctx",
        "exec_ctx_wakeup_scheduler",
        "gpr",
        "grpc_base",
        "grpc_public_hdrs",
        "grpc_trace",
        "http2_errors",
        "idle_filter_state",
        "loop",
        "orphanable",
        "poll",
        "promise",
        "ref_counted_ptr",
        "single_set_ptr",
        "sleep",
        "status_helper",
        "time",
        "try_seq",
        "//src/core:channel_fwd",
    ],
)

grpc_cc_library(
    name = "grpc_deadline_filter",
    srcs = [
        "//src/core:ext/filters/deadline/deadline_filter.cc",
    ],
    hdrs = [
        "//src/core:ext/filters/deadline/deadline_filter.h",
    ],
    external_deps = [
        "absl/status",
        "absl/types:optional",
    ],
    language = "c++",
    deps = [
        "arena",
        "channel_args",
        "channel_init",
        "channel_stack_builder",
        "channel_stack_type",
        "closure",
        "config",
        "debug_location",
        "exec_ctx",
        "gpr",
        "grpc_base",
        "grpc_public_hdrs",
        "iomgr_timer",
        "status_helper",
        "time",
        "//src/core:channel_fwd",
    ],
)

grpc_cc_library(
    name = "grpc_client_authority_filter",
    srcs = [
        "//src/core:ext/filters/http/client_authority_filter.cc",
    ],
    hdrs = [
        "//src/core:ext/filters/http/client_authority_filter.h",
    ],
    external_deps = [
        "absl/status",
        "absl/status:statusor",
        "absl/strings",
        "absl/types:optional",
    ],
    language = "c++",
    deps = [
        "arena_promise",
        "channel_args",
        "channel_init",
        "channel_stack_builder",
        "channel_stack_type",
        "config",
        "gpr_platform",
        "grpc_base",
        "grpc_public_hdrs",
        "slice",
        "//src/core:channel_fwd",
    ],
)

grpc_cc_library(
    name = "grpc_message_size_filter",
    srcs = [
        "//src/core:ext/filters/message_size/message_size_filter.cc",
    ],
    hdrs = [
        "//src/core:ext/filters/message_size/message_size_filter.h",
    ],
    external_deps = [
        "absl/status",
        "absl/status:statusor",
        "absl/strings",
        "absl/strings:str_format",
        "absl/types:optional",
    ],
    language = "c++",
    deps = [
        "channel_args",
        "channel_init",
        "channel_stack_builder",
        "channel_stack_type",
        "closure",
        "config",
        "debug_location",
        "gpr",
        "grpc_base",
        "grpc_public_hdrs",
        "grpc_service_config",
        "json",
        "service_config_parser",
        "slice_buffer",
        "status_helper",
        "//src/core:channel_fwd",
    ],
)

grpc_cc_library(
    name = "grpc_fault_injection_filter",
    srcs = [
        "//src/core:ext/filters/fault_injection/fault_injection_filter.cc",
        "//src/core:ext/filters/fault_injection/service_config_parser.cc",
    ],
    hdrs = [
        "//src/core:ext/filters/fault_injection/fault_injection_filter.h",
        "//src/core:ext/filters/fault_injection/service_config_parser.h",
    ],
    external_deps = [
        "absl/base:core_headers",
        "absl/random",
        "absl/status",
        "absl/status:statusor",
        "absl/strings",
        "absl/types:optional",
    ],
    language = "c++",
    deps = [
        "arena_promise",
        "config",
        "context",
        "gpr",
        "grpc_base",
        "grpc_public_hdrs",
        "grpc_service_config",
        "grpc_trace",
        "json",
        "json_util",
        "service_config_parser",
        "sleep",
        "status_helper",
        "time",
        "try_seq",
        "//src/core:channel_fwd",
    ],
)

grpc_cc_library(
    name = "grpc_rbac_filter",
    srcs = [
        "//src/core:ext/filters/rbac/rbac_filter.cc",
        "//src/core:ext/filters/rbac/rbac_service_config_parser.cc",
    ],
    hdrs = [
        "//src/core:ext/filters/rbac/rbac_filter.h",
        "//src/core:ext/filters/rbac/rbac_service_config_parser.h",
    ],
    external_deps = [
        "absl/status",
        "absl/status:statusor",
        "absl/strings",
        "absl/strings:str_format",
        "absl/types:optional",
    ],
    language = "c++",
    deps = [
        "channel_args",
        "closure",
        "config",
        "debug_location",
        "gpr",
        "grpc_authorization_base",
        "grpc_base",
        "grpc_matchers",
        "grpc_public_hdrs",
        "grpc_rbac_engine",
        "grpc_security_base",
        "grpc_service_config",
        "json",
        "json_util",
        "service_config_parser",
        "status_helper",
        "transport_fwd",
        "//src/core:channel_fwd",
    ],
)

grpc_cc_library(
    name = "grpc_http_filters",
    srcs = [
        "//src/core:ext/filters/http/client/http_client_filter.cc",
        "//src/core:ext/filters/http/http_filters_plugin.cc",
        "//src/core:ext/filters/http/message_compress/message_compress_filter.cc",
        "//src/core:ext/filters/http/message_compress/message_decompress_filter.cc",
        "//src/core:ext/filters/http/server/http_server_filter.cc",
    ],
    hdrs = [
        "//src/core:ext/filters/http/client/http_client_filter.h",
        "//src/core:ext/filters/http/message_compress/message_compress_filter.h",
        "//src/core:ext/filters/http/message_compress/message_decompress_filter.h",
        "//src/core:ext/filters/http/server/http_server_filter.h",
    ],
    external_deps = [
        "absl/base:core_headers",
        "absl/meta:type_traits",
        "absl/status",
        "absl/status:statusor",
        "absl/strings",
        "absl/strings:str_format",
        "absl/types:optional",
    ],
    language = "c++",
    visibility = ["@grpc:http"],
    deps = [
        "arena",
        "arena_promise",
        "basic_seq",
        "call_push_pull",
        "channel_init",
        "channel_stack_type",
        "config",
        "context",
        "debug_location",
        "gpr",
        "grpc_base",
        "grpc_message_size_filter",
        "grpc_public_hdrs",
        "grpc_trace",
        "latch",
        "percent_encoding",
        "promise",
        "seq",
        "slice",
        "slice_buffer",
        "status_helper",
        "transport_fwd",
        "//src/core:channel_fwd",
    ],
)

grpc_cc_library(
    name = "grpc_grpclb_balancer_addresses",
    srcs = [
        "//src/core:ext/filters/client_channel/lb_policy/grpclb/grpclb_balancer_addresses.cc",
    ],
    hdrs = [
        "//src/core:ext/filters/client_channel/lb_policy/grpclb/grpclb_balancer_addresses.h",
    ],
    language = "c++",
    visibility = ["@grpc:grpclb"],
    deps = [
        "channel_args",
        "gpr_platform",
        "grpc_public_hdrs",
        "server_address",
        "useful",
    ],
)

grpc_cc_library(
    name = "grpc_lb_policy_grpclb",
    srcs = [
        "//src/core:ext/filters/client_channel/lb_policy/grpclb/client_load_reporting_filter.cc",
        "//src/core:ext/filters/client_channel/lb_policy/grpclb/grpclb.cc",
        "//src/core:ext/filters/client_channel/lb_policy/grpclb/grpclb_client_stats.cc",
        "//src/core:ext/filters/client_channel/lb_policy/grpclb/load_balancer_api.cc",
    ],
    hdrs = [
        "//src/core:ext/filters/client_channel/lb_policy/grpclb/client_load_reporting_filter.h",
        "//src/core:ext/filters/client_channel/lb_policy/grpclb/grpclb.h",
        "//src/core:ext/filters/client_channel/lb_policy/grpclb/grpclb_client_stats.h",
        "//src/core:ext/filters/client_channel/lb_policy/grpclb/load_balancer_api.h",
    ],
    external_deps = [
        "absl/base:core_headers",
        "absl/container:inlined_vector",
        "absl/status",
        "absl/status:statusor",
        "absl/strings",
        "absl/strings:str_format",
        "absl/types:optional",
        "absl/types:variant",
        "upb_lib",
    ],
    language = "c++",
    deps = [
        "backoff",
        "channel_init",
        "channel_stack_type",
        "config",
        "debug_location",
        "default_event_engine",
        "gpr",
        "gpr_atm",
        "grpc_base",
        "grpc_client_channel",
        "grpc_grpclb_balancer_addresses",
        "grpc_lb_upb",
        "grpc_public_hdrs",
        "grpc_resolver",
        "grpc_resolver_fake",
        "grpc_security_base",
        "grpc_sockaddr",
        "grpc_trace",
        "iomgr_timer",
        "json",
        "json_args",
        "json_object_loader",
        "lb_policy",
        "lb_policy_factory",
        "lb_policy_registry",
        "orphanable",
        "pollset_set",
        "protobuf_duration_upb",
        "protobuf_timestamp_upb",
        "ref_counted",
        "ref_counted_ptr",
        "resolved_address",
        "server_address",
        "slice",
        "slice_refcount",
        "sockaddr_utils",
        "status_helper",
        "subchannel_interface",
        "time",
        "uri_parser",
        "useful",
        "validation_errors",
        "work_serializer",
        "//src/core:channel_fwd",
    ],
)

grpc_cc_library(
    name = "grpc_backend_metric_data",
    hdrs = [
        "//src/core:ext/filters/client_channel/lb_policy/backend_metric_data.h",
    ],
    external_deps = ["absl/strings"],
    language = "c++",
    deps = ["gpr_platform"],
)

grpc_cc_library(
    name = "grpc_lb_policy_rls",
    srcs = [
        "//src/core:ext/filters/client_channel/lb_policy/rls/rls.cc",
    ],
    external_deps = [
        "absl/base:core_headers",
        "absl/hash",
        "absl/status",
        "absl/status:statusor",
        "absl/strings",
        "absl/strings:str_format",
        "absl/types:optional",
        "upb_lib",
    ],
    language = "c++",
    deps = [
        "backoff",
        "config",
        "debug_location",
        "dual_ref_counted",
        "gpr",
        "grpc_base",
        "grpc_client_channel",
        "grpc_fake_credentials",
        "grpc_public_hdrs",
        "grpc_resolver",
        "grpc_security_base",
        "grpc_service_config_impl",
        "grpc_trace",
        "iomgr_timer",
        "json",
        "json_args",
        "json_object_loader",
        "lb_policy",
        "lb_policy_factory",
        "lb_policy_registry",
        "orphanable",
        "pollset_set",
        "ref_counted_ptr",
        "rls_upb",
        "server_address",
        "slice",
        "slice_refcount",
        "status_helper",
        "subchannel_interface",
        "time",
        "uri_parser",
        "validation_errors",
        "work_serializer",
    ],
)

grpc_cc_library(
    name = "upb_utils",
    hdrs = [
        "//src/core:ext/xds/upb_utils.h",
    ],
    external_deps = [
        "absl/strings",
        "upb_lib",
    ],
    language = "c++",
    deps = ["gpr_platform"],
)

grpc_cc_library(
    name = "xds_client",
    srcs = [
        "//src/core:ext/xds/xds_api.cc",
        "//src/core:ext/xds/xds_bootstrap.cc",
        "//src/core:ext/xds/xds_client.cc",
        "//src/core:ext/xds/xds_client_stats.cc",
    ],
    hdrs = [
        "//src/core:ext/xds/xds_api.h",
        "//src/core:ext/xds/xds_bootstrap.h",
        "//src/core:ext/xds/xds_channel_args.h",
        "//src/core:ext/xds/xds_client.h",
        "//src/core:ext/xds/xds_client_stats.h",
        "//src/core:ext/xds/xds_resource_type.h",
        "//src/core:ext/xds/xds_resource_type_impl.h",
        "//src/core:ext/xds/xds_transport.h",
    ],
    external_deps = [
        "absl/base:core_headers",
        "absl/memory",
        "absl/status",
        "absl/status:statusor",
        "absl/strings",
        "absl/strings:str_format",
        "absl/types:optional",
        "upb_lib",
        "upb_textformat_lib",
        "upb_json_lib",
        "upb_reflection",
    ],
    language = "c++",
    tags = ["nofixdeps"],
    visibility = ["@grpc:xds_client_core"],
    deps = [
        "backoff",
        "debug_location",
        "default_event_engine",
        "dual_ref_counted",
        "env",
        "envoy_admin_upb",
        "envoy_config_core_upb",
        "envoy_config_endpoint_upb",
        "envoy_service_discovery_upb",
        "envoy_service_discovery_upbdefs",
        "envoy_service_load_stats_upb",
        "envoy_service_load_stats_upbdefs",
        "envoy_service_status_upb",
        "envoy_service_status_upbdefs",
        "event_engine_base_hdrs",
        "exec_ctx",
        "google_rpc_status_upb",
        "gpr",
        "grpc_trace",
        "json",
        "orphanable",
        "protobuf_any_upb",
        "protobuf_duration_upb",
        "protobuf_struct_upb",
        "protobuf_timestamp_upb",
        "ref_counted",
        "ref_counted_ptr",
        "time",
        "upb_utils",
        "uri_parser",
        "useful",
        "work_serializer",
    ],
)

grpc_cc_library(
    name = "certificate_provider_factory",
    hdrs = [
        "//src/core:lib/security/certificate_provider/certificate_provider_factory.h",
    ],
    deps = [
        "error",
        "gpr",
        "grpc_public_hdrs",
        "json",
        "ref_counted",
        "ref_counted_ptr",
    ],
)

grpc_cc_library(
    name = "certificate_provider_registry",
    srcs = [
        "//src/core:lib/security/certificate_provider/certificate_provider_registry.cc",
    ],
    hdrs = [
        "//src/core:lib/security/certificate_provider/certificate_provider_registry.h",
    ],
    external_deps = ["absl/strings"],
    deps = [
        "certificate_provider_factory",
        "gpr_public_hdrs",
    ],
)

grpc_cc_library(
    name = "grpc_xds_client",
    srcs = [
        "//src/core:ext/xds/certificate_provider_store.cc",
        "//src/core:ext/xds/file_watcher_certificate_provider_factory.cc",
        "//src/core:ext/xds/xds_bootstrap_grpc.cc",
        "//src/core:ext/xds/xds_certificate_provider.cc",
        "//src/core:ext/xds/xds_client_grpc.cc",
        "//src/core:ext/xds/xds_cluster.cc",
        "//src/core:ext/xds/xds_cluster_specifier_plugin.cc",
        "//src/core:ext/xds/xds_common_types.cc",
        "//src/core:ext/xds/xds_endpoint.cc",
        "//src/core:ext/xds/xds_http_fault_filter.cc",
        "//src/core:ext/xds/xds_http_filters.cc",
        "//src/core:ext/xds/xds_http_rbac_filter.cc",
        "//src/core:ext/xds/xds_lb_policy_registry.cc",
        "//src/core:ext/xds/xds_listener.cc",
        "//src/core:ext/xds/xds_route_config.cc",
        "//src/core:ext/xds/xds_routing.cc",
        "//src/core:ext/xds/xds_transport_grpc.cc",
        "//src/core:lib/security/credentials/xds/xds_credentials.cc",
    ],
    hdrs = [
        "//src/core:ext/xds/certificate_provider_store.h",
        "//src/core:ext/xds/file_watcher_certificate_provider_factory.h",
        "//src/core:ext/xds/xds_bootstrap_grpc.h",
        "//src/core:ext/xds/xds_certificate_provider.h",
        "//src/core:ext/xds/xds_client_grpc.h",
        "//src/core:ext/xds/xds_cluster.h",
        "//src/core:ext/xds/xds_cluster_specifier_plugin.h",
        "//src/core:ext/xds/xds_common_types.h",
        "//src/core:ext/xds/xds_endpoint.h",
        "//src/core:ext/xds/xds_http_fault_filter.h",
        "//src/core:ext/xds/xds_http_filters.h",
        "//src/core:ext/xds/xds_http_rbac_filter.h",
        "//src/core:ext/xds/xds_lb_policy_registry.h",
        "//src/core:ext/xds/xds_listener.h",
        "//src/core:ext/xds/xds_route_config.h",
        "//src/core:ext/xds/xds_routing.h",
        "//src/core:ext/xds/xds_transport_grpc.h",
        "//src/core:lib/security/credentials/xds/xds_credentials.h",
    ],
    external_deps = [
        "absl/base:core_headers",
        "absl/functional:bind_front",
        "absl/memory",
        "absl/status",
        "absl/status:statusor",
        "absl/strings",
        "absl/strings:str_format",
        "absl/synchronization",
        "absl/types:optional",
        "absl/types:variant",
        "upb_lib",
        "upb_textformat_lib",
        "upb_json_lib",
        "re2",
        "upb_reflection",
    ],
    language = "c++",
    tags = ["nofixdeps"],
    deps = [
        "certificate_provider_factory",
        "certificate_provider_registry",
        "channel_creds_registry",
        "config",
        "debug_location",
        "default_event_engine",
        "env",
        "envoy_admin_upb",
        "envoy_config_cluster_upb",
        "envoy_config_cluster_upbdefs",
        "envoy_config_core_upb",
        "envoy_config_endpoint_upb",
        "envoy_config_endpoint_upbdefs",
        "envoy_config_listener_upb",
        "envoy_config_listener_upbdefs",
        "envoy_config_rbac_upb",
        "envoy_config_route_upb",
        "envoy_config_route_upbdefs",
        "envoy_extensions_clusters_aggregate_upb",
        "envoy_extensions_clusters_aggregate_upbdefs",
        "envoy_extensions_filters_common_fault_upb",
        "envoy_extensions_filters_http_fault_upb",
        "envoy_extensions_filters_http_fault_upbdefs",
        "envoy_extensions_filters_http_rbac_upb",
        "envoy_extensions_filters_http_rbac_upbdefs",
        "envoy_extensions_filters_http_router_upb",
        "envoy_extensions_filters_http_router_upbdefs",
        "envoy_extensions_filters_network_http_connection_manager_upb",
        "envoy_extensions_filters_network_http_connection_manager_upbdefs",
        "envoy_extensions_load_balancing_policies_ring_hash_upb",
        "envoy_extensions_load_balancing_policies_wrr_locality_upb",
        "envoy_extensions_transport_sockets_tls_upb",
        "envoy_extensions_transport_sockets_tls_upbdefs",
        "envoy_service_discovery_upb",
        "envoy_service_discovery_upbdefs",
        "envoy_service_load_stats_upb",
        "envoy_service_load_stats_upbdefs",
        "envoy_service_status_upb",
        "envoy_service_status_upbdefs",
        "envoy_type_matcher_upb",
        "envoy_type_upb",
        "error",
        "google_rpc_status_upb",
        "gpr",
        "grpc_base",
        "grpc_client_channel",
        "grpc_credentials_util",
        "grpc_fake_credentials",
        "grpc_fault_injection_filter",
        "grpc_lb_xds_channel_args",
        "grpc_matchers",
        "grpc_outlier_detection_header",
        "grpc_public_hdrs",
        "grpc_rbac_filter",
        "grpc_security_base",
        "grpc_sockaddr",
        "grpc_tls_credentials",
        "grpc_trace",
        "grpc_transport_chttp2_client_connector",
        "init_internally",
        "iomgr_fwd",
        "iomgr_timer",
        "json",
        "json_object_loader",
        "json_util",
        "lb_policy_registry",
        "match",
        "orphanable",
        "pollset_set",
        "protobuf_any_upb",
        "protobuf_duration_upb",
        "protobuf_struct_upb",
        "protobuf_struct_upbdefs",
        "protobuf_timestamp_upb",
        "protobuf_wrappers_upb",
        "ref_counted",
        "ref_counted_ptr",
        "resolved_address",
        "rls_config_upb",
        "rls_config_upbdefs",
        "server_address",
        "slice",
        "slice_refcount",
        "sockaddr_utils",
        "status_helper",
        "time",
        "tsi_ssl_credentials",
        "unique_type_name",
        "upb_utils",
        "uri_parser",
        "useful",
        "validation_errors",
        "work_serializer",
        "xds_client",
        "xds_type_upb",
        "xds_type_upbdefs",
        "//src/core:channel_fwd",
    ],
)

grpc_cc_library(
    name = "grpc_xds_channel_stack_modifier",
    srcs = [
        "//src/core:ext/xds/xds_channel_stack_modifier.cc",
    ],
    hdrs = [
        "//src/core:ext/xds/xds_channel_stack_modifier.h",
    ],
    external_deps = ["absl/strings"],
    language = "c++",
    deps = [
        "channel_args",
        "channel_init",
        "channel_stack_builder",
        "channel_stack_type",
        "config",
        "gpr_platform",
        "grpc_base",
        "grpc_public_hdrs",
        "ref_counted",
        "ref_counted_ptr",
        "useful",
        "//src/core:channel_fwd",
    ],
)

grpc_cc_library(
    name = "grpc_xds_server_config_fetcher",
    srcs = [
        "//src/core:ext/xds/xds_server_config_fetcher.cc",
    ],
    external_deps = [
        "absl/base:core_headers",
        "absl/status",
        "absl/status:statusor",
        "absl/strings",
        "absl/types:optional",
        "absl/types:variant",
    ],
    language = "c++",
    deps = [
        "channel_args",
        "channel_args_preconditioning",
        "config",
        "debug_location",
        "exec_ctx",
        "gpr",
        "grpc_base",
        "grpc_public_hdrs",
        "grpc_security_base",
        "grpc_server_config_selector",
        "grpc_server_config_selector_filter",
        "grpc_service_config",
        "grpc_service_config_impl",
        "grpc_sockaddr",
        "grpc_tls_credentials",
        "grpc_trace",
        "grpc_xds_channel_stack_modifier",
        "grpc_xds_client",
        "iomgr_fwd",
        "ref_counted_ptr",
        "resolved_address",
        "slice_refcount",
        "sockaddr_utils",
        "status_helper",
        "unique_type_name",
        "uri_parser",
        "xds_client",
        "//src/core:channel_fwd",
    ],
)

grpc_cc_library(
    name = "channel_creds_registry_init",
    srcs = [
        "//src/core:lib/security/credentials/channel_creds_registry_init.cc",
    ],
    external_deps = ["absl/strings"],
    language = "c++",
    deps = [
        "channel_creds_registry",
        "config",
        "gpr_platform",
        "grpc_fake_credentials",
        "grpc_google_default_credentials",
        "grpc_security_base",
        "json",
        "ref_counted_ptr",
    ],
)

grpc_cc_library(
    name = "grpc_google_mesh_ca_certificate_provider_factory",
    srcs = [
        "//src/core:ext/xds/google_mesh_ca_certificate_provider_factory.cc",
    ],
    hdrs = [
        "//src/core:ext/xds/google_mesh_ca_certificate_provider_factory.h",
    ],
    language = "c++",
    deps = [
        "certificate_provider_factory",
        "error",
        "gpr_platform",
        "grpc_tls_credentials",
        "grpc_trace",
        "json",
        "json_util",
        "ref_counted_ptr",
        "time",
    ],
)

grpc_cc_library(
    name = "grpc_lb_policy_cds",
    srcs = [
        "//src/core:ext/filters/client_channel/lb_policy/xds/cds.cc",
    ],
    external_deps = [
        "absl/status",
        "absl/status:statusor",
        "absl/strings",
        "absl/types:optional",
    ],
    language = "c++",
    deps = [
        "config",
        "debug_location",
        "gpr",
        "grpc_base",
        "grpc_matchers",
        "grpc_outlier_detection_header",
        "grpc_public_hdrs",
        "grpc_security_base",
        "grpc_tls_credentials",
        "grpc_trace",
        "grpc_xds_client",
        "json",
        "json_args",
        "json_object_loader",
        "lb_policy",
        "lb_policy_factory",
        "lb_policy_registry",
        "orphanable",
        "pollset_set",
        "ref_counted_ptr",
        "server_address",
        "subchannel_interface",
        "time",
        "unique_type_name",
        "work_serializer",
        "xds_client",
    ],
)

grpc_cc_library(
    name = "grpc_lb_xds_channel_args",
    hdrs = [
        "//src/core:ext/filters/client_channel/lb_policy/xds/xds_channel_args.h",
    ],
    language = "c++",
)

grpc_cc_library(
    name = "grpc_lb_xds_attributes",
    srcs = [
        "//src/core:ext/filters/client_channel/lb_policy/xds/xds_attributes.cc",
    ],
    hdrs = [
        "//src/core:ext/filters/client_channel/lb_policy/xds/xds_attributes.h",
    ],
    external_deps = ["absl/strings"],
    language = "c++",
    deps = [
        "gpr_platform",
        "ref_counted_ptr",
        "server_address",
        "useful",
        "xds_client",
    ],
)

grpc_cc_library(
    name = "grpc_lb_policy_xds_cluster_resolver",
    srcs = [
        "//src/core:ext/filters/client_channel/lb_policy/xds/xds_cluster_resolver.cc",
    ],
    external_deps = [
        "absl/status",
        "absl/status:statusor",
        "absl/strings",
        "absl/types:optional",
    ],
    language = "c++",
    deps = [
        "channel_args",
        "config",
        "debug_location",
        "gpr",
        "grpc_base",
        "grpc_client_channel",
        "grpc_lb_address_filtering",
        "grpc_lb_xds_attributes",
        "grpc_lb_xds_channel_args",
        "grpc_public_hdrs",
        "grpc_resolver",
        "grpc_resolver_fake",
        "grpc_trace",
        "grpc_xds_client",
        "json",
        "json_args",
        "json_object_loader",
        "lb_policy",
        "lb_policy_factory",
        "lb_policy_registry",
        "orphanable",
        "pollset_set",
        "ref_counted_ptr",
        "server_address",
        "subchannel_interface",
        "validation_errors",
        "work_serializer",
        "xds_client",
    ],
)

grpc_cc_library(
    name = "grpc_lb_policy_xds_cluster_impl",
    srcs = [
        "//src/core:ext/filters/client_channel/lb_policy/xds/xds_cluster_impl.cc",
    ],
    external_deps = [
        "absl/base:core_headers",
        "absl/status",
        "absl/status:statusor",
        "absl/strings",
        "absl/types:optional",
        "absl/types:variant",
    ],
    language = "c++",
    deps = [
        "channel_args",
        "config",
        "debug_location",
        "gpr",
        "grpc_base",
        "grpc_client_channel",
        "grpc_lb_xds_attributes",
        "grpc_lb_xds_channel_args",
        "grpc_public_hdrs",
        "grpc_trace",
        "grpc_xds_client",
        "json",
        "json_args",
        "json_object_loader",
        "lb_policy",
        "lb_policy_factory",
        "lb_policy_registry",
        "orphanable",
        "pollset_set",
        "ref_counted",
        "ref_counted_ptr",
        "server_address",
        "subchannel_interface",
        "validation_errors",
        "xds_client",
    ],
)

grpc_cc_library(
    name = "grpc_lb_policy_xds_cluster_manager",
    srcs = [
        "//src/core:ext/filters/client_channel/lb_policy/xds/xds_cluster_manager.cc",
    ],
    external_deps = [
        "absl/status",
        "absl/status:statusor",
        "absl/strings",
        "absl/types:optional",
    ],
    language = "c++",
    deps = [
        "channel_args",
        "config",
        "debug_location",
        "default_event_engine",
        "gpr",
        "gpr_platform",
        "grpc_base",
        "grpc_client_channel",
        "grpc_public_hdrs",
        "grpc_resolver_xds_header",
        "grpc_trace",
        "json",
        "json_args",
        "json_object_loader",
        "lb_policy",
        "lb_policy_factory",
        "lb_policy_registry",
        "orphanable",
        "pollset_set",
        "ref_counted",
        "ref_counted_ptr",
        "server_address",
        "subchannel_interface",
        "time",
        "validation_errors",
        "work_serializer",
    ],
)

grpc_cc_library(
    name = "grpc_lb_policy_xds_wrr_locality",
    srcs = [
        "//src/core:ext/filters/client_channel/lb_policy/xds/xds_wrr_locality.cc",
    ],
    external_deps = [
        "absl/status",
        "absl/status:statusor",
        "absl/strings",
    ],
    language = "c++",
    deps = [
        "channel_args",
        "config",
        "debug_location",
        "gpr",
        "grpc_base",
        "grpc_lb_xds_attributes",
        "grpc_public_hdrs",
        "grpc_trace",
        "json",
        "json_args",
        "json_object_loader",
        "lb_policy",
        "lb_policy_factory",
        "lb_policy_registry",
        "orphanable",
        "pollset_set",
        "ref_counted_ptr",
        "server_address",
        "subchannel_interface",
        "validation_errors",
        "xds_client",
    ],
)

grpc_cc_library(
    name = "grpc_lb_address_filtering",
    srcs = [
        "//src/core:ext/filters/client_channel/lb_policy/address_filtering.cc",
    ],
    hdrs = [
        "//src/core:ext/filters/client_channel/lb_policy/address_filtering.h",
    ],
    external_deps = [
        "absl/status:statusor",
        "absl/strings",
    ],
    language = "c++",
    deps = [
        "gpr_platform",
        "server_address",
    ],
)

grpc_cc_library(
    name = "grpc_lb_subchannel_list",
    hdrs = [
        "//src/core:ext/filters/client_channel/lb_policy/subchannel_list.h",
    ],
    external_deps = [
        "absl/status",
        "absl/types:optional",
    ],
    language = "c++",
    deps = [
        "debug_location",
        "dual_ref_counted",
        "gpr",
        "gpr_manual_constructor",
        "grpc_base",
        "grpc_public_hdrs",
        "iomgr_fwd",
        "lb_policy",
        "ref_counted_ptr",
        "server_address",
        "subchannel_interface",
    ],
)

grpc_cc_library(
    name = "grpc_lb_policy_pick_first",
    srcs = [
        "//src/core:ext/filters/client_channel/lb_policy/pick_first/pick_first.cc",
    ],
    external_deps = [
        "absl/status",
        "absl/status:statusor",
        "absl/strings",
        "absl/types:optional",
    ],
    language = "c++",
    deps = [
        "channel_args",
        "config",
        "debug_location",
        "gpr",
        "grpc_base",
        "grpc_lb_subchannel_list",
        "grpc_public_hdrs",
        "grpc_trace",
        "json",
        "lb_policy",
        "lb_policy_factory",
        "lb_policy_registry",
        "orphanable",
        "ref_counted_ptr",
        "server_address",
        "subchannel_interface",
    ],
)

grpc_cc_library(
    name = "grpc_lb_policy_ring_hash",
    srcs = [
        "//src/core:ext/filters/client_channel/lb_policy/ring_hash/ring_hash.cc",
    ],
    hdrs = [
        "//src/core:ext/filters/client_channel/lb_policy/ring_hash/ring_hash.h",
    ],
    external_deps = [
        "absl/base:core_headers",
        "absl/container:inlined_vector",
        "absl/status",
        "absl/status:statusor",
        "absl/strings",
        "absl/types:optional",
        "xxhash",
    ],
    language = "c++",
    deps = [
        "closure",
        "config",
        "debug_location",
        "exec_ctx",
        "gpr",
        "grpc_base",
        "grpc_client_channel",
        "grpc_lb_subchannel_list",
        "grpc_public_hdrs",
        "grpc_trace",
        "json",
        "json_args",
        "json_object_loader",
        "lb_policy",
        "lb_policy_factory",
        "lb_policy_registry",
        "orphanable",
        "ref_counted_ptr",
        "server_address",
        "sockaddr_utils",
        "subchannel_interface",
        "unique_type_name",
        "validation_errors",
        "work_serializer",
    ],
)

grpc_cc_library(
    name = "grpc_lb_policy_round_robin",
    srcs = [
        "//src/core:ext/filters/client_channel/lb_policy/round_robin/round_robin.cc",
    ],
    external_deps = [
        "absl/status",
        "absl/status:statusor",
        "absl/strings",
        "absl/types:optional",
    ],
    language = "c++",
    deps = [
        "config",
        "debug_location",
        "gpr",
        "grpc_base",
        "grpc_lb_subchannel_list",
        "grpc_public_hdrs",
        "grpc_trace",
        "json",
        "lb_policy",
        "lb_policy_factory",
        "lb_policy_registry",
        "orphanable",
        "ref_counted_ptr",
        "server_address",
        "subchannel_interface",
    ],
)

grpc_cc_library(
    name = "grpc_outlier_detection_header",
    hdrs = [
        "//src/core:ext/filters/client_channel/lb_policy/outlier_detection/outlier_detection.h",
    ],
    external_deps = ["absl/types:optional"],
    language = "c++",
    deps = [
        "gpr_platform",
        "json",
        "json_args",
        "json_object_loader",
        "time",
        "validation_errors",
    ],
)

grpc_cc_library(
    name = "grpc_lb_policy_outlier_detection",
    srcs = [
        "//src/core:ext/filters/client_channel/lb_policy/outlier_detection/outlier_detection.cc",
    ],
    external_deps = [
        "absl/random",
        "absl/status",
        "absl/status:statusor",
        "absl/strings",
        "absl/types:variant",
    ],
    language = "c++",
    deps = [
        "channel_args",
        "closure",
        "config",
        "debug_location",
        "gpr",
        "grpc_base",
        "grpc_client_channel",
        "grpc_outlier_detection_header",
        "grpc_public_hdrs",
        "grpc_trace",
        "iomgr_fwd",
        "iomgr_timer",
        "json",
        "lb_policy",
        "lb_policy_factory",
        "lb_policy_registry",
        "orphanable",
        "pollset_set",
        "ref_counted",
        "ref_counted_ptr",
        "server_address",
        "sockaddr_utils",
        "subchannel_interface",
        "validation_errors",
        "work_serializer",
    ],
)

grpc_cc_library(
    name = "grpc_lb_policy_priority",
    srcs = [
        "//src/core:ext/filters/client_channel/lb_policy/priority/priority.cc",
    ],
    external_deps = [
        "absl/status",
        "absl/status:statusor",
        "absl/strings",
        "absl/types:optional",
    ],
    language = "c++",
    deps = [
        "channel_args",
        "closure",
        "config",
        "debug_location",
        "gpr",
        "grpc_base",
        "grpc_client_channel",
        "grpc_lb_address_filtering",
        "grpc_public_hdrs",
        "grpc_trace",
        "iomgr_timer",
        "json",
        "json_args",
        "json_object_loader",
        "lb_policy",
        "lb_policy_factory",
        "lb_policy_registry",
        "orphanable",
        "pollset_set",
        "ref_counted",
        "ref_counted_ptr",
        "server_address",
        "subchannel_interface",
        "time",
        "validation_errors",
        "work_serializer",
    ],
)

grpc_cc_library(
    name = "grpc_lb_policy_weighted_target",
    srcs = [
        "//src/core:ext/filters/client_channel/lb_policy/weighted_target/weighted_target.cc",
    ],
    external_deps = [
        "absl/random",
        "absl/status",
        "absl/status:statusor",
        "absl/strings",
        "absl/types:optional",
    ],
    language = "c++",
    deps = [
        "channel_args",
        "config",
        "debug_location",
        "default_event_engine",
        "gpr",
        "grpc_base",
        "grpc_client_channel",
        "grpc_lb_address_filtering",
        "grpc_public_hdrs",
        "grpc_trace",
        "json",
        "json_args",
        "json_object_loader",
        "lb_policy",
        "lb_policy_factory",
        "lb_policy_registry",
        "orphanable",
        "pollset_set",
        "ref_counted",
        "ref_counted_ptr",
        "server_address",
        "subchannel_interface",
        "time",
        "validation_errors",
        "work_serializer",
    ],
)

grpc_cc_library(
    name = "lb_server_load_reporting_filter",
    srcs = [
        "//src/core:ext/filters/load_reporting/server_load_reporting_filter.cc",
    ],
    hdrs = [
        "src/cpp/server/load_reporter/constants.h",
        "//src/core:ext/filters/load_reporting/registered_opencensus_objects.h",
        "//src/core:ext/filters/load_reporting/server_load_reporting_filter.h",
    ],
    external_deps = [
        "absl/container:inlined_vector",
        "absl/meta:type_traits",
        "absl/status",
        "absl/status:statusor",
        "absl/strings",
        "absl/strings:str_format",
        "absl/types:optional",
        "opencensus-stats",
        "opencensus-tags",
    ],
    language = "c++",
    deps = [
        "arena_promise",
        "channel_init",
        "channel_stack_type",
        "config",
        "context",
        "gpr",
        "gpr_platform",
        "grpc_base",
        "grpc_public_hdrs",
        "grpc_security_base",
        "grpc_sockaddr",
        "promise",
        "resolved_address",
        "seq",
        "slice",
        "uri_parser",
        "//src/core:channel_fwd",
    ],
    alwayslink = 1,
)

grpc_cc_library(
    name = "lb_load_data_store",
    srcs = [
        "src/cpp/server/load_reporter/load_data_store.cc",
    ],
    hdrs = [
        "src/cpp/server/load_reporter/constants.h",
        "src/cpp/server/load_reporter/load_data_store.h",
    ],
    language = "c++",
    deps = [
        "gpr",
        "gpr_platform",
        "grpc++",
        "grpc_sockaddr",
    ],
)

grpc_cc_library(
    name = "lb_server_load_reporting_service_server_builder_plugin",
    srcs = [
        "src/cpp/server/load_reporter/load_reporting_service_server_builder_plugin.cc",
    ],
    hdrs = [
        "src/cpp/server/load_reporter/load_reporting_service_server_builder_plugin.h",
    ],
    language = "c++",
    deps = [
        "gpr_platform",
        "grpc++",
        "lb_load_reporter_service",
    ],
)

grpc_cc_library(
    name = "grpcpp_server_load_reporting",
    srcs = [
        "src/cpp/server/load_reporter/load_reporting_service_server_builder_option.cc",
        "src/cpp/server/load_reporter/util.cc",
    ],
    language = "c++",
    public_hdrs = [
        "include/grpcpp/ext/server_load_reporting.h",
    ],
    tags = ["nofixdeps"],
    deps = [
        "gpr",
        "gpr_platform",
        "grpc",
        "grpc++",
        "grpc++_public_hdrs",
        "grpc_public_hdrs",
        "lb_server_load_reporting_filter",
        "lb_server_load_reporting_service_server_builder_plugin",
    ],
)

grpc_cc_library(
    name = "lb_load_reporter_service",
    srcs = [
        "src/cpp/server/load_reporter/load_reporter_async_service_impl.cc",
    ],
    hdrs = [
        "src/cpp/server/load_reporter/load_reporter_async_service_impl.h",
    ],
    external_deps = [
        "absl/memory",
        "protobuf_headers",
    ],
    language = "c++",
    tags = ["nofixdeps"],
    deps = [
        "gpr",
        "grpc++",
        "lb_load_reporter",
    ],
)

grpc_cc_library(
    name = "lb_get_cpu_stats",
    srcs = [
        "src/cpp/server/load_reporter/get_cpu_stats_linux.cc",
        "src/cpp/server/load_reporter/get_cpu_stats_macos.cc",
        "src/cpp/server/load_reporter/get_cpu_stats_unsupported.cc",
        "src/cpp/server/load_reporter/get_cpu_stats_windows.cc",
    ],
    hdrs = [
        "src/cpp/server/load_reporter/get_cpu_stats.h",
    ],
    language = "c++",
    deps = [
        "gpr",
        "gpr_platform",
    ],
)

grpc_cc_library(
    name = "lb_load_reporter",
    srcs = [
        "src/cpp/server/load_reporter/load_reporter.cc",
    ],
    hdrs = [
        "src/cpp/server/load_reporter/constants.h",
        "src/cpp/server/load_reporter/load_reporter.h",
    ],
    external_deps = [
        "opencensus-stats",
        "opencensus-tags",
        "protobuf_headers",
    ],
    language = "c++",
    tags = ["nofixdeps"],
    deps = [
        "gpr",
        "lb_get_cpu_stats",
        "lb_load_data_store",
        "//src/proto/grpc/lb/v1:load_reporter_proto",
    ],
)

grpc_cc_library(
    name = "polling_resolver",
    srcs = [
        "//src/core:ext/filters/client_channel/resolver/polling_resolver.cc",
    ],
    hdrs = [
        "//src/core:ext/filters/client_channel/resolver/polling_resolver.h",
    ],
    external_deps = [
        "absl/status",
        "absl/status:statusor",
        "absl/strings",
        "absl/types:optional",
    ],
    language = "c++",
    deps = [
        "backoff",
        "debug_location",
        "gpr",
        "grpc_base",
        "grpc_resolver",
        "grpc_service_config",
        "grpc_trace",
        "iomgr_fwd",
        "iomgr_timer",
        "orphanable",
        "ref_counted_ptr",
        "status_helper",
        "time",
        "uri_parser",
        "work_serializer",
    ],
)

grpc_cc_library(
    name = "grpc_resolver_dns_selection",
    srcs = [
        "//src/core:ext/filters/client_channel/resolver/dns/dns_resolver_selection.cc",
    ],
    hdrs = [
        "//src/core:ext/filters/client_channel/resolver/dns/dns_resolver_selection.h",
    ],
    language = "c++",
    deps = ["gpr"],
)

grpc_cc_library(
    name = "grpc_resolver_dns_native",
    srcs = [
        "//src/core:ext/filters/client_channel/resolver/dns/native/dns_resolver.cc",
    ],
    external_deps = [
        "absl/functional:bind_front",
        "absl/status",
        "absl/status:statusor",
        "absl/strings",
        "absl/types:optional",
    ],
    language = "c++",
    deps = [
        "backoff",
        "config",
        "debug_location",
        "gpr",
        "grpc_base",
        "grpc_public_hdrs",
        "grpc_resolver",
        "grpc_resolver_dns_selection",
        "grpc_trace",
        "orphanable",
        "polling_resolver",
        "ref_counted_ptr",
        "resolved_address",
        "server_address",
        "time",
        "uri_parser",
    ],
)

grpc_cc_library(
    name = "grpc_resolver_dns_ares",
    srcs = [
        "//src/core:ext/filters/client_channel/resolver/dns/c_ares/dns_resolver_ares.cc",
        "//src/core:ext/filters/client_channel/resolver/dns/c_ares/grpc_ares_ev_driver_posix.cc",
        "//src/core:ext/filters/client_channel/resolver/dns/c_ares/grpc_ares_ev_driver_windows.cc",
        "//src/core:ext/filters/client_channel/resolver/dns/c_ares/grpc_ares_wrapper.cc",
        "//src/core:ext/filters/client_channel/resolver/dns/c_ares/grpc_ares_wrapper_posix.cc",
        "//src/core:ext/filters/client_channel/resolver/dns/c_ares/grpc_ares_wrapper_windows.cc",
    ],
    hdrs = [
        "//src/core:ext/filters/client_channel/resolver/dns/c_ares/grpc_ares_ev_driver.h",
        "//src/core:ext/filters/client_channel/resolver/dns/c_ares/grpc_ares_wrapper.h",
    ],
    external_deps = [
        "absl/base:core_headers",
        "absl/container:flat_hash_set",
        "absl/status",
        "absl/status:statusor",
        "absl/strings",
        "absl/strings:str_format",
        "absl/types:optional",
        "address_sorting",
        "cares",
    ],
    language = "c++",
    deps = [
        "backoff",
        "config",
        "debug_location",
        "gpr",
        "grpc_base",
        "grpc_grpclb_balancer_addresses",
        "grpc_public_hdrs",
        "grpc_resolver",
        "grpc_resolver_dns_selection",
        "grpc_service_config",
        "grpc_service_config_impl",
        "grpc_sockaddr",
        "grpc_trace",
        "iomgr_fwd",
        "iomgr_port",
        "iomgr_timer",
        "json",
        "orphanable",
        "polling_resolver",
        "pollset_set",
        "ref_counted_ptr",
        "resolved_address",
        "server_address",
        "slice",
        "sockaddr_utils",
        "status_helper",
        "time",
        "uri_parser",
        "//src/core:event_engine_common",
    ],
)

grpc_cc_library(
    name = "grpc_resolver_sockaddr",
    srcs = [
        "//src/core:ext/filters/client_channel/resolver/sockaddr/sockaddr_resolver.cc",
    ],
    external_deps = [
        "absl/status:statusor",
        "absl/strings",
    ],
    language = "c++",
    deps = [
        "config",
        "gpr",
        "grpc_base",
        "grpc_resolver",
        "iomgr_port",
        "orphanable",
        "resolved_address",
        "server_address",
        "uri_parser",
    ],
)

grpc_cc_library(
    name = "grpc_resolver_binder",
    srcs = [
        "//src/core:ext/filters/client_channel/resolver/binder/binder_resolver.cc",
    ],
    external_deps = [
        "absl/status",
        "absl/status:statusor",
        "absl/strings",
    ],
    language = "c++",
    deps = [
        "config",
        "gpr",
        "grpc_base",
        "grpc_resolver",
        "iomgr_port",
        "orphanable",
        "resolved_address",
        "server_address",
        "status_helper",
        "uri_parser",
    ],
)

grpc_cc_library(
    name = "grpc_resolver_fake",
    srcs = ["//src/core:ext/filters/client_channel/resolver/fake/fake_resolver.cc"],
    hdrs = ["//src/core:ext/filters/client_channel/resolver/fake/fake_resolver.h"],
    external_deps = [
        "absl/base:core_headers",
        "absl/status",
        "absl/status:statusor",
        "absl/strings",
    ],
    language = "c++",
    visibility = [
        "//test:__subpackages__",
        "@grpc:grpc_resolver_fake",
    ],
    deps = [
        "channel_args",
        "config",
        "debug_location",
        "gpr",
        "grpc_public_hdrs",
        "grpc_resolver",
        "grpc_service_config",
        "orphanable",
        "ref_counted",
        "ref_counted_ptr",
        "server_address",
        "uri_parser",
        "useful",
        "work_serializer",
    ],
)

grpc_cc_library(
    name = "grpc_resolver_xds_header",
    hdrs = [
        "//src/core:ext/filters/client_channel/resolver/xds/xds_resolver.h",
    ],
    language = "c++",
    deps = [
        "gpr_platform",
        "unique_type_name",
    ],
)

grpc_cc_library(
    name = "grpc_resolver_xds",
    srcs = [
        "//src/core:ext/filters/client_channel/resolver/xds/xds_resolver.cc",
    ],
    external_deps = [
        "absl/meta:type_traits",
        "absl/random",
        "absl/status",
        "absl/status:statusor",
        "absl/strings",
        "absl/strings:str_format",
        "absl/types:optional",
        "absl/types:variant",
        "re2",
        "xxhash",
    ],
    language = "c++",
    deps = [
        "arena",
        "config",
        "debug_location",
        "dual_ref_counted",
        "gpr",
        "grpc_base",
        "grpc_client_channel",
        "grpc_lb_policy_ring_hash",
        "grpc_public_hdrs",
        "grpc_resolver",
        "grpc_service_config",
        "grpc_service_config_impl",
        "grpc_trace",
        "grpc_xds_client",
        "iomgr_fwd",
        "match",
        "orphanable",
        "pollset_set",
        "ref_counted_ptr",
        "server_address",
        "time",
        "unique_type_name",
        "uri_parser",
        "work_serializer",
        "xds_client",
        "//src/core:channel_fwd",
    ],
)

grpc_cc_library(
    name = "grpc_resolver_c2p",
    srcs = [
        "//src/core:ext/filters/client_channel/resolver/google_c2p/google_c2p_resolver.cc",
    ],
    external_deps = [
        "absl/status",
        "absl/status:statusor",
        "absl/strings",
        "absl/strings:str_format",
        "absl/types:optional",
    ],
    language = "c++",
    deps = [
        "alts_util",
        "config",
        "debug_location",
        "env",
        "gpr",
        "grpc_base",
        "grpc_public_hdrs",
        "grpc_resolver",
        "grpc_security_base",
        "grpc_xds_client",
        "httpcli",
        "json",
        "orphanable",
        "ref_counted_ptr",
        "resource_quota",
        "status_helper",
        "time",
        "uri_parser",
        "work_serializer",
    ],
)

grpc_cc_library(
    name = "httpcli",
    srcs = [
        "//src/core:lib/http/format_request.cc",
        "//src/core:lib/http/httpcli.cc",
        "//src/core:lib/http/parser.cc",
    ],
    hdrs = [
        "//src/core:lib/http/format_request.h",
        "//src/core:lib/http/httpcli.h",
        "//src/core:lib/http/parser.h",
    ],
    external_deps = [
        "absl/base:core_headers",
        "absl/functional:bind_front",
        "absl/status",
        "absl/status:statusor",
        "absl/strings",
        "absl/strings:str_format",
        "absl/types:optional",
    ],
    language = "c++",
    visibility = ["@grpc:httpcli"],
    deps = [
        "channel_args_preconditioning",
        "config",
        "debug_location",
        "gpr",
        "grpc_base",
        "grpc_public_hdrs",
        "grpc_security_base",
        "grpc_trace",
        "handshaker",
        "handshaker_registry",
        "iomgr_fwd",
        "orphanable",
        "pollset_set",
        "ref_counted_ptr",
        "resolved_address",
        "resource_quota",
        "slice",
        "slice_refcount",
        "sockaddr_utils",
        "status_helper",
        "tcp_connect_handshaker",
        "time",
        "uri_parser",
    ],
)

grpc_cc_library(
    name = "grpc_authorization_base",
    srcs = [
        "//src/core:lib/security/authorization/authorization_policy_provider_vtable.cc",
        "//src/core:lib/security/authorization/evaluate_args.cc",
        "//src/core:lib/security/authorization/grpc_server_authz_filter.cc",
    ],
    hdrs = [
        "//src/core:lib/security/authorization/authorization_engine.h",
        "//src/core:lib/security/authorization/authorization_policy_provider.h",
        "//src/core:lib/security/authorization/evaluate_args.h",
        "//src/core:lib/security/authorization/grpc_server_authz_filter.h",
    ],
    external_deps = [
        "absl/status",
        "absl/status:statusor",
        "absl/strings",
        "absl/types:optional",
    ],
    language = "c++",
    deps = [
        "arena_promise",
        "channel_args",
        "dual_ref_counted",
        "gpr",
        "grpc_base",
        "grpc_credentials_util",
        "grpc_public_hdrs",
        "grpc_security_base",
        "grpc_trace",
        "promise",
        "ref_counted",
        "ref_counted_ptr",
        "resolved_address",
        "slice",
        "uri_parser",
        "useful",
        "//src/core:channel_fwd",
    ],
)

grpc_cc_library(
    name = "tsi_fake_credentials",
    srcs = [
        "//src/core:tsi/fake_transport_security.cc",
    ],
    hdrs = [
        "//src/core:tsi/fake_transport_security.h",
    ],
    language = "c++",
    visibility = [
        "@grpc:public",
    ],
    deps = [
        "gpr",
        "slice",
        "tsi_base",
        "useful",
    ],
)

grpc_cc_library(
    name = "grpc_fake_credentials",
    srcs = [
        "//src/core:lib/security/credentials/fake/fake_credentials.cc",
        "//src/core:lib/security/security_connector/fake/fake_security_connector.cc",
    ],
    hdrs = [
        "//src/core:ext/filters/client_channel/lb_policy/grpclb/grpclb.h",
        "//src/core:lib/security/credentials/fake/fake_credentials.h",
        "//src/core:lib/security/security_connector/fake/fake_security_connector.h",
    ],
    external_deps = [
        "absl/status",
        "absl/status:statusor",
        "absl/strings",
        "absl/types:optional",
    ],
    language = "c++",
    deps = [
        "arena_promise",
        "debug_location",
        "gpr",
        "grpc_base",
        "grpc_public_hdrs",
        "grpc_security_base",
        "handshaker",
        "iomgr_fwd",
        "promise",
        "ref_counted_ptr",
        "slice",
        "tsi_base",
        "tsi_fake_credentials",
        "unique_type_name",
        "useful",
    ],
)

grpc_cc_library(
    name = "grpc_insecure_credentials",
    srcs = [
        "//src/core:lib/security/credentials/insecure/insecure_credentials.cc",
        "//src/core:lib/security/security_connector/insecure/insecure_security_connector.cc",
    ],
    hdrs = [
        "//src/core:lib/security/credentials/insecure/insecure_credentials.h",
        "//src/core:lib/security/security_connector/insecure/insecure_security_connector.h",
    ],
    external_deps = [
        "absl/status",
        "absl/strings",
    ],
    language = "c++",
    deps = [
        "arena_promise",
        "debug_location",
        "gpr",
        "grpc_base",
        "grpc_security_base",
        "handshaker",
        "iomgr_fwd",
        "promise",
        "ref_counted_ptr",
        "tsi_base",
        "tsi_local_credentials",
        "unique_type_name",
    ],
)

grpc_cc_library(
    name = "tsi_local_credentials",
    srcs = [
        "//src/core:tsi/local_transport_security.cc",
    ],
    hdrs = [
        "//src/core:tsi/local_transport_security.h",
    ],
    language = "c++",
    deps = [
        "exec_ctx",
        "gpr",
        "grpc_trace",
        "tsi_base",
    ],
)

grpc_cc_library(
    name = "grpc_local_credentials",
    srcs = [
        "//src/core:lib/security/credentials/local/local_credentials.cc",
        "//src/core:lib/security/security_connector/local/local_security_connector.cc",
    ],
    hdrs = [
        "//src/core:lib/security/credentials/local/local_credentials.h",
        "//src/core:lib/security/security_connector/local/local_security_connector.h",
    ],
    external_deps = [
        "absl/status",
        "absl/status:statusor",
        "absl/strings",
        "absl/types:optional",
    ],
    language = "c++",
    deps = [
        "arena_promise",
        "debug_location",
        "gpr",
        "grpc_base",
        "grpc_client_channel",
        "grpc_security_base",
        "grpc_sockaddr",
        "handshaker",
        "iomgr_fwd",
        "promise",
        "ref_counted_ptr",
        "resolved_address",
        "sockaddr_utils",
        "tsi_base",
        "tsi_local_credentials",
        "unique_type_name",
        "uri_parser",
        "useful",
    ],
)

grpc_cc_library(
    name = "grpc_alts_credentials",
    srcs = [
        "//src/core:lib/security/credentials/alts/alts_credentials.cc",
        "//src/core:lib/security/security_connector/alts/alts_security_connector.cc",
    ],
    hdrs = [
        "//src/core:lib/security/credentials/alts/alts_credentials.h",
        "//src/core:lib/security/security_connector/alts/alts_security_connector.h",
    ],
    external_deps = [
        "absl/status",
        "absl/strings",
        "absl/types:optional",
    ],
    language = "c++",
    visibility = ["@grpc:public"],
    deps = [
        "alts_util",
        "arena_promise",
        "debug_location",
        "gpr",
        "grpc_base",
        "grpc_public_hdrs",
        "grpc_security_base",
        "handshaker",
        "iomgr_fwd",
        "promise",
        "ref_counted_ptr",
        "slice",
        "slice_refcount",
        "tsi_alts_credentials",
        "tsi_base",
        "unique_type_name",
        "useful",
    ],
)

grpc_cc_library(
    name = "grpc_ssl_credentials",
    srcs = [
        "//src/core:lib/security/credentials/ssl/ssl_credentials.cc",
        "//src/core:lib/security/security_connector/ssl/ssl_security_connector.cc",
    ],
    hdrs = [
        "//src/core:lib/security/credentials/ssl/ssl_credentials.h",
        "//src/core:lib/security/security_connector/ssl/ssl_security_connector.h",
    ],
    external_deps = [
        "absl/status",
        "absl/strings",
        "absl/strings:str_format",
        "absl/types:optional",
    ],
    language = "c++",
    deps = [
        "arena_promise",
        "debug_location",
        "gpr",
        "grpc_base",
        "grpc_public_hdrs",
        "grpc_security_base",
        "grpc_trace",
        "handshaker",
        "iomgr_fwd",
        "promise",
        "ref_counted_ptr",
        "tsi_base",
        "tsi_ssl_credentials",
        "tsi_ssl_session_cache",
        "unique_type_name",
        "useful",
    ],
)

grpc_cc_library(
    name = "grpc_google_default_credentials",
    srcs = [
        "//src/core:lib/security/credentials/google_default/credentials_generic.cc",
        "//src/core:lib/security/credentials/google_default/google_default_credentials.cc",
    ],
    hdrs = [
        "//src/core:ext/filters/client_channel/lb_policy/grpclb/grpclb.h",
        "//src/core:lib/security/credentials/google_default/google_default_credentials.h",
    ],
    external_deps = [
        "absl/status:statusor",
        "absl/strings",
        "absl/types:optional",
    ],
    language = "c++",
    tags = ["nofixdeps"],
    deps = [
        "alts_util",
        "env",
        "gpr",
        "grpc_alts_credentials",
        "grpc_base",
        "grpc_external_account_credentials",
        "grpc_jwt_credentials",
        "grpc_lb_xds_channel_args",
        "grpc_oauth2_credentials",
        "grpc_public_hdrs",
        "grpc_security_base",
        "grpc_ssl_credentials",
        "grpc_trace",
        "httpcli",
        "iomgr_fwd",
        "json",
        "ref_counted_ptr",
        "slice",
        "slice_refcount",
        "status_helper",
        "time",
        "unique_type_name",
        "uri_parser",
        "useful",
    ],
)

grpc_cc_library(
    name = "strerror",
    srcs = [
        "//src/core:lib/gprpp/strerror.cc",
    ],
    hdrs = [
        "//src/core:lib/gprpp/strerror.h",
    ],
    external_deps = ["absl/strings:str_format"],
    deps = ["gpr_platform"],
)

grpc_cc_library(
    name = "grpc_tls_credentials",
    srcs = [
        "//src/core:lib/security/credentials/tls/grpc_tls_certificate_distributor.cc",
        "//src/core:lib/security/credentials/tls/grpc_tls_certificate_provider.cc",
        "//src/core:lib/security/credentials/tls/grpc_tls_certificate_verifier.cc",
        "//src/core:lib/security/credentials/tls/grpc_tls_credentials_options.cc",
        "//src/core:lib/security/credentials/tls/tls_credentials.cc",
        "//src/core:lib/security/security_connector/tls/tls_security_connector.cc",
    ],
    hdrs = [
        "//src/core:lib/security/credentials/tls/grpc_tls_certificate_distributor.h",
        "//src/core:lib/security/credentials/tls/grpc_tls_certificate_provider.h",
        "//src/core:lib/security/credentials/tls/grpc_tls_certificate_verifier.h",
        "//src/core:lib/security/credentials/tls/grpc_tls_credentials_options.h",
        "//src/core:lib/security/credentials/tls/tls_credentials.h",
        "//src/core:lib/security/security_connector/tls/tls_security_connector.h",
    ],
    external_deps = [
        "absl/base:core_headers",
        "absl/container:inlined_vector",
        "absl/functional:bind_front",
        "absl/status",
        "absl/status:statusor",
        "absl/strings",
        "absl/types:optional",
        "libcrypto",
        "libssl",
    ],
    language = "c++",
    deps = [
        "arena_promise",
        "debug_location",
        "gpr",
        "grpc_base",
        "grpc_credentials_util",
        "grpc_public_hdrs",
        "grpc_security_base",
        "grpc_trace",
        "handshaker",
        "iomgr_fwd",
        "promise",
        "ref_counted",
        "ref_counted_ptr",
        "slice",
        "slice_refcount",
        "status_helper",
        "tsi_base",
        "tsi_ssl_credentials",
        "tsi_ssl_session_cache",
        "unique_type_name",
        "useful",
    ],
)

grpc_cc_library(
    name = "grpc_iam_credentials",
    srcs = [
        "//src/core:lib/security/credentials/iam/iam_credentials.cc",
    ],
    hdrs = [
        "//src/core:lib/security/credentials/iam/iam_credentials.h",
    ],
    external_deps = [
        "absl/status:statusor",
        "absl/strings",
        "absl/strings:str_format",
        "absl/types:optional",
    ],
    language = "c++",
    deps = [
        "arena_promise",
        "gpr",
        "grpc_base",
        "grpc_security_base",
        "grpc_trace",
        "promise",
        "ref_counted_ptr",
        "slice",
        "unique_type_name",
        "useful",
    ],
)

grpc_cc_library(
    name = "grpc_jwt_credentials",
    srcs = [
        "//src/core:lib/security/credentials/jwt/json_token.cc",
        "//src/core:lib/security/credentials/jwt/jwt_credentials.cc",
        "//src/core:lib/security/credentials/jwt/jwt_verifier.cc",
    ],
    hdrs = [
        "//src/core:lib/security/credentials/jwt/json_token.h",
        "//src/core:lib/security/credentials/jwt/jwt_credentials.h",
        "//src/core:lib/security/credentials/jwt/jwt_verifier.h",
    ],
    external_deps = [
        "absl/status",
        "absl/status:statusor",
        "absl/strings",
        "absl/strings:str_format",
        "absl/time",
        "absl/types:optional",
        "libcrypto",
        "libssl",
    ],
    language = "c++",
    visibility = ["@grpc:public"],
    deps = [
        "arena_promise",
        "gpr",
        "gpr_manual_constructor",
        "grpc_base",
        "grpc_credentials_util",
        "grpc_security_base",
        "grpc_trace",
        "httpcli",
        "httpcli_ssl_credentials",
        "iomgr_fwd",
        "json",
        "orphanable",
        "promise",
        "ref_counted_ptr",
        "slice",
        "slice_refcount",
        "time",
        "tsi_ssl_types",
        "unique_type_name",
        "uri_parser",
        "useful",
    ],
)

grpc_cc_library(
    name = "grpc_oauth2_credentials",
    srcs = [
        "//src/core:lib/security/credentials/oauth2/oauth2_credentials.cc",
    ],
    hdrs = [
        "//src/core:lib/security/credentials/oauth2/oauth2_credentials.h",
    ],
    external_deps = [
        "absl/status",
        "absl/status:statusor",
        "absl/strings",
        "absl/strings:str_format",
        "absl/types:optional",
    ],
    language = "c++",
    deps = [
        "activity",
        "arena_promise",
        "context",
        "gpr",
        "grpc_base",
        "grpc_credentials_util",
        "grpc_security_base",
        "grpc_trace",
        "httpcli",
        "httpcli_ssl_credentials",
        "json",
        "orphanable",
        "poll",
        "pollset_set",
        "promise",
        "ref_counted",
        "ref_counted_ptr",
        "slice",
        "slice_refcount",
        "status_helper",
        "time",
        "unique_type_name",
        "uri_parser",
        "useful",
    ],
)

grpc_cc_library(
    name = "grpc_external_account_credentials",
    srcs = [
        "//src/core:lib/security/credentials/external/aws_external_account_credentials.cc",
        "//src/core:lib/security/credentials/external/aws_request_signer.cc",
        "//src/core:lib/security/credentials/external/external_account_credentials.cc",
        "//src/core:lib/security/credentials/external/file_external_account_credentials.cc",
        "//src/core:lib/security/credentials/external/url_external_account_credentials.cc",
    ],
    hdrs = [
        "//src/core:lib/security/credentials/external/aws_external_account_credentials.h",
        "//src/core:lib/security/credentials/external/aws_request_signer.h",
        "//src/core:lib/security/credentials/external/external_account_credentials.h",
        "//src/core:lib/security/credentials/external/file_external_account_credentials.h",
        "//src/core:lib/security/credentials/external/url_external_account_credentials.h",
    ],
    external_deps = [
        "absl/status",
        "absl/status:statusor",
        "absl/strings",
        "absl/strings:str_format",
        "absl/time",
        "absl/types:optional",
        "libcrypto",
    ],
    language = "c++",
    deps = [
        "env",
        "gpr",
        "grpc_base",
        "grpc_credentials_util",
        "grpc_oauth2_credentials",
        "grpc_security_base",
        "httpcli",
        "httpcli_ssl_credentials",
        "json",
        "orphanable",
        "ref_counted_ptr",
        "slice",
        "slice_refcount",
        "status_helper",
        "time",
        "uri_parser",
    ],
)

grpc_cc_library(
    name = "httpcli_ssl_credentials",
    srcs = [
        "//src/core:lib/http/httpcli_security_connector.cc",
    ],
    hdrs = [
        "//src/core:lib/http/httpcli_ssl_credentials.h",
    ],
    external_deps = [
        "absl/status",
        "absl/strings",
        "absl/types:optional",
    ],
    language = "c++",
    deps = [
        "arena_promise",
        "debug_location",
        "gpr",
        "grpc_base",
        "grpc_public_hdrs",
        "grpc_security_base",
        "handshaker",
        "iomgr_fwd",
        "promise",
        "ref_counted_ptr",
        "tsi_base",
        "tsi_ssl_credentials",
        "unique_type_name",
    ],
)

grpc_cc_library(
    name = "tsi_ssl_types",
    hdrs = [
        "//src/core:tsi/ssl_types.h",
    ],
    external_deps = ["libssl"],
    language = "c++",
    deps = ["gpr_platform"],
)

grpc_cc_library(
    name = "grpc_security_base",
    srcs = [
        "//src/core:lib/security/context/security_context.cc",
        "//src/core:lib/security/credentials/call_creds_util.cc",
        "//src/core:lib/security/credentials/composite/composite_credentials.cc",
        "//src/core:lib/security/credentials/credentials.cc",
        "//src/core:lib/security/credentials/plugin/plugin_credentials.cc",
        "//src/core:lib/security/security_connector/security_connector.cc",
        "//src/core:lib/security/transport/client_auth_filter.cc",
        "//src/core:lib/security/transport/secure_endpoint.cc",
        "//src/core:lib/security/transport/security_handshaker.cc",
        "//src/core:lib/security/transport/server_auth_filter.cc",
        "//src/core:lib/security/transport/tsi_error.cc",
    ],
    hdrs = [
        "//src/core:lib/security/context/security_context.h",
        "//src/core:lib/security/credentials/call_creds_util.h",
        "//src/core:lib/security/credentials/composite/composite_credentials.h",
        "//src/core:lib/security/credentials/credentials.h",
        "//src/core:lib/security/credentials/plugin/plugin_credentials.h",
        "//src/core:lib/security/security_connector/security_connector.h",
        "//src/core:lib/security/transport/auth_filters.h",
        "//src/core:lib/security/transport/secure_endpoint.h",
        "//src/core:lib/security/transport/security_handshaker.h",
        "//src/core:lib/security/transport/tsi_error.h",
    ],
    external_deps = [
        "absl/base:core_headers",
        "absl/container:inlined_vector",
        "absl/status",
        "absl/status:statusor",
        "absl/strings",
        "absl/types:optional",
    ],
    language = "c++",
    public_hdrs = GRPC_PUBLIC_HDRS,
    visibility = ["@grpc:public"],
    deps = [
        "activity",
        "arena",
        "arena_promise",
        "basic_seq",
        "channel_args",
        "closure",
        "config",
        "context",
        "debug_location",
        "event_engine_memory_allocator",
        "exec_ctx",
        "gpr",
        "gpr_atm",
        "grpc_base",
        "grpc_public_hdrs",
        "grpc_trace",
        "handshaker",
        "handshaker_factory",
        "handshaker_registry",
        "iomgr_fwd",
        "memory_quota",
        "poll",
        "promise",
        "ref_counted",
        "ref_counted_ptr",
        "resource_quota",
        "resource_quota_trace",
        "seq",
        "slice",
        "slice_refcount",
        "status_helper",
        "try_seq",
        "tsi_base",
        "unique_type_name",
        "useful",
        "//src/core:channel_fwd",
    ],
)

grpc_cc_library(
    name = "grpc_credentials_util",
    srcs = [
        "//src/core:lib/security/credentials/tls/tls_utils.cc",
        "//src/core:lib/security/security_connector/load_system_roots_fallback.cc",
        "//src/core:lib/security/security_connector/load_system_roots_supported.cc",
        "//src/core:lib/security/util/json_util.cc",
    ],
    hdrs = [
        "//src/core:lib/security/credentials/tls/tls_utils.h",
        "//src/core:lib/security/security_connector/load_system_roots.h",
        "//src/core:lib/security/security_connector/load_system_roots_supported.h",
        "//src/core:lib/security/util/json_util.h",
    ],
    external_deps = ["absl/strings"],
    language = "c++",
    visibility = ["@grpc:public"],
    deps = [
        "gpr",
        "grpc_base",
        "grpc_security_base",
        "json",
        "useful",
    ],
)

grpc_cc_library(
    name = "tsi_alts_credentials",
    srcs = [
        "//src/core:tsi/alts/crypt/aes_gcm.cc",
        "//src/core:tsi/alts/crypt/gsec.cc",
        "//src/core:tsi/alts/frame_protector/alts_counter.cc",
        "//src/core:tsi/alts/frame_protector/alts_crypter.cc",
        "//src/core:tsi/alts/frame_protector/alts_frame_protector.cc",
        "//src/core:tsi/alts/frame_protector/alts_record_protocol_crypter_common.cc",
        "//src/core:tsi/alts/frame_protector/alts_seal_privacy_integrity_crypter.cc",
        "//src/core:tsi/alts/frame_protector/alts_unseal_privacy_integrity_crypter.cc",
        "//src/core:tsi/alts/frame_protector/frame_handler.cc",
        "//src/core:tsi/alts/handshaker/alts_handshaker_client.cc",
        "//src/core:tsi/alts/handshaker/alts_shared_resource.cc",
        "//src/core:tsi/alts/handshaker/alts_tsi_handshaker.cc",
        "//src/core:tsi/alts/handshaker/alts_tsi_utils.cc",
        "//src/core:tsi/alts/zero_copy_frame_protector/alts_grpc_integrity_only_record_protocol.cc",
        "//src/core:tsi/alts/zero_copy_frame_protector/alts_grpc_privacy_integrity_record_protocol.cc",
        "//src/core:tsi/alts/zero_copy_frame_protector/alts_grpc_record_protocol_common.cc",
        "//src/core:tsi/alts/zero_copy_frame_protector/alts_iovec_record_protocol.cc",
        "//src/core:tsi/alts/zero_copy_frame_protector/alts_zero_copy_grpc_protector.cc",
    ],
    hdrs = [
        "//src/core:tsi/alts/crypt/gsec.h",
        "//src/core:tsi/alts/frame_protector/alts_counter.h",
        "//src/core:tsi/alts/frame_protector/alts_crypter.h",
        "//src/core:tsi/alts/frame_protector/alts_frame_protector.h",
        "//src/core:tsi/alts/frame_protector/alts_record_protocol_crypter_common.h",
        "//src/core:tsi/alts/frame_protector/frame_handler.h",
        "//src/core:tsi/alts/handshaker/alts_handshaker_client.h",
        "//src/core:tsi/alts/handshaker/alts_shared_resource.h",
        "//src/core:tsi/alts/handshaker/alts_tsi_handshaker.h",
        "//src/core:tsi/alts/handshaker/alts_tsi_handshaker_private.h",
        "//src/core:tsi/alts/handshaker/alts_tsi_utils.h",
        "//src/core:tsi/alts/zero_copy_frame_protector/alts_grpc_integrity_only_record_protocol.h",
        "//src/core:tsi/alts/zero_copy_frame_protector/alts_grpc_privacy_integrity_record_protocol.h",
        "//src/core:tsi/alts/zero_copy_frame_protector/alts_grpc_record_protocol.h",
        "//src/core:tsi/alts/zero_copy_frame_protector/alts_grpc_record_protocol_common.h",
        "//src/core:tsi/alts/zero_copy_frame_protector/alts_iovec_record_protocol.h",
        "//src/core:tsi/alts/zero_copy_frame_protector/alts_zero_copy_grpc_protector.h",
    ],
    external_deps = [
        "libssl",
        "libcrypto",
        "upb_lib",
    ],
    language = "c++",
    tags = ["nofixdeps"],
    visibility = ["@grpc:public"],
    deps = [
        "alts_upb",
        "alts_util",
        "arena",
        "config",
        "error",
        "gpr",
        "grpc_base",
        "pollset_set",
        "slice",
        "tsi_base",
        "useful",
    ],
)

grpc_cc_library(
    name = "tsi_ssl_session_cache",
    srcs = [
        "//src/core:tsi/ssl/session_cache/ssl_session_boringssl.cc",
        "//src/core:tsi/ssl/session_cache/ssl_session_cache.cc",
        "//src/core:tsi/ssl/session_cache/ssl_session_openssl.cc",
    ],
    hdrs = [
        "//src/core:tsi/ssl/session_cache/ssl_session.h",
        "//src/core:tsi/ssl/session_cache/ssl_session_cache.h",
    ],
    external_deps = [
        "absl/memory",
        "libssl",
    ],
    language = "c++",
    visibility = ["@grpc:public"],
    deps = [
        "cpp_impl_of",
        "gpr",
        "grpc_public_hdrs",
        "ref_counted",
        "slice",
    ],
)

grpc_cc_library(
    name = "tsi_ssl_credentials",
    srcs = [
        "//src/core:lib/security/security_connector/ssl_utils.cc",
        "//src/core:lib/security/security_connector/ssl_utils_config.cc",
        "//src/core:tsi/ssl/key_logging/ssl_key_logging.cc",
        "//src/core:tsi/ssl_transport_security.cc",
    ],
    hdrs = [
        "//src/core:lib/security/security_connector/ssl_utils.h",
        "//src/core:lib/security/security_connector/ssl_utils_config.h",
        "//src/core:tsi/ssl/key_logging/ssl_key_logging.h",
        "//src/core:tsi/ssl_transport_security.h",
    ],
    external_deps = [
        "absl/base:core_headers",
        "absl/status",
        "absl/strings",
        "libcrypto",
        "libssl",
    ],
    language = "c++",
    visibility = ["@grpc:public"],
    deps = [
        "gpr",
        "grpc_base",
        "grpc_credentials_util",
        "grpc_public_hdrs",
        "grpc_security_base",
        "grpc_transport_chttp2_alpn",
        "ref_counted",
        "ref_counted_ptr",
        "tsi_base",
        "tsi_ssl_session_cache",
        "tsi_ssl_types",
        "useful",
    ],
)

grpc_cc_library(
    name = "grpc_mock_cel",
    hdrs = [
        "//src/core:lib/security/authorization/mock_cel/activation.h",
        "//src/core:lib/security/authorization/mock_cel/cel_expr_builder_factory.h",
        "//src/core:lib/security/authorization/mock_cel/cel_expression.h",
        "//src/core:lib/security/authorization/mock_cel/cel_value.h",
        "//src/core:lib/security/authorization/mock_cel/evaluator_core.h",
        "//src/core:lib/security/authorization/mock_cel/flat_expr_builder.h",
    ],
    external_deps = [
        "absl/status",
        "absl/status:statusor",
        "absl/strings",
        "absl/types:span",
    ],
    language = "c++",
    deps = [
        "google_type_expr_upb",
        "gpr_platform",
    ],
)

# This target depends on RE2 and should not be linked into grpc by default for binary-size reasons.
grpc_cc_library(
    name = "grpc_matchers",
    srcs = [
        "//src/core:lib/matchers/matchers.cc",
    ],
    hdrs = [
        "//src/core:lib/matchers/matchers.h",
    ],
    external_deps = [
        "absl/status",
        "absl/status:statusor",
        "absl/strings",
        "absl/strings:str_format",
        "absl/types:optional",
        "re2",
    ],
    language = "c++",
    deps = ["gpr"],
)

# This target pulls in a dependency on RE2 and should not be linked into grpc by default for binary-size reasons.
grpc_cc_library(
    name = "grpc_rbac_engine",
    srcs = [
        "//src/core:lib/security/authorization/grpc_authorization_engine.cc",
        "//src/core:lib/security/authorization/matchers.cc",
        "//src/core:lib/security/authorization/rbac_policy.cc",
    ],
    hdrs = [
        "//src/core:lib/security/authorization/grpc_authorization_engine.h",
        "//src/core:lib/security/authorization/matchers.h",
        "//src/core:lib/security/authorization/rbac_policy.h",
    ],
    external_deps = [
        "absl/status",
        "absl/status:statusor",
        "absl/strings",
        "absl/strings:str_format",
        "absl/types:optional",
    ],
    language = "c++",
    deps = [
        "gpr",
        "grpc_authorization_base",
        "grpc_base",
        "grpc_matchers",
        "resolved_address",
        "sockaddr_utils",
    ],
)

# This target pulls in a dependency on RE2 and should not be linked into grpc by default for binary-size reasons.
grpc_cc_library(
    name = "grpc_authorization_provider",
    srcs = [
        "//src/core:lib/security/authorization/grpc_authorization_policy_provider.cc",
        "//src/core:lib/security/authorization/rbac_translator.cc",
    ],
    hdrs = [
        "//src/core:lib/security/authorization/grpc_authorization_policy_provider.h",
        "//src/core:lib/security/authorization/rbac_translator.h",
    ],
    external_deps = [
        "absl/base:core_headers",
        "absl/status",
        "absl/status:statusor",
        "absl/strings",
        "absl/strings:str_format",
    ],
    language = "c++",
    public_hdrs = GRPC_PUBLIC_HDRS,
    deps = [
        "gpr",
        "grpc_authorization_base",
        "grpc_base",
        "grpc_matchers",
        "grpc_public_hdrs",
        "grpc_rbac_engine",
        "grpc_trace",
        "json",
        "ref_counted_ptr",
        "slice",
        "slice_refcount",
        "status_helper",
        "useful",
    ],
)

# This target pulls in a dependency on RE2 and should not be linked into grpc by default for binary-size reasons.
grpc_cc_library(
    name = "grpc++_authorization_provider",
    srcs = [
        "src/cpp/server/authorization_policy_provider.cc",
    ],
    hdrs = [
        "include/grpcpp/security/authorization_policy_provider.h",
    ],
    language = "c++",
    deps = [
        "gpr",
        "grpc++",
        "grpc++_public_hdrs",
        "grpc_authorization_provider",
        "grpc_public_hdrs",
    ],
)

# This target pulls in a dependency on RE2 and should not be linked into grpc by default for binary-size reasons.
grpc_cc_library(
    name = "grpc_cel_engine",
    srcs = [
        "//src/core:lib/security/authorization/cel_authorization_engine.cc",
    ],
    hdrs = [
        "//src/core:lib/security/authorization/cel_authorization_engine.h",
    ],
    external_deps = [
        "absl/container:flat_hash_set",
        "absl/strings",
        "absl/types:optional",
        "absl/types:span",
        "upb_lib",
    ],
    language = "c++",
    deps = [
        "envoy_config_rbac_upb",
        "google_type_expr_upb",
        "gpr",
        "grpc_authorization_base",
        "grpc_mock_cel",
    ],
)

grpc_cc_library(
    name = "hpack_constants",
    hdrs = [
        "//src/core:ext/transport/chttp2/transport/hpack_constants.h",
    ],
    language = "c++",
    deps = ["gpr_platform"],
)

grpc_cc_library(
    name = "hpack_encoder_table",
    srcs = [
        "//src/core:ext/transport/chttp2/transport/hpack_encoder_table.cc",
    ],
    hdrs = [
        "//src/core:ext/transport/chttp2/transport/hpack_encoder_table.h",
    ],
    external_deps = ["absl/container:inlined_vector"],
    language = "c++",
    deps = [
        "gpr",
        "hpack_constants",
    ],
)

grpc_cc_library(
    name = "chttp2_flow_control",
    srcs = [
        "//src/core:ext/transport/chttp2/transport/flow_control.cc",
    ],
    hdrs = [
        "//src/core:ext/transport/chttp2/transport/flow_control.h",
    ],
    external_deps = [
        "absl/functional:function_ref",
        "absl/status",
        "absl/strings",
        "absl/strings:str_format",
        "absl/types:optional",
    ],
    deps = [
        "bdp_estimator",
        "experiments",
        "gpr",
        "grpc_trace",
        "http2_settings",
        "memory_quota",
        "pid_controller",
        "time",
        "useful",
    ],
)

grpc_cc_library(
    name = "huffsyms",
    srcs = [
        "//src/core:ext/transport/chttp2/transport/huffsyms.cc",
    ],
    hdrs = [
        "//src/core:ext/transport/chttp2/transport/huffsyms.h",
    ],
    deps = ["gpr_platform"],
)

grpc_cc_library(
    name = "decode_huff",
    srcs = [
        "//src/core:ext/transport/chttp2/transport/decode_huff.cc",
    ],
    hdrs = [
        "//src/core:ext/transport/chttp2/transport/decode_huff.h",
    ],
    deps = ["gpr_platform"],
)

grpc_cc_library(
    name = "http2_settings",
    srcs = [
        "//src/core:ext/transport/chttp2/transport/http2_settings.cc",
    ],
    hdrs = [
        "//src/core:ext/transport/chttp2/transport/http2_settings.h",
    ],
    deps = [
        "gpr_platform",
        "http2_errors",
        "useful",
    ],
)

grpc_cc_library(
    name = "grpc_transport_chttp2",
    srcs = [
        "//src/core:ext/transport/chttp2/transport/bin_decoder.cc",
        "//src/core:ext/transport/chttp2/transport/bin_encoder.cc",
        "//src/core:ext/transport/chttp2/transport/chttp2_transport.cc",
        "//src/core:ext/transport/chttp2/transport/context_list.cc",
        "//src/core:ext/transport/chttp2/transport/frame_data.cc",
        "//src/core:ext/transport/chttp2/transport/frame_goaway.cc",
        "//src/core:ext/transport/chttp2/transport/frame_ping.cc",
        "//src/core:ext/transport/chttp2/transport/frame_rst_stream.cc",
        "//src/core:ext/transport/chttp2/transport/frame_settings.cc",
        "//src/core:ext/transport/chttp2/transport/frame_window_update.cc",
        "//src/core:ext/transport/chttp2/transport/hpack_encoder.cc",
        "//src/core:ext/transport/chttp2/transport/hpack_parser.cc",
        "//src/core:ext/transport/chttp2/transport/hpack_parser_table.cc",
        "//src/core:ext/transport/chttp2/transport/parsing.cc",
        "//src/core:ext/transport/chttp2/transport/stream_lists.cc",
        "//src/core:ext/transport/chttp2/transport/stream_map.cc",
        "//src/core:ext/transport/chttp2/transport/varint.cc",
        "//src/core:ext/transport/chttp2/transport/writing.cc",
    ],
    hdrs = [
        "//src/core:ext/transport/chttp2/transport/bin_decoder.h",
        "//src/core:ext/transport/chttp2/transport/bin_encoder.h",
        "//src/core:ext/transport/chttp2/transport/chttp2_transport.h",
        "//src/core:ext/transport/chttp2/transport/context_list.h",
        "//src/core:ext/transport/chttp2/transport/frame.h",
        "//src/core:ext/transport/chttp2/transport/frame_data.h",
        "//src/core:ext/transport/chttp2/transport/frame_goaway.h",
        "//src/core:ext/transport/chttp2/transport/frame_ping.h",
        "//src/core:ext/transport/chttp2/transport/frame_rst_stream.h",
        "//src/core:ext/transport/chttp2/transport/frame_settings.h",
        "//src/core:ext/transport/chttp2/transport/frame_window_update.h",
        "//src/core:ext/transport/chttp2/transport/hpack_encoder.h",
        "//src/core:ext/transport/chttp2/transport/hpack_parser.h",
        "//src/core:ext/transport/chttp2/transport/hpack_parser_table.h",
        "//src/core:ext/transport/chttp2/transport/internal.h",
        "//src/core:ext/transport/chttp2/transport/stream_map.h",
        "//src/core:ext/transport/chttp2/transport/varint.h",
    ],
    external_deps = [
        "absl/base:core_headers",
        "absl/status",
        "absl/strings",
        "absl/strings:cord",
        "absl/strings:str_format",
        "absl/types:optional",
        "absl/types:span",
        "absl/types:variant",
    ],
    language = "c++",
    visibility = ["@grpc:grpclb"],
    deps = [
        "arena",
        "bdp_estimator",
        "bitset",
        "chttp2_flow_control",
        "debug_location",
        "decode_huff",
        "experiments",
        "gpr",
        "gpr_atm",
        "grpc_base",
        "grpc_public_hdrs",
        "grpc_trace",
        "hpack_constants",
        "hpack_encoder_table",
        "http2_errors",
        "http2_settings",
        "httpcli",
        "huffsyms",
        "init_internally",
        "iomgr_fwd",
        "iomgr_timer",
        "memory_quota",
        "no_destruct",
        "poll",
        "ref_counted",
        "ref_counted_ptr",
        "resource_quota",
        "resource_quota_trace",
        "slice",
        "slice_buffer",
        "slice_refcount",
        "stats",
        "stats_data",
        "status_helper",
        "time",
        "transport_fwd",
        "useful",
    ],
)

grpc_cc_library(
    name = "grpc_transport_chttp2_alpn",
    srcs = [
        "//src/core:ext/transport/chttp2/alpn/alpn.cc",
    ],
    hdrs = [
        "//src/core:ext/transport/chttp2/alpn/alpn.h",
    ],
    language = "c++",
    deps = [
        "gpr",
        "useful",
    ],
)

grpc_cc_library(
    name = "grpc_transport_chttp2_client_connector",
    srcs = [
        "//src/core:ext/transport/chttp2/client/chttp2_connector.cc",
    ],
    hdrs = [
        "//src/core:ext/transport/chttp2/client/chttp2_connector.h",
    ],
    external_deps = [
        "absl/status",
        "absl/status:statusor",
        "absl/strings:str_format",
        "absl/types:optional",
    ],
    language = "c++",
    deps = [
        "channel_args_preconditioning",
        "channel_stack_type",
        "config",
        "debug_location",
        "gpr",
        "grpc_base",
        "grpc_client_channel",
        "grpc_insecure_credentials",
        "grpc_public_hdrs",
        "grpc_resolver",
        "grpc_security_base",
        "grpc_trace",
        "grpc_transport_chttp2",
        "handshaker",
        "handshaker_registry",
        "iomgr_timer",
        "orphanable",
        "ref_counted_ptr",
        "resolved_address",
        "sockaddr_utils",
        "status_helper",
        "tcp_connect_handshaker",
        "transport_fwd",
        "unique_type_name",
    ],
)

grpc_cc_library(
    name = "grpc_transport_chttp2_server",
    srcs = [
        "//src/core:ext/transport/chttp2/server/chttp2_server.cc",
    ],
    hdrs = [
        "//src/core:ext/transport/chttp2/server/chttp2_server.h",
    ],
    external_deps = [
        "absl/base:core_headers",
        "absl/status",
        "absl/status:statusor",
        "absl/strings",
        "absl/strings:str_format",
        "absl/types:optional",
    ],
    language = "c++",
    deps = [
        "config",
        "debug_location",
        "gpr",
        "grpc_base",
        "grpc_insecure_credentials",
        "grpc_public_hdrs",
        "grpc_security_base",
        "grpc_trace",
        "grpc_transport_chttp2",
        "handshaker",
        "handshaker_registry",
        "iomgr_fwd",
        "iomgr_timer",
        "memory_quota",
        "orphanable",
        "pollset_set",
        "ref_counted_ptr",
        "resolved_address",
        "resource_quota",
        "sockaddr_utils",
        "status_helper",
        "time",
        "transport_fwd",
        "unique_type_name",
        "uri_parser",
    ],
)

grpc_cc_library(
    name = "grpc_transport_inproc",
    srcs = [
        "//src/core:ext/transport/inproc/inproc_plugin.cc",
        "//src/core:ext/transport/inproc/inproc_transport.cc",
    ],
    hdrs = [
        "//src/core:ext/transport/inproc/inproc_transport.h",
    ],
    external_deps = [
        "absl/status",
        "absl/status:statusor",
        "absl/strings",
        "absl/types:optional",
    ],
    language = "c++",
    deps = [
        "arena",
        "channel_args_preconditioning",
        "channel_stack_type",
        "config",
        "debug_location",
        "gpr",
        "grpc_base",
        "grpc_public_hdrs",
        "grpc_trace",
        "iomgr_fwd",
        "ref_counted_ptr",
        "slice",
        "slice_buffer",
        "status_helper",
        "time",
        "transport_fwd",
    ],
)

grpc_cc_library(
    name = "tsi_base",
    srcs = [
        "//src/core:tsi/transport_security.cc",
        "//src/core:tsi/transport_security_grpc.cc",
    ],
    hdrs = [
        "//src/core:tsi/transport_security.h",
        "//src/core:tsi/transport_security_grpc.h",
        "//src/core:tsi/transport_security_interface.h",
    ],
    language = "c++",
    visibility = ["@grpc:tsi_interface"],
    deps = [
        "gpr",
        "grpc_trace",
    ],
)

grpc_cc_library(
    name = "alts_util",
    srcs = [
        "//src/core:lib/security/credentials/alts/check_gcp_environment.cc",
        "//src/core:lib/security/credentials/alts/check_gcp_environment_linux.cc",
        "//src/core:lib/security/credentials/alts/check_gcp_environment_no_op.cc",
        "//src/core:lib/security/credentials/alts/check_gcp_environment_windows.cc",
        "//src/core:lib/security/credentials/alts/grpc_alts_credentials_client_options.cc",
        "//src/core:lib/security/credentials/alts/grpc_alts_credentials_options.cc",
        "//src/core:lib/security/credentials/alts/grpc_alts_credentials_server_options.cc",
        "//src/core:tsi/alts/handshaker/transport_security_common_api.cc",
    ],
    hdrs = [
        "//src/core:lib/security/credentials/alts/check_gcp_environment.h",
        "//src/core:lib/security/credentials/alts/grpc_alts_credentials_options.h",
        "//src/core:tsi/alts/handshaker/transport_security_common_api.h",
    ],
    external_deps = ["upb_lib"],
    language = "c++",
    visibility = ["@grpc:tsi"],
    deps = [
        "alts_upb",
        "gpr",
        "grpc_trace",
    ],
)

grpc_cc_library(
    name = "tsi",
    external_deps = [
        "libssl",
        "libcrypto",
        "absl/strings",
        "upb_lib",
    ],
    language = "c++",
    tags = ["nofixdeps"],
    visibility = ["@grpc:tsi"],
    deps = [
        "gpr",
        "grpc_base",
        "tsi_alts_credentials",
        "tsi_base",
        "tsi_fake_credentials",
        "tsi_local_credentials",
        "tsi_ssl_credentials",
        "useful",
    ],
)

grpc_cc_library(
    name = "grpc++_base",
    srcs = GRPCXX_SRCS + [
        "src/cpp/client/insecure_credentials.cc",
        "src/cpp/client/secure_credentials.cc",
        "src/cpp/common/auth_property_iterator.cc",
        "src/cpp/common/secure_auth_context.cc",
        "src/cpp/common/secure_channel_arguments.cc",
        "src/cpp/common/secure_create_auth_context.cc",
        "src/cpp/common/tls_certificate_provider.cc",
        "src/cpp/common/tls_certificate_verifier.cc",
        "src/cpp/common/tls_credentials_options.cc",
        "src/cpp/server/insecure_server_credentials.cc",
        "src/cpp/server/secure_server_credentials.cc",
    ],
    hdrs = GRPCXX_HDRS + [
        "src/cpp/client/secure_credentials.h",
        "src/cpp/common/secure_auth_context.h",
        "src/cpp/server/secure_server_credentials.h",
    ],
    external_deps = [
        "absl/base:core_headers",
        "absl/status",
        "absl/status:statusor",
        "absl/strings",
        "absl/synchronization",
        "absl/memory",
        "absl/types:optional",
        "upb_lib",
        "protobuf_headers",
        "absl/container:inlined_vector",
    ],
    language = "c++",
    public_hdrs = GRPCXX_PUBLIC_HDRS,
    tags = ["nofixdeps"],
    visibility = ["@grpc:alt_grpc++_base_legacy"],
    deps = [
        "arena",
        "channel_init",
        "channel_stack_type",
        "config",
        "default_event_engine",
        "env",
        "error",
        "gpr",
        "gpr_atm",
        "gpr_manual_constructor",
        "grpc",
        "grpc++_codegen_proto",
        "grpc_base",
        "grpc_credentials_util",
        "grpc_health_upb",
        "grpc_public_hdrs",
        "grpc_security_base",
        "grpc_service_config",
        "grpc_service_config_impl",
        "grpc_trace",
        "grpc_transport_inproc",
        "grpcpp_call_metric_recorder",
        "iomgr_timer",
        "json",
        "ref_counted",
        "ref_counted_ptr",
        "resource_quota",
        "slice",
        "slice_buffer",
        "slice_refcount",
        "status_helper",
        "thread_quota",
        "time",
        "useful",
        "//src/core:channel_fwd",
    ],
)

# TODO(chengyuc): Give it another try to merge this to `grpc++_base` after
# codegen files are removed.
grpc_cc_library(
    name = "grpc++_base_unsecure",
    srcs = GRPCXX_SRCS,
    hdrs = GRPCXX_HDRS,
    external_deps = [
        "absl/base:core_headers",
        "absl/status",
        "absl/status:statusor",
        "absl/strings",
        "absl/synchronization",
        "absl/memory",
        "upb_lib",
        "protobuf_headers",
    ],
    language = "c++",
    public_hdrs = GRPCXX_PUBLIC_HDRS,
    tags = [
        "avoid_dep",
        "nofixdeps",
    ],
    visibility = ["@grpc:alt_grpc++_base_unsecure_legacy"],
    deps = [
        "arena",
        "channel_init",
        "config",
        "gpr",
        "gpr_atm",
        "gpr_manual_constructor",
        "grpc_base",
        "grpc_health_upb",
        "grpc_insecure_credentials",
        "grpc_public_hdrs",
        "grpc_service_config",
        "grpc_service_config_impl",
        "grpc_trace",
        "grpc_transport_inproc",
        "grpc_unsecure",
        "grpcpp_call_metric_recorder",
        "iomgr_timer",
        "ref_counted",
        "ref_counted_ptr",
        "resource_quota",
        "slice",
        "time",
        "useful",
    ],
)

grpc_cc_library(
    name = "grpc++_codegen_proto",
    external_deps = [
        "protobuf_headers",
    ],
    language = "c++",
    public_hdrs = [
        "include/grpc++/impl/codegen/proto_utils.h",
        "include/grpcpp/impl/codegen/proto_buffer_reader.h",
        "include/grpcpp/impl/codegen/proto_buffer_writer.h",
        "include/grpcpp/impl/codegen/proto_utils.h",
    ],
    tags = ["nofixdeps"],
    visibility = ["@grpc:public"],
    deps = [
        "grpc++_config_proto",
        "grpc++_public_hdrs",
    ],
)

grpc_cc_library(
    name = "grpc++_config_proto",
    external_deps = [
        "protobuf_headers",
    ],
    language = "c++",
    public_hdrs = [
        "include/grpc++/impl/codegen/config_protobuf.h",
        "include/grpcpp/impl/codegen/config_protobuf.h",
    ],
    tags = ["nofixdeps"],
    visibility = ["@grpc:public"],
)

grpc_cc_library(
    name = "grpc++_reflection",
    srcs = [
        "src/cpp/ext/proto_server_reflection.cc",
        "src/cpp/ext/proto_server_reflection_plugin.cc",
    ],
    hdrs = [
        "src/cpp/ext/proto_server_reflection.h",
    ],
    external_deps = [
        "protobuf_headers",
    ],
    language = "c++",
    public_hdrs = [
        "include/grpc++/ext/proto_server_reflection_plugin.h",
        "include/grpcpp/ext/proto_server_reflection_plugin.h",
    ],
    tags = ["nofixdeps"],
    visibility = ["@grpc:public"],
    deps = [
        "grpc++",
        "grpc++_config_proto",
        "//src/proto/grpc/reflection/v1alpha:reflection_proto",
    ],
    alwayslink = 1,
)

grpc_cc_library(
    name = "grpcpp_call_metric_recorder",
    srcs = [
        "src/cpp/server/orca/call_metric_recorder.cc",
    ],
    external_deps = [
        "absl/strings",
        "absl/types:optional",
        "upb_lib",
    ],
    language = "c++",
    public_hdrs = [
        "include/grpcpp/ext/call_metric_recorder.h",
    ],
    visibility = ["@grpc:public"],
    deps = [
        "arena",
        "grpc++_public_hdrs",
        "grpc_backend_metric_data",
        "xds_orca_upb",
    ],
)

grpc_cc_library(
    name = "grpcpp_orca_interceptor",
    srcs = [
        "src/cpp/server/orca/orca_interceptor.cc",
    ],
    hdrs = [
        "src/cpp/server/orca/orca_interceptor.h",
    ],
    external_deps = [
        "absl/strings",
        "absl/types:optional",
    ],
    language = "c++",
    visibility = ["@grpc:public"],
    deps = [
        "grpc++",
        "grpc_base",
        "grpcpp_call_metric_recorder",
    ],
)

grpc_cc_library(
    name = "grpcpp_orca_service",
    srcs = [
        "src/cpp/server/orca/orca_service.cc",
    ],
    external_deps = [
        "absl/base:core_headers",
        "absl/time",
        "absl/types:optional",
        "upb_lib",
    ],
    language = "c++",
    public_hdrs = [
        "include/grpcpp/ext/orca_service.h",
    ],
    visibility = ["@grpc:public"],
    deps = [
        "debug_location",
        "default_event_engine",
        "gpr",
        "grpc++",
        "grpc_base",
        "protobuf_duration_upb",
        "ref_counted",
        "ref_counted_ptr",
        "time",
        "xds_orca_service_upb",
        "xds_orca_upb",
    ],
    alwayslink = 1,
)

grpc_cc_library(
    name = "grpcpp_channelz",
    srcs = [
        "src/cpp/server/channelz/channelz_service.cc",
        "src/cpp/server/channelz/channelz_service_plugin.cc",
    ],
    hdrs = [
        "src/cpp/server/channelz/channelz_service.h",
    ],
    external_deps = [
        "protobuf_headers",
    ],
    language = "c++",
    public_hdrs = [
        "include/grpcpp/ext/channelz_service_plugin.h",
    ],
    tags = ["nofixdeps"],
    visibility = ["@grpc:channelz"],
    deps = [
        "gpr",
        "grpc",
        "grpc++",
        "grpc++_config_proto",
        "//src/proto/grpc/channelz:channelz_proto",
    ],
    alwayslink = 1,
)

grpc_cc_library(
    name = "grpcpp_csds",
    srcs = [
        "src/cpp/server/csds/csds.cc",
    ],
    hdrs = [
        "src/cpp/server/csds/csds.h",
    ],
    external_deps = [
        "absl/status",
        "absl/status:statusor",
    ],
    language = "c++",
    tags = ["nofixdeps"],
    deps = [
        "gpr",
        "grpc",
        "grpc++_base",
        "//src/proto/grpc/testing/xds/v3:csds_proto",
    ],
    alwayslink = 1,
)

grpc_cc_library(
    name = "grpcpp_admin",
    srcs = [
        "src/cpp/server/admin/admin_services.cc",
    ],
    hdrs = [],
    defines = select({
        "grpc_no_xds": ["GRPC_NO_XDS"],
        "//conditions:default": [],
    }),
    external_deps = [
        "absl/memory",
    ],
    language = "c++",
    public_hdrs = [
        "include/grpcpp/ext/admin_services.h",
    ],
    select_deps = [{
        "grpc_no_xds": [],
        "//conditions:default": ["//:grpcpp_csds"],
    }],
    deps = [
        "gpr",
        "grpc++",
        "grpcpp_channelz",
    ],
    alwayslink = 1,
)

grpc_cc_library(
    name = "grpc++_test",
    testonly = True,
    srcs = [
        "src/cpp/client/channel_test_peer.cc",
    ],
    external_deps = ["gtest"],
    public_hdrs = [
        "include/grpc++/test/mock_stream.h",
        "include/grpc++/test/server_context_test_spouse.h",
        "include/grpcpp/test/channel_test_peer.h",
        "include/grpcpp/test/client_context_test_peer.h",
        "include/grpcpp/test/default_reactor_test_peer.h",
        "include/grpcpp/test/mock_stream.h",
        "include/grpcpp/test/server_context_test_spouse.h",
    ],
    visibility = ["@grpc:grpc++_test"],
    deps = [
        "grpc++",
        "grpc_base",
    ],
)

grpc_cc_library(
    name = "grpc_opencensus_plugin",
    srcs = [
        "src/cpp/ext/filters/census/channel_filter.cc",
        "src/cpp/ext/filters/census/client_filter.cc",
        "src/cpp/ext/filters/census/context.cc",
        "src/cpp/ext/filters/census/grpc_plugin.cc",
        "src/cpp/ext/filters/census/measures.cc",
        "src/cpp/ext/filters/census/rpc_encoding.cc",
        "src/cpp/ext/filters/census/server_filter.cc",
        "src/cpp/ext/filters/census/views.cc",
    ],
    hdrs = [
        "include/grpcpp/opencensus.h",
        "src/cpp/ext/filters/census/channel_filter.h",
        "src/cpp/ext/filters/census/client_filter.h",
        "src/cpp/ext/filters/census/context.h",
        "src/cpp/ext/filters/census/grpc_plugin.h",
        "src/cpp/ext/filters/census/measures.h",
        "src/cpp/ext/filters/census/open_census_call_tracer.h",
        "src/cpp/ext/filters/census/rpc_encoding.h",
        "src/cpp/ext/filters/census/server_filter.h",
    ],
    external_deps = [
        "absl/base",
        "absl/base:core_headers",
        "absl/status",
        "absl/strings",
        "absl/time",
        "absl/types:optional",
        "opencensus-trace",
        "opencensus-trace-context_util",
        "opencensus-trace-propagation",
        "opencensus-trace-span_context",
        "opencensus-tags",
        "opencensus-tags-context_util",
        "opencensus-stats",
        "opencensus-context",
    ],
    language = "c++",
    tags = ["nofixdeps"],
    visibility = ["@grpc:grpc_opencensus_plugin"],
    deps = [
        "arena",
        "census",
        "channel_stack_type",
        "debug_location",
        "gpr",
        "grpc++",
        "grpc++_base",
        "grpc_base",
        "slice",
        "slice_buffer",
        "slice_refcount",
    ],
)

# This is an EXPERIMENTAL target subject to change.
grpc_cc_library(
    name = "grpcpp_gcp_observability",
    hdrs = [
        "include/grpcpp/ext/gcp_observability.h",
    ],
    language = "c++",
    tags = ["nofixdeps"],
    visibility = ["@grpc:grpcpp_gcp_observability"],
    deps = [
        "//src/cpp/ext/gcp:observability",
    ],
)

grpc_cc_library(
    name = "json",
    srcs = [
        "//src/core:lib/json/json_reader.cc",
        "//src/core:lib/json/json_writer.cc",
    ],
    hdrs = [
        "//src/core:lib/json/json.h",
    ],
    external_deps = [
        "absl/base:core_headers",
        "absl/status",
        "absl/status:statusor",
        "absl/strings",
        "absl/strings:str_format",
    ],
    deps = ["gpr"],
)

grpc_cc_library(
    name = "json_util",
    srcs = ["//src/core:lib/json/json_util.cc"],
    hdrs = ["//src/core:lib/json/json_util.h"],
    external_deps = ["absl/strings"],
    deps = [
        "error",
        "gpr",
        "json",
        "json_args",
        "json_object_loader",
        "no_destruct",
        "time",
        "validation_errors",
    ],
)

grpc_cc_library(
    name = "json_args",
    hdrs = ["//src/core:lib/json/json_args.h"],
    external_deps = ["absl/strings"],
    deps = ["gpr"],
)

grpc_cc_library(
    name = "json_object_loader",
    srcs = ["//src/core:lib/json/json_object_loader.cc"],
    hdrs = ["//src/core:lib/json/json_object_loader.h"],
    external_deps = [
        "absl/meta:type_traits",
        "absl/status:statusor",
        "absl/strings",
        "absl/types:optional",
    ],
    deps = [
        "gpr",
        "json",
        "json_args",
        "no_destruct",
        "ref_counted_ptr",
        "time",
        "validation_errors",
    ],
)

grpc_cc_library(
    name = "json_channel_args",
    hdrs = ["//src/core:lib/json/json_channel_args.h"],
    external_deps = [
        "absl/strings",
        "absl/types:optional",
    ],
    deps = [
        "channel_args",
        "gpr",
        "json_args",
    ],
)

### UPB Targets

grpc_upb_proto_library(
    name = "envoy_admin_upb",
    deps = ["@envoy_api//envoy/admin/v3:pkg"],
)

grpc_upb_proto_library(
    name = "envoy_config_cluster_upb",
    deps = ["@envoy_api//envoy/config/cluster/v3:pkg"],
)

grpc_upb_proto_reflection_library(
    name = "envoy_config_cluster_upbdefs",
    deps = ["@envoy_api//envoy/config/cluster/v3:pkg"],
)

grpc_upb_proto_library(
    name = "envoy_config_core_upb",
    deps = ["@envoy_api//envoy/config/core/v3:pkg"],
)

grpc_upb_proto_library(
    name = "envoy_config_endpoint_upb",
    deps = ["@envoy_api//envoy/config/endpoint/v3:pkg"],
)

grpc_upb_proto_reflection_library(
    name = "envoy_config_endpoint_upbdefs",
    deps = ["@envoy_api//envoy/config/endpoint/v3:pkg"],
)

grpc_upb_proto_library(
    name = "envoy_config_listener_upb",
    deps = ["@envoy_api//envoy/config/listener/v3:pkg"],
)

grpc_upb_proto_reflection_library(
    name = "envoy_config_listener_upbdefs",
    deps = ["@envoy_api//envoy/config/listener/v3:pkg"],
)

grpc_upb_proto_library(
    name = "envoy_config_rbac_upb",
    deps = ["@envoy_api//envoy/config/rbac/v3:pkg"],
)

grpc_upb_proto_library(
    name = "envoy_config_route_upb",
    deps = ["@envoy_api//envoy/config/route/v3:pkg"],
)

grpc_upb_proto_reflection_library(
    name = "envoy_config_route_upbdefs",
    deps = ["@envoy_api//envoy/config/route/v3:pkg"],
)

grpc_upb_proto_library(
    name = "envoy_extensions_clusters_aggregate_upb",
    deps = ["@envoy_api//envoy/extensions/clusters/aggregate/v3:pkg"],
)

grpc_upb_proto_reflection_library(
    name = "envoy_extensions_clusters_aggregate_upbdefs",
    deps = ["@envoy_api//envoy/extensions/clusters/aggregate/v3:pkg"],
)

grpc_upb_proto_library(
    name = "envoy_extensions_filters_common_fault_upb",
    deps = ["@envoy_api//envoy/extensions/filters/common/fault/v3:pkg"],
)

grpc_upb_proto_library(
    name = "envoy_extensions_filters_http_fault_upb",
    deps = ["@envoy_api//envoy/extensions/filters/http/fault/v3:pkg"],
)

grpc_upb_proto_reflection_library(
    name = "envoy_extensions_filters_http_fault_upbdefs",
    deps = ["@envoy_api//envoy/extensions/filters/http/fault/v3:pkg"],
)

grpc_upb_proto_library(
    name = "envoy_extensions_filters_http_rbac_upb",
    deps = ["@envoy_api//envoy/extensions/filters/http/rbac/v3:pkg"],
)

grpc_upb_proto_reflection_library(
    name = "envoy_extensions_filters_http_rbac_upbdefs",
    deps = ["@envoy_api//envoy/extensions/filters/http/rbac/v3:pkg"],
)

grpc_upb_proto_library(
    name = "envoy_extensions_filters_http_router_upb",
    deps = ["@envoy_api//envoy/extensions/filters/http/router/v3:pkg"],
)

grpc_upb_proto_reflection_library(
    name = "envoy_extensions_filters_http_router_upbdefs",
    deps = ["@envoy_api//envoy/extensions/filters/http/router/v3:pkg"],
)

grpc_upb_proto_library(
    name = "envoy_extensions_load_balancing_policies_ring_hash_upb",
    deps = ["@envoy_api//envoy/extensions/load_balancing_policies/ring_hash/v3:pkg"],
)

grpc_upb_proto_library(
    name = "envoy_extensions_load_balancing_policies_wrr_locality_upb",
    deps = ["@envoy_api//envoy/extensions/load_balancing_policies/wrr_locality/v3:pkg"],
)

grpc_upb_proto_library(
    name = "envoy_extensions_filters_network_http_connection_manager_upb",
    deps = ["@envoy_api//envoy/extensions/filters/network/http_connection_manager/v3:pkg"],
)

grpc_upb_proto_reflection_library(
    name = "envoy_extensions_filters_network_http_connection_manager_upbdefs",
    deps = ["@envoy_api//envoy/extensions/filters/network/http_connection_manager/v3:pkg"],
)

grpc_upb_proto_library(
    name = "envoy_extensions_transport_sockets_tls_upb",
    deps = ["@envoy_api//envoy/extensions/transport_sockets/tls/v3:pkg"],
)

grpc_upb_proto_reflection_library(
    name = "envoy_extensions_transport_sockets_tls_upbdefs",
    deps = ["@envoy_api//envoy/extensions/transport_sockets/tls/v3:pkg"],
)

grpc_upb_proto_library(
    name = "envoy_service_discovery_upb",
    deps = ["@envoy_api//envoy/service/discovery/v3:pkg"],
)

grpc_upb_proto_reflection_library(
    name = "envoy_service_discovery_upbdefs",
    deps = ["@envoy_api//envoy/service/discovery/v3:pkg"],
)

grpc_upb_proto_library(
    name = "envoy_service_load_stats_upb",
    deps = ["@envoy_api//envoy/service/load_stats/v3:pkg"],
)

grpc_upb_proto_reflection_library(
    name = "envoy_service_load_stats_upbdefs",
    deps = ["@envoy_api//envoy/service/load_stats/v3:pkg"],
)

grpc_upb_proto_library(
    name = "envoy_service_status_upb",
    deps = ["@envoy_api//envoy/service/status/v3:pkg"],
)

grpc_upb_proto_reflection_library(
    name = "envoy_service_status_upbdefs",
    deps = ["@envoy_api//envoy/service/status/v3:pkg"],
)

grpc_upb_proto_library(
    name = "envoy_type_matcher_upb",
    deps = ["@envoy_api//envoy/type/matcher/v3:pkg"],
)

grpc_upb_proto_library(
    name = "envoy_type_upb",
    deps = ["@envoy_api//envoy/type/v3:pkg"],
)

grpc_upb_proto_library(
    name = "xds_type_upb",
    deps = ["@com_github_cncf_udpa//xds/type/v3:pkg"],
)

grpc_upb_proto_reflection_library(
    name = "xds_type_upbdefs",
    deps = ["@com_github_cncf_udpa//xds/type/v3:pkg"],
)

grpc_upb_proto_library(
    name = "xds_orca_upb",
    deps = ["@com_github_cncf_udpa//xds/data/orca/v3:pkg"],
)

grpc_upb_proto_library(
    name = "xds_orca_service_upb",
    deps = ["@com_github_cncf_udpa//xds/service/orca/v3:pkg"],
)

grpc_upb_proto_library(
    name = "grpc_health_upb",
    deps = ["//src/proto/grpc/health/v1:health_proto_descriptor"],
)

grpc_upb_proto_library(
    name = "google_rpc_status_upb",
    deps = ["@com_google_googleapis//google/rpc:status_proto"],
)

grpc_upb_proto_reflection_library(
    name = "google_rpc_status_upbdefs",
    deps = ["@com_google_googleapis//google/rpc:status_proto"],
)

grpc_upb_proto_library(
    name = "google_type_expr_upb",
    deps = ["@com_google_googleapis//google/type:expr_proto"],
)

grpc_upb_proto_library(
    name = "grpc_lb_upb",
    deps = ["//src/proto/grpc/lb/v1:load_balancer_proto_descriptor"],
)

grpc_upb_proto_library(
    name = "alts_upb",
    deps = ["//src/proto/grpc/gcp:alts_handshaker_proto"],
)

grpc_upb_proto_library(
    name = "rls_upb",
    deps = ["//src/proto/grpc/lookup/v1:rls_proto_descriptor"],
)

grpc_upb_proto_library(
    name = "rls_config_upb",
    deps = ["//src/proto/grpc/lookup/v1:rls_config_proto_descriptor"],
)

grpc_upb_proto_reflection_library(
    name = "rls_config_upbdefs",
    deps = ["//src/proto/grpc/lookup/v1:rls_config_proto_descriptor"],
)

WELL_KNOWN_PROTO_TARGETS = [
    "any",
    "duration",
    "empty",
    "struct",
    "timestamp",
    "wrappers",
]

[grpc_upb_proto_library(
    name = "protobuf_" + target + "_upb",
    deps = ["@com_google_protobuf//:" + target + "_proto"],
) for target in WELL_KNOWN_PROTO_TARGETS]

[grpc_upb_proto_reflection_library(
    name = "protobuf_" + target + "_upbdefs",
    deps = ["@com_google_protobuf//:" + target + "_proto"],
) for target in WELL_KNOWN_PROTO_TARGETS]

grpc_generate_one_off_targets()

filegroup(
    name = "root_certificates",
    srcs = [
        "etc/roots.pem",
    ],
    visibility = ["//visibility:public"],
)<|MERGE_RESOLUTION|>--- conflicted
+++ resolved
@@ -2789,7 +2789,6 @@
     ],
     deps = [
         "event_engine_base_hdrs",
-        "event_engine_common",
         "experiments",
         "gpr",
         "iomgr_port",
@@ -2880,10 +2879,6 @@
     ],
     deps = [
         "event_engine_base_hdrs",
-<<<<<<< HEAD
-        "event_engine_common",
-=======
->>>>>>> e8c30b48
         "event_engine_poller",
         "event_engine_thread_pool",
         "event_engine_trace",
@@ -2893,16 +2888,11 @@
         "grpc_trace",
         "init_internally",
         "iomgr_port",
-<<<<<<< HEAD
         "posix_event_engine_closure",
         "posix_event_engine_endpoint",
         "posix_event_engine_event_poller",
         "posix_event_engine_poller_posix_default",
         "posix_event_engine_tcp_socket_utils",
-=======
-        "posix_event_engine_event_poller",
-        "posix_event_engine_poller_posix_default",
->>>>>>> e8c30b48
         "posix_event_engine_timer",
         "posix_event_engine_timer_manager",
         "//src/core:event_engine_common",
