# gRPC Bazel BUILD file.
#
# Copyright 2016 gRPC authors.
#
# Licensed under the Apache License, Version 2.0 (the "License");
# you may not use this file except in compliance with the License.
# You may obtain a copy of the License at
#
#     http://www.apache.org/licenses/LICENSE-2.0
#
# Unless required by applicable law or agreed to in writing, software
# distributed under the License is distributed on an "AS IS" BASIS,
# WITHOUT WARRANTIES OR CONDITIONS OF ANY KIND, either express or implied.
# See the License for the specific language governing permissions and
# limitations under the License.

load(
    "//bazel:grpc_build_system.bzl",
    "grpc_cc_library",
    "grpc_generate_one_off_targets",
    "grpc_upb_proto_library",
    "grpc_upb_proto_reflection_library",
    "python_config_settings",
)
load("@bazel_skylib//lib:selects.bzl", "selects")

licenses(["reciprocal"])

package(
    default_visibility = ["//visibility:public"],
    features = [
        "layering_check",
        "-parse_headers",
    ],
)

exports_files([
    "LICENSE",
    "etc/roots.pem",
])

config_setting(
    name = "grpc_no_ares",
    values = {"define": "grpc_no_ares=true"},
)

config_setting(
    name = "grpc_no_xds_define",
    values = {"define": "grpc_no_xds=true"},
)

# When gRPC is build as shared library, binder transport code might still
# get included even when user's code does not depend on it. In that case
# --define=grpc_no_binder=true can be used to disable binder transport
# related code to reduce binary size.
# For users using build system other than bazel, they can define
# GRPC_NO_BINDER to achieve the same effect.
config_setting(
    name = "grpc_no_binder_define",
    values = {"define": "grpc_no_binder=true"},
)

config_setting(
    name = "android",
    values = {"crosstool_top": "//external:android/crosstool"},
)

config_setting(
    name = "ios",
    values = {"apple_platform_type": "ios"},
)

selects.config_setting_group(
    name = "grpc_no_xds",
    match_any = [
        ":grpc_no_xds_define",
        # In addition to disabling XDS support when --define=grpc_no_xds=true is
        # specified, we also disable it on mobile platforms where it is not
        # likely to be needed and where reducing the binary size is more
        # important.
        ":android",
        ":ios",
    ],
)

selects.config_setting_group(
    name = "grpc_no_binder",
    match_any = [
        ":grpc_no_binder_define",
        # We do not need binder on ios.
        ":ios",
    ],
)

selects.config_setting_group(
    name = "grpc_no_rls",
    match_any = [
        # Disable RLS support on mobile platforms where it is not likely to be
        # needed and where reducing the binary size is more important.
        ":android",
        ":ios",
    ],
)

# Fuzzers can be built as fuzzers or as tests
config_setting(
    name = "grpc_build_fuzzers",
    values = {"define": "grpc_build_fuzzers=true"},
)

config_setting(
    name = "grpc_allow_exceptions",
    values = {"define": "GRPC_ALLOW_EXCEPTIONS=1"},
)

config_setting(
    name = "grpc_disallow_exceptions",
    values = {"define": "GRPC_ALLOW_EXCEPTIONS=0"},
)

config_setting(
    name = "remote_execution",
    values = {"define": "GRPC_PORT_ISOLATED_RUNTIME=1"},
)

config_setting(
    name = "windows",
    values = {"cpu": "x64_windows"},
)

config_setting(
    name = "windows_msvc",
    values = {"cpu": "x64_windows_msvc"},
)

config_setting(
    name = "mac_x86_64",
    values = {"cpu": "darwin"},
)

config_setting(
    name = "use_strict_warning",
    values = {"define": "use_strict_warning=true"},
)

python_config_settings()

# This should be updated along with build_handwritten.yaml
g_stands_for = "gamma"  # @unused

core_version = "26.0.0"  # @unused

version = "1.49.0-dev"  # @unused

GPR_PUBLIC_HDRS = [
    "include/grpc/support/alloc.h",
    "include/grpc/support/atm.h",
    "include/grpc/support/atm_gcc_atomic.h",
    "include/grpc/support/atm_gcc_sync.h",
    "include/grpc/support/atm_windows.h",
    "include/grpc/support/cpu.h",
    "include/grpc/support/log.h",
    "include/grpc/support/log_windows.h",
    "include/grpc/support/port_platform.h",
    "include/grpc/support/string_util.h",
    "include/grpc/support/sync.h",
    "include/grpc/support/sync_abseil.h",
    "include/grpc/support/sync_custom.h",
    "include/grpc/support/sync_generic.h",
    "include/grpc/support/sync_posix.h",
    "include/grpc/support/sync_windows.h",
    "include/grpc/support/thd_id.h",
    "include/grpc/support/time.h",
]

GRPC_PUBLIC_HDRS = [
    "include/grpc/byte_buffer.h",
    "include/grpc/byte_buffer_reader.h",
    "include/grpc/compression.h",
    "include/grpc/fork.h",
    "include/grpc/grpc.h",
    "include/grpc/grpc_posix.h",
    "include/grpc/grpc_security.h",
    "include/grpc/grpc_security_constants.h",
    "include/grpc/slice.h",
    "include/grpc/slice_buffer.h",
    "include/grpc/status.h",
    "include/grpc/load_reporting.h",
    "include/grpc/support/workaround_list.h",
]

GRPC_PUBLIC_EVENT_ENGINE_HDRS = [
    "include/grpc/event_engine/endpoint_config.h",
    "include/grpc/event_engine/event_engine.h",
    "include/grpc/event_engine/port.h",
    "include/grpc/event_engine/memory_allocator.h",
    "include/grpc/event_engine/memory_request.h",
    "include/grpc/event_engine/internal/memory_allocator_impl.h",
    "include/grpc/event_engine/slice.h",
    "include/grpc/event_engine/slice_buffer.h",
]

GRPCXX_SRCS = [
    "src/cpp/client/channel_cc.cc",
    "src/cpp/client/client_callback.cc",
    "src/cpp/client/client_context.cc",
    "src/cpp/client/client_interceptor.cc",
    "src/cpp/client/create_channel.cc",
    "src/cpp/client/create_channel_internal.cc",
    "src/cpp/client/create_channel_posix.cc",
    "src/cpp/client/credentials_cc.cc",
    "src/cpp/common/alarm.cc",
    "src/cpp/common/channel_arguments.cc",
    "src/cpp/common/channel_filter.cc",
    "src/cpp/common/completion_queue_cc.cc",
    "src/cpp/common/core_codegen.cc",
    "src/cpp/common/resource_quota_cc.cc",
    "src/cpp/common/rpc_method.cc",
    "src/cpp/common/version_cc.cc",
    "src/cpp/common/validate_service_config.cc",
    "src/cpp/server/async_generic_service.cc",
    "src/cpp/server/channel_argument_option.cc",
    "src/cpp/server/create_default_thread_pool.cc",
    "src/cpp/server/dynamic_thread_pool.cc",
    "src/cpp/server/external_connection_acceptor_impl.cc",
    "src/cpp/server/health/default_health_check_service.cc",
    "src/cpp/server/health/health_check_service.cc",
    "src/cpp/server/health/health_check_service_server_builder_option.cc",
    "src/cpp/server/server_builder.cc",
    "src/cpp/server/server_callback.cc",
    "src/cpp/server/server_cc.cc",
    "src/cpp/server/server_context.cc",
    "src/cpp/server/server_credentials.cc",
    "src/cpp/server/server_posix.cc",
    "src/cpp/thread_manager/thread_manager.cc",
    "src/cpp/util/byte_buffer_cc.cc",
    "src/cpp/util/status.cc",
    "src/cpp/util/string_ref.cc",
    "src/cpp/util/time_cc.cc",
]

GRPCXX_HDRS = [
    "src/cpp/client/create_channel_internal.h",
    "src/cpp/common/channel_filter.h",
    "src/cpp/server/dynamic_thread_pool.h",
    "src/cpp/server/external_connection_acceptor_impl.h",
    "src/cpp/server/health/default_health_check_service.h",
    "src/cpp/server/thread_pool_interface.h",
    "src/cpp/thread_manager/thread_manager.h",
]

GRPCXX_PUBLIC_HDRS = [
    "include/grpc++/alarm.h",
    "include/grpc++/channel.h",
    "include/grpc++/client_context.h",
    "include/grpc++/completion_queue.h",
    "include/grpc++/create_channel.h",
    "include/grpc++/create_channel_posix.h",
    "include/grpc++/ext/health_check_service_server_builder_option.h",
    "include/grpc++/generic/async_generic_service.h",
    "include/grpc++/generic/generic_stub.h",
    "include/grpc++/grpc++.h",
    "include/grpc++/health_check_service_interface.h",
    "include/grpc++/impl/call.h",
    "include/grpc++/impl/channel_argument_option.h",
    "include/grpc++/impl/client_unary_call.h",
    "include/grpc++/impl/codegen/core_codegen.h",
    "include/grpc++/impl/grpc_library.h",
    "include/grpc++/impl/method_handler_impl.h",
    "include/grpc++/impl/rpc_method.h",
    "include/grpc++/impl/rpc_service_method.h",
    "include/grpc++/impl/serialization_traits.h",
    "include/grpc++/impl/server_builder_option.h",
    "include/grpc++/impl/server_builder_plugin.h",
    "include/grpc++/impl/server_initializer.h",
    "include/grpc++/impl/service_type.h",
    "include/grpc++/security/auth_context.h",
    "include/grpc++/resource_quota.h",
    "include/grpc++/security/auth_metadata_processor.h",
    "include/grpc++/security/credentials.h",
    "include/grpc++/security/server_credentials.h",
    "include/grpc++/server.h",
    "include/grpc++/server_builder.h",
    "include/grpc++/server_context.h",
    "include/grpc++/server_posix.h",
    "include/grpc++/support/async_stream.h",
    "include/grpc++/support/async_unary_call.h",
    "include/grpc++/support/byte_buffer.h",
    "include/grpc++/support/channel_arguments.h",
    "include/grpc++/support/config.h",
    "include/grpc++/support/slice.h",
    "include/grpc++/support/status.h",
    "include/grpc++/support/status_code_enum.h",
    "include/grpc++/support/string_ref.h",
    "include/grpc++/support/stub_options.h",
    "include/grpc++/support/sync_stream.h",
    "include/grpc++/support/time.h",
    "include/grpcpp/alarm.h",
    "include/grpcpp/channel.h",
    "include/grpcpp/client_context.h",
    "include/grpcpp/completion_queue.h",
    "include/grpcpp/create_channel.h",
    "include/grpcpp/create_channel_posix.h",
    "include/grpcpp/ext/health_check_service_server_builder_option.h",
    "include/grpcpp/generic/async_generic_service.h",
    "include/grpcpp/generic/generic_stub.h",
    "include/grpcpp/grpcpp.h",
    "include/grpcpp/health_check_service_interface.h",
    "include/grpcpp/impl/call.h",
    "include/grpcpp/impl/channel_argument_option.h",
    "include/grpcpp/impl/client_unary_call.h",
    "include/grpcpp/impl/codegen/core_codegen.h",
    "include/grpcpp/impl/grpc_library.h",
    "include/grpcpp/impl/method_handler_impl.h",
    "include/grpcpp/impl/rpc_method.h",
    "include/grpcpp/impl/rpc_service_method.h",
    "include/grpcpp/impl/serialization_traits.h",
    "include/grpcpp/impl/server_builder_option.h",
    "include/grpcpp/impl/server_builder_plugin.h",
    "include/grpcpp/impl/server_initializer.h",
    "include/grpcpp/impl/service_type.h",
    "include/grpcpp/resource_quota.h",
    "include/grpcpp/security/auth_context.h",
    "include/grpcpp/security/auth_metadata_processor.h",
    "include/grpcpp/security/credentials.h",
    "include/grpcpp/security/server_credentials.h",
    "include/grpcpp/security/tls_certificate_provider.h",
    "include/grpcpp/security/authorization_policy_provider.h",
    "include/grpcpp/security/tls_certificate_verifier.h",
    "include/grpcpp/security/tls_credentials_options.h",
    "include/grpcpp/server.h",
    "include/grpcpp/server_builder.h",
    "include/grpcpp/server_context.h",
    "include/grpcpp/server_posix.h",
    "include/grpcpp/support/async_stream.h",
    "include/grpcpp/support/async_unary_call.h",
    "include/grpcpp/support/byte_buffer.h",
    "include/grpcpp/support/channel_arguments.h",
    "include/grpcpp/support/client_callback.h",
    "include/grpcpp/support/client_interceptor.h",
    "include/grpcpp/support/config.h",
    "include/grpcpp/support/interceptor.h",
    "include/grpcpp/support/message_allocator.h",
    "include/grpcpp/support/method_handler.h",
    "include/grpcpp/support/proto_buffer_reader.h",
    "include/grpcpp/support/proto_buffer_writer.h",
    "include/grpcpp/support/server_callback.h",
    "include/grpcpp/support/server_interceptor.h",
    "include/grpcpp/support/slice.h",
    "include/grpcpp/support/status.h",
    "include/grpcpp/support/status_code_enum.h",
    "include/grpcpp/support/string_ref.h",
    "include/grpcpp/support/stub_options.h",
    "include/grpcpp/support/sync_stream.h",
    "include/grpcpp/support/time.h",
    "include/grpcpp/support/validate_service_config.h",
]

grpc_cc_library(
    name = "gpr",
    language = "c++",
    public_hdrs = GPR_PUBLIC_HDRS,
    standalone = True,
    tags = ["avoid_dep"],
    visibility = ["@grpc:public"],
    deps = [
        "gpr_base",
    ],
)

grpc_cc_library(
    name = "channel_fwd",
    hdrs = [
        "src/core/lib/channel/channel_fwd.h",
    ],
    language = "c++",
    tags = ["grpc-autodeps"],
)

grpc_cc_library(
    name = "transport_fwd",
    hdrs = [
        "src/core/lib/transport/transport_fwd.h",
    ],
    language = "c++",
    tags = ["grpc-autodeps"],
)

grpc_cc_library(
    name = "atomic_utils",
    language = "c++",
    public_hdrs = ["src/core/lib/gprpp/atomic_utils.h"],
    tags = ["grpc-autodeps"],
    deps = ["gpr_platform"],
)

grpc_cc_library(
    name = "grpc_unsecure",
    srcs = [
        "src/core/lib/surface/init.cc",
        "src/core/plugin_registry/grpc_plugin_registry.cc",
        "src/core/plugin_registry/grpc_plugin_registry_noextra.cc",
    ],
    external_deps = [
        "absl/base:core_headers",
    ],
    language = "c++",
    public_hdrs = GRPC_PUBLIC_HDRS,
    standalone = True,
    tags = ["avoid_dep"],
    visibility = ["@grpc:public"],
    deps = [
        "channel_init",
        "channel_stack_type",
        "config",
        "default_event_engine_factory_hdrs",
        "gpr_base",
        "grpc_authorization_base",
        "grpc_base",
        "grpc_codegen",
        "grpc_common",
        "grpc_http_filters",
        "grpc_security_base",
        "grpc_trace",
        "http_connect_handshaker",
        "iomgr_timer",
        "slice",
        "tcp_connect_handshaker",
    ],
)

GRPC_XDS_TARGETS = [
    "grpc_lb_policy_cds",
    "grpc_lb_policy_xds_cluster_impl",
    "grpc_lb_policy_xds_cluster_manager",
    "grpc_lb_policy_xds_cluster_resolver",
    "grpc_resolver_xds",
    "grpc_resolver_c2p",
    "grpc_xds_server_config_fetcher",

    # Not xDS-specific but currently only used by xDS.
    "channel_creds_registry_init",
]

grpc_cc_library(
    name = "grpc",
    srcs = [
        "src/core/lib/surface/init.cc",
        "src/core/plugin_registry/grpc_plugin_registry.cc",
        "src/core/plugin_registry/grpc_plugin_registry_extra.cc",
    ],
    defines = select({
        "grpc_no_xds": ["GRPC_NO_XDS"],
        "//conditions:default": [],
    }),
    external_deps = [
        "absl/base:core_headers",
    ],
    language = "c++",
    public_hdrs = GRPC_PUBLIC_HDRS,
    select_deps = [
        {
            "grpc_no_xds": [],
            "//conditions:default": GRPC_XDS_TARGETS,
        },
    ],
    standalone = True,
    tags = ["grpc_avoid_dep"],
    visibility = [
        "@grpc:public",
    ],
    deps = [
        "channel_init",
        "channel_stack_type",
        "config",
        "default_event_engine_factory_hdrs",
        "gpr_base",
        "grpc_authorization_base",
        "grpc_base",
        "grpc_codegen",
        "grpc_common",
        "grpc_http_filters",
        "grpc_secure",
        "grpc_security_base",
        "grpc_trace",
        "http_connect_handshaker",
        "iomgr_timer",
        "slice",
        "tcp_connect_handshaker",
    ],
)

grpc_cc_library(
    name = "gpr_public_hdrs",
    hdrs = GPR_PUBLIC_HDRS,
    tags = ["avoid_dep"],
)

grpc_cc_library(
    name = "grpc_public_hdrs",
    hdrs = GRPC_PUBLIC_HDRS,
    tags = ["avoid_dep"],
    deps = ["gpr_public_hdrs"],
)

grpc_cc_library(
    name = "grpc++_public_hdrs",
    hdrs = GRPCXX_PUBLIC_HDRS,
    external_deps = [
        "absl/synchronization",
        "protobuf_headers",
    ],
    tags = ["avoid_dep"],
    visibility = ["@grpc:public"],
    deps = ["grpc_public_hdrs"],
)

grpc_cc_library(
    name = "grpc++",
    hdrs = [
        "src/cpp/client/secure_credentials.h",
        "src/cpp/common/secure_auth_context.h",
        "src/cpp/server/secure_server_credentials.h",
    ],
    language = "c++",
    public_hdrs = GRPCXX_PUBLIC_HDRS,
    select_deps = [
        {
            "grpc_no_xds": [],
            "//conditions:default": [
                "grpc++_xds_client",
                "grpc++_xds_server",
            ],
        },
        {
            "grpc_no_binder": [],
            "//conditions:default": [
                "grpc++_binder",
            ],
        },
    ],
    standalone = True,
    visibility = [
        "@grpc:public",
    ],
    deps = [
        "grpc++_internals",
        "slice",
    ],
)

grpc_cc_library(
    name = "grpc++_internals",
    srcs = [
        "src/cpp/client/insecure_credentials.cc",
        "src/cpp/client/secure_credentials.cc",
        "src/cpp/common/auth_property_iterator.cc",
        "src/cpp/common/secure_auth_context.cc",
        "src/cpp/common/secure_channel_arguments.cc",
        "src/cpp/common/secure_create_auth_context.cc",
        "src/cpp/common/tls_certificate_provider.cc",
        "src/cpp/common/tls_certificate_verifier.cc",
        "src/cpp/common/tls_credentials_options.cc",
        "src/cpp/server/insecure_server_credentials.cc",
        "src/cpp/server/secure_server_credentials.cc",
    ],
    hdrs = [
        "src/cpp/client/secure_credentials.h",
        "src/cpp/common/secure_auth_context.h",
        "src/cpp/server/secure_server_credentials.h",
    ],
    external_deps = [
        "absl/status",
        "absl/synchronization",
        "absl/container:inlined_vector",
        "absl/strings",
        "protobuf_headers",
    ],
    language = "c++",
    public_hdrs = GRPCXX_PUBLIC_HDRS,
    deps = [
        "error",
        "gpr_base",
        "gpr_codegen",
        "grpc",
        "grpc++_base",
        "grpc++_codegen_base",
        "grpc++_codegen_base_src",
        "grpc++_codegen_proto",
        "grpc++_internal_hdrs_only",
        "grpc_base",
        "grpc_codegen",
        "grpc_credentials_util",
        "grpc_secure",
        "grpc_security_base",
        "json",
        "ref_counted_ptr",
        "slice",
        "slice_refcount",
    ],
)

grpc_cc_library(
    name = "grpc++_binder",
    srcs = [
        "src/core/ext/transport/binder/client/binder_connector.cc",
        "src/core/ext/transport/binder/client/channel_create.cc",
        "src/core/ext/transport/binder/client/channel_create_impl.cc",
        "src/core/ext/transport/binder/client/connection_id_generator.cc",
        "src/core/ext/transport/binder/client/endpoint_binder_pool.cc",
        "src/core/ext/transport/binder/client/jni_utils.cc",
        "src/core/ext/transport/binder/client/security_policy_setting.cc",
        "src/core/ext/transport/binder/security_policy/binder_security_policy.cc",
        "src/core/ext/transport/binder/server/binder_server.cc",
        "src/core/ext/transport/binder/server/binder_server_credentials.cc",
        "src/core/ext/transport/binder/transport/binder_transport.cc",
        "src/core/ext/transport/binder/utils/ndk_binder.cc",
        "src/core/ext/transport/binder/utils/transport_stream_receiver_impl.cc",
        "src/core/ext/transport/binder/wire_format/binder_android.cc",
        "src/core/ext/transport/binder/wire_format/binder_constants.cc",
        "src/core/ext/transport/binder/wire_format/transaction.cc",
        "src/core/ext/transport/binder/wire_format/wire_reader_impl.cc",
        "src/core/ext/transport/binder/wire_format/wire_writer.cc",
    ],
    hdrs = [
        "src/core/ext/transport/binder/client/binder_connector.h",
        "src/core/ext/transport/binder/client/channel_create_impl.h",
        "src/core/ext/transport/binder/client/connection_id_generator.h",
        "src/core/ext/transport/binder/client/endpoint_binder_pool.h",
        "src/core/ext/transport/binder/client/jni_utils.h",
        "src/core/ext/transport/binder/client/security_policy_setting.h",
        "src/core/ext/transport/binder/server/binder_server.h",
        "src/core/ext/transport/binder/transport/binder_stream.h",
        "src/core/ext/transport/binder/transport/binder_transport.h",
        "src/core/ext/transport/binder/utils/binder_auto_utils.h",
        "src/core/ext/transport/binder/utils/ndk_binder.h",
        "src/core/ext/transport/binder/utils/transport_stream_receiver.h",
        "src/core/ext/transport/binder/utils/transport_stream_receiver_impl.h",
        "src/core/ext/transport/binder/wire_format/binder.h",
        "src/core/ext/transport/binder/wire_format/binder_android.h",
        "src/core/ext/transport/binder/wire_format/binder_constants.h",
        "src/core/ext/transport/binder/wire_format/transaction.h",
        "src/core/ext/transport/binder/wire_format/wire_reader.h",
        "src/core/ext/transport/binder/wire_format/wire_reader_impl.h",
        "src/core/ext/transport/binder/wire_format/wire_writer.h",
    ],
    defines = select({
        "grpc_no_binder": ["GRPC_NO_BINDER"],
        "//conditions:default": [],
    }),
    external_deps = [
        "absl/base:core_headers",
        "absl/cleanup",
        "absl/container:flat_hash_map",
        "absl/hash",
        "absl/memory",
        "absl/meta:type_traits",
        "absl/status",
        "absl/status:statusor",
        "absl/strings",
        "absl/synchronization",
        "absl/time",
        "absl/types:variant",
    ],
    language = "c++",
    public_hdrs = [
        "include/grpcpp/security/binder_security_policy.h",
        "include/grpcpp/create_channel_binder.h",
        "include/grpcpp/security/binder_credentials.h",
    ],
    deps = [
        "arena",
        "channel_args_preconditioning",
        "channel_stack_type",
        "config",
        "debug_location",
        "gpr",
        "gpr_base",
        "gpr_platform",
        "grpc",
        "grpc++_base",
        "grpc_base",
        "grpc_client_channel",
        "grpc_codegen",
        "iomgr_fwd",
        "iomgr_port",
        "orphanable",
        "ref_counted_ptr",
        "slice",
        "slice_refcount",
        "transport_fwd",
    ],
)

grpc_cc_library(
    name = "grpc++_xds_client",
    srcs = [
        "src/cpp/client/xds_credentials.cc",
    ],
    hdrs = [
        "src/cpp/client/secure_credentials.h",
    ],
    external_deps = [
        "absl/container:inlined_vector",
    ],
    language = "c++",
    deps = [
        "gpr",
        "grpc",
        "grpc++_internals",
    ],
)

grpc_cc_library(
    name = "grpc++_xds_server",
    srcs = [
        "src/cpp/server/xds_server_credentials.cc",
    ],
    hdrs = [
        "src/cpp/server/secure_server_credentials.h",
    ],
    language = "c++",
    public_hdrs = [
        "include/grpcpp/xds_server_builder.h",
    ],
    visibility = ["@grpc:xds"],
    deps = [
        "gpr",
        "grpc",
        "grpc++_internals",
    ],
)

grpc_cc_library(
    name = "grpc++_unsecure",
    srcs = [
        "src/cpp/client/insecure_credentials.cc",
        "src/cpp/common/insecure_create_auth_context.cc",
        "src/cpp/server/insecure_server_credentials.cc",
    ],
    language = "c++",
    standalone = True,
    tags = ["avoid_dep"],
    visibility = ["@grpc:public"],
    deps = [
        "gpr",
        "grpc++_base_unsecure",
        "grpc++_codegen_base",
        "grpc++_codegen_base_src",
        "grpc++_codegen_proto",
        "grpc_codegen",
        "grpc_insecure_credentials",
        "grpc_unsecure",
    ],
)

grpc_cc_library(
    name = "grpc++_error_details",
    srcs = [
        "src/cpp/util/error_details.cc",
    ],
    hdrs = [
        "include/grpc++/support/error_details.h",
        "include/grpcpp/support/error_details.h",
    ],
    language = "c++",
    standalone = True,
    visibility = ["@grpc:public"],
    deps = [
        "grpc++",
    ],
)

grpc_cc_library(
    name = "grpc++_alts",
    srcs = [
        "src/cpp/common/alts_context.cc",
        "src/cpp/common/alts_util.cc",
    ],
    hdrs = [
        "include/grpcpp/security/alts_context.h",
        "include/grpcpp/security/alts_util.h",
    ],
    external_deps = [
        "absl/memory",
        "upb_lib",
    ],
    language = "c++",
    standalone = True,
    visibility = ["@grpc:tsi"],
    deps = [
        "alts_upb",
        "alts_util",
        "gpr_base",
        "grpc++",
        "grpc_base",
        "tsi_alts_credentials",
    ],
)

grpc_cc_library(
    name = "census",
    srcs = [
        "src/core/ext/filters/census/grpc_context.cc",
    ],
    language = "c++",
    public_hdrs = [
        "include/grpc/census.h",
    ],
    visibility = ["@grpc:public"],
    deps = [
        "gpr_base",
        "grpc_base",
        "grpc_codegen",
        "grpc_trace",
    ],
)

grpc_cc_library(
    name = "grpc++_internal_hdrs_only",
    hdrs = [
        "include/grpcpp/impl/codegen/sync.h",
    ],
    external_deps = [
        "absl/synchronization",
    ],
    deps = [
        "gpr_codegen",
    ],
)

grpc_cc_library(
    name = "useful",
    hdrs = ["src/core/lib/gpr/useful.h"],
    language = "c++",
    tags = ["grpc-autodeps"],
    deps = ["gpr_platform"],
)

grpc_cc_library(
    name = "examine_stack",
    srcs = [
        "src/core/lib/gprpp/examine_stack.cc",
    ],
    hdrs = [
        "src/core/lib/gprpp/examine_stack.h",
    ],
    external_deps = ["absl/types:optional"],
    tags = ["grpc-autodeps"],
    deps = ["gpr_platform"],
)

grpc_cc_library(
    name = "gpr_base",
    srcs = [
        "src/core/lib/gpr/alloc.cc",
        "src/core/lib/gpr/atm.cc",
        "src/core/lib/gpr/cpu_iphone.cc",
        "src/core/lib/gpr/cpu_linux.cc",
        "src/core/lib/gpr/cpu_posix.cc",
        "src/core/lib/gpr/cpu_windows.cc",
        "src/core/lib/gpr/env_linux.cc",
        "src/core/lib/gpr/env_posix.cc",
        "src/core/lib/gpr/env_windows.cc",
        "src/core/lib/gpr/log.cc",
        "src/core/lib/gpr/log_android.cc",
        "src/core/lib/gpr/log_linux.cc",
        "src/core/lib/gpr/log_posix.cc",
        "src/core/lib/gpr/log_windows.cc",
        "src/core/lib/gpr/murmur_hash.cc",
        "src/core/lib/gpr/string.cc",
        "src/core/lib/gpr/string_posix.cc",
        "src/core/lib/gpr/string_util_windows.cc",
        "src/core/lib/gpr/string_windows.cc",
        "src/core/lib/gpr/sync.cc",
        "src/core/lib/gpr/sync_abseil.cc",
        "src/core/lib/gpr/sync_posix.cc",
        "src/core/lib/gpr/sync_windows.cc",
        "src/core/lib/gpr/time.cc",
        "src/core/lib/gpr/time_posix.cc",
        "src/core/lib/gpr/time_precise.cc",
        "src/core/lib/gpr/time_windows.cc",
        "src/core/lib/gpr/tmpfile_msys.cc",
        "src/core/lib/gpr/tmpfile_posix.cc",
        "src/core/lib/gpr/tmpfile_windows.cc",
        "src/core/lib/gpr/wrap_memcpy.cc",
        "src/core/lib/gprpp/fork.cc",
        "src/core/lib/gprpp/global_config_env.cc",
        "src/core/lib/gprpp/host_port.cc",
        "src/core/lib/gprpp/mpscq.cc",
        "src/core/lib/gprpp/stat_posix.cc",
        "src/core/lib/gprpp/stat_windows.cc",
        "src/core/lib/gprpp/thd_posix.cc",
        "src/core/lib/gprpp/thd_windows.cc",
        "src/core/lib/gprpp/time_util.cc",
        "src/core/lib/profiling/basic_timers.cc",
        "src/core/lib/profiling/stap_timers.cc",
    ],
    hdrs = [
        "src/core/lib/gpr/alloc.h",
        "src/core/lib/gpr/env.h",
        "src/core/lib/gpr/murmur_hash.h",
        "src/core/lib/gpr/spinlock.h",
        "src/core/lib/gpr/string.h",
        "src/core/lib/gpr/string_windows.h",
        "src/core/lib/gpr/time_precise.h",
        "src/core/lib/gpr/tmpfile.h",
        "src/core/lib/gprpp/fork.h",
        "src/core/lib/gprpp/global_config.h",
        "src/core/lib/gprpp/global_config_custom.h",
        "src/core/lib/gprpp/global_config_env.h",
        "src/core/lib/gprpp/global_config_generic.h",
        "src/core/lib/gprpp/host_port.h",
        "src/core/lib/gprpp/manual_constructor.h",
        "src/core/lib/gprpp/memory.h",
        "src/core/lib/gprpp/mpscq.h",
        "src/core/lib/gprpp/stat.h",
        "src/core/lib/gprpp/sync.h",
        "src/core/lib/gprpp/thd.h",
        "src/core/lib/gprpp/time_util.h",
        "src/core/lib/profiling/timers.h",
    ],
    external_deps = [
        "absl/base",
        "absl/base:core_headers",
        "absl/memory",
        "absl/random",
        "absl/status",
        "absl/strings",
        "absl/strings:cord",
        "absl/strings:str_format",
        "absl/synchronization",
        "absl/time:time",
        "absl/types:optional",
    ],
    language = "c++",
    public_hdrs = GPR_PUBLIC_HDRS,
    visibility = ["@grpc:alt_gpr_base_legacy"],
    deps = [
        "construct_destruct",
        "debug_location",
        "examine_stack",
        "gpr_codegen",
        "gpr_tls",
        "grpc_codegen",
        "useful",
    ],
)

grpc_cc_library(
    name = "gpr_tls",
    hdrs = ["src/core/lib/gpr/tls.h"],
    tags = ["grpc-autodeps"],
    deps = ["gpr_platform"],
)

grpc_cc_library(
    name = "chunked_vector",
    hdrs = ["src/core/lib/gprpp/chunked_vector.h"],
    tags = ["grpc-autodeps"],
    deps = [
        "arena",
        "gpr_base",
        "gpr_platform",
    ],
)

grpc_cc_library(
    name = "construct_destruct",
    language = "c++",
    public_hdrs = ["src/core/lib/gprpp/construct_destruct.h"],
    tags = ["grpc-autodeps"],
    deps = ["gpr_platform"],
)

grpc_cc_library(
    name = "cpp_impl_of",
    hdrs = ["src/core/lib/gprpp/cpp_impl_of.h"],
    language = "c++",
    tags = ["grpc-autodeps"],
)

grpc_cc_library(
    name = "status_helper",
    srcs = [
        "src/core/lib/gprpp/status_helper.cc",
    ],
    hdrs = [
        "src/core/lib/gprpp/status_helper.h",
    ],
    external_deps = [
        "absl/status",
        "absl/strings",
        "absl/strings:cord",
        "absl/time",
        "absl/types:optional",
        "upb_lib",
    ],
    language = "c++",
    tags = ["grpc-autodeps"],
    deps = [
        "debug_location",
        "google_rpc_status_upb",
        "gpr_base",
        "gpr_platform",
        "percent_encoding",
        "protobuf_any_upb",
        "slice",
    ],
)

grpc_cc_library(
    name = "unique_type_name",
    hdrs = ["src/core/lib/gprpp/unique_type_name.h"],
    external_deps = ["absl/strings"],
    language = "c++",
    tags = ["grpc-autodeps"],
    deps = [
        "gpr_platform",
        "useful",
    ],
)

grpc_cc_library(
    name = "work_serializer",
    srcs = [
        "src/core/lib/gprpp/work_serializer.cc",
    ],
    hdrs = [
        "src/core/lib/gprpp/work_serializer.h",
    ],
    external_deps = ["absl/base:core_headers"],
    language = "c++",
    tags = ["grpc-autodeps"],
    visibility = ["@grpc:client_channel"],
    deps = [
        "debug_location",
        "gpr_base",
        "grpc_trace",
        "orphanable",
    ],
)

grpc_cc_library(
    name = "gpr_codegen",
    language = "c++",
    public_hdrs = [
        "include/grpc/impl/codegen/atm.h",
        "include/grpc/impl/codegen/atm_gcc_atomic.h",
        "include/grpc/impl/codegen/atm_gcc_sync.h",
        "include/grpc/impl/codegen/atm_windows.h",
        "include/grpc/impl/codegen/fork.h",
        "include/grpc/impl/codegen/gpr_slice.h",
        "include/grpc/impl/codegen/gpr_types.h",
        "include/grpc/impl/codegen/log.h",
        "include/grpc/impl/codegen/port_platform.h",
        "include/grpc/impl/codegen/sync.h",
        "include/grpc/impl/codegen/sync_abseil.h",
        "include/grpc/impl/codegen/sync_custom.h",
        "include/grpc/impl/codegen/sync_generic.h",
        "include/grpc/impl/codegen/sync_posix.h",
        "include/grpc/impl/codegen/sync_windows.h",
    ],
    visibility = ["@grpc:public"],
)

# A library that vends only port_platform, so that libraries that don't need
# anything else from gpr can still be portable!
grpc_cc_library(
    name = "gpr_platform",
    language = "c++",
    public_hdrs = [
        "include/grpc/impl/codegen/port_platform.h",
        "include/grpc/support/port_platform.h",
    ],
)

grpc_cc_library(
    name = "grpc_trace",
    srcs = ["src/core/lib/debug/trace.cc"],
    hdrs = ["src/core/lib/debug/trace.h"],
    language = "c++",
    public_hdrs = GRPC_PUBLIC_HDRS,
    tags = ["grpc-autodeps"],
    visibility = ["@grpc:trace"],
    deps = [
        "gpr_base",
        "gpr_codegen",
        "gpr_platform",
        "grpc_codegen",
        "grpc_public_hdrs",
    ],
)

grpc_cc_library(
    name = "config",
    srcs = [
        "src/core/lib/config/core_configuration.cc",
    ],
    language = "c++",
    public_hdrs = [
        "src/core/lib/config/core_configuration.h",
    ],
    tags = ["grpc-autodeps"],
    visibility = ["@grpc:client_channel"],
    deps = [
        "channel_args_preconditioning",
        "channel_creds_registry",
        "channel_init",
        "gpr_base",
        "grpc_resolver",
        "handshaker_registry",
        "service_config_parser",
    ],
)

grpc_cc_library(
    name = "debug_location",
    language = "c++",
    public_hdrs = ["src/core/lib/gprpp/debug_location.h"],
    tags = ["grpc-autodeps"],
    visibility = ["@grpc:debug_location"],
)

grpc_cc_library(
    name = "overload",
    language = "c++",
    public_hdrs = ["src/core/lib/gprpp/overload.h"],
    tags = ["grpc-autodeps"],
    deps = ["gpr_platform"],
)

grpc_cc_library(
    name = "match",
    external_deps = ["absl/types:variant"],
    language = "c++",
    public_hdrs = ["src/core/lib/gprpp/match.h"],
    tags = ["grpc-autodeps"],
    deps = [
        "gpr_platform",
        "overload",
    ],
)

grpc_cc_library(
    name = "table",
    external_deps = [
        "absl/meta:type_traits",
        "absl/utility",
    ],
    language = "c++",
    public_hdrs = ["src/core/lib/gprpp/table.h"],
    tags = ["grpc-autodeps"],
    deps = [
        "bitset",
        "gpr_platform",
    ],
)

grpc_cc_library(
    name = "bitset",
    language = "c++",
    public_hdrs = ["src/core/lib/gprpp/bitset.h"],
    tags = ["grpc-autodeps"],
    deps = [
        "gpr_platform",
        "useful",
    ],
)

grpc_cc_library(
    name = "orphanable",
    language = "c++",
    public_hdrs = ["src/core/lib/gprpp/orphanable.h"],
    tags = ["grpc-autodeps"],
    visibility = ["@grpc:client_channel"],
    deps = [
        "debug_location",
        "gpr_platform",
        "ref_counted",
        "ref_counted_ptr",
    ],
)

grpc_cc_library(
    name = "poll",
    external_deps = ["absl/types:variant"],
    language = "c++",
    public_hdrs = [
        "src/core/lib/promise/poll.h",
    ],
    tags = ["grpc-autodeps"],
    deps = ["gpr_platform"],
)

grpc_cc_library(
    name = "call_push_pull",
    hdrs = ["src/core/lib/promise/call_push_pull.h"],
    external_deps = ["absl/types:variant"],
    language = "c++",
    tags = ["grpc-autodeps"],
    deps = [
        "bitset",
        "construct_destruct",
        "gpr_platform",
        "poll",
        "promise_like",
        "promise_status",
    ],
)

grpc_cc_library(
    name = "context",
    language = "c++",
    public_hdrs = [
        "src/core/lib/promise/context.h",
    ],
    tags = ["grpc-autodeps"],
    deps = [
        "gpr_platform",
        "gpr_tls",
    ],
)

grpc_cc_library(
    name = "map",
    external_deps = ["absl/types:variant"],
    language = "c++",
    public_hdrs = ["src/core/lib/promise/map.h"],
    tags = ["grpc-autodeps"],
    deps = [
        "gpr_platform",
        "poll",
        "promise_like",
    ],
)

grpc_cc_library(
    name = "sleep",
    srcs = [
        "src/core/lib/promise/sleep.cc",
    ],
    hdrs = [
        "src/core/lib/promise/sleep.h",
    ],
    external_deps = [
        "absl/base:core_headers",
        "absl/status",
    ],
    tags = ["grpc-autodeps"],
    deps = [
        "activity",
        "default_event_engine_factory_hdrs",
        "event_engine_base_hdrs",
        "exec_ctx",
        "gpr_base",
        "gpr_platform",
        "poll",
        "time",
    ],
)

grpc_cc_library(
    name = "promise",
    external_deps = [
        "absl/status",
        "absl/types:optional",
        "absl/types:variant",
    ],
    language = "c++",
    public_hdrs = [
        "src/core/lib/promise/promise.h",
    ],
    tags = ["grpc-autodeps"],
    visibility = ["@grpc:alt_grpc_base_legacy"],
    deps = [
        "gpr_platform",
        "poll",
        "promise_like",
    ],
)

grpc_cc_library(
    name = "arena_promise",
    external_deps = ["absl/meta:type_traits"],
    language = "c++",
    public_hdrs = [
        "src/core/lib/promise/arena_promise.h",
    ],
    tags = ["grpc-autodeps"],
    deps = [
        "arena",
        "context",
        "gpr_platform",
        "poll",
    ],
)

grpc_cc_library(
    name = "promise_like",
    external_deps = ["absl/meta:type_traits"],
    language = "c++",
    public_hdrs = [
        "src/core/lib/promise/detail/promise_like.h",
    ],
    tags = ["grpc-autodeps"],
    deps = [
        "gpr_platform",
        "poll",
    ],
)

grpc_cc_library(
    name = "promise_factory",
    external_deps = ["absl/meta:type_traits"],
    language = "c++",
    public_hdrs = [
        "src/core/lib/promise/detail/promise_factory.h",
    ],
    tags = ["grpc-autodeps"],
    deps = [
        "gpr_platform",
        "promise_like",
    ],
)

grpc_cc_library(
    name = "if",
    external_deps = [
        "absl/status:statusor",
        "absl/types:variant",
    ],
    language = "c++",
    public_hdrs = ["src/core/lib/promise/if.h"],
    tags = ["grpc-autodeps"],
    deps = [
        "gpr_platform",
        "poll",
        "promise_factory",
        "promise_like",
    ],
)

grpc_cc_library(
    name = "promise_status",
    external_deps = [
        "absl/status",
        "absl/status:statusor",
    ],
    language = "c++",
    public_hdrs = [
        "src/core/lib/promise/detail/status.h",
    ],
    tags = ["grpc-autodeps"],
    deps = ["gpr_platform"],
)

grpc_cc_library(
    name = "race",
    external_deps = ["absl/types:variant"],
    language = "c++",
    public_hdrs = ["src/core/lib/promise/race.h"],
    tags = ["grpc-autodeps"],
    deps = [
        "gpr_platform",
        "poll",
    ],
)

grpc_cc_library(
    name = "loop",
    external_deps = [
        "absl/status",
        "absl/status:statusor",
        "absl/types:variant",
    ],
    language = "c++",
    public_hdrs = [
        "src/core/lib/promise/loop.h",
    ],
    tags = ["grpc-autodeps"],
    deps = [
        "gpr_platform",
        "poll",
        "promise_factory",
    ],
)

grpc_cc_library(
    name = "switch",
    language = "c++",
    public_hdrs = [
        "src/core/lib/promise/detail/switch.h",
    ],
    tags = ["grpc-autodeps"],
    deps = ["gpr_platform"],
)

grpc_cc_library(
    name = "basic_join",
    external_deps = [
        "absl/types:variant",
        "absl/utility",
    ],
    language = "c++",
    public_hdrs = [
        "src/core/lib/promise/detail/basic_join.h",
    ],
    tags = ["grpc-autodeps"],
    deps = [
        "bitset",
        "construct_destruct",
        "gpr_platform",
        "poll",
        "promise_like",
    ],
)

grpc_cc_library(
    name = "join",
    external_deps = ["absl/meta:type_traits"],
    language = "c++",
    public_hdrs = [
        "src/core/lib/promise/join.h",
    ],
    tags = ["grpc-autodeps"],
    deps = [
        "basic_join",
        "gpr_platform",
    ],
)

grpc_cc_library(
    name = "try_join",
    external_deps = [
        "absl/meta:type_traits",
        "absl/status",
        "absl/status:statusor",
    ],
    language = "c++",
    public_hdrs = [
        "src/core/lib/promise/try_join.h",
    ],
    tags = ["grpc-autodeps"],
    deps = [
        "basic_join",
        "gpr_platform",
        "poll",
        "promise_status",
    ],
)

grpc_cc_library(
    name = "basic_seq",
    external_deps = [
        "absl/meta:type_traits",
        "absl/types:variant",
        "absl/utility",
    ],
    language = "c++",
    public_hdrs = [
        "src/core/lib/promise/detail/basic_seq.h",
    ],
    tags = ["grpc-autodeps"],
    deps = [
        "construct_destruct",
        "gpr_platform",
        "poll",
        "promise_factory",
        "promise_like",
        "switch",
    ],
)

grpc_cc_library(
    name = "seq",
    language = "c++",
    public_hdrs = [
        "src/core/lib/promise/seq.h",
    ],
    tags = ["grpc-autodeps"],
    deps = [
        "basic_seq",
        "gpr_platform",
        "poll",
    ],
)

grpc_cc_library(
    name = "try_seq",
    external_deps = [
        "absl/meta:type_traits",
        "absl/status",
        "absl/status:statusor",
    ],
    language = "c++",
    public_hdrs = [
        "src/core/lib/promise/try_seq.h",
    ],
    tags = ["grpc-autodeps"],
    deps = [
        "basic_seq",
        "gpr_platform",
        "poll",
        "promise_status",
    ],
)

grpc_cc_library(
    name = "activity",
    srcs = [
        "src/core/lib/promise/activity.cc",
    ],
    external_deps = [
        "absl/base:core_headers",
        "absl/status",
        "absl/types:optional",
        "absl/types:variant",
        "absl/utility",
    ],
    language = "c++",
    public_hdrs = [
        "src/core/lib/promise/activity.h",
    ],
    tags = ["grpc-autodeps"],
    deps = [
        "atomic_utils",
        "construct_destruct",
        "context",
        "gpr_base",
        "gpr_platform",
        "gpr_tls",
        "orphanable",
        "poll",
        "promise_factory",
        "promise_status",
    ],
)

grpc_cc_library(
    name = "exec_ctx_wakeup_scheduler",
    hdrs = [
        "src/core/lib/promise/exec_ctx_wakeup_scheduler.h",
    ],
    language = "c++",
    tags = ["grpc-autodeps"],
    deps = [
        "closure",
        "debug_location",
        "error",
        "exec_ctx",
        "gpr_platform",
    ],
)

grpc_cc_library(
    name = "wait_set",
    external_deps = [
        "absl/container:flat_hash_set",
        "absl/hash",
    ],
    language = "c++",
    public_hdrs = [
        "src/core/lib/promise/wait_set.h",
    ],
    tags = ["grpc-autodeps"],
    deps = [
        "activity",
        "gpr_platform",
        "poll",
    ],
)

grpc_cc_library(
    name = "intra_activity_waiter",
    language = "c++",
    public_hdrs = [
        "src/core/lib/promise/intra_activity_waiter.h",
    ],
    tags = ["grpc-autodeps"],
    deps = [
        "activity",
        "gpr_platform",
        "poll",
    ],
)

grpc_cc_library(
    name = "latch",
    language = "c++",
    public_hdrs = [
        "src/core/lib/promise/latch.h",
    ],
    tags = ["grpc-autodeps"],
    deps = [
        "gpr_base",
        "gpr_platform",
        "intra_activity_waiter",
        "poll",
    ],
)

grpc_cc_library(
    name = "observable",
    external_deps = [
        "absl/base:core_headers",
        "absl/types:optional",
        "absl/types:variant",
    ],
    language = "c++",
    public_hdrs = [
        "src/core/lib/promise/observable.h",
    ],
    tags = ["grpc-autodeps"],
    deps = [
        "activity",
        "gpr_base",
        "gpr_platform",
        "poll",
        "promise_like",
        "wait_set",
    ],
)

grpc_cc_library(
    name = "pipe",
    external_deps = ["absl/types:optional"],
    language = "c++",
    public_hdrs = [
        "src/core/lib/promise/pipe.h",
    ],
    tags = ["grpc-autodeps"],
    deps = [
        "arena",
        "context",
        "gpr_base",
        "gpr_platform",
        "intra_activity_waiter",
        "poll",
    ],
)

grpc_cc_library(
    name = "for_each",
    external_deps = [
        "absl/status",
        "absl/types:variant",
    ],
    language = "c++",
    public_hdrs = ["src/core/lib/promise/for_each.h"],
    tags = ["grpc-autodeps"],
    deps = [
        "gpr_platform",
        "poll",
        "promise_factory",
    ],
)

grpc_cc_library(
    name = "ref_counted",
    language = "c++",
    public_hdrs = ["src/core/lib/gprpp/ref_counted.h"],
    tags = ["grpc-autodeps"],
    deps = [
        "atomic_utils",
        "debug_location",
        "gpr_base",
        "gpr_platform",
        "ref_counted_ptr",
    ],
)

grpc_cc_library(
    name = "dual_ref_counted",
    language = "c++",
    public_hdrs = ["src/core/lib/gprpp/dual_ref_counted.h"],
    tags = ["grpc-autodeps"],
    deps = [
        "debug_location",
        "gpr_base",
        "gpr_platform",
        "orphanable",
        "ref_counted_ptr",
    ],
)

grpc_cc_library(
    name = "ref_counted_ptr",
    language = "c++",
    public_hdrs = ["src/core/lib/gprpp/ref_counted_ptr.h"],
    tags = ["grpc-autodeps"],
    visibility = ["@grpc:ref_counted_ptr"],
    deps = [
        "debug_location",
        "gpr_platform",
    ],
)

grpc_cc_library(
    name = "handshaker",
    srcs = [
        "src/core/lib/transport/handshaker.cc",
    ],
    external_deps = [
        "absl/container:inlined_vector",
        "absl/strings:str_format",
    ],
    language = "c++",
    public_hdrs = [
        "src/core/lib/transport/handshaker.h",
    ],
    tags = ["grpc-autodeps"],
    visibility = ["@grpc:alt_grpc_base_legacy"],
    deps = [
        "channel_args",
        "closure",
        "debug_location",
        "error",
        "exec_ctx",
        "gpr_base",
        "gpr_platform",
        "grpc_base",
        "grpc_codegen",
        "grpc_trace",
        "iomgr_timer",
        "ref_counted",
        "ref_counted_ptr",
        "slice",
        "slice_buffer",
        "slice_refcount",
        "time",
    ],
)

grpc_cc_library(
    name = "handshaker_factory",
    language = "c++",
    public_hdrs = [
        "src/core/lib/transport/handshaker_factory.h",
    ],
    tags = ["grpc-autodeps"],
    deps = [
        "channel_args",
        "gpr_platform",
        "iomgr_fwd",
    ],
)

grpc_cc_library(
    name = "handshaker_registry",
    srcs = [
        "src/core/lib/transport/handshaker_registry.cc",
    ],
    language = "c++",
    public_hdrs = [
        "src/core/lib/transport/handshaker_registry.h",
    ],
    tags = ["grpc-autodeps"],
    deps = [
        "channel_args",
        "gpr_platform",
        "handshaker_factory",
        "iomgr_fwd",
    ],
)

grpc_cc_library(
    name = "http_connect_handshaker",
    srcs = [
        "src/core/lib/transport/http_connect_handshaker.cc",
    ],
    external_deps = [
        "absl/base:core_headers",
        "absl/memory",
        "absl/strings",
        "absl/types:optional",
    ],
    language = "c++",
    public_hdrs = [
        "src/core/lib/transport/http_connect_handshaker.h",
    ],
    tags = ["grpc-autodeps"],
    visibility = ["@grpc:alt_grpc_base_legacy"],
    deps = [
        "channel_args",
        "closure",
        "config",
        "debug_location",
        "error",
        "exec_ctx",
        "gpr_base",
        "gpr_platform",
        "grpc_base",
        "handshaker",
        "handshaker_factory",
        "handshaker_registry",
        "httpcli",
        "iomgr_fwd",
        "ref_counted_ptr",
        "slice",
        "slice_buffer",
        "slice_refcount",
    ],
)

grpc_cc_library(
    name = "tcp_connect_handshaker",
    srcs = [
        "src/core/lib/transport/tcp_connect_handshaker.cc",
    ],
    external_deps = [
        "absl/base:core_headers",
        "absl/memory",
        "absl/status:statusor",
        "absl/strings",
        "absl/types:optional",
    ],
    language = "c++",
    public_hdrs = [
        "src/core/lib/transport/tcp_connect_handshaker.h",
    ],
    tags = ["grpc-autodeps"],
    deps = [
        "channel_args",
        "closure",
        "config",
        "debug_location",
        "error",
        "exec_ctx",
        "gpr_base",
        "gpr_platform",
        "grpc_base",
        "handshaker",
        "handshaker_factory",
        "handshaker_registry",
        "iomgr_fwd",
        "ref_counted_ptr",
        "resolved_address",
        "slice",
        "slice_refcount",
        "uri_parser",
    ],
)

grpc_cc_library(
    name = "channel_creds_registry",
    hdrs = [
        "src/core/lib/security/credentials/channel_creds_registry.h",
    ],
    external_deps = ["absl/strings"],
    language = "c++",
    tags = ["grpc-autodeps"],
    deps = [
        "gpr_platform",
        "json",
        "ref_counted_ptr",
    ],
)

grpc_cc_library(
    name = "event_engine_memory_allocator",
    srcs = [
        "src/core/lib/event_engine/memory_allocator.cc",
    ],
    hdrs = [
        "include/grpc/event_engine/internal/memory_allocator_impl.h",
        "include/grpc/event_engine/memory_allocator.h",
        "include/grpc/event_engine/memory_request.h",
    ],
    external_deps = ["absl/strings"],
    language = "c++",
    tags = ["grpc-autodeps"],
    deps = [
        "gpr_platform",
        "slice",
        "slice_refcount",
    ],
)

grpc_cc_library(
    name = "memory_quota",
    srcs = [
        "src/core/lib/resource_quota/memory_quota.cc",
    ],
    hdrs = [
        "src/core/lib/resource_quota/memory_quota.h",
    ],
    external_deps = [
        "absl/base:core_headers",
        "absl/status",
        "absl/strings",
        "absl/types:optional",
        "absl/utility",
    ],
    tags = ["grpc-autodeps"],
    deps = [
        "activity",
        "event_engine_memory_allocator",
        "exec_ctx_wakeup_scheduler",
        "gpr_base",
        "gpr_platform",
        "grpc_trace",
        "loop",
        "map",
        "orphanable",
        "poll",
        "race",
        "ref_counted_ptr",
        "resource_quota_trace",
        "seq",
        "useful",
    ],
)

grpc_cc_library(
    name = "periodic_update",
    srcs = [
        "src/core/lib/resource_quota/periodic_update.cc",
    ],
    hdrs = [
        "src/core/lib/resource_quota/periodic_update.h",
    ],
    tags = ["grpc-autodeps"],
    deps = [
        "exec_ctx",
        "gpr_platform",
        "time",
        "useful",
    ],
)

grpc_cc_library(
    name = "arena",
    srcs = [
        "src/core/lib/resource_quota/arena.cc",
    ],
    hdrs = [
        "src/core/lib/resource_quota/arena.h",
    ],
    external_deps = ["absl/utility"],
    tags = ["grpc-autodeps"],
    deps = [
        "construct_destruct",
        "context",
        "event_engine_memory_allocator",
        "gpr_base",
        "gpr_platform",
        "memory_quota",
    ],
)

grpc_cc_library(
    name = "thread_quota",
    srcs = [
        "src/core/lib/resource_quota/thread_quota.cc",
    ],
    hdrs = [
        "src/core/lib/resource_quota/thread_quota.h",
    ],
    external_deps = ["absl/base:core_headers"],
    tags = ["grpc-autodeps"],
    deps = [
        "gpr_base",
        "gpr_platform",
        "ref_counted",
        "ref_counted_ptr",
    ],
)

grpc_cc_library(
    name = "resource_quota_trace",
    srcs = [
        "src/core/lib/resource_quota/trace.cc",
    ],
    hdrs = [
        "src/core/lib/resource_quota/trace.h",
    ],
    deps = [
        "gpr_platform",
        "grpc_trace",
    ],
)

grpc_cc_library(
    name = "resource_quota",
    srcs = [
        "src/core/lib/resource_quota/resource_quota.cc",
    ],
    hdrs = [
        "src/core/lib/resource_quota/resource_quota.h",
    ],
    external_deps = ["absl/strings"],
    tags = ["grpc-autodeps"],
    deps = [
        "cpp_impl_of",
        "gpr_platform",
        "grpc_codegen",
        "memory_quota",
        "ref_counted",
        "ref_counted_ptr",
        "thread_quota",
        "useful",
    ],
)

grpc_cc_library(
    name = "slice_refcount",
    srcs = [
        "src/core/lib/slice/slice_refcount.cc",
    ],
    hdrs = [
        "src/core/lib/slice/slice_refcount.h",
        "src/core/lib/slice/slice_refcount_base.h",
    ],
    public_hdrs = [
        "include/grpc/slice.h",
    ],
    tags = ["grpc-autodeps"],
    deps = [
        "gpr_base",
        "gpr_platform",
        "grpc_codegen",
    ],
)

grpc_cc_library(
    name = "slice",
    srcs = [
        "src/core/lib/slice/slice.cc",
        "src/core/lib/slice/slice_string_helpers.cc",
    ],
    hdrs = [
        "include/grpc/slice.h",
        "src/core/lib/slice/slice.h",
        "src/core/lib/slice/slice_internal.h",
        "src/core/lib/slice/slice_string_helpers.h",
    ],
    external_deps = ["absl/strings"],
    tags = ["grpc-autodeps"],
    deps = [
        "gpr_base",
        "gpr_platform",
        "grpc_codegen",
        "slice_refcount",
    ],
)

grpc_cc_library(
    name = "slice_buffer",
    srcs = [
        "src/core/lib/slice/slice_buffer.cc",
    ],
    hdrs = [
        "include/grpc/slice_buffer.h",
        "src/core/lib/slice/slice_buffer.h",
    ],
    tags = ["grpc-autodeps"],
    deps = [
        "gpr_base",
        "gpr_platform",
        "slice",
        "slice_refcount",
    ],
)

grpc_cc_library(
    name = "error",
    srcs = [
        "src/core/lib/iomgr/error.cc",
    ],
    hdrs = [
        "src/core/lib/iomgr/error.h",
    ],
    deps = [
        "gpr",
        "grpc_codegen",
        "grpc_trace",
        "slice",
        "slice_refcount",
        "status_helper",
        "useful",
    ],
)

grpc_cc_library(
    name = "closure",
    hdrs = [
        "src/core/lib/iomgr/closure.h",
    ],
    tags = ["grpc-autodeps"],
    deps = [
        "debug_location",
        "error",
        "gpr_base",
        "gpr_platform",
    ],
)

grpc_cc_library(
    name = "time",
    srcs = [
        "src/core/lib/gprpp/time.cc",
    ],
    hdrs = [
        "src/core/lib/gprpp/time.h",
    ],
    external_deps = ["absl/strings:str_format"],
    tags = ["grpc-autodeps"],
    deps = [
        "event_engine_base_hdrs",
        "gpr_base",
        "gpr_codegen",
        "gpr_platform",
        "useful",
    ],
)

grpc_cc_library(
    name = "exec_ctx",
    srcs = [
        "src/core/lib/iomgr/combiner.cc",
        "src/core/lib/iomgr/exec_ctx.cc",
        "src/core/lib/iomgr/executor.cc",
        "src/core/lib/iomgr/iomgr_internal.cc",
    ],
    hdrs = [
        "src/core/lib/iomgr/combiner.h",
        "src/core/lib/iomgr/exec_ctx.h",
        "src/core/lib/iomgr/executor.h",
        "src/core/lib/iomgr/iomgr_internal.h",
    ],
    tags = ["grpc-autodeps"],
    deps = [
        "closure",
        "debug_location",
        "error",
        "gpr_base",
        "gpr_codegen",
        "gpr_platform",
        "gpr_tls",
        "grpc_codegen",
        "grpc_trace",
        "time",
        "useful",
    ],
)

grpc_cc_library(
    name = "sockaddr_utils",
    srcs = [
        "src/core/lib/address_utils/sockaddr_utils.cc",
    ],
    hdrs = [
        "src/core/lib/address_utils/sockaddr_utils.h",
    ],
    external_deps = [
        "absl/status",
        "absl/status:statusor",
        "absl/strings",
        "absl/strings:str_format",
    ],
    tags = ["grpc-autodeps"],
    visibility = ["@grpc:alt_grpc_base_legacy"],
    deps = [
        "gpr_base",
        "gpr_platform",
        "grpc_sockaddr",
        "iomgr_port",
        "resolved_address",
        "uri_parser",
    ],
)

grpc_cc_library(
    name = "iomgr_port",
    hdrs = [
        "src/core/lib/iomgr/port.h",
    ],
    tags = ["grpc-autodeps"],
    deps = ["gpr_platform"],
)

grpc_cc_library(
    name = "iomgr_timer",
    srcs = [
        "src/core/lib/iomgr/timer.cc",
        "src/core/lib/iomgr/timer_generic.cc",
        "src/core/lib/iomgr/timer_heap.cc",
        "src/core/lib/iomgr/timer_manager.cc",
    ],
    hdrs = [
        "src/core/lib/iomgr/timer.h",
        "src/core/lib/iomgr/timer_generic.h",
        "src/core/lib/iomgr/timer_heap.h",
        "src/core/lib/iomgr/timer_manager.h",
    ] + [
        # TODO(hork): deduplicate
        "src/core/lib/iomgr/iomgr.h",
    ],
    external_deps = [
        "absl/strings",
    ],
    visibility = ["@grpc:iomgr_timer"],
    deps = [
        "event_engine_base_hdrs",
        "exec_ctx",
        "gpr_base",
        "gpr_platform",
        "gpr_tls",
        "grpc_trace",
        "iomgr_port",
        "time",
        "time_averaged_stats",
        "useful",
    ],
)

grpc_cc_library(
    name = "iomgr_fwd",
    hdrs = [
        "src/core/lib/iomgr/iomgr_fwd.h",
    ],
    tags = ["grpc-autodeps"],
    deps = ["gpr_platform"],
)

grpc_cc_library(
    name = "grpc_sockaddr",
    srcs = [
        "src/core/lib/iomgr/sockaddr_utils_posix.cc",
        "src/core/lib/iomgr/socket_utils_windows.cc",
    ],
    hdrs = [
        "src/core/lib/iomgr/sockaddr.h",
        "src/core/lib/iomgr/sockaddr_posix.h",
        "src/core/lib/iomgr/sockaddr_windows.h",
        "src/core/lib/iomgr/socket_utils.h",
    ],
    tags = ["grpc-autodeps"],
    deps = [
        "gpr_base",
        "gpr_platform",
        "iomgr_port",
    ],
)

grpc_cc_library(
    name = "avl",
    hdrs = [
        "src/core/lib/avl/avl.h",
    ],
    tags = ["grpc-autodeps"],
    deps = ["gpr_platform"],
)

grpc_cc_library(
    name = "event_engine_base_hdrs",
    hdrs = GRPC_PUBLIC_EVENT_ENGINE_HDRS + GRPC_PUBLIC_HDRS,
    external_deps = [
        "absl/status",
        "absl/status:statusor",
        "absl/time",
        "absl/functional:any_invocable",
    ],
    deps = [
        "gpr_base",
    ],
)

grpc_cc_library(
    name = "default_event_engine_factory_hdrs",
    hdrs = [
        "src/core/lib/event_engine/event_engine_factory.h",
    ],
    deps = [
        "event_engine_base_hdrs",
        "gpr_base",
    ],
)

grpc_cc_library(
    name = "time_averaged_stats",
    srcs = ["src/core/lib/gprpp/time_averaged_stats.cc"],
    hdrs = [
        "src/core/lib/gprpp/time_averaged_stats.h",
    ],
    tags = ["grpc-autodeps"],
    deps = ["gpr_base"],
)

grpc_cc_library(
    name = "iomgr_ee_timer",
    srcs = [
        "src/core/lib/event_engine/iomgr_engine/timer.cc",
        "src/core/lib/event_engine/iomgr_engine/timer_heap.cc",
    ],
    hdrs = [
        "src/core/lib/event_engine/iomgr_engine/timer.h",
        "src/core/lib/event_engine/iomgr_engine/timer_heap.h",
    ],
    external_deps = [
        "absl/base:core_headers",
        "absl/types:optional",
    ],
    tags = ["grpc-autodeps"],
    deps = [
        "event_engine_base_hdrs",
        "gpr_base",
        "time",
        "time_averaged_stats",
        "useful",
    ],
)

grpc_cc_library(
    name = "iomgr_ee_thread_pool",
    srcs = ["src/core/lib/event_engine/iomgr_engine/thread_pool.cc"],
    hdrs = [
        "src/core/lib/event_engine/iomgr_engine/thread_pool.h",
    ],
    external_deps = ["absl/functional:any_invocable"],
    tags = ["grpc-autodeps"],
    deps = ["gpr_base"],
)

grpc_cc_library(
    name = "iomgr_ee_timer_manager",
    srcs = ["src/core/lib/event_engine/iomgr_engine/timer_manager.cc"],
    hdrs = [
        "src/core/lib/event_engine/iomgr_engine/timer_manager.h",
    ],
    external_deps = [
        "absl/base:core_headers",
        "absl/memory",
        "absl/time",
        "absl/types:optional",
    ],
    tags = ["grpc-autodeps"],
    deps = [
        "event_engine_base_hdrs",
        "gpr_base",
        "gpr_codegen",
        "iomgr_ee_timer",
        "time",
    ],
)

grpc_cc_library(
    name = "iomgr_ee_event_poller",
    srcs = [],
    hdrs = [
        "src/core/lib/event_engine/iomgr_engine/event_poller.h",
    ],
    external_deps = [
        "absl/status",
        "absl/strings",
    ],
    tags = ["grpc-autodeps"],
    deps = [
        "event_engine_base_hdrs",
        "gpr_platform",
        "iomgr_ee_closure",
        "time",
    ],
)

grpc_cc_library(
    name = "iomgr_ee_closure",
    srcs = [],
    hdrs = [
        "src/core/lib/event_engine/iomgr_engine/iomgr_engine_closure.h",
    ],
    external_deps = [
        "absl/status",
        "absl/utility",
    ],
    tags = ["grpc-autodeps"],
    deps = [
        "event_engine_base_hdrs",
        "gpr_platform",
    ],
)

grpc_cc_library(
    name = "iomgr_ee_lockfree_event",
    srcs = [
        "src/core/lib/event_engine/iomgr_engine/lockfree_event.cc",
    ],
    hdrs = [
        "src/core/lib/event_engine/iomgr_engine/lockfree_event.h",
    ],
    external_deps = ["absl/status"],
    tags = ["grpc-autodeps"],
    deps = [
        "gpr_base",
        "iomgr_ee_closure",
        "iomgr_ee_event_poller",
        "status_helper",
    ],
)

grpc_cc_library(
    name = "iomgr_ee_wakeup_fd_posix",
    hdrs = [
        "src/core/lib/event_engine/iomgr_engine/wakeup_fd_posix.h",
    ],
    external_deps = ["absl/status"],
    tags = ["grpc-autodeps"],
    deps = ["gpr_platform"],
)

grpc_cc_library(
    name = "iomgr_ee_wakeup_fd_posix_pipe",
    srcs = [
        "src/core/lib/event_engine/iomgr_engine/wakeup_fd_pipe.cc",
    ],
    hdrs = [
        "src/core/lib/event_engine/iomgr_engine/wakeup_fd_pipe.h",
    ],
    external_deps = [
        "absl/memory",
        "absl/status",
        "absl/status:statusor",
        "absl/strings",
    ],
    tags = ["grpc-autodeps"],
    deps = [
        "gpr_base",
        "gpr_platform",
        "iomgr_ee_wakeup_fd_posix",
        "iomgr_port",
    ],
)

grpc_cc_library(
    name = "iomgr_ee_wakeup_fd_posix_eventfd",
    srcs = [
        "src/core/lib/event_engine/iomgr_engine/wakeup_fd_eventfd.cc",
    ],
    hdrs = [
        "src/core/lib/event_engine/iomgr_engine/wakeup_fd_eventfd.h",
    ],
    external_deps = [
        "absl/memory",
        "absl/status",
        "absl/status:statusor",
        "absl/strings",
    ],
    tags = ["grpc-autodeps"],
    deps = [
        "gpr_base",
        "gpr_platform",
        "iomgr_ee_wakeup_fd_posix",
        "iomgr_port",
    ],
)

grpc_cc_library(
    name = "iomgr_ee_wakeup_fd_posix_default",
    srcs = [
        "src/core/lib/event_engine/iomgr_engine/wakeup_fd_posix_default.cc",
    ],
    hdrs = [
        "src/core/lib/event_engine/iomgr_engine/wakeup_fd_posix_default.h",
    ],
    external_deps = [
        "absl/status",
        "absl/status:statusor",
    ],
    tags = ["grpc-autodeps"],
    deps = [
        "gpr_platform",
        "iomgr_ee_wakeup_fd_posix",
        "iomgr_ee_wakeup_fd_posix_eventfd",
        "iomgr_ee_wakeup_fd_posix_pipe",
        "iomgr_port",
    ],
)

grpc_cc_library(
    name = "iomgr_ee_poller_posix_epoll1",
    srcs = [
        "src/core/lib/event_engine/iomgr_engine/ev_epoll1_linux.cc",
    ],
    hdrs = [
        "src/core/lib/event_engine/iomgr_engine/ev_epoll1_linux.h",
    ],
    external_deps = [
        "absl/base:core_headers",
        "absl/memory",
        "absl/status",
        "absl/status:statusor",
        "absl/strings",
        "absl/synchronization",
    ],
    tags = ["grpc-autodeps"],
    deps = [
        "gpr_base",
        "gpr_codegen",
        "gpr_platform",
        "iomgr_ee_closure",
        "iomgr_ee_event_poller",
        "iomgr_ee_lockfree_event",
        "iomgr_ee_wakeup_fd_posix",
        "iomgr_ee_wakeup_fd_posix_default",
        "iomgr_port",
        "time",
    ],
)

grpc_cc_library(
<<<<<<< HEAD
    name = "iomgr_ee_poller_posix_poll",
    srcs = [
        "src/core/lib/event_engine/iomgr_engine/ev_poll_posix.cc",
    ],
    hdrs = [
        "src/core/lib/event_engine/iomgr_engine/ev_poll_posix.h",
    ],
    external_deps = [
        "absl/status:statusor",
        "absl/strings",
        "absl/synchronization",
    ],
    tags = ["grpc-autodeps"],
    deps = [
        "event_engine_base_hdrs",
        "gpr_base",
        "gpr_codegen",
        "gpr_platform",
        "iomgr_ee_closure",
        "iomgr_ee_event_poller",
        "iomgr_ee_wakeup_fd_posix",
        "iomgr_ee_wakeup_fd_posix_default",
        "iomgr_port",
        "time",
    ],
)

grpc_cc_library(
=======
>>>>>>> fbe051fb
    name = "iomgr_ee_poller_posix_default",
    srcs = [
        "src/core/lib/event_engine/iomgr_engine/event_poller_posix_default.cc",
    ],
    hdrs = [
        "src/core/lib/event_engine/iomgr_engine/event_poller_posix_default.h",
    ],
    tags = ["grpc-autodeps"],
    deps = [
        "gpr_platform",
        "iomgr_ee_event_poller",
        "iomgr_ee_poller_posix_epoll1",
<<<<<<< HEAD
        "iomgr_ee_poller_posix_poll",
=======
>>>>>>> fbe051fb
    ],
)

grpc_cc_library(
    name = "iomgr_event_engine",
    srcs = ["src/core/lib/event_engine/iomgr_engine/iomgr_engine.cc"],
    hdrs = ["src/core/lib/event_engine/iomgr_engine/iomgr_engine.h"],
    external_deps = [
        "absl/base:core_headers",
        "absl/container:flat_hash_set",
        "absl/functional:any_invocable",
        "absl/status",
        "absl/status:statusor",
        "absl/strings",
    ],
    tags = ["grpc-autodeps"],
    deps = [
        "event_engine_base_hdrs",
        "event_engine_common",
        "event_engine_trace",
        "gpr_base",
        "gpr_platform",
        "grpc_trace",
        "iomgr_ee_thread_pool",
        "iomgr_ee_timer",
        "iomgr_ee_timer_manager",
        "time",
    ],
)

grpc_cc_library(
    name = "event_engine_common",
    srcs = [
        "src/core/lib/event_engine/resolved_address.cc",
        "src/core/lib/event_engine/slice.cc",
        "src/core/lib/event_engine/slice_buffer.cc",
    ],
    hdrs = [
        "src/core/lib/event_engine/handle_containers.h",
    ],
    external_deps = [
        "absl/container:flat_hash_set",
    ],
    deps = [
        "event_engine_base_hdrs",
        "event_engine_trace",
        "gpr_base",
        "gpr_platform",
        "ref_counted",
        "slice",
        "slice_refcount",
    ],
)

grpc_cc_library(
    name = "event_engine_trace",
    srcs = [
        "src/core/lib/event_engine/trace.cc",
    ],
    hdrs = [
        "src/core/lib/event_engine/trace.h",
    ],
    deps = [
        "gpr_platform",
        "grpc_trace",
    ],
)

# NOTE: this target gets replaced inside Google's build system to be one that
# integrates with other internal systems better. Please do not rename or fold
# this into other targets.
grpc_cc_library(
    name = "default_event_engine_factory",
    srcs = ["src/core/lib/event_engine/default_event_engine_factory.cc"],
    hdrs = [
        "src/core/lib/event_engine/default_event_engine_factory.h",
    ],
    external_deps = ["absl/memory"],
    tags = ["grpc-autodeps"],
    deps = [
        "event_engine_base_hdrs",
        "gpr_platform",
        "iomgr_event_engine",
    ],
)

grpc_cc_library(
    name = "event_engine_base",
    srcs = [
        "src/core/lib/event_engine/event_engine.cc",
    ],
    hdrs = [
        "src/core/lib/event_engine/event_engine_factory.h",
    ],
    external_deps = ["absl/functional:any_invocable"],
    tags = ["grpc-autodeps"],
    deps = [
        "default_event_engine_factory",
        "event_engine_base_hdrs",
        "gpr_base",
    ],
)

grpc_cc_library(
    name = "uri_parser",
    srcs = [
        "src/core/lib/uri/uri_parser.cc",
    ],
    hdrs = [
        "src/core/lib/uri/uri_parser.h",
    ],
    external_deps = [
        "absl/status",
        "absl/status:statusor",
        "absl/strings",
        "absl/strings:str_format",
    ],
    tags = ["grpc-autodeps"],
    visibility = ["@grpc:alt_grpc_base_legacy"],
    deps = [
        "gpr_base",
        "gpr_platform",
    ],
)

grpc_cc_library(
    name = "channel_args_preconditioning",
    srcs = [
        "src/core/lib/channel/channel_args_preconditioning.cc",
    ],
    hdrs = [
        "src/core/lib/channel/channel_args_preconditioning.h",
    ],
    tags = ["grpc-autodeps"],
    deps = [
        "channel_args",
        "gpr_platform",
        "grpc_codegen",
    ],
)

grpc_cc_library(
    name = "pid_controller",
    srcs = [
        "src/core/lib/transport/pid_controller.cc",
    ],
    hdrs = [
        "src/core/lib/transport/pid_controller.h",
    ],
    tags = ["grpc-autodeps"],
    deps = [
        "gpr_platform",
        "useful",
    ],
)

grpc_cc_library(
    name = "bdp_estimator",
    srcs = [
        "src/core/lib/transport/bdp_estimator.cc",
    ],
    hdrs = ["src/core/lib/transport/bdp_estimator.h"],
    tags = ["grpc-autodeps"],
    deps = [
        "exec_ctx",
        "gpr_base",
        "gpr_codegen",
        "gpr_platform",
        "grpc_trace",
        "time",
    ],
)

grpc_cc_library(
    name = "percent_encoding",
    srcs = [
        "src/core/lib/slice/percent_encoding.cc",
    ],
    hdrs = [
        "src/core/lib/slice/percent_encoding.h",
    ],
    tags = ["grpc-autodeps"],
    deps = [
        "bitset",
        "gpr_base",
        "gpr_platform",
        "slice",
    ],
)

grpc_cc_library(
    name = "grpc_base",
    srcs = [
        "src/core/lib/address_utils/parse_address.cc",
        "src/core/lib/backoff/backoff.cc",
        "src/core/lib/channel/channel_stack.cc",
        "src/core/lib/channel/channel_stack_builder_impl.cc",
        "src/core/lib/channel/channel_trace.cc",
        "src/core/lib/channel/channelz.cc",
        "src/core/lib/channel/channelz_registry.cc",
        "src/core/lib/channel/connected_channel.cc",
        "src/core/lib/channel/promise_based_filter.cc",
        "src/core/lib/channel/status_util.cc",
        "src/core/lib/compression/compression.cc",
        "src/core/lib/compression/compression_internal.cc",
        "src/core/lib/compression/message_compress.cc",
        "src/core/lib/debug/stats.cc",
        "src/core/lib/debug/stats_data.cc",
        "src/core/lib/event_engine/channel_args_endpoint_config.cc",
        "src/core/lib/iomgr/buffer_list.cc",
        "src/core/lib/iomgr/call_combiner.cc",
        "src/core/lib/iomgr/cfstream_handle.cc",
        "src/core/lib/iomgr/dualstack_socket_posix.cc",
        "src/core/lib/iomgr/endpoint.cc",
        "src/core/lib/iomgr/endpoint_cfstream.cc",
        "src/core/lib/iomgr/endpoint_pair_posix.cc",
        "src/core/lib/iomgr/endpoint_pair_windows.cc",
        "src/core/lib/iomgr/error_cfstream.cc",
        "src/core/lib/iomgr/ev_apple.cc",
        "src/core/lib/iomgr/ev_epoll1_linux.cc",
        "src/core/lib/iomgr/ev_poll_posix.cc",
        "src/core/lib/iomgr/ev_posix.cc",
        "src/core/lib/iomgr/ev_windows.cc",
        "src/core/lib/iomgr/fork_posix.cc",
        "src/core/lib/iomgr/fork_windows.cc",
        "src/core/lib/iomgr/gethostname_fallback.cc",
        "src/core/lib/iomgr/gethostname_host_name_max.cc",
        "src/core/lib/iomgr/gethostname_sysconf.cc",
        "src/core/lib/iomgr/grpc_if_nametoindex_posix.cc",
        "src/core/lib/iomgr/grpc_if_nametoindex_unsupported.cc",
        "src/core/lib/iomgr/internal_errqueue.cc",
        "src/core/lib/iomgr/iocp_windows.cc",
        "src/core/lib/iomgr/iomgr.cc",
        "src/core/lib/iomgr/iomgr_posix.cc",
        "src/core/lib/iomgr/iomgr_posix_cfstream.cc",
        "src/core/lib/iomgr/iomgr_windows.cc",
        "src/core/lib/iomgr/load_file.cc",
        "src/core/lib/iomgr/lockfree_event.cc",
        "src/core/lib/iomgr/polling_entity.cc",
        "src/core/lib/iomgr/pollset.cc",
        "src/core/lib/iomgr/pollset_set.cc",
        "src/core/lib/iomgr/pollset_set_windows.cc",
        "src/core/lib/iomgr/pollset_windows.cc",
        "src/core/lib/iomgr/resolve_address.cc",
        "src/core/lib/iomgr/resolve_address_posix.cc",
        "src/core/lib/iomgr/resolve_address_windows.cc",
        "src/core/lib/iomgr/socket_factory_posix.cc",
        "src/core/lib/iomgr/socket_mutator.cc",
        "src/core/lib/iomgr/socket_utils_common_posix.cc",
        "src/core/lib/iomgr/socket_utils_linux.cc",
        "src/core/lib/iomgr/socket_utils_posix.cc",
        "src/core/lib/iomgr/socket_windows.cc",
        "src/core/lib/iomgr/tcp_client.cc",
        "src/core/lib/iomgr/tcp_client_cfstream.cc",
        "src/core/lib/iomgr/tcp_client_posix.cc",
        "src/core/lib/iomgr/tcp_client_windows.cc",
        "src/core/lib/iomgr/tcp_posix.cc",
        "src/core/lib/iomgr/tcp_server.cc",
        "src/core/lib/iomgr/tcp_server_posix.cc",
        "src/core/lib/iomgr/tcp_server_utils_posix_common.cc",
        "src/core/lib/iomgr/tcp_server_utils_posix_ifaddrs.cc",
        "src/core/lib/iomgr/tcp_server_utils_posix_noifaddrs.cc",
        "src/core/lib/iomgr/tcp_server_windows.cc",
        "src/core/lib/iomgr/tcp_windows.cc",
        "src/core/lib/iomgr/unix_sockets_posix.cc",
        "src/core/lib/iomgr/unix_sockets_posix_noop.cc",
        "src/core/lib/iomgr/wakeup_fd_eventfd.cc",
        "src/core/lib/iomgr/wakeup_fd_nospecial.cc",
        "src/core/lib/iomgr/wakeup_fd_pipe.cc",
        "src/core/lib/iomgr/wakeup_fd_posix.cc",
        "src/core/lib/resource_quota/api.cc",
        "src/core/lib/slice/b64.cc",
        "src/core/lib/slice/slice_api.cc",
        "src/core/lib/slice/slice_buffer_api.cc",
        "src/core/lib/surface/api_trace.cc",
        "src/core/lib/surface/builtins.cc",
        "src/core/lib/surface/byte_buffer.cc",
        "src/core/lib/surface/byte_buffer_reader.cc",
        "src/core/lib/surface/call.cc",
        "src/core/lib/surface/call_details.cc",
        "src/core/lib/surface/call_log_batch.cc",
        "src/core/lib/surface/channel.cc",
        "src/core/lib/surface/channel_ping.cc",
        "src/core/lib/surface/completion_queue.cc",
        "src/core/lib/surface/completion_queue_factory.cc",
        "src/core/lib/surface/event_string.cc",
        "src/core/lib/surface/lame_client.cc",
        "src/core/lib/surface/metadata_array.cc",
        "src/core/lib/surface/server.cc",
        "src/core/lib/surface/validate_metadata.cc",
        "src/core/lib/surface/version.cc",
        "src/core/lib/transport/connectivity_state.cc",
        "src/core/lib/transport/error_utils.cc",
        "src/core/lib/transport/metadata_batch.cc",
        "src/core/lib/transport/parsed_metadata.cc",
        "src/core/lib/transport/status_conversion.cc",
        "src/core/lib/transport/timeout_encoding.cc",
        "src/core/lib/transport/transport.cc",
        "src/core/lib/transport/transport_op_string.cc",
    ],
    hdrs = [
        "src/core/lib/transport/error_utils.h",
        "src/core/lib/transport/http2_errors.h",
        "src/core/lib/address_utils/parse_address.h",
        "src/core/lib/backoff/backoff.h",
        "src/core/lib/channel/call_finalization.h",
        "src/core/lib/channel/call_tracer.h",
        "src/core/lib/channel/channel_stack.h",
        "src/core/lib/channel/promise_based_filter.h",
        "src/core/lib/channel/channel_stack_builder_impl.h",
        "src/core/lib/channel/channel_trace.h",
        "src/core/lib/channel/channelz.h",
        "src/core/lib/channel/channelz_registry.h",
        "src/core/lib/channel/connected_channel.h",
        "src/core/lib/channel/context.h",
        "src/core/lib/channel/status_util.h",
        "src/core/lib/compression/compression_internal.h",
        "src/core/lib/resource_quota/api.h",
        "src/core/lib/compression/message_compress.h",
        "src/core/lib/debug/stats.h",
        "src/core/lib/debug/stats_data.h",
        "src/core/lib/event_engine/channel_args_endpoint_config.h",
        "src/core/lib/event_engine/promise.h",
        "src/core/lib/iomgr/block_annotate.h",
        "src/core/lib/iomgr/buffer_list.h",
        "src/core/lib/iomgr/call_combiner.h",
        "src/core/lib/iomgr/cfstream_handle.h",
        "src/core/lib/iomgr/dynamic_annotations.h",
        "src/core/lib/iomgr/endpoint.h",
        "src/core/lib/iomgr/endpoint_cfstream.h",
        "src/core/lib/iomgr/endpoint_pair.h",
        "src/core/lib/iomgr/error_cfstream.h",
        "src/core/lib/iomgr/ev_apple.h",
        "src/core/lib/iomgr/ev_epoll1_linux.h",
        "src/core/lib/iomgr/ev_poll_posix.h",
        "src/core/lib/iomgr/ev_posix.h",
        "src/core/lib/iomgr/gethostname.h",
        "src/core/lib/iomgr/grpc_if_nametoindex.h",
        "src/core/lib/iomgr/internal_errqueue.h",
        "src/core/lib/iomgr/iocp_windows.h",
        "src/core/lib/iomgr/iomgr.h",
        "src/core/lib/iomgr/load_file.h",
        "src/core/lib/iomgr/lockfree_event.h",
        "src/core/lib/iomgr/nameser.h",
        "src/core/lib/iomgr/polling_entity.h",
        "src/core/lib/iomgr/pollset.h",
        "src/core/lib/iomgr/pollset_set.h",
        "src/core/lib/iomgr/pollset_set_windows.h",
        "src/core/lib/iomgr/pollset_windows.h",
        "src/core/lib/iomgr/python_util.h",
        "src/core/lib/iomgr/resolve_address.h",
        "src/core/lib/iomgr/resolve_address_impl.h",
        "src/core/lib/iomgr/resolve_address_posix.h",
        "src/core/lib/iomgr/resolve_address_windows.h",
        "src/core/lib/iomgr/sockaddr.h",
        "src/core/lib/iomgr/sockaddr_posix.h",
        "src/core/lib/iomgr/sockaddr_windows.h",
        "src/core/lib/iomgr/socket_factory_posix.h",
        "src/core/lib/iomgr/socket_mutator.h",
        "src/core/lib/iomgr/socket_utils_posix.h",
        "src/core/lib/iomgr/socket_windows.h",
        "src/core/lib/iomgr/tcp_client.h",
        "src/core/lib/iomgr/tcp_client_posix.h",
        "src/core/lib/iomgr/tcp_posix.h",
        "src/core/lib/iomgr/tcp_server.h",
        "src/core/lib/iomgr/tcp_server_utils_posix.h",
        "src/core/lib/iomgr/tcp_windows.h",
        "src/core/lib/iomgr/unix_sockets_posix.h",
        "src/core/lib/iomgr/wakeup_fd_pipe.h",
        "src/core/lib/iomgr/wakeup_fd_posix.h",
        "src/core/lib/slice/b64.h",
        "src/core/lib/surface/api_trace.h",
        "src/core/lib/surface/builtins.h",
        "src/core/lib/surface/call.h",
        "src/core/lib/surface/call_test_only.h",
        "src/core/lib/surface/channel.h",
        "src/core/lib/surface/completion_queue.h",
        "src/core/lib/surface/completion_queue_factory.h",
        "src/core/lib/surface/event_string.h",
        "src/core/lib/surface/init.h",
        "src/core/lib/surface/lame_client.h",
        "src/core/lib/surface/server.h",
        "src/core/lib/surface/validate_metadata.h",
        "src/core/lib/transport/connectivity_state.h",
        "src/core/lib/transport/metadata_batch.h",
        "src/core/lib/transport/parsed_metadata.h",
        "src/core/lib/transport/status_conversion.h",
        "src/core/lib/transport/timeout_encoding.h",
        "src/core/lib/transport/transport.h",
        "src/core/lib/transport/transport_impl.h",
    ] +
    # TODO(ctiller): remove these
    # These headers used to be vended by this target, but they have been split
    # out into separate targets now. In order to transition downstream code, we
    # re-export these headers from here for now, and when LSC's have completed
    # to clean this up, we'll remove these.
    [
        "src/core/lib/iomgr/closure.h",
        "src/core/lib/iomgr/error.h",
        "src/core/lib/slice/slice_internal.h",
        "src/core/lib/slice/slice_string_helpers.h",
        "src/core/lib/iomgr/exec_ctx.h",
        "src/core/lib/iomgr/executor.h",
        "src/core/lib/iomgr/combiner.h",
        "src/core/lib/iomgr/iomgr_internal.h",
        "src/core/lib/channel/channel_args.h",
        "src/core/lib/channel/channel_stack_builder.h",
    ],
    external_deps = [
        "absl/base:core_headers",
        "absl/container:flat_hash_map",
        "absl/container:inlined_vector",
        "absl/functional:any_invocable",
        "absl/functional:bind_front",
        "absl/functional:function_ref",
        "absl/memory",
        "absl/meta:type_traits",
        "absl/status:statusor",
        "absl/status",
        "absl/strings:str_format",
        "absl/strings",
        "absl/types:optional",
        "absl/types:variant",
        "absl/utility",
        "madler_zlib",
    ],
    language = "c++",
    public_hdrs = GRPC_PUBLIC_HDRS + GRPC_PUBLIC_EVENT_ENGINE_HDRS,
    visibility = ["@grpc:alt_grpc_base_legacy"],
    deps = [
        "arena",
        "arena_promise",
        "atomic_utils",
        "avl",
        "bitset",
        "channel_args",
        "channel_args_preconditioning",
        "channel_fwd",
        "channel_init",
        "channel_stack_builder",
        "channel_stack_type",
        "chunked_vector",
        "closure",
        "config",
        "cpp_impl_of",
        "debug_location",
        "default_event_engine_factory",
        "default_event_engine_factory_hdrs",
        "dual_ref_counted",
        "error",
        "event_engine_base",
        "event_engine_common",
        "exec_ctx",
        "gpr_base",
        "gpr_codegen",
        "gpr_tls",
        "grpc_codegen",
        "grpc_sockaddr",
        "grpc_trace",
        "handshaker_registry",
        "iomgr_port",
        "iomgr_timer",
        "json",
        "latch",
        "memory_quota",
        "orphanable",
        "percent_encoding",
        "poll",
        "promise",
        "ref_counted",
        "ref_counted_ptr",
        "resolved_address",
        "resource_quota",
        "resource_quota_trace",
        "slice",
        "slice_buffer",
        "slice_refcount",
        "sockaddr_utils",
        "status_helper",
        "table",
        "thread_quota",
        "time",
        "transport_fwd",
        "uri_parser",
        "useful",
        "work_serializer",
    ],
)

grpc_cc_library(
    name = "channel_stack_type",
    srcs = [
        "src/core/lib/surface/channel_stack_type.cc",
    ],
    hdrs = [
        "src/core/lib/surface/channel_stack_type.h",
    ],
    language = "c++",
    tags = ["grpc-autodeps"],
    deps = ["gpr_platform"],
)

grpc_cc_library(
    name = "channel_init",
    srcs = [
        "src/core/lib/surface/channel_init.cc",
    ],
    hdrs = [
        "src/core/lib/surface/channel_init.h",
    ],
    language = "c++",
    tags = ["grpc-autodeps"],
    deps = [
        "channel_stack_builder",
        "channel_stack_type",
        "gpr_platform",
    ],
)

grpc_cc_library(
    name = "single_set_ptr",
    hdrs = [
        "src/core/lib/gprpp/single_set_ptr.h",
    ],
    language = "c++",
    tags = ["grpc-autodeps"],
    deps = [
        "gpr_base",
        "gpr_platform",
    ],
)

grpc_cc_library(
    name = "channel_stack_builder",
    srcs = [
        "src/core/lib/channel/channel_stack_builder.cc",
    ],
    hdrs = [
        "src/core/lib/channel/channel_stack_builder.h",
    ],
    external_deps = [
        "absl/status:statusor",
        "absl/strings",
    ],
    language = "c++",
    tags = ["grpc-autodeps"],
    visibility = ["@grpc:alt_grpc_base_legacy"],
    deps = [
        "channel_args",
        "channel_fwd",
        "channel_stack_type",
        "gpr_base",
        "gpr_platform",
        "ref_counted_ptr",
        "transport_fwd",
    ],
)

grpc_cc_library(
    name = "grpc_common",
    defines = select({
        "grpc_no_rls": ["GRPC_NO_RLS"],
        "//conditions:default": [],
    }),
    language = "c++",
    select_deps = [
        {
            "grpc_no_rls": [],
            "//conditions:default": ["grpc_lb_policy_rls"],
        },
    ],
    deps = [
        "grpc_base",
        # standard plugins
        "census",
        "grpc_deadline_filter",
        "grpc_client_authority_filter",
        "grpc_lb_policy_grpclb",
        "grpc_lb_policy_outlier_detection",
        "grpc_lb_policy_pick_first",
        "grpc_lb_policy_priority",
        "grpc_lb_policy_ring_hash",
        "grpc_lb_policy_round_robin",
        "grpc_lb_policy_weighted_target",
        "grpc_channel_idle_filter",
        "grpc_message_size_filter",
        "grpc_resolver_binder",
        "grpc_resolver_dns_ares",
        "grpc_resolver_fake",
        "grpc_resolver_dns_native",
        "grpc_resolver_sockaddr",
        "grpc_transport_chttp2_client_connector",
        "grpc_transport_chttp2_server",
        "grpc_transport_inproc",
        "grpc_fault_injection_filter",
    ],
)

grpc_cc_library(
    name = "grpc_service_config",
    hdrs = [
        "src/core/lib/service_config/service_config.h",
        "src/core/lib/service_config/service_config_call_data.h",
    ],
    external_deps = ["absl/strings"],
    language = "c++",
    tags = ["grpc-autodeps"],
    deps = [
        "gpr_platform",
        "ref_counted",
        "ref_counted_ptr",
        "service_config_parser",
        "slice_refcount",
        "unique_type_name",
        "useful",
    ],
)

grpc_cc_library(
    name = "grpc_service_config_impl",
    srcs = [
        "src/core/lib/service_config/service_config_impl.cc",
    ],
    hdrs = [
        "src/core/lib/service_config/service_config_impl.h",
    ],
    external_deps = [
        "absl/memory",
        "absl/strings",
    ],
    language = "c++",
    tags = ["grpc-autodeps"],
    visibility = ["@grpc:client_channel"],
    deps = [
        "channel_args",
        "config",
        "error",
        "gpr_base",
        "gpr_platform",
        "grpc_service_config",
        "json",
        "ref_counted_ptr",
        "service_config_parser",
        "slice",
        "slice_refcount",
    ],
)

grpc_cc_library(
    name = "service_config_parser",
    srcs = [
        "src/core/lib/service_config/service_config_parser.cc",
    ],
    hdrs = [
        "src/core/lib/service_config/service_config_parser.h",
    ],
    external_deps = ["absl/strings"],
    language = "c++",
    tags = ["grpc-autodeps"],
    deps = [
        "channel_args",
        "error",
        "gpr_base",
        "gpr_platform",
        "json",
    ],
)

grpc_cc_library(
    name = "server_address",
    srcs = [
        "src/core/lib/resolver/server_address.cc",
    ],
    hdrs = [
        "src/core/lib/resolver/server_address.h",
    ],
    external_deps = [
        "absl/memory",
        "absl/status",
        "absl/status:statusor",
        "absl/strings",
        "absl/strings:str_format",
    ],
    language = "c++",
    tags = ["grpc-autodeps"],
    visibility = ["@grpc:client_channel"],
    deps = [
        "channel_args",
        "gpr_platform",
        "resolved_address",
        "sockaddr_utils",
        "useful",
    ],
)

grpc_cc_library(
    name = "grpc_resolver",
    srcs = [
        "src/core/lib/resolver/resolver.cc",
        "src/core/lib/resolver/resolver_registry.cc",
    ],
    hdrs = [
        "src/core/lib/resolver/resolver.h",
        "src/core/lib/resolver/resolver_factory.h",
        "src/core/lib/resolver/resolver_registry.h",
    ],
    external_deps = [
        "absl/status",
        "absl/status:statusor",
        "absl/strings",
        "absl/strings:str_format",
    ],
    language = "c++",
    tags = ["grpc-autodeps"],
    visibility = ["@grpc:client_channel"],
    deps = [
        "channel_args",
        "gpr_base",
        "gpr_platform",
        "grpc_service_config",
        "grpc_trace",
        "iomgr_fwd",
        "orphanable",
        "ref_counted_ptr",
        "server_address",
        "uri_parser",
    ],
)

grpc_cc_library(
    name = "channel_args",
    srcs = [
        "src/core/lib/channel/channel_args.cc",
    ],
    hdrs = [
        "src/core/lib/channel/channel_args.h",
    ],
    external_deps = [
        "absl/meta:type_traits",
        "absl/strings",
        "absl/strings:str_format",
        "absl/types:optional",
        "absl/types:variant",
    ],
    language = "c++",
    tags = ["grpc-autodeps"],
    deps = [
        "avl",
        "channel_stack_type",
        "dual_ref_counted",
        "gpr_base",
        "gpr_platform",
        "grpc_codegen",
        "match",
        "ref_counted",
        "ref_counted_ptr",
        "time",
        "useful",
    ],
)

grpc_cc_library(
    name = "resolved_address",
    hdrs = ["src/core/lib/iomgr/resolved_address.h"],
    language = "c++",
    tags = ["grpc-autodeps"],
    deps = [
        "gpr_platform",
        "iomgr_port",
    ],
)

grpc_cc_library(
    name = "grpc_client_channel",
    srcs = [
        "src/core/ext/filters/client_channel/backend_metric.cc",
        "src/core/ext/filters/client_channel/backup_poller.cc",
        "src/core/ext/filters/client_channel/channel_connectivity.cc",
        "src/core/ext/filters/client_channel/client_channel.cc",
        "src/core/ext/filters/client_channel/client_channel_channelz.cc",
        "src/core/ext/filters/client_channel/client_channel_factory.cc",
        "src/core/ext/filters/client_channel/client_channel_plugin.cc",
        "src/core/ext/filters/client_channel/config_selector.cc",
        "src/core/ext/filters/client_channel/dynamic_filters.cc",
        "src/core/ext/filters/client_channel/global_subchannel_pool.cc",
        "src/core/ext/filters/client_channel/health/health_check_client.cc",
        "src/core/ext/filters/client_channel/http_proxy.cc",
        "src/core/ext/filters/client_channel/lb_policy.cc",
        "src/core/ext/filters/client_channel/lb_policy/child_policy_handler.cc",
        "src/core/ext/filters/client_channel/lb_policy/oob_backend_metric.cc",
        "src/core/ext/filters/client_channel/lb_policy_registry.cc",
        "src/core/ext/filters/client_channel/local_subchannel_pool.cc",
        "src/core/ext/filters/client_channel/proxy_mapper_registry.cc",
        "src/core/ext/filters/client_channel/resolver_result_parsing.cc",
        "src/core/ext/filters/client_channel/retry_filter.cc",
        "src/core/ext/filters/client_channel/retry_service_config.cc",
        "src/core/ext/filters/client_channel/retry_throttle.cc",
        "src/core/ext/filters/client_channel/service_config_channel_arg_filter.cc",
        "src/core/ext/filters/client_channel/subchannel.cc",
        "src/core/ext/filters/client_channel/subchannel_pool_interface.cc",
        "src/core/ext/filters/client_channel/subchannel_stream_client.cc",
    ],
    hdrs = [
        "src/core/ext/filters/client_channel/backend_metric.h",
        "src/core/ext/filters/client_channel/backup_poller.h",
        "src/core/ext/filters/client_channel/client_channel.h",
        "src/core/ext/filters/client_channel/client_channel_channelz.h",
        "src/core/ext/filters/client_channel/client_channel_factory.h",
        "src/core/ext/filters/client_channel/config_selector.h",
        "src/core/ext/filters/client_channel/connector.h",
        "src/core/ext/filters/client_channel/dynamic_filters.h",
        "src/core/ext/filters/client_channel/global_subchannel_pool.h",
        "src/core/ext/filters/client_channel/health/health_check_client.h",
        "src/core/ext/filters/client_channel/http_proxy.h",
        "src/core/ext/filters/client_channel/lb_policy.h",
        "src/core/ext/filters/client_channel/lb_policy/child_policy_handler.h",
        "src/core/ext/filters/client_channel/lb_policy/oob_backend_metric.h",
        "src/core/ext/filters/client_channel/lb_policy_factory.h",
        "src/core/ext/filters/client_channel/lb_policy_registry.h",
        "src/core/ext/filters/client_channel/local_subchannel_pool.h",
        "src/core/ext/filters/client_channel/proxy_mapper.h",
        "src/core/ext/filters/client_channel/proxy_mapper_registry.h",
        "src/core/ext/filters/client_channel/resolver_result_parsing.h",
        "src/core/ext/filters/client_channel/retry_filter.h",
        "src/core/ext/filters/client_channel/retry_service_config.h",
        "src/core/ext/filters/client_channel/retry_throttle.h",
        "src/core/ext/filters/client_channel/subchannel.h",
        "src/core/ext/filters/client_channel/subchannel_interface.h",
        "src/core/ext/filters/client_channel/subchannel_interface_internal.h",
        "src/core/ext/filters/client_channel/subchannel_pool_interface.h",
        "src/core/ext/filters/client_channel/subchannel_stream_client.h",
    ],
    external_deps = [
        "absl/base:core_headers",
        "absl/container:inlined_vector",
        "absl/memory",
        "absl/status",
        "absl/status:statusor",
        "absl/strings",
        "absl/strings:cord",
        "absl/strings:str_format",
        "absl/types:optional",
        "absl/types:variant",
        "absl/utility",
        "upb_lib",
    ],
    language = "c++",
    tags = ["grpc-autodeps"],
    visibility = ["@grpc:client_channel"],
    deps = [
        "arena",
        "channel_fwd",
        "channel_init",
        "channel_stack_type",
        "config",
        "construct_destruct",
        "debug_location",
        "default_event_engine_factory_hdrs",
        "dual_ref_counted",
        "error",
        "gpr_base",
        "gpr_codegen",
        "grpc_backend_metric_data",
        "grpc_base",
        "grpc_codegen",
        "grpc_deadline_filter",
        "grpc_health_upb",
        "grpc_public_hdrs",
        "grpc_resolver",
        "grpc_service_config",
        "grpc_service_config_impl",
        "grpc_trace",
        "http_connect_handshaker",
        "iomgr_fwd",
        "iomgr_timer",
        "json",
        "json_util",
        "memory_quota",
        "orphanable",
        "protobuf_duration_upb",
        "ref_counted",
        "ref_counted_ptr",
        "resolved_address",
        "resource_quota",
        "server_address",
        "service_config_parser",
        "slice",
        "slice_buffer",
        "slice_refcount",
        "sockaddr_utils",
        "time",
        "transport_fwd",
        "unique_type_name",
        "uri_parser",
        "useful",
        "work_serializer",
        "xds_orca_service_upb",
        "xds_orca_upb",
    ],
)

grpc_cc_library(
    name = "grpc_server_config_selector",
    srcs = [
        "src/core/ext/filters/server_config_selector/server_config_selector.cc",
    ],
    hdrs = [
        "src/core/ext/filters/server_config_selector/server_config_selector.h",
    ],
    external_deps = [
        "absl/status:statusor",
        "absl/strings",
    ],
    language = "c++",
    tags = ["grpc-autodeps"],
    deps = [
        "channel_args",
        "dual_ref_counted",
        "error",
        "gpr_platform",
        "grpc_base",
        "grpc_codegen",
        "grpc_service_config",
        "ref_counted",
        "ref_counted_ptr",
        "service_config_parser",
        "useful",
    ],
)

grpc_cc_library(
    name = "grpc_server_config_selector_filter",
    srcs = [
        "src/core/ext/filters/server_config_selector/server_config_selector_filter.cc",
    ],
    hdrs = [
        "src/core/ext/filters/server_config_selector/server_config_selector_filter.h",
    ],
    external_deps = [
        "absl/base:core_headers",
        "absl/memory",
        "absl/status",
        "absl/status:statusor",
        "absl/types:optional",
    ],
    language = "c++",
    tags = ["grpc-autodeps"],
    deps = [
        "arena",
        "arena_promise",
        "channel_args",
        "channel_fwd",
        "context",
        "error",
        "gpr_base",
        "gpr_platform",
        "grpc_base",
        "grpc_server_config_selector",
        "grpc_service_config",
        "poll",
        "promise",
        "ref_counted_ptr",
    ],
)

grpc_cc_library(
    name = "idle_filter_state",
    srcs = [
        "src/core/ext/filters/channel_idle/idle_filter_state.cc",
    ],
    hdrs = [
        "src/core/ext/filters/channel_idle/idle_filter_state.h",
    ],
    language = "c++",
    tags = ["grpc-autodeps"],
    deps = ["gpr_platform"],
)

grpc_cc_library(
    name = "grpc_channel_idle_filter",
    srcs = [
        "src/core/ext/filters/channel_idle/channel_idle_filter.cc",
    ],
    hdrs = [
        "src/core/ext/filters/channel_idle/channel_idle_filter.h",
    ],
    external_deps = [
        "absl/status",
        "absl/status:statusor",
        "absl/types:optional",
    ],
    tags = ["grpc-autodeps"],
    deps = [
        "activity",
        "arena_promise",
        "channel_args",
        "channel_fwd",
        "channel_init",
        "channel_stack_builder",
        "channel_stack_type",
        "closure",
        "config",
        "debug_location",
        "error",
        "exec_ctx",
        "exec_ctx_wakeup_scheduler",
        "gpr_base",
        "gpr_platform",
        "grpc_base",
        "grpc_codegen",
        "grpc_trace",
        "idle_filter_state",
        "loop",
        "orphanable",
        "poll",
        "promise",
        "ref_counted_ptr",
        "single_set_ptr",
        "sleep",
        "time",
        "try_seq",
    ],
)

grpc_cc_library(
    name = "grpc_deadline_filter",
    srcs = [
        "src/core/ext/filters/deadline/deadline_filter.cc",
    ],
    hdrs = [
        "src/core/ext/filters/deadline/deadline_filter.h",
    ],
    external_deps = [
        "absl/status",
        "absl/types:optional",
    ],
    language = "c++",
    tags = ["grpc-autodeps"],
    deps = [
        "arena",
        "channel_args",
        "channel_fwd",
        "channel_init",
        "channel_stack_builder",
        "channel_stack_type",
        "closure",
        "config",
        "debug_location",
        "error",
        "exec_ctx",
        "gpr_base",
        "gpr_platform",
        "grpc_base",
        "grpc_codegen",
        "grpc_public_hdrs",
        "iomgr_timer",
        "time",
    ],
)

grpc_cc_library(
    name = "grpc_client_authority_filter",
    srcs = [
        "src/core/ext/filters/http/client_authority_filter.cc",
    ],
    hdrs = [
        "src/core/ext/filters/http/client_authority_filter.h",
    ],
    external_deps = [
        "absl/status",
        "absl/status:statusor",
        "absl/strings",
        "absl/types:optional",
    ],
    language = "c++",
    tags = ["grpc-autodeps"],
    deps = [
        "arena_promise",
        "channel_args",
        "channel_fwd",
        "channel_init",
        "channel_stack_builder",
        "channel_stack_type",
        "config",
        "gpr_platform",
        "grpc_base",
        "grpc_codegen",
        "poll",
        "slice",
    ],
)

grpc_cc_library(
    name = "grpc_message_size_filter",
    srcs = [
        "src/core/ext/filters/message_size/message_size_filter.cc",
    ],
    hdrs = [
        "src/core/ext/filters/message_size/message_size_filter.h",
    ],
    external_deps = [
        "absl/memory",
        "absl/strings",
        "absl/strings:str_format",
        "absl/types:optional",
    ],
    language = "c++",
    tags = ["grpc-autodeps"],
    deps = [
        "channel_args",
        "channel_fwd",
        "channel_init",
        "channel_stack_builder",
        "channel_stack_type",
        "closure",
        "config",
        "debug_location",
        "error",
        "gpr_base",
        "gpr_platform",
        "grpc_base",
        "grpc_codegen",
        "grpc_public_hdrs",
        "grpc_service_config",
        "json",
        "service_config_parser",
        "slice_buffer",
    ],
)

grpc_cc_library(
    name = "grpc_fault_injection_filter",
    srcs = [
        "src/core/ext/filters/fault_injection/fault_injection_filter.cc",
        "src/core/ext/filters/fault_injection/service_config_parser.cc",
    ],
    hdrs = [
        "src/core/ext/filters/fault_injection/fault_injection_filter.h",
        "src/core/ext/filters/fault_injection/service_config_parser.h",
    ],
    external_deps = [
        "absl/memory",
        "absl/status",
        "absl/status:statusor",
        "absl/strings",
        "absl/types:optional",
        "absl/utility",
    ],
    language = "c++",
    tags = ["grpc-autodeps"],
    deps = [
        "arena_promise",
        "channel_fwd",
        "config",
        "context",
        "gpr_base",
        "grpc_base",
        "grpc_public_hdrs",
        "grpc_service_config",
        "grpc_trace",
        "json",
        "json_util",
        "poll",
        "service_config_parser",
        "sleep",
        "time",
        "try_seq",
    ],
)

grpc_cc_library(
    name = "grpc_rbac_filter",
    srcs = [
        "src/core/ext/filters/rbac/rbac_filter.cc",
        "src/core/ext/filters/rbac/rbac_service_config_parser.cc",
    ],
    hdrs = [
        "src/core/ext/filters/rbac/rbac_filter.h",
        "src/core/ext/filters/rbac/rbac_service_config_parser.h",
    ],
    external_deps = [
        "absl/memory",
        "absl/status",
        "absl/status:statusor",
        "absl/strings",
        "absl/strings:str_format",
        "absl/types:optional",
    ],
    language = "c++",
    tags = ["grpc-autodeps"],
    deps = [
        "channel_args",
        "channel_fwd",
        "closure",
        "config",
        "debug_location",
        "error",
        "gpr_base",
        "gpr_platform",
        "grpc_authorization_base",
        "grpc_base",
        "grpc_matchers",
        "grpc_public_hdrs",
        "grpc_rbac_engine",
        "grpc_security_base",
        "grpc_service_config",
        "json",
        "json_util",
        "service_config_parser",
        "transport_fwd",
    ],
)

grpc_cc_library(
    name = "grpc_http_filters",
    srcs = [
        "src/core/ext/filters/http/client/http_client_filter.cc",
        "src/core/ext/filters/http/http_filters_plugin.cc",
        "src/core/ext/filters/http/message_compress/message_compress_filter.cc",
        "src/core/ext/filters/http/message_compress/message_decompress_filter.cc",
        "src/core/ext/filters/http/server/http_server_filter.cc",
    ],
    hdrs = [
        "src/core/ext/filters/http/client/http_client_filter.h",
        "src/core/ext/filters/http/message_compress/message_compress_filter.h",
        "src/core/ext/filters/http/message_compress/message_decompress_filter.h",
        "src/core/ext/filters/http/server/http_server_filter.h",
    ],
    external_deps = [
        "absl/base:core_headers",
        "absl/meta:type_traits",
        "absl/status",
        "absl/status:statusor",
        "absl/strings",
        "absl/strings:str_format",
        "absl/types:optional",
        "absl/utility",
    ],
    language = "c++",
    tags = ["grpc-autodeps"],
    visibility = ["@grpc:http"],
    deps = [
        "arena",
        "arena_promise",
        "basic_seq",
        "call_push_pull",
        "channel_fwd",
        "channel_init",
        "channel_stack_type",
        "config",
        "context",
        "debug_location",
        "gpr_base",
        "grpc_base",
        "grpc_codegen",
        "grpc_message_size_filter",
        "grpc_public_hdrs",
        "grpc_trace",
        "latch",
        "percent_encoding",
        "poll",
        "promise",
        "seq",
        "slice",
        "slice_buffer",
        "transport_fwd",
    ],
)

grpc_cc_library(
    name = "grpc_codegen",
    language = "c++",
    public_hdrs = [
        "include/grpc/impl/codegen/byte_buffer.h",
        "include/grpc/impl/codegen/byte_buffer_reader.h",
        "include/grpc/impl/codegen/compression_types.h",
        "include/grpc/impl/codegen/connectivity_state.h",
        "include/grpc/impl/codegen/grpc_types.h",
        "include/grpc/impl/codegen/propagation_bits.h",
        "include/grpc/impl/codegen/status.h",
        "include/grpc/impl/codegen/slice.h",
    ],
    tags = ["grpc-autodeps"],
    visibility = ["@grpc:public"],
    deps = [
        "gpr_codegen",
        "gpr_platform",
    ],
)

grpc_cc_library(
    name = "grpc_grpclb_balancer_addresses",
    srcs = [
        "src/core/ext/filters/client_channel/lb_policy/grpclb/grpclb_balancer_addresses.cc",
    ],
    hdrs = [
        "src/core/ext/filters/client_channel/lb_policy/grpclb/grpclb_balancer_addresses.h",
    ],
    language = "c++",
    tags = ["grpc-autodeps"],
    visibility = ["@grpc:grpclb"],
    deps = [
        "channel_args",
        "gpr_platform",
        "grpc_codegen",
        "server_address",
        "useful",
    ],
)

grpc_cc_library(
    name = "grpc_lb_policy_grpclb",
    srcs = [
        "src/core/ext/filters/client_channel/lb_policy/grpclb/client_load_reporting_filter.cc",
        "src/core/ext/filters/client_channel/lb_policy/grpclb/grpclb.cc",
        "src/core/ext/filters/client_channel/lb_policy/grpclb/grpclb_client_stats.cc",
        "src/core/ext/filters/client_channel/lb_policy/grpclb/load_balancer_api.cc",
    ],
    hdrs = [
        "src/core/ext/filters/client_channel/lb_policy/grpclb/client_load_reporting_filter.h",
        "src/core/ext/filters/client_channel/lb_policy/grpclb/grpclb.h",
        "src/core/ext/filters/client_channel/lb_policy/grpclb/grpclb_client_stats.h",
        "src/core/ext/filters/client_channel/lb_policy/grpclb/load_balancer_api.h",
    ],
    external_deps = [
        "absl/base:core_headers",
        "absl/container:inlined_vector",
        "absl/memory",
        "absl/status",
        "absl/status:statusor",
        "absl/strings",
        "absl/strings:str_format",
        "absl/types:optional",
        "absl/types:variant",
        "upb_lib",
    ],
    language = "c++",
    tags = ["grpc-autodeps"],
    deps = [
        "channel_fwd",
        "channel_init",
        "channel_stack_type",
        "config",
        "debug_location",
        "default_event_engine_factory_hdrs",
        "error",
        "gpr_base",
        "gpr_codegen",
        "grpc_base",
        "grpc_client_channel",
        "grpc_codegen",
        "grpc_grpclb_balancer_addresses",
        "grpc_lb_upb",
        "grpc_public_hdrs",
        "grpc_resolver",
        "grpc_resolver_fake",
        "grpc_security_base",
        "grpc_sockaddr",
        "grpc_trace",
        "iomgr_timer",
        "json",
        "orphanable",
        "protobuf_duration_upb",
        "protobuf_timestamp_upb",
        "ref_counted",
        "ref_counted_ptr",
        "resolved_address",
        "server_address",
        "slice",
        "slice_refcount",
        "sockaddr_utils",
        "time",
        "uri_parser",
        "useful",
        "work_serializer",
    ],
)

grpc_cc_library(
    name = "grpc_backend_metric_data",
    hdrs = [
        "src/core/ext/filters/client_channel/lb_policy/backend_metric_data.h",
    ],
    external_deps = ["absl/strings"],
    language = "c++",
    tags = ["grpc-autodeps"],
    deps = ["gpr_platform"],
)

grpc_cc_library(
    name = "grpc_lb_policy_rls",
    srcs = [
        "src/core/ext/filters/client_channel/lb_policy/rls/rls.cc",
    ],
    external_deps = [
        "absl/base:core_headers",
        "absl/hash",
        "absl/memory",
        "absl/status",
        "absl/status:statusor",
        "absl/strings",
        "absl/strings:str_format",
        "absl/types:optional",
        "upb_lib",
    ],
    language = "c++",
    tags = ["grpc-autodeps"],
    deps = [
        "config",
        "debug_location",
        "dual_ref_counted",
        "gpr_base",
        "grpc_base",
        "grpc_client_channel",
        "grpc_codegen",
        "grpc_fake_credentials",
        "grpc_public_hdrs",
        "grpc_resolver",
        "grpc_security_base",
        "grpc_service_config_impl",
        "grpc_trace",
        "iomgr_timer",
        "json",
        "json_util",
        "orphanable",
        "ref_counted_ptr",
        "rls_upb",
        "server_address",
        "slice_refcount",
        "time",
        "uri_parser",
        "work_serializer",
    ],
)

grpc_cc_library(
    name = "grpc_xds_client",
    srcs = [
        "src/core/ext/xds/certificate_provider_registry.cc",
        "src/core/ext/xds/certificate_provider_store.cc",
        "src/core/ext/xds/file_watcher_certificate_provider_factory.cc",
        "src/core/ext/xds/xds_api.cc",
        "src/core/ext/xds/xds_bootstrap.cc",
        "src/core/ext/xds/xds_certificate_provider.cc",
        "src/core/ext/xds/xds_client.cc",
        "src/core/ext/xds/xds_client_grpc.cc",
        "src/core/ext/xds/xds_client_stats.cc",
        "src/core/ext/xds/xds_cluster.cc",
        "src/core/ext/xds/xds_cluster_specifier_plugin.cc",
        "src/core/ext/xds/xds_common_types.cc",
        "src/core/ext/xds/xds_endpoint.cc",
        "src/core/ext/xds/xds_http_fault_filter.cc",
        "src/core/ext/xds/xds_http_filters.cc",
        "src/core/ext/xds/xds_http_rbac_filter.cc",
        "src/core/ext/xds/xds_lb_policy_registry.cc",
        "src/core/ext/xds/xds_listener.cc",
        "src/core/ext/xds/xds_resource_type.cc",
        "src/core/ext/xds/xds_route_config.cc",
        "src/core/ext/xds/xds_routing.cc",
        "src/core/ext/xds/xds_transport_grpc.cc",
        "src/core/lib/security/credentials/xds/xds_credentials.cc",
    ],
    hdrs = [
        "src/core/ext/xds/certificate_provider_factory.h",
        "src/core/ext/xds/certificate_provider_registry.h",
        "src/core/ext/xds/certificate_provider_store.h",
        "src/core/ext/xds/file_watcher_certificate_provider_factory.h",
        "src/core/ext/xds/upb_utils.h",
        "src/core/ext/xds/xds_api.h",
        "src/core/ext/xds/xds_bootstrap.h",
        "src/core/ext/xds/xds_certificate_provider.h",
        "src/core/ext/xds/xds_channel_args.h",
        "src/core/ext/xds/xds_client.h",
        "src/core/ext/xds/xds_client_grpc.h",
        "src/core/ext/xds/xds_client_stats.h",
        "src/core/ext/xds/xds_cluster.h",
        "src/core/ext/xds/xds_cluster_specifier_plugin.h",
        "src/core/ext/xds/xds_common_types.h",
        "src/core/ext/xds/xds_endpoint.h",
        "src/core/ext/xds/xds_http_fault_filter.h",
        "src/core/ext/xds/xds_http_filters.h",
        "src/core/ext/xds/xds_http_rbac_filter.h",
        "src/core/ext/xds/xds_lb_policy_registry.h",
        "src/core/ext/xds/xds_listener.h",
        "src/core/ext/xds/xds_resource_type.h",
        "src/core/ext/xds/xds_resource_type_impl.h",
        "src/core/ext/xds/xds_route_config.h",
        "src/core/ext/xds/xds_routing.h",
        "src/core/ext/xds/xds_transport.h",
        "src/core/ext/xds/xds_transport_grpc.h",
        "src/core/lib/security/credentials/xds/xds_credentials.h",
    ],
    external_deps = [
        "absl/base:core_headers",
        "absl/container:inlined_vector",
        "absl/functional:bind_front",
        "absl/memory",
        "absl/status",
        "absl/status:statusor",
        "absl/strings",
        "absl/strings:str_format",
        "absl/types:optional",
        "absl/types:variant",
        "upb_lib",
        "upb_textformat_lib",
        "upb_json_lib",
        "re2",
        "upb_reflection",
    ],
    language = "c++",
    deps = [
        "channel_creds_registry",
        "channel_fwd",
        "config",
        "debug_location",
        "default_event_engine_factory_hdrs",
        "envoy_admin_upb",
        "envoy_config_cluster_upb",
        "envoy_config_cluster_upbdefs",
        "envoy_config_core_upb",
        "envoy_config_endpoint_upb",
        "envoy_config_endpoint_upbdefs",
        "envoy_config_listener_upb",
        "envoy_config_listener_upbdefs",
        "envoy_config_rbac_upb",
        "envoy_config_route_upb",
        "envoy_config_route_upbdefs",
        "envoy_extensions_clusters_aggregate_upb",
        "envoy_extensions_clusters_aggregate_upbdefs",
        "envoy_extensions_filters_common_fault_upb",
        "envoy_extensions_filters_http_fault_upb",
        "envoy_extensions_filters_http_fault_upbdefs",
        "envoy_extensions_filters_http_rbac_upb",
        "envoy_extensions_filters_http_rbac_upbdefs",
        "envoy_extensions_filters_http_router_upb",
        "envoy_extensions_filters_http_router_upbdefs",
        "envoy_extensions_filters_network_http_connection_manager_upb",
        "envoy_extensions_filters_network_http_connection_manager_upbdefs",
        "envoy_extensions_load_balancing_policies_ring_hash_upb",
        "envoy_extensions_load_balancing_policies_wrr_locality_upb",
        "envoy_extensions_transport_sockets_tls_upb",
        "envoy_extensions_transport_sockets_tls_upbdefs",
        "envoy_service_discovery_upb",
        "envoy_service_discovery_upbdefs",
        "envoy_service_load_stats_upb",
        "envoy_service_load_stats_upbdefs",
        "envoy_service_status_upb",
        "envoy_service_status_upbdefs",
        "envoy_type_matcher_upb",
        "envoy_type_upb",
        "error",
        "google_rpc_status_upb",
        "gpr_base",
        "gpr_codegen",
        "grpc_base",
        "grpc_client_channel",
        "grpc_codegen",
        "grpc_credentials_util",
        "grpc_fake_credentials",
        "grpc_fault_injection_filter",
        "grpc_lb_xds_channel_args",
        "grpc_matchers",
        "grpc_outlier_detection_header",
        "grpc_rbac_filter",
        "grpc_secure",
        "grpc_security_base",
        "grpc_sockaddr",
        "grpc_tls_credentials",
        "grpc_trace",
        "grpc_transport_chttp2_client_connector",
        "iomgr_timer",
        "json",
        "json_util",
        "orphanable",
        "protobuf_any_upb",
        "protobuf_duration_upb",
        "protobuf_struct_upb",
        "protobuf_struct_upbdefs",
        "protobuf_timestamp_upb",
        "protobuf_wrappers_upb",
        "ref_counted_ptr",
        "resolved_address",
        "rls_config_upb",
        "rls_config_upbdefs",
        "slice",
        "slice_refcount",
        "sockaddr_utils",
        "status_helper",
        "time",
        "tsi_ssl_credentials",
        "uri_parser",
        "useful",
        "work_serializer",
        "xds_type_upb",
        "xds_type_upbdefs",
    ],
)

grpc_cc_library(
    name = "grpc_xds_channel_stack_modifier",
    srcs = [
        "src/core/ext/xds/xds_channel_stack_modifier.cc",
    ],
    hdrs = [
        "src/core/ext/xds/xds_channel_stack_modifier.h",
    ],
    external_deps = ["absl/strings"],
    language = "c++",
    tags = ["grpc-autodeps"],
    deps = [
        "channel_args",
        "channel_fwd",
        "channel_init",
        "channel_stack_builder",
        "channel_stack_type",
        "config",
        "gpr_platform",
        "grpc_base",
        "grpc_codegen",
        "ref_counted",
        "ref_counted_ptr",
        "useful",
    ],
)

grpc_cc_library(
    name = "grpc_xds_server_config_fetcher",
    srcs = [
        "src/core/ext/xds/xds_server_config_fetcher.cc",
    ],
    external_deps = [
        "absl/base:core_headers",
        "absl/status",
        "absl/status:statusor",
        "absl/strings",
        "absl/types:optional",
        "absl/types:variant",
    ],
    language = "c++",
    tags = ["grpc-autodeps"],
    deps = [
        "channel_args",
        "channel_args_preconditioning",
        "channel_fwd",
        "config",
        "error",
        "exec_ctx",
        "gpr_base",
        "gpr_platform",
        "grpc_base",
        "grpc_codegen",
        "grpc_public_hdrs",
        "grpc_secure",
        "grpc_security_base",
        "grpc_server_config_selector",
        "grpc_server_config_selector_filter",
        "grpc_service_config",
        "grpc_service_config_impl",
        "grpc_sockaddr",
        "grpc_tls_credentials",
        "grpc_trace",
        "grpc_xds_channel_stack_modifier",
        "grpc_xds_client",
        "iomgr_fwd",
        "ref_counted_ptr",
        "resolved_address",
        "slice_refcount",
        "sockaddr_utils",
        "unique_type_name",
        "uri_parser",
    ],
)

grpc_cc_library(
    name = "channel_creds_registry_init",
    srcs = [
        "src/core/lib/security/credentials/channel_creds_registry_init.cc",
    ],
    external_deps = [
        "absl/memory",
        "absl/strings",
    ],
    language = "c++",
    deps = [
        "channel_creds_registry",
        "config",
        "gpr_platform",
        "grpc_fake_credentials",
        "grpc_google_default_credentials",
        "grpc_security_base",
        "json",
        "ref_counted_ptr",
    ],
)

grpc_cc_library(
    name = "grpc_google_mesh_ca_certificate_provider_factory",
    srcs = [
        "src/core/ext/xds/google_mesh_ca_certificate_provider_factory.cc",
    ],
    hdrs = [
        "src/core/ext/xds/google_mesh_ca_certificate_provider_factory.h",
    ],
    language = "c++",
    tags = ["grpc-autodeps"],
    deps = [
        "error",
        "gpr_platform",
        "grpc_secure",
        "grpc_tls_credentials",
        "grpc_xds_client",
        "json",
        "json_util",
        "ref_counted_ptr",
        "time",
    ],
)

grpc_cc_library(
    name = "grpc_lb_policy_cds",
    srcs = [
        "src/core/ext/filters/client_channel/lb_policy/xds/cds.cc",
    ],
    external_deps = [
        "absl/memory",
        "absl/status",
        "absl/status:statusor",
        "absl/strings",
        "absl/types:optional",
    ],
    language = "c++",
    tags = ["grpc-autodeps"],
    deps = [
        "debug_location",
        "gpr_base",
        "grpc_base",
        "grpc_client_channel",
        "grpc_codegen",
        "grpc_matchers",
        "grpc_outlier_detection_header",
        "grpc_security_base",
        "grpc_tls_credentials",
        "grpc_trace",
        "grpc_xds_client",
        "json",
        "orphanable",
        "ref_counted_ptr",
        "server_address",
        "time",
        "unique_type_name",
        "work_serializer",
    ],
)

grpc_cc_library(
    name = "grpc_lb_xds_channel_args",
    hdrs = [
        "src/core/ext/filters/client_channel/lb_policy/xds/xds_channel_args.h",
    ],
    language = "c++",
    tags = ["grpc-autodeps"],
)

grpc_cc_library(
    name = "grpc_lb_xds_common",
    hdrs = [
        "src/core/ext/filters/client_channel/lb_policy/xds/xds.h",
    ],
    external_deps = ["absl/memory"],
    language = "c++",
    tags = ["grpc-autodeps"],
    deps = [
        "gpr_platform",
        "grpc_xds_client",
        "ref_counted_ptr",
        "server_address",
    ],
)

grpc_cc_library(
    name = "grpc_lb_policy_xds_cluster_resolver",
    srcs = [
        "src/core/ext/filters/client_channel/lb_policy/xds/xds_cluster_resolver.cc",
    ],
    external_deps = [
        "absl/memory",
        "absl/status",
        "absl/status:statusor",
        "absl/strings",
        "absl/types:optional",
    ],
    language = "c++",
    tags = ["grpc-autodeps"],
    deps = [
        "channel_args",
        "config",
        "debug_location",
        "error",
        "gpr_base",
        "gpr_platform",
        "grpc_base",
        "grpc_client_channel",
        "grpc_codegen",
        "grpc_lb_address_filtering",
        "grpc_lb_policy_ring_hash",
        "grpc_lb_xds_channel_args",
        "grpc_lb_xds_common",
        "grpc_outlier_detection_header",
        "grpc_resolver",
        "grpc_resolver_fake",
        "grpc_trace",
        "grpc_xds_client",
        "json",
        "orphanable",
        "ref_counted_ptr",
        "server_address",
        "time",
        "work_serializer",
    ],
)

grpc_cc_library(
    name = "grpc_lb_policy_xds_cluster_impl",
    srcs = [
        "src/core/ext/filters/client_channel/lb_policy/xds/xds_cluster_impl.cc",
    ],
    external_deps = [
        "absl/base:core_headers",
        "absl/memory",
        "absl/status",
        "absl/status:statusor",
        "absl/strings",
        "absl/types:optional",
        "absl/types:variant",
    ],
    language = "c++",
    tags = ["grpc-autodeps"],
    deps = [
        "channel_args",
        "debug_location",
        "error",
        "gpr_base",
        "gpr_platform",
        "grpc_base",
        "grpc_client_channel",
        "grpc_codegen",
        "grpc_lb_xds_channel_args",
        "grpc_lb_xds_common",
        "grpc_trace",
        "grpc_xds_client",
        "json",
        "orphanable",
        "ref_counted",
        "ref_counted_ptr",
        "server_address",
    ],
)

grpc_cc_library(
    name = "grpc_lb_policy_xds_cluster_manager",
    srcs = [
        "src/core/ext/filters/client_channel/lb_policy/xds/xds_cluster_manager.cc",
    ],
    external_deps = [
        "absl/memory",
        "absl/status",
        "absl/status:statusor",
        "absl/strings",
    ],
    language = "c++",
    tags = ["grpc-autodeps"],
    deps = [
        "channel_args",
        "closure",
        "debug_location",
        "error",
        "exec_ctx",
        "gpr_base",
        "gpr_platform",
        "grpc_base",
        "grpc_client_channel",
        "grpc_codegen",
        "grpc_resolver_xds_header",
        "grpc_trace",
        "iomgr_timer",
        "json",
        "orphanable",
        "ref_counted",
        "ref_counted_ptr",
        "server_address",
        "time",
        "work_serializer",
    ],
)

grpc_cc_library(
    name = "grpc_lb_address_filtering",
    srcs = [
        "src/core/ext/filters/client_channel/lb_policy/address_filtering.cc",
    ],
    hdrs = [
        "src/core/ext/filters/client_channel/lb_policy/address_filtering.h",
    ],
    external_deps = [
        "absl/memory",
        "absl/status:statusor",
        "absl/strings",
    ],
    language = "c++",
    tags = ["grpc-autodeps"],
    deps = [
        "gpr_platform",
        "server_address",
    ],
)

grpc_cc_library(
    name = "grpc_lb_subchannel_list",
    hdrs = [
        "src/core/ext/filters/client_channel/lb_policy/subchannel_list.h",
    ],
    external_deps = [
        "absl/status",
        "absl/types:optional",
    ],
    language = "c++",
    tags = ["grpc-autodeps"],
    deps = [
        "debug_location",
        "gpr_base",
        "gpr_platform",
        "grpc_base",
        "grpc_client_channel",
        "grpc_codegen",
        "iomgr_fwd",
        "orphanable",
        "ref_counted_ptr",
        "server_address",
    ],
)

grpc_cc_library(
    name = "grpc_lb_policy_pick_first",
    srcs = [
        "src/core/ext/filters/client_channel/lb_policy/pick_first/pick_first.cc",
    ],
    external_deps = [
        "absl/memory",
        "absl/status",
        "absl/status:statusor",
        "absl/strings",
        "absl/types:optional",
    ],
    language = "c++",
    tags = ["grpc-autodeps"],
    deps = [
        "channel_args",
        "debug_location",
        "error",
        "gpr_base",
        "gpr_platform",
        "grpc_base",
        "grpc_client_channel",
        "grpc_codegen",
        "grpc_lb_subchannel_list",
        "grpc_trace",
        "json",
        "orphanable",
        "ref_counted_ptr",
        "server_address",
    ],
)

grpc_cc_library(
    name = "grpc_lb_policy_ring_hash",
    srcs = [
        "src/core/ext/filters/client_channel/lb_policy/ring_hash/ring_hash.cc",
    ],
    hdrs = [
        "src/core/ext/filters/client_channel/lb_policy/ring_hash/ring_hash.h",
    ],
    external_deps = [
        "absl/base:core_headers",
        "absl/container:inlined_vector",
        "absl/memory",
        "absl/status",
        "absl/status:statusor",
        "absl/strings",
        "absl/types:optional",
        "xxhash",
    ],
    language = "c++",
    tags = ["grpc-autodeps"],
    deps = [
        "closure",
        "debug_location",
        "error",
        "exec_ctx",
        "gpr_base",
        "gpr_platform",
        "grpc_base",
        "grpc_client_channel",
        "grpc_codegen",
        "grpc_lb_subchannel_list",
        "grpc_trace",
        "json",
        "orphanable",
        "ref_counted",
        "ref_counted_ptr",
        "server_address",
        "sockaddr_utils",
        "unique_type_name",
        "work_serializer",
    ],
)

grpc_cc_library(
    name = "grpc_lb_policy_round_robin",
    srcs = [
        "src/core/ext/filters/client_channel/lb_policy/round_robin/round_robin.cc",
    ],
    external_deps = [
        "absl/memory",
        "absl/status",
        "absl/status:statusor",
        "absl/strings",
        "absl/types:optional",
    ],
    language = "c++",
    tags = ["grpc-autodeps"],
    deps = [
        "debug_location",
        "error",
        "gpr_base",
        "gpr_platform",
        "grpc_base",
        "grpc_client_channel",
        "grpc_codegen",
        "grpc_lb_subchannel_list",
        "grpc_trace",
        "json",
        "orphanable",
        "ref_counted_ptr",
        "server_address",
    ],
)

grpc_cc_library(
    name = "grpc_outlier_detection_header",
    hdrs = [
        "src/core/ext/filters/client_channel/lb_policy/outlier_detection/outlier_detection.h",
    ],
    external_deps = ["absl/types:optional"],
    language = "c++",
    tags = ["grpc-autodeps"],
    deps = [
        "gpr_platform",
        "time",
    ],
)

grpc_cc_library(
    name = "grpc_lb_policy_outlier_detection",
    srcs = [
        "src/core/ext/filters/client_channel/lb_policy/outlier_detection/outlier_detection.cc",
    ],
    external_deps = [
        "absl/memory",
        "absl/random",
        "absl/status",
        "absl/status:statusor",
        "absl/strings",
        "absl/types:variant",
    ],
    language = "c++",
    tags = ["grpc-autodeps"],
    deps = [
        "channel_args",
        "closure",
        "debug_location",
        "error",
        "exec_ctx",
        "gpr_base",
        "gpr_platform",
        "grpc_base",
        "grpc_client_channel",
        "grpc_codegen",
        "grpc_outlier_detection_header",
        "grpc_trace",
        "iomgr_fwd",
        "iomgr_timer",
        "json",
        "json_util",
        "orphanable",
        "ref_counted",
        "ref_counted_ptr",
        "server_address",
        "sockaddr_utils",
        "work_serializer",
    ],
)

grpc_cc_library(
    name = "grpc_lb_policy_priority",
    srcs = [
        "src/core/ext/filters/client_channel/lb_policy/priority/priority.cc",
    ],
    external_deps = [
        "absl/memory",
        "absl/status",
        "absl/status:statusor",
        "absl/strings",
        "absl/types:optional",
    ],
    language = "c++",
    tags = ["grpc-autodeps"],
    deps = [
        "channel_args",
        "closure",
        "debug_location",
        "error",
        "exec_ctx",
        "gpr_base",
        "gpr_platform",
        "grpc_base",
        "grpc_client_channel",
        "grpc_codegen",
        "grpc_lb_address_filtering",
        "grpc_trace",
        "iomgr_timer",
        "json",
        "orphanable",
        "ref_counted",
        "ref_counted_ptr",
        "server_address",
        "time",
        "work_serializer",
    ],
)

grpc_cc_library(
    name = "grpc_lb_policy_weighted_target",
    srcs = [
        "src/core/ext/filters/client_channel/lb_policy/weighted_target/weighted_target.cc",
    ],
    external_deps = [
        "absl/memory",
        "absl/status",
        "absl/status:statusor",
        "absl/strings",
        "absl/types:optional",
    ],
    language = "c++",
    tags = ["grpc-autodeps"],
    deps = [
        "channel_args",
        "debug_location",
        "default_event_engine_factory_hdrs",
        "error",
        "gpr_base",
        "gpr_platform",
        "grpc_base",
        "grpc_client_channel",
        "grpc_codegen",
        "grpc_lb_address_filtering",
        "grpc_trace",
        "json",
        "orphanable",
        "ref_counted",
        "ref_counted_ptr",
        "server_address",
        "time",
        "work_serializer",
    ],
)

grpc_cc_library(
    name = "lb_server_load_reporting_filter",
    srcs = [
        "src/core/ext/filters/load_reporting/server_load_reporting_filter.cc",
    ],
    hdrs = [
        "src/core/ext/filters/load_reporting/registered_opencensus_objects.h",
        "src/core/ext/filters/load_reporting/server_load_reporting_filter.h",
        "src/cpp/server/load_reporter/constants.h",
    ],
    external_deps = [
        "absl/container:inlined_vector",
        "absl/meta:type_traits",
        "absl/status",
        "absl/status:statusor",
        "absl/strings",
        "absl/strings:str_format",
        "absl/types:optional",
        "opencensus-stats",
        "opencensus-tags",
    ],
    language = "c++",
    tags = ["grpc-autodeps"],
    deps = [
        "arena_promise",
        "channel_fwd",
        "channel_init",
        "channel_stack_type",
        "config",
        "context",
        "gpr_base",
        "gpr_platform",
        "grpc_base",
        "grpc_codegen",
        "grpc_public_hdrs",
        "grpc_security_base",
        "grpc_sockaddr",
        "poll",
        "promise",
        "resolved_address",
        "seq",
        "slice",
        "uri_parser",
    ],
    alwayslink = 1,
)

grpc_cc_library(
    name = "lb_load_data_store",
    srcs = [
        "src/cpp/server/load_reporter/load_data_store.cc",
    ],
    hdrs = [
        "src/cpp/server/load_reporter/constants.h",
        "src/cpp/server/load_reporter/load_data_store.h",
    ],
    language = "c++",
    tags = ["grpc-autodeps"],
    deps = [
        "gpr_base",
        "gpr_platform",
        "grpc++",
        "grpc_sockaddr",
    ],
)

grpc_cc_library(
    name = "lb_server_load_reporting_service_server_builder_plugin",
    srcs = [
        "src/cpp/server/load_reporter/load_reporting_service_server_builder_plugin.cc",
    ],
    hdrs = [
        "src/cpp/server/load_reporter/load_reporting_service_server_builder_plugin.h",
    ],
    language = "c++",
    tags = ["grpc-autodeps"],
    deps = [
        "gpr_platform",
        "grpc++",
        "lb_load_reporter_service",
    ],
)

grpc_cc_library(
    name = "grpcpp_server_load_reporting",
    srcs = [
        "src/cpp/server/load_reporter/load_reporting_service_server_builder_option.cc",
        "src/cpp/server/load_reporter/util.cc",
    ],
    language = "c++",
    public_hdrs = [
        "include/grpcpp/ext/server_load_reporting.h",
    ],
    deps = [
        "gpr_base",
        "gpr_platform",
        "grpc",
        "grpc++",
        "grpc++_codegen_base",
        "grpc_codegen",
        "lb_server_load_reporting_filter",
        "lb_server_load_reporting_service_server_builder_plugin",
    ],
)

grpc_cc_library(
    name = "lb_load_reporter_service",
    srcs = [
        "src/cpp/server/load_reporter/load_reporter_async_service_impl.cc",
    ],
    hdrs = [
        "src/cpp/server/load_reporter/load_reporter_async_service_impl.h",
    ],
    external_deps = [
        "absl/memory",
        "protobuf_headers",
    ],
    language = "c++",
    deps = [
        "gpr",
        "gpr_codegen",
        "grpc++",
        "lb_load_reporter",
    ],
)

grpc_cc_library(
    name = "lb_get_cpu_stats",
    srcs = [
        "src/cpp/server/load_reporter/get_cpu_stats_linux.cc",
        "src/cpp/server/load_reporter/get_cpu_stats_macos.cc",
        "src/cpp/server/load_reporter/get_cpu_stats_unsupported.cc",
        "src/cpp/server/load_reporter/get_cpu_stats_windows.cc",
    ],
    hdrs = [
        "src/cpp/server/load_reporter/get_cpu_stats.h",
    ],
    language = "c++",
    tags = ["grpc-autodeps"],
    deps = [
        "gpr_base",
        "gpr_platform",
    ],
)

grpc_cc_library(
    name = "lb_load_reporter",
    srcs = [
        "src/cpp/server/load_reporter/load_reporter.cc",
    ],
    hdrs = [
        "src/cpp/server/load_reporter/constants.h",
        "src/cpp/server/load_reporter/load_reporter.h",
    ],
    external_deps = [
        "opencensus-stats",
        "opencensus-tags",
        "protobuf_headers",
    ],
    language = "c++",
    deps = [
        "gpr",
        "gpr_codegen",
        "lb_get_cpu_stats",
        "lb_load_data_store",
        "//src/proto/grpc/lb/v1:load_reporter_proto",
    ],
)

grpc_cc_library(
    name = "polling_resolver",
    srcs = [
        "src/core/ext/filters/client_channel/resolver/polling_resolver.cc",
    ],
    hdrs = [
        "src/core/ext/filters/client_channel/resolver/polling_resolver.h",
    ],
    external_deps = [
        "absl/status",
        "absl/status:statusor",
        "absl/strings",
        "absl/types:optional",
    ],
    language = "c++",
    tags = ["grpc-autodeps"],
    deps = [
        "debug_location",
        "gpr_base",
        "grpc_base",
        "grpc_resolver",
        "grpc_trace",
        "iomgr_fwd",
        "iomgr_timer",
        "orphanable",
        "ref_counted_ptr",
        "time",
        "uri_parser",
        "work_serializer",
    ],
)

grpc_cc_library(
    name = "grpc_resolver_dns_selection",
    srcs = [
        "src/core/ext/filters/client_channel/resolver/dns/dns_resolver_selection.cc",
    ],
    hdrs = [
        "src/core/ext/filters/client_channel/resolver/dns/dns_resolver_selection.h",
    ],
    language = "c++",
    tags = ["grpc-autodeps"],
    deps = ["gpr_base"],
)

grpc_cc_library(
    name = "grpc_resolver_dns_native",
    srcs = [
        "src/core/ext/filters/client_channel/resolver/dns/native/dns_resolver.cc",
    ],
    external_deps = [
        "absl/functional:bind_front",
        "absl/memory",
        "absl/status",
        "absl/status:statusor",
        "absl/strings",
        "absl/types:optional",
    ],
    language = "c++",
    tags = ["grpc-autodeps"],
    deps = [
        "config",
        "debug_location",
        "gpr_base",
        "grpc_base",
        "grpc_codegen",
        "grpc_resolver",
        "grpc_resolver_dns_selection",
        "grpc_trace",
        "orphanable",
        "polling_resolver",
        "ref_counted_ptr",
        "resolved_address",
        "server_address",
        "time",
        "uri_parser",
    ],
)

grpc_cc_library(
    name = "grpc_resolver_dns_ares",
    srcs = [
        "src/core/ext/filters/client_channel/resolver/dns/c_ares/dns_resolver_ares.cc",
        "src/core/ext/filters/client_channel/resolver/dns/c_ares/grpc_ares_ev_driver_posix.cc",
        "src/core/ext/filters/client_channel/resolver/dns/c_ares/grpc_ares_ev_driver_windows.cc",
        "src/core/ext/filters/client_channel/resolver/dns/c_ares/grpc_ares_wrapper.cc",
        "src/core/ext/filters/client_channel/resolver/dns/c_ares/grpc_ares_wrapper_posix.cc",
        "src/core/ext/filters/client_channel/resolver/dns/c_ares/grpc_ares_wrapper_windows.cc",
    ],
    hdrs = [
        "src/core/ext/filters/client_channel/resolver/dns/c_ares/grpc_ares_ev_driver.h",
        "src/core/ext/filters/client_channel/resolver/dns/c_ares/grpc_ares_wrapper.h",
    ],
    external_deps = [
        "absl/base:core_headers",
        "absl/container:flat_hash_set",
        "absl/memory",
        "absl/status",
        "absl/status:statusor",
        "absl/strings",
        "absl/strings:str_format",
        "absl/types:optional",
        "address_sorting",
        "cares",
    ],
    language = "c++",
    tags = ["grpc-autodeps"],
    deps = [
        "config",
        "debug_location",
        "error",
        "event_engine_common",
        "gpr_base",
        "grpc_base",
        "grpc_codegen",
        "grpc_grpclb_balancer_addresses",
        "grpc_resolver",
        "grpc_resolver_dns_selection",
        "grpc_service_config",
        "grpc_service_config_impl",
        "grpc_sockaddr",
        "grpc_trace",
        "iomgr_fwd",
        "iomgr_port",
        "iomgr_timer",
        "json",
        "orphanable",
        "polling_resolver",
        "ref_counted_ptr",
        "resolved_address",
        "server_address",
        "sockaddr_utils",
        "time",
        "uri_parser",
    ],
)

grpc_cc_library(
    name = "grpc_resolver_sockaddr",
    srcs = [
        "src/core/ext/filters/client_channel/resolver/sockaddr/sockaddr_resolver.cc",
    ],
    external_deps = [
        "absl/memory",
        "absl/status:statusor",
        "absl/strings",
    ],
    language = "c++",
    tags = ["grpc-autodeps"],
    deps = [
        "config",
        "gpr_base",
        "grpc_base",
        "grpc_resolver",
        "iomgr_port",
        "orphanable",
        "resolved_address",
        "server_address",
        "uri_parser",
    ],
)

grpc_cc_library(
    name = "grpc_resolver_binder",
    srcs = [
        "src/core/ext/filters/client_channel/resolver/binder/binder_resolver.cc",
    ],
    external_deps = [
        "absl/memory",
        "absl/status:statusor",
        "absl/strings",
    ],
    language = "c++",
    tags = ["grpc-autodeps"],
    deps = [
        "config",
        "gpr_base",
        "grpc_base",
        "grpc_resolver",
        "iomgr_port",
        "orphanable",
        "resolved_address",
        "server_address",
        "uri_parser",
    ],
)

grpc_cc_library(
    name = "grpc_resolver_fake",
    srcs = ["src/core/ext/filters/client_channel/resolver/fake/fake_resolver.cc"],
    hdrs = ["src/core/ext/filters/client_channel/resolver/fake/fake_resolver.h"],
    external_deps = [
        "absl/base:core_headers",
        "absl/memory",
        "absl/status",
        "absl/status:statusor",
        "absl/strings",
    ],
    language = "c++",
    tags = ["grpc-autodeps"],
    visibility = [
        "//test:__subpackages__",
        "@grpc:grpc_resolver_fake",
    ],
    deps = [
        "config",
        "debug_location",
        "gpr_base",
        "grpc_base",
        "grpc_codegen",
        "grpc_resolver",
        "grpc_service_config",
        "orphanable",
        "ref_counted",
        "ref_counted_ptr",
        "server_address",
        "uri_parser",
        "useful",
        "work_serializer",
    ],
)

grpc_cc_library(
    name = "grpc_resolver_xds_header",
    hdrs = [
        "src/core/ext/filters/client_channel/resolver/xds/xds_resolver.h",
    ],
    language = "c++",
    tags = ["grpc-autodeps"],
    deps = [
        "gpr_platform",
        "unique_type_name",
    ],
)

grpc_cc_library(
    name = "grpc_resolver_xds",
    srcs = [
        "src/core/ext/filters/client_channel/resolver/xds/xds_resolver.cc",
    ],
    external_deps = [
        "absl/memory",
        "absl/meta:type_traits",
        "absl/random",
        "absl/status",
        "absl/status:statusor",
        "absl/strings",
        "absl/strings:str_format",
        "absl/types:optional",
        "absl/types:variant",
        "re2",
        "xxhash",
    ],
    language = "c++",
    tags = ["grpc-autodeps"],
    deps = [
        "arena",
        "channel_fwd",
        "config",
        "debug_location",
        "dual_ref_counted",
        "gpr_base",
        "grpc_base",
        "grpc_client_channel",
        "grpc_codegen",
        "grpc_lb_policy_ring_hash",
        "grpc_public_hdrs",
        "grpc_resolver",
        "grpc_service_config",
        "grpc_service_config_impl",
        "grpc_trace",
        "grpc_xds_client",
        "iomgr_fwd",
        "orphanable",
        "ref_counted_ptr",
        "server_address",
        "time",
        "unique_type_name",
        "uri_parser",
        "work_serializer",
    ],
)

grpc_cc_library(
    name = "grpc_resolver_c2p",
    srcs = [
        "src/core/ext/filters/client_channel/resolver/google_c2p/google_c2p_resolver.cc",
    ],
    external_deps = [
        "absl/memory",
        "absl/status",
        "absl/status:statusor",
        "absl/strings",
        "absl/strings:str_format",
        "absl/types:optional",
    ],
    language = "c++",
    tags = ["grpc-autodeps"],
    deps = [
        "alts_util",
        "config",
        "debug_location",
        "gpr_base",
        "grpc_base",
        "grpc_codegen",
        "grpc_resolver",
        "grpc_security_base",
        "grpc_xds_client",
        "httpcli",
        "json",
        "orphanable",
        "ref_counted_ptr",
        "resource_quota",
        "time",
        "uri_parser",
        "work_serializer",
    ],
)

grpc_cc_library(
    name = "httpcli",
    srcs = [
        "src/core/lib/http/format_request.cc",
        "src/core/lib/http/httpcli.cc",
        "src/core/lib/http/parser.cc",
    ],
    hdrs = [
        "src/core/lib/http/format_request.h",
        "src/core/lib/http/httpcli.h",
        "src/core/lib/http/parser.h",
    ],
    external_deps = [
        "absl/base:core_headers",
        "absl/functional:bind_front",
        "absl/status",
        "absl/status:statusor",
        "absl/strings",
        "absl/strings:str_format",
        "absl/types:optional",
    ],
    language = "c++",
    tags = ["grpc-autodeps"],
    visibility = ["@grpc:httpcli"],
    deps = [
        "channel_args_preconditioning",
        "config",
        "debug_location",
        "gpr_base",
        "grpc_base",
        "grpc_codegen",
        "grpc_security_base",
        "grpc_trace",
        "handshaker",
        "handshaker_registry",
        "iomgr_fwd",
        "orphanable",
        "ref_counted_ptr",
        "resolved_address",
        "resource_quota",
        "slice_refcount",
        "sockaddr_utils",
        "tcp_connect_handshaker",
        "time",
        "uri_parser",
    ],
)

grpc_cc_library(
    name = "grpc_authorization_base",
    srcs = [
        "src/core/lib/security/authorization/authorization_policy_provider_vtable.cc",
        "src/core/lib/security/authorization/evaluate_args.cc",
        "src/core/lib/security/authorization/grpc_server_authz_filter.cc",
    ],
    hdrs = [
        "src/core/lib/security/authorization/authorization_engine.h",
        "src/core/lib/security/authorization/authorization_policy_provider.h",
        "src/core/lib/security/authorization/evaluate_args.h",
        "src/core/lib/security/authorization/grpc_server_authz_filter.h",
    ],
    external_deps = [
        "absl/status",
        "absl/status:statusor",
        "absl/strings",
        "absl/types:optional",
    ],
    language = "c++",
    tags = ["grpc-autodeps"],
    deps = [
        "arena_promise",
        "channel_args",
        "channel_fwd",
        "dual_ref_counted",
        "error",
        "gpr_base",
        "gpr_platform",
        "grpc_base",
        "grpc_codegen",
        "grpc_credentials_util",
        "grpc_security_base",
        "grpc_trace",
        "poll",
        "promise",
        "ref_counted",
        "ref_counted_ptr",
        "resolved_address",
        "slice",
        "uri_parser",
        "useful",
    ],
)

grpc_cc_library(
    name = "tsi_fake_credentials",
    srcs = [
        "src/core/tsi/fake_transport_security.cc",
    ],
    hdrs = [
        "src/core/tsi/fake_transport_security.h",
    ],
    language = "c++",
    tags = ["grpc-autodeps"],
    visibility = [
        "@grpc:public",
    ],
    deps = [
        "gpr_base",
        "grpc_base",
        "tsi_base",
        "useful",
    ],
)

grpc_cc_library(
    name = "grpc_fake_credentials",
    srcs = [
        "src/core/lib/security/credentials/fake/fake_credentials.cc",
        "src/core/lib/security/security_connector/fake/fake_security_connector.cc",
    ],
    hdrs = [
        "src/core/ext/filters/client_channel/lb_policy/grpclb/grpclb.h",
        "src/core/lib/security/credentials/fake/fake_credentials.h",
        "src/core/lib/security/security_connector/fake/fake_security_connector.h",
    ],
    external_deps = [
        "absl/status",
        "absl/status:statusor",
        "absl/strings",
        "absl/types:optional",
    ],
    language = "c++",
    tags = ["grpc-autodeps"],
    deps = [
        "arena_promise",
        "debug_location",
        "gpr_base",
        "grpc_base",
        "grpc_codegen",
        "grpc_security_base",
        "handshaker",
        "iomgr_fwd",
        "poll",
        "promise",
        "ref_counted_ptr",
        "slice",
        "tsi_base",
        "tsi_fake_credentials",
        "unique_type_name",
        "useful",
    ],
)

grpc_cc_library(
    name = "grpc_insecure_credentials",
    srcs = [
        "src/core/lib/security/credentials/insecure/insecure_credentials.cc",
        "src/core/lib/security/security_connector/insecure/insecure_security_connector.cc",
    ],
    hdrs = [
        "src/core/lib/security/credentials/insecure/insecure_credentials.h",
        "src/core/lib/security/security_connector/insecure/insecure_security_connector.h",
    ],
    external_deps = [
        "absl/status",
        "absl/strings",
    ],
    language = "c++",
    tags = ["grpc-autodeps"],
    deps = [
        "arena_promise",
        "debug_location",
        "gpr_base",
        "grpc_base",
        "grpc_security_base",
        "handshaker",
        "iomgr_fwd",
        "poll",
        "promise",
        "ref_counted_ptr",
        "tsi_base",
        "tsi_local_credentials",
        "unique_type_name",
    ],
)

grpc_cc_library(
    name = "tsi_local_credentials",
    srcs = [
        "src/core/tsi/local_transport_security.cc",
    ],
    hdrs = [
        "src/core/tsi/local_transport_security.h",
    ],
    language = "c++",
    tags = ["grpc-autodeps"],
    deps = [
        "gpr_base",
        "grpc_base",
        "tsi_base",
    ],
)

grpc_cc_library(
    name = "grpc_local_credentials",
    srcs = [
        "src/core/lib/security/credentials/local/local_credentials.cc",
        "src/core/lib/security/security_connector/local/local_security_connector.cc",
    ],
    hdrs = [
        "src/core/lib/security/credentials/local/local_credentials.h",
        "src/core/lib/security/security_connector/local/local_security_connector.h",
    ],
    external_deps = [
        "absl/status",
        "absl/status:statusor",
        "absl/strings",
        "absl/types:optional",
    ],
    language = "c++",
    tags = ["grpc-autodeps"],
    deps = [
        "arena_promise",
        "debug_location",
        "gpr_base",
        "grpc_base",
        "grpc_client_channel",
        "grpc_security_base",
        "grpc_sockaddr",
        "handshaker",
        "iomgr_fwd",
        "poll",
        "promise",
        "ref_counted_ptr",
        "resolved_address",
        "sockaddr_utils",
        "tsi_base",
        "tsi_local_credentials",
        "unique_type_name",
        "uri_parser",
        "useful",
    ],
)

grpc_cc_library(
    name = "grpc_alts_credentials",
    srcs = [
        "src/core/lib/security/credentials/alts/alts_credentials.cc",
        "src/core/lib/security/security_connector/alts/alts_security_connector.cc",
    ],
    hdrs = [
        "src/core/lib/security/credentials/alts/alts_credentials.h",
        "src/core/lib/security/security_connector/alts/alts_security_connector.h",
    ],
    external_deps = [
        "absl/status",
        "absl/strings",
        "absl/types:optional",
    ],
    language = "c++",
    tags = ["grpc-autodeps"],
    visibility = ["@grpc:public"],
    deps = [
        "alts_util",
        "arena_promise",
        "debug_location",
        "gpr_base",
        "grpc_base",
        "grpc_codegen",
        "grpc_security_base",
        "handshaker",
        "iomgr_fwd",
        "poll",
        "promise",
        "ref_counted_ptr",
        "slice_refcount",
        "tsi_alts_credentials",
        "tsi_base",
        "unique_type_name",
        "useful",
    ],
)

grpc_cc_library(
    name = "grpc_ssl_credentials",
    srcs = [
        "src/core/lib/security/credentials/ssl/ssl_credentials.cc",
        "src/core/lib/security/security_connector/ssl/ssl_security_connector.cc",
    ],
    hdrs = [
        "src/core/lib/security/credentials/ssl/ssl_credentials.h",
        "src/core/lib/security/security_connector/ssl/ssl_security_connector.h",
    ],
    external_deps = [
        "absl/status",
        "absl/strings",
        "absl/strings:str_format",
        "absl/types:optional",
    ],
    language = "c++",
    tags = ["grpc-autodeps"],
    deps = [
        "arena_promise",
        "debug_location",
        "gpr_base",
        "grpc_base",
        "grpc_codegen",
        "grpc_security_base",
        "grpc_trace",
        "handshaker",
        "iomgr_fwd",
        "poll",
        "promise",
        "ref_counted_ptr",
        "tsi_base",
        "tsi_ssl_credentials",
        "tsi_ssl_session_cache",
        "unique_type_name",
        "useful",
    ],
)

grpc_cc_library(
    name = "grpc_google_default_credentials",
    srcs = [
        "src/core/lib/security/credentials/google_default/credentials_generic.cc",
        "src/core/lib/security/credentials/google_default/google_default_credentials.cc",
    ],
    hdrs = [
        "src/core/ext/filters/client_channel/lb_policy/grpclb/grpclb.h",
        "src/core/lib/security/credentials/google_default/google_default_credentials.h",
    ],
    external_deps = [
        "absl/status:statusor",
        "absl/strings",
        "absl/types:optional",
    ],
    language = "c++",
    deps = [
        "alts_util",
        "gpr_base",
        "grpc_alts_credentials",
        "grpc_base",
        "grpc_codegen",
        "grpc_external_account_credentials",
        "grpc_jwt_credentials",
        "grpc_lb_xds_channel_args",
        "grpc_oauth2_credentials",
        "grpc_security_base",
        "grpc_ssl_credentials",
        "grpc_trace",
        "httpcli",
        "json",
        "ref_counted_ptr",
        "slice_refcount",
        "time",
        "unique_type_name",
        "uri_parser",
        "useful",
    ],
)

grpc_cc_library(
    name = "grpc_tls_credentials",
    srcs = [
        "src/core/lib/security/credentials/tls/grpc_tls_certificate_distributor.cc",
        "src/core/lib/security/credentials/tls/grpc_tls_certificate_provider.cc",
        "src/core/lib/security/credentials/tls/grpc_tls_certificate_verifier.cc",
        "src/core/lib/security/credentials/tls/grpc_tls_credentials_options.cc",
        "src/core/lib/security/credentials/tls/tls_credentials.cc",
        "src/core/lib/security/security_connector/tls/tls_security_connector.cc",
    ],
    hdrs = [
        "src/core/lib/security/credentials/tls/grpc_tls_certificate_distributor.h",
        "src/core/lib/security/credentials/tls/grpc_tls_certificate_provider.h",
        "src/core/lib/security/credentials/tls/grpc_tls_certificate_verifier.h",
        "src/core/lib/security/credentials/tls/grpc_tls_credentials_options.h",
        "src/core/lib/security/credentials/tls/tls_credentials.h",
        "src/core/lib/security/security_connector/tls/tls_security_connector.h",
    ],
    external_deps = [
        "absl/base:core_headers",
        "absl/container:inlined_vector",
        "absl/functional:bind_front",
        "absl/memory",
        "absl/status",
        "absl/status:statusor",
        "absl/strings",
        "absl/types:optional",
        "libcrypto",
        "libssl",
    ],
    language = "c++",
    tags = ["grpc-autodeps"],
    deps = [
        "arena_promise",
        "debug_location",
        "gpr_base",
        "gpr_codegen",
        "grpc_base",
        "grpc_codegen",
        "grpc_credentials_util",
        "grpc_public_hdrs",
        "grpc_security_base",
        "grpc_trace",
        "handshaker",
        "iomgr_fwd",
        "poll",
        "promise",
        "ref_counted",
        "ref_counted_ptr",
        "slice_refcount",
        "tsi_base",
        "tsi_ssl_credentials",
        "tsi_ssl_session_cache",
        "unique_type_name",
        "useful",
    ],
)

grpc_cc_library(
    name = "grpc_iam_credentials",
    srcs = [
        "src/core/lib/security/credentials/iam/iam_credentials.cc",
    ],
    hdrs = [
        "src/core/lib/security/credentials/iam/iam_credentials.h",
    ],
    external_deps = [
        "absl/status:statusor",
        "absl/strings",
        "absl/strings:str_format",
        "absl/types:optional",
    ],
    language = "c++",
    tags = ["grpc-autodeps"],
    deps = [
        "arena_promise",
        "gpr_base",
        "grpc_base",
        "grpc_security_base",
        "grpc_trace",
        "poll",
        "promise",
        "ref_counted_ptr",
        "slice",
        "unique_type_name",
        "useful",
    ],
)

grpc_cc_library(
    name = "grpc_jwt_credentials",
    srcs = [
        "src/core/lib/security/credentials/jwt/json_token.cc",
        "src/core/lib/security/credentials/jwt/jwt_credentials.cc",
        "src/core/lib/security/credentials/jwt/jwt_verifier.cc",
    ],
    hdrs = [
        "src/core/lib/security/credentials/jwt/json_token.h",
        "src/core/lib/security/credentials/jwt/jwt_credentials.h",
        "src/core/lib/security/credentials/jwt/jwt_verifier.h",
    ],
    external_deps = [
        "absl/status",
        "absl/status:statusor",
        "absl/strings",
        "absl/strings:str_format",
        "absl/time",
        "absl/types:optional",
        "libcrypto",
        "libssl",
    ],
    language = "c++",
    tags = ["grpc-autodeps"],
    visibility = ["@grpc:public"],
    deps = [
        "arena_promise",
        "gpr_base",
        "gpr_codegen",
        "grpc_base",
        "grpc_credentials_util",
        "grpc_security_base",
        "grpc_trace",
        "httpcli",
        "httpcli_ssl_credentials",
        "json",
        "orphanable",
        "poll",
        "promise",
        "ref_counted_ptr",
        "slice",
        "slice_refcount",
        "time",
        "tsi_ssl_types",
        "unique_type_name",
        "uri_parser",
        "useful",
    ],
)

grpc_cc_library(
    name = "grpc_oauth2_credentials",
    srcs = [
        "src/core/lib/security/credentials/oauth2/oauth2_credentials.cc",
    ],
    hdrs = [
        "src/core/lib/security/credentials/oauth2/oauth2_credentials.h",
    ],
    external_deps = [
        "absl/status",
        "absl/status:statusor",
        "absl/strings",
        "absl/strings:str_format",
        "absl/types:optional",
    ],
    language = "c++",
    tags = ["grpc-autodeps"],
    deps = [
        "activity",
        "arena_promise",
        "context",
        "gpr_base",
        "gpr_codegen",
        "grpc_base",
        "grpc_credentials_util",
        "grpc_security_base",
        "grpc_trace",
        "httpcli",
        "httpcli_ssl_credentials",
        "json",
        "orphanable",
        "poll",
        "promise",
        "ref_counted",
        "ref_counted_ptr",
        "slice",
        "slice_refcount",
        "time",
        "unique_type_name",
        "uri_parser",
        "useful",
    ],
)

grpc_cc_library(
    name = "grpc_external_account_credentials",
    srcs = [
        "src/core/lib/security/credentials/external/aws_external_account_credentials.cc",
        "src/core/lib/security/credentials/external/aws_request_signer.cc",
        "src/core/lib/security/credentials/external/external_account_credentials.cc",
        "src/core/lib/security/credentials/external/file_external_account_credentials.cc",
        "src/core/lib/security/credentials/external/url_external_account_credentials.cc",
    ],
    hdrs = [
        "src/core/lib/security/credentials/external/aws_external_account_credentials.h",
        "src/core/lib/security/credentials/external/aws_request_signer.h",
        "src/core/lib/security/credentials/external/external_account_credentials.h",
        "src/core/lib/security/credentials/external/file_external_account_credentials.h",
        "src/core/lib/security/credentials/external/url_external_account_credentials.h",
    ],
    external_deps = [
        "absl/memory",
        "absl/status",
        "absl/status:statusor",
        "absl/strings",
        "absl/strings:str_format",
        "absl/time",
        "libcrypto",
    ],
    language = "c++",
    tags = ["grpc-autodeps"],
    deps = [
        "gpr_base",
        "grpc_base",
        "grpc_credentials_util",
        "grpc_oauth2_credentials",
        "grpc_security_base",
        "httpcli",
        "httpcli_ssl_credentials",
        "json",
        "orphanable",
        "ref_counted_ptr",
        "slice_refcount",
        "time",
        "uri_parser",
    ],
)

grpc_cc_library(
    name = "httpcli_ssl_credentials",
    srcs = [
        "src/core/lib/http/httpcli_security_connector.cc",
    ],
    hdrs = [
        "src/core/lib/http/httpcli_ssl_credentials.h",
    ],
    external_deps = [
        "absl/status",
        "absl/strings",
        "absl/types:optional",
    ],
    language = "c++",
    tags = ["grpc-autodeps"],
    deps = [
        "arena_promise",
        "debug_location",
        "gpr_base",
        "grpc_base",
        "grpc_codegen",
        "grpc_security_base",
        "handshaker",
        "iomgr_fwd",
        "poll",
        "promise",
        "ref_counted_ptr",
        "tsi_base",
        "tsi_ssl_credentials",
        "unique_type_name",
    ],
)

grpc_cc_library(
    name = "grpc_secure",
    language = "c++",
    public_hdrs = GRPC_PUBLIC_HDRS,
    visibility = ["@grpc:public"],
    deps = [
        "config",
        "gpr_base",
        "grpc_alts_credentials",
        "grpc_authorization_base",
        "grpc_base",
        "grpc_client_channel",
        "grpc_codegen",
        "grpc_credentials_util",
        "grpc_external_account_credentials",
        "grpc_fake_credentials",
        "grpc_google_default_credentials",
        "grpc_iam_credentials",
        "grpc_insecure_credentials",
        "grpc_jwt_credentials",
        "grpc_local_credentials",
        "grpc_oauth2_credentials",
        "grpc_security_base",
        "grpc_ssl_credentials",
        "grpc_tls_credentials",
        "grpc_trace",
        "grpc_transport_chttp2_alpn",
        "httpcli",
        "httpcli_ssl_credentials",
        "json",
        "promise",
        "ref_counted",
        "ref_counted_ptr",
        "slice",
        "slice_refcount",
        "sockaddr_utils",
        "tsi_base",
        "uri_parser",
        "useful",
    ],
)

grpc_cc_library(
    name = "tsi_ssl_types",
    hdrs = [
        "src/core/tsi/ssl_types.h",
    ],
    external_deps = ["libssl"],
    language = "c++",
    tags = ["grpc-autodeps"],
    deps = ["gpr_platform"],
)

grpc_cc_library(
    name = "grpc_security_base",
    srcs = [
        "src/core/lib/security/context/security_context.cc",
        "src/core/lib/security/credentials/call_creds_util.cc",
        "src/core/lib/security/credentials/composite/composite_credentials.cc",
        "src/core/lib/security/credentials/credentials.cc",
        "src/core/lib/security/credentials/plugin/plugin_credentials.cc",
        "src/core/lib/security/security_connector/security_connector.cc",
        "src/core/lib/security/transport/client_auth_filter.cc",
        "src/core/lib/security/transport/secure_endpoint.cc",
        "src/core/lib/security/transport/security_handshaker.cc",
        "src/core/lib/security/transport/server_auth_filter.cc",
        "src/core/lib/security/transport/tsi_error.cc",
    ],
    hdrs = [
        "src/core/lib/security/context/security_context.h",
        "src/core/lib/security/credentials/call_creds_util.h",
        "src/core/lib/security/credentials/composite/composite_credentials.h",
        "src/core/lib/security/credentials/credentials.h",
        "src/core/lib/security/credentials/plugin/plugin_credentials.h",
        "src/core/lib/security/security_connector/security_connector.h",
        "src/core/lib/security/transport/auth_filters.h",
        "src/core/lib/security/transport/secure_endpoint.h",
        "src/core/lib/security/transport/security_handshaker.h",
        "src/core/lib/security/transport/tsi_error.h",
    ],
    external_deps = [
        "absl/base:core_headers",
        "absl/container:inlined_vector",
        "absl/memory",
        "absl/status",
        "absl/status:statusor",
        "absl/strings",
        "absl/types:optional",
    ],
    language = "c++",
    public_hdrs = GRPC_PUBLIC_HDRS,
    tags = ["grpc-autodeps"],
    visibility = ["@grpc:public"],
    deps = [
        "activity",
        "arena",
        "arena_promise",
        "basic_seq",
        "channel_args",
        "channel_fwd",
        "closure",
        "config",
        "context",
        "debug_location",
        "error",
        "event_engine_memory_allocator",
        "exec_ctx",
        "gpr_base",
        "gpr_codegen",
        "gpr_platform",
        "grpc_base",
        "grpc_codegen",
        "grpc_public_hdrs",
        "grpc_trace",
        "handshaker",
        "handshaker_factory",
        "handshaker_registry",
        "iomgr_fwd",
        "memory_quota",
        "poll",
        "promise",
        "ref_counted",
        "ref_counted_ptr",
        "resource_quota",
        "resource_quota_trace",
        "slice",
        "slice_refcount",
        "try_seq",
        "tsi_base",
        "unique_type_name",
        "useful",
    ],
)

grpc_cc_library(
    name = "grpc_credentials_util",
    srcs = [
        "src/core/lib/security/credentials/tls/tls_utils.cc",
        "src/core/lib/security/security_connector/load_system_roots_fallback.cc",
        "src/core/lib/security/security_connector/load_system_roots_supported.cc",
        "src/core/lib/security/util/json_util.cc",
    ],
    hdrs = [
        "src/core/lib/security/credentials/tls/tls_utils.h",
        "src/core/lib/security/security_connector/load_system_roots.h",
        "src/core/lib/security/security_connector/load_system_roots_supported.h",
        "src/core/lib/security/util/json_util.h",
    ],
    external_deps = ["absl/strings"],
    language = "c++",
    tags = ["grpc-autodeps"],
    visibility = ["@grpc:public"],
    deps = [
        "gpr_base",
        "grpc_base",
        "grpc_security_base",
        "json",
        "useful",
    ],
)

grpc_cc_library(
    name = "tsi_alts_credentials",
    srcs = [
        "src/core/tsi/alts/crypt/aes_gcm.cc",
        "src/core/tsi/alts/crypt/gsec.cc",
        "src/core/tsi/alts/frame_protector/alts_counter.cc",
        "src/core/tsi/alts/frame_protector/alts_crypter.cc",
        "src/core/tsi/alts/frame_protector/alts_frame_protector.cc",
        "src/core/tsi/alts/frame_protector/alts_record_protocol_crypter_common.cc",
        "src/core/tsi/alts/frame_protector/alts_seal_privacy_integrity_crypter.cc",
        "src/core/tsi/alts/frame_protector/alts_unseal_privacy_integrity_crypter.cc",
        "src/core/tsi/alts/frame_protector/frame_handler.cc",
        "src/core/tsi/alts/handshaker/alts_handshaker_client.cc",
        "src/core/tsi/alts/handshaker/alts_shared_resource.cc",
        "src/core/tsi/alts/handshaker/alts_tsi_handshaker.cc",
        "src/core/tsi/alts/handshaker/alts_tsi_utils.cc",
        "src/core/tsi/alts/zero_copy_frame_protector/alts_grpc_integrity_only_record_protocol.cc",
        "src/core/tsi/alts/zero_copy_frame_protector/alts_grpc_privacy_integrity_record_protocol.cc",
        "src/core/tsi/alts/zero_copy_frame_protector/alts_grpc_record_protocol_common.cc",
        "src/core/tsi/alts/zero_copy_frame_protector/alts_iovec_record_protocol.cc",
        "src/core/tsi/alts/zero_copy_frame_protector/alts_zero_copy_grpc_protector.cc",
    ],
    hdrs = [
        "src/core/tsi/alts/crypt/gsec.h",
        "src/core/tsi/alts/frame_protector/alts_counter.h",
        "src/core/tsi/alts/frame_protector/alts_crypter.h",
        "src/core/tsi/alts/frame_protector/alts_frame_protector.h",
        "src/core/tsi/alts/frame_protector/alts_record_protocol_crypter_common.h",
        "src/core/tsi/alts/frame_protector/frame_handler.h",
        "src/core/tsi/alts/handshaker/alts_handshaker_client.h",
        "src/core/tsi/alts/handshaker/alts_shared_resource.h",
        "src/core/tsi/alts/handshaker/alts_tsi_handshaker.h",
        "src/core/tsi/alts/handshaker/alts_tsi_handshaker_private.h",
        "src/core/tsi/alts/handshaker/alts_tsi_utils.h",
        "src/core/tsi/alts/zero_copy_frame_protector/alts_grpc_integrity_only_record_protocol.h",
        "src/core/tsi/alts/zero_copy_frame_protector/alts_grpc_privacy_integrity_record_protocol.h",
        "src/core/tsi/alts/zero_copy_frame_protector/alts_grpc_record_protocol.h",
        "src/core/tsi/alts/zero_copy_frame_protector/alts_grpc_record_protocol_common.h",
        "src/core/tsi/alts/zero_copy_frame_protector/alts_iovec_record_protocol.h",
        "src/core/tsi/alts/zero_copy_frame_protector/alts_zero_copy_grpc_protector.h",
    ],
    external_deps = [
        "libssl",
        "libcrypto",
        "upb_lib",
    ],
    language = "c++",
    visibility = ["@grpc:public"],
    deps = [
        "alts_util",
        "arena",
        "config",
        "error",
        "gpr_base",
        "grpc_base",
        "tsi_base",
        "useful",
    ],
)

grpc_cc_library(
    name = "tsi_ssl_session_cache",
    srcs = [
        "src/core/tsi/ssl/session_cache/ssl_session_boringssl.cc",
        "src/core/tsi/ssl/session_cache/ssl_session_cache.cc",
        "src/core/tsi/ssl/session_cache/ssl_session_openssl.cc",
    ],
    hdrs = [
        "src/core/tsi/ssl/session_cache/ssl_session.h",
        "src/core/tsi/ssl/session_cache/ssl_session_cache.h",
    ],
    external_deps = [
        "absl/memory",
        "libssl",
    ],
    language = "c++",
    tags = ["grpc-autodeps"],
    visibility = ["@grpc:public"],
    deps = [
        "cpp_impl_of",
        "gpr_base",
        "grpc_base",
        "grpc_codegen",
        "ref_counted",
    ],
)

grpc_cc_library(
    name = "tsi_ssl_credentials",
    srcs = [
        "src/core/lib/security/security_connector/ssl_utils.cc",
        "src/core/lib/security/security_connector/ssl_utils_config.cc",
        "src/core/tsi/ssl/key_logging/ssl_key_logging.cc",
        "src/core/tsi/ssl_transport_security.cc",
    ],
    hdrs = [
        "src/core/lib/security/security_connector/ssl_utils.h",
        "src/core/lib/security/security_connector/ssl_utils_config.h",
        "src/core/tsi/ssl/key_logging/ssl_key_logging.h",
        "src/core/tsi/ssl_transport_security.h",
    ],
    external_deps = [
        "absl/base:core_headers",
        "absl/status",
        "absl/strings",
        "libcrypto",
        "libssl",
    ],
    language = "c++",
    tags = ["grpc-autodeps"],
    visibility = ["@grpc:public"],
    deps = [
        "gpr_base",
        "grpc_base",
        "grpc_codegen",
        "grpc_credentials_util",
        "grpc_security_base",
        "grpc_transport_chttp2_alpn",
        "ref_counted",
        "ref_counted_ptr",
        "tsi_base",
        "tsi_ssl_session_cache",
        "tsi_ssl_types",
        "useful",
    ],
)

grpc_cc_library(
    name = "grpc_mock_cel",
    hdrs = [
        "src/core/lib/security/authorization/mock_cel/activation.h",
        "src/core/lib/security/authorization/mock_cel/cel_expr_builder_factory.h",
        "src/core/lib/security/authorization/mock_cel/cel_expression.h",
        "src/core/lib/security/authorization/mock_cel/cel_value.h",
        "src/core/lib/security/authorization/mock_cel/evaluator_core.h",
        "src/core/lib/security/authorization/mock_cel/flat_expr_builder.h",
    ],
    external_deps = [
        "absl/memory",
        "absl/status",
        "absl/status:statusor",
        "absl/strings",
        "absl/types:span",
    ],
    language = "c++",
    tags = ["grpc-autodeps"],
    deps = [
        "google_type_expr_upb",
        "gpr_platform",
    ],
)

# This target depends on RE2 and should not be linked into grpc by default for binary-size reasons.
grpc_cc_library(
    name = "grpc_matchers",
    srcs = [
        "src/core/lib/matchers/matchers.cc",
    ],
    hdrs = [
        "src/core/lib/matchers/matchers.h",
    ],
    external_deps = [
        "absl/memory",
        "absl/status",
        "absl/status:statusor",
        "absl/strings",
        "absl/strings:str_format",
        "absl/types:optional",
        "re2",
    ],
    language = "c++",
    tags = ["grpc-autodeps"],
    deps = ["gpr_base"],
)

# This target pulls in a dependency on RE2 and should not be linked into grpc by default for binary-size reasons.
grpc_cc_library(
    name = "grpc_rbac_engine",
    srcs = [
        "src/core/lib/security/authorization/grpc_authorization_engine.cc",
        "src/core/lib/security/authorization/matchers.cc",
        "src/core/lib/security/authorization/rbac_policy.cc",
    ],
    hdrs = [
        "src/core/lib/security/authorization/grpc_authorization_engine.h",
        "src/core/lib/security/authorization/matchers.h",
        "src/core/lib/security/authorization/rbac_policy.h",
    ],
    external_deps = [
        "absl/memory",
        "absl/strings",
        "absl/strings:str_format",
        "absl/types:optional",
    ],
    language = "c++",
    tags = ["grpc-autodeps"],
    deps = [
        "gpr_base",
        "grpc_authorization_base",
        "grpc_base",
        "grpc_matchers",
        "resolved_address",
        "sockaddr_utils",
    ],
)

# This target pulls in a dependency on RE2 and should not be linked into grpc by default for binary-size reasons.
grpc_cc_library(
    name = "grpc_authorization_provider",
    srcs = [
        "src/core/lib/security/authorization/grpc_authorization_policy_provider.cc",
        "src/core/lib/security/authorization/rbac_translator.cc",
    ],
    hdrs = [
        "src/core/lib/security/authorization/grpc_authorization_policy_provider.h",
        "src/core/lib/security/authorization/rbac_translator.h",
    ],
    external_deps = [
        "absl/base:core_headers",
        "absl/memory",
        "absl/status",
        "absl/status:statusor",
        "absl/strings",
        "absl/strings:str_format",
    ],
    language = "c++",
    public_hdrs = GRPC_PUBLIC_HDRS,
    tags = ["grpc-autodeps"],
    deps = [
        "gpr_base",
        "gpr_codegen",
        "grpc_authorization_base",
        "grpc_base",
        "grpc_codegen",
        "grpc_matchers",
        "grpc_public_hdrs",
        "grpc_rbac_engine",
        "grpc_trace",
        "json",
        "ref_counted_ptr",
        "slice_refcount",
        "useful",
    ],
)

# This target pulls in a dependency on RE2 and should not be linked into grpc by default for binary-size reasons.
grpc_cc_library(
    name = "grpc++_authorization_provider",
    srcs = [
        "src/cpp/server/authorization_policy_provider.cc",
    ],
    hdrs = [
        "include/grpcpp/security/authorization_policy_provider.h",
    ],
    language = "c++",
    tags = ["grpc-autodeps"],
    deps = [
        "gpr_base",
        "grpc++",
        "grpc++_codegen_base",
        "grpc_authorization_provider",
        "grpc_public_hdrs",
    ],
)

# This target pulls in a dependency on RE2 and should not be linked into grpc by default for binary-size reasons.
grpc_cc_library(
    name = "grpc_cel_engine",
    srcs = [
        "src/core/lib/security/authorization/cel_authorization_engine.cc",
    ],
    hdrs = [
        "src/core/lib/security/authorization/cel_authorization_engine.h",
    ],
    external_deps = [
        "absl/container:flat_hash_set",
        "absl/memory",
        "absl/strings",
        "absl/types:optional",
        "absl/types:span",
        "upb_lib",
    ],
    language = "c++",
    tags = ["grpc-autodeps"],
    deps = [
        "envoy_config_rbac_upb",
        "google_type_expr_upb",
        "gpr_base",
        "grpc_authorization_base",
        "grpc_mock_cel",
    ],
)

grpc_cc_library(
    name = "hpack_constants",
    hdrs = [
        "src/core/ext/transport/chttp2/transport/hpack_constants.h",
    ],
    language = "c++",
    tags = ["grpc-autodeps"],
    deps = ["gpr_platform"],
)

grpc_cc_library(
    name = "hpack_encoder_table",
    srcs = [
        "src/core/ext/transport/chttp2/transport/hpack_encoder_table.cc",
    ],
    hdrs = [
        "src/core/ext/transport/chttp2/transport/hpack_encoder_table.h",
    ],
    external_deps = ["absl/container:inlined_vector"],
    language = "c++",
    tags = ["grpc-autodeps"],
    deps = [
        "gpr_base",
        "hpack_constants",
    ],
)

grpc_cc_library(
    name = "chttp2_flow_control",
    srcs = [
        "src/core/ext/transport/chttp2/transport/flow_control.cc",
    ],
    hdrs = [
        "src/core/ext/transport/chttp2/transport/flow_control.h",
    ],
    external_deps = [
        "absl/functional:function_ref",
        "absl/status",
        "absl/strings",
        "absl/strings:str_format",
        "absl/types:optional",
        "absl/utility",
    ],
    tags = ["grpc-autodeps"],
    deps = [
        "bdp_estimator",
        "exec_ctx",
        "gpr_base",
        "gpr_platform",
        "grpc_trace",
        "memory_quota",
        "pid_controller",
        "time",
        "useful",
    ],
)

grpc_cc_library(
    name = "grpc_transport_chttp2",
    srcs = [
        "src/core/ext/transport/chttp2/transport/bin_decoder.cc",
        "src/core/ext/transport/chttp2/transport/bin_encoder.cc",
        "src/core/ext/transport/chttp2/transport/chttp2_transport.cc",
        "src/core/ext/transport/chttp2/transport/context_list.cc",
        "src/core/ext/transport/chttp2/transport/frame_data.cc",
        "src/core/ext/transport/chttp2/transport/frame_goaway.cc",
        "src/core/ext/transport/chttp2/transport/frame_ping.cc",
        "src/core/ext/transport/chttp2/transport/frame_rst_stream.cc",
        "src/core/ext/transport/chttp2/transport/frame_settings.cc",
        "src/core/ext/transport/chttp2/transport/frame_window_update.cc",
        "src/core/ext/transport/chttp2/transport/hpack_encoder.cc",
        "src/core/ext/transport/chttp2/transport/hpack_parser.cc",
        "src/core/ext/transport/chttp2/transport/hpack_parser_table.cc",
        "src/core/ext/transport/chttp2/transport/http2_settings.cc",
        "src/core/ext/transport/chttp2/transport/huffsyms.cc",
        "src/core/ext/transport/chttp2/transport/parsing.cc",
        "src/core/ext/transport/chttp2/transport/stream_lists.cc",
        "src/core/ext/transport/chttp2/transport/stream_map.cc",
        "src/core/ext/transport/chttp2/transport/varint.cc",
        "src/core/ext/transport/chttp2/transport/writing.cc",
    ],
    hdrs = [
        "src/core/ext/transport/chttp2/transport/bin_decoder.h",
        "src/core/ext/transport/chttp2/transport/bin_encoder.h",
        "src/core/ext/transport/chttp2/transport/chttp2_transport.h",
        "src/core/ext/transport/chttp2/transport/context_list.h",
        "src/core/ext/transport/chttp2/transport/frame.h",
        "src/core/ext/transport/chttp2/transport/frame_data.h",
        "src/core/ext/transport/chttp2/transport/frame_goaway.h",
        "src/core/ext/transport/chttp2/transport/frame_ping.h",
        "src/core/ext/transport/chttp2/transport/frame_rst_stream.h",
        "src/core/ext/transport/chttp2/transport/frame_settings.h",
        "src/core/ext/transport/chttp2/transport/frame_window_update.h",
        "src/core/ext/transport/chttp2/transport/hpack_encoder.h",
        "src/core/ext/transport/chttp2/transport/hpack_parser.h",
        "src/core/ext/transport/chttp2/transport/hpack_parser_table.h",
        "src/core/ext/transport/chttp2/transport/http2_settings.h",
        "src/core/ext/transport/chttp2/transport/huffsyms.h",
        "src/core/ext/transport/chttp2/transport/internal.h",
        "src/core/ext/transport/chttp2/transport/stream_map.h",
        "src/core/ext/transport/chttp2/transport/varint.h",
    ],
    external_deps = [
        "absl/base:core_headers",
        "absl/status",
        "absl/strings",
        "absl/strings:cord",
        "absl/strings:str_format",
        "absl/types:optional",
        "absl/types:span",
        "absl/types:variant",
        "absl/utility",
    ],
    language = "c++",
    tags = ["grpc-autodeps"],
    visibility = ["@grpc:grpclb"],
    deps = [
        "arena",
        "bdp_estimator",
        "bitset",
        "chttp2_flow_control",
        "debug_location",
        "gpr_base",
        "grpc_base",
        "grpc_codegen",
        "grpc_public_hdrs",
        "grpc_trace",
        "hpack_constants",
        "hpack_encoder_table",
        "httpcli",
        "iomgr_fwd",
        "iomgr_timer",
        "memory_quota",
        "poll",
        "ref_counted",
        "ref_counted_ptr",
        "resource_quota",
        "resource_quota_trace",
        "slice",
        "slice_buffer",
        "slice_refcount",
        "status_helper",
        "time",
        "transport_fwd",
        "useful",
    ],
)

grpc_cc_library(
    name = "grpc_transport_chttp2_alpn",
    srcs = [
        "src/core/ext/transport/chttp2/alpn/alpn.cc",
    ],
    hdrs = [
        "src/core/ext/transport/chttp2/alpn/alpn.h",
    ],
    language = "c++",
    tags = ["grpc-autodeps"],
    deps = [
        "gpr_base",
        "useful",
    ],
)

grpc_cc_library(
    name = "grpc_transport_chttp2_client_connector",
    srcs = [
        "src/core/ext/transport/chttp2/client/chttp2_connector.cc",
    ],
    hdrs = [
        "src/core/ext/transport/chttp2/client/chttp2_connector.h",
    ],
    external_deps = [
        "absl/status",
        "absl/status:statusor",
        "absl/strings:str_format",
        "absl/types:optional",
    ],
    language = "c++",
    tags = ["grpc-autodeps"],
    deps = [
        "channel_args_preconditioning",
        "channel_stack_type",
        "config",
        "debug_location",
        "gpr_base",
        "grpc_base",
        "grpc_client_channel",
        "grpc_codegen",
        "grpc_insecure_credentials",
        "grpc_public_hdrs",
        "grpc_resolver",
        "grpc_security_base",
        "grpc_trace",
        "grpc_transport_chttp2",
        "handshaker",
        "handshaker_registry",
        "iomgr_timer",
        "orphanable",
        "ref_counted_ptr",
        "resolved_address",
        "slice",
        "sockaddr_utils",
        "tcp_connect_handshaker",
        "transport_fwd",
        "unique_type_name",
    ],
)

grpc_cc_library(
    name = "grpc_transport_chttp2_server",
    srcs = [
        "src/core/ext/transport/chttp2/server/chttp2_server.cc",
    ],
    hdrs = [
        "src/core/ext/transport/chttp2/server/chttp2_server.h",
    ],
    external_deps = [
        "absl/base:core_headers",
        "absl/memory",
        "absl/status",
        "absl/status:statusor",
        "absl/strings",
        "absl/strings:str_format",
        "absl/types:optional",
    ],
    language = "c++",
    tags = ["grpc-autodeps"],
    deps = [
        "config",
        "debug_location",
        "gpr_base",
        "grpc_base",
        "grpc_codegen",
        "grpc_insecure_credentials",
        "grpc_security_base",
        "grpc_trace",
        "grpc_transport_chttp2",
        "handshaker",
        "handshaker_registry",
        "iomgr_fwd",
        "iomgr_timer",
        "memory_quota",
        "orphanable",
        "ref_counted_ptr",
        "resolved_address",
        "resource_quota",
        "slice",
        "sockaddr_utils",
        "time",
        "transport_fwd",
        "unique_type_name",
        "uri_parser",
    ],
)

grpc_cc_library(
    name = "grpc_transport_inproc",
    srcs = [
        "src/core/ext/transport/inproc/inproc_plugin.cc",
        "src/core/ext/transport/inproc/inproc_transport.cc",
    ],
    hdrs = [
        "src/core/ext/transport/inproc/inproc_transport.h",
    ],
    external_deps = [
        "absl/status",
        "absl/status:statusor",
        "absl/strings",
        "absl/types:optional",
        "absl/utility",
    ],
    language = "c++",
    tags = ["grpc-autodeps"],
    deps = [
        "arena",
        "channel_args_preconditioning",
        "channel_stack_type",
        "config",
        "debug_location",
        "gpr_base",
        "grpc_base",
        "grpc_codegen",
        "grpc_public_hdrs",
        "grpc_trace",
        "iomgr_fwd",
        "ref_counted_ptr",
        "slice",
        "slice_buffer",
        "time",
        "transport_fwd",
    ],
)

grpc_cc_library(
    name = "tsi_base",
    srcs = [
        "src/core/tsi/transport_security.cc",
        "src/core/tsi/transport_security_grpc.cc",
    ],
    hdrs = [
        "src/core/tsi/transport_security.h",
        "src/core/tsi/transport_security_grpc.h",
        "src/core/tsi/transport_security_interface.h",
    ],
    language = "c++",
    tags = ["grpc-autodeps"],
    visibility = ["@grpc:tsi_interface"],
    deps = [
        "gpr_base",
        "grpc_trace",
    ],
)

grpc_cc_library(
    name = "alts_util",
    srcs = [
        "src/core/lib/security/credentials/alts/check_gcp_environment.cc",
        "src/core/lib/security/credentials/alts/check_gcp_environment_linux.cc",
        "src/core/lib/security/credentials/alts/check_gcp_environment_no_op.cc",
        "src/core/lib/security/credentials/alts/check_gcp_environment_windows.cc",
        "src/core/lib/security/credentials/alts/grpc_alts_credentials_client_options.cc",
        "src/core/lib/security/credentials/alts/grpc_alts_credentials_options.cc",
        "src/core/lib/security/credentials/alts/grpc_alts_credentials_server_options.cc",
        "src/core/tsi/alts/handshaker/transport_security_common_api.cc",
    ],
    hdrs = [
        "src/core/lib/security/credentials/alts/check_gcp_environment.h",
        "src/core/lib/security/credentials/alts/grpc_alts_credentials_options.h",
        "src/core/tsi/alts/handshaker/transport_security_common_api.h",
    ],
    external_deps = ["upb_lib"],
    language = "c++",
    tags = ["grpc-autodeps"],
    visibility = ["@grpc:tsi"],
    deps = [
        "alts_upb",
        "gpr_base",
        "grpc_base",
    ],
)

grpc_cc_library(
    name = "tsi",
    external_deps = [
        "libssl",
        "libcrypto",
        "absl/strings",
        "upb_lib",
    ],
    language = "c++",
    visibility = ["@grpc:tsi"],
    deps = [
        "gpr",
        "grpc_base",
        "tsi_alts_credentials",
        "tsi_base",
        "tsi_fake_credentials",
        "tsi_local_credentials",
        "tsi_ssl_credentials",
        "useful",
    ],
)

grpc_cc_library(
    name = "grpc++_base",
    srcs = GRPCXX_SRCS,
    hdrs = GRPCXX_HDRS,
    external_deps = [
        "absl/base:core_headers",
        "absl/strings",
        "absl/synchronization",
        "absl/memory",
        "upb_lib",
        "protobuf_headers",
    ],
    language = "c++",
    public_hdrs = GRPCXX_PUBLIC_HDRS,
    visibility = ["@grpc:alt_grpc++_base_legacy"],
    deps = [
        "arena",
        "channel_init",
        "config",
        "gpr_base",
        "gpr_codegen",
        "grpc",
        "grpc++_codegen_base",
        "grpc++_codegen_base_src",
        "grpc++_internal_hdrs_only",
        "grpc_base",
        "grpc_codegen",
        "grpc_health_upb",
        "grpc_service_config",
        "grpc_service_config_impl",
        "grpc_trace",
        "grpc_transport_inproc",
        "grpcpp_call_metric_recorder",
        "iomgr_timer",
        "ref_counted",
        "ref_counted_ptr",
        "resource_quota",
        "slice",
        "time",
        "useful",
    ],
)

grpc_cc_library(
    name = "grpc++_base_unsecure",
    srcs = GRPCXX_SRCS,
    hdrs = GRPCXX_HDRS,
    external_deps = [
        "absl/base:core_headers",
        "absl/strings",
        "absl/synchronization",
        "absl/memory",
        "upb_lib",
        "protobuf_headers",
    ],
    language = "c++",
    public_hdrs = GRPCXX_PUBLIC_HDRS,
    tags = ["avoid_dep"],
    visibility = ["@grpc:alt_grpc++_base_unsecure_legacy"],
    deps = [
        "arena",
        "channel_init",
        "config",
        "gpr_base",
        "gpr_codegen",
        "grpc++_codegen_base",
        "grpc++_codegen_base_src",
        "grpc++_internal_hdrs_only",
        "grpc_base",
        "grpc_codegen",
        "grpc_health_upb",
        "grpc_insecure_credentials",
        "grpc_service_config",
        "grpc_service_config_impl",
        "grpc_trace",
        "grpc_transport_inproc",
        "grpc_unsecure",
        "grpcpp_call_metric_recorder",
        "iomgr_timer",
        "ref_counted",
        "ref_counted_ptr",
        "resource_quota",
        "slice",
        "time",
        "useful",
    ],
)

grpc_cc_library(
    name = "grpc++_codegen_base",
    language = "c++",
    public_hdrs = [
        "include/grpc++/impl/codegen/async_stream.h",
        "include/grpc++/impl/codegen/async_unary_call.h",
        "include/grpc++/impl/codegen/byte_buffer.h",
        "include/grpc++/impl/codegen/call_hook.h",
        "include/grpc++/impl/codegen/call.h",
        "include/grpc++/impl/codegen/channel_interface.h",
        "include/grpc++/impl/codegen/client_context.h",
        "include/grpc++/impl/codegen/client_unary_call.h",
        "include/grpc++/impl/codegen/completion_queue_tag.h",
        "include/grpc++/impl/codegen/completion_queue.h",
        "include/grpc++/impl/codegen/config.h",
        "include/grpc++/impl/codegen/core_codegen_interface.h",
        "include/grpc++/impl/codegen/create_auth_context.h",
        "include/grpc++/impl/codegen/grpc_library.h",
        "include/grpc++/impl/codegen/metadata_map.h",
        "include/grpc++/impl/codegen/method_handler_impl.h",
        "include/grpc++/impl/codegen/rpc_method.h",
        "include/grpc++/impl/codegen/rpc_service_method.h",
        "include/grpc++/impl/codegen/security/auth_context.h",
        "include/grpc++/impl/codegen/serialization_traits.h",
        "include/grpc++/impl/codegen/server_context.h",
        "include/grpc++/impl/codegen/server_interface.h",
        "include/grpc++/impl/codegen/service_type.h",
        "include/grpc++/impl/codegen/slice.h",
        "include/grpc++/impl/codegen/status_code_enum.h",
        "include/grpc++/impl/codegen/status.h",
        "include/grpc++/impl/codegen/string_ref.h",
        "include/grpc++/impl/codegen/stub_options.h",
        "include/grpc++/impl/codegen/sync_stream.h",
        "include/grpc++/impl/codegen/time.h",
        "include/grpcpp/impl/codegen/async_generic_service.h",
        "include/grpcpp/impl/codegen/async_stream.h",
        "include/grpcpp/impl/codegen/async_unary_call.h",
        "include/grpcpp/impl/codegen/byte_buffer.h",
        "include/grpcpp/impl/codegen/call_hook.h",
        "include/grpcpp/impl/codegen/call_op_set_interface.h",
        "include/grpcpp/impl/codegen/call_op_set.h",
        "include/grpcpp/impl/codegen/call.h",
        "include/grpcpp/impl/codegen/callback_common.h",
        "include/grpcpp/impl/codegen/channel_interface.h",
        "include/grpcpp/impl/codegen/client_callback.h",
        "include/grpcpp/impl/codegen/client_context.h",
        "include/grpcpp/impl/codegen/client_interceptor.h",
        "include/grpcpp/impl/codegen/client_unary_call.h",
        "include/grpcpp/impl/codegen/completion_queue_tag.h",
        "include/grpcpp/impl/codegen/completion_queue.h",
        "include/grpcpp/impl/codegen/config.h",
        "include/grpcpp/impl/codegen/core_codegen_interface.h",
        "include/grpcpp/impl/codegen/create_auth_context.h",
        "include/grpcpp/impl/codegen/delegating_channel.h",
        "include/grpcpp/impl/codegen/grpc_library.h",
        "include/grpcpp/impl/codegen/intercepted_channel.h",
        "include/grpcpp/impl/codegen/interceptor_common.h",
        "include/grpcpp/impl/codegen/interceptor.h",
        "include/grpcpp/impl/codegen/message_allocator.h",
        "include/grpcpp/impl/codegen/metadata_map.h",
        "include/grpcpp/impl/codegen/method_handler_impl.h",
        "include/grpcpp/impl/codegen/method_handler.h",
        "include/grpcpp/impl/codegen/rpc_method.h",
        "include/grpcpp/impl/codegen/rpc_service_method.h",
        "include/grpcpp/impl/codegen/security/auth_context.h",
        "include/grpcpp/impl/codegen/serialization_traits.h",
        "include/grpcpp/impl/codegen/server_callback_handlers.h",
        "include/grpcpp/impl/codegen/server_callback.h",
        "include/grpcpp/impl/codegen/server_context.h",
        "include/grpcpp/impl/codegen/server_interceptor.h",
        "include/grpcpp/impl/codegen/server_interface.h",
        "include/grpcpp/impl/codegen/service_type.h",
        "include/grpcpp/impl/codegen/slice.h",
        "include/grpcpp/impl/codegen/status_code_enum.h",
        "include/grpcpp/impl/codegen/status.h",
        "include/grpcpp/impl/codegen/string_ref.h",
        "include/grpcpp/impl/codegen/stub_options.h",
        "include/grpcpp/impl/codegen/sync_stream.h",
        "include/grpcpp/impl/codegen/time.h",
    ],
    visibility = ["@grpc:public"],
    deps = [
        "grpc++_internal_hdrs_only",
        "grpc_codegen",
    ],
)

grpc_cc_library(
    name = "grpc++_codegen_base_src",
    srcs = [
        "src/cpp/codegen/codegen_init.cc",
    ],
    language = "c++",
    deps = [
        "grpc++_codegen_base",
        "grpc++_public_hdrs",
    ],
)

grpc_cc_library(
    name = "grpc++_codegen_proto",
    external_deps = [
        "protobuf_headers",
    ],
    language = "c++",
    public_hdrs = [
        "include/grpc++/impl/codegen/proto_utils.h",
        "include/grpcpp/impl/codegen/proto_buffer_reader.h",
        "include/grpcpp/impl/codegen/proto_buffer_writer.h",
        "include/grpcpp/impl/codegen/proto_utils.h",
    ],
    visibility = ["@grpc:public"],
    deps = [
        "grpc++_codegen_base",
        "grpc++_config_proto",
    ],
)

grpc_cc_library(
    name = "grpc++_config_proto",
    external_deps = [
        "protobuf_headers",
    ],
    language = "c++",
    public_hdrs = [
        "include/grpc++/impl/codegen/config_protobuf.h",
        "include/grpcpp/impl/codegen/config_protobuf.h",
    ],
    visibility = ["@grpc:public"],
)

grpc_cc_library(
    name = "grpc++_reflection",
    srcs = [
        "src/cpp/ext/proto_server_reflection.cc",
        "src/cpp/ext/proto_server_reflection_plugin.cc",
    ],
    hdrs = [
        "src/cpp/ext/proto_server_reflection.h",
    ],
    external_deps = [
        "protobuf_headers",
    ],
    language = "c++",
    public_hdrs = [
        "include/grpc++/ext/proto_server_reflection_plugin.h",
        "include/grpcpp/ext/proto_server_reflection_plugin.h",
    ],
    visibility = ["@grpc:public"],
    deps = [
        "grpc++",
        "//src/proto/grpc/reflection/v1alpha:reflection_proto",
    ],
    alwayslink = 1,
)

grpc_cc_library(
    name = "grpcpp_call_metric_recorder",
    srcs = [
        "src/cpp/server/orca/call_metric_recorder.cc",
    ],
    external_deps = [
        "upb_lib",
        "absl/memory",
        "absl/strings",
        "absl/types:optional",
    ],
    language = "c++",
    public_hdrs = [
        "include/grpcpp/ext/call_metric_recorder.h",
    ],
    visibility = ["@grpc:public"],
    deps = [
        "arena",
        "grpc++_codegen_base",
        "grpc++_internal_hdrs_only",
        "grpc++_public_hdrs",
        "grpc_backend_metric_data",
        "xds_orca_upb",
    ],
)

grpc_cc_library(
    name = "grpcpp_orca_interceptor",
    srcs = [
        "src/cpp/server/orca/orca_interceptor.cc",
    ],
    hdrs = [
        "src/cpp/server/orca/orca_interceptor.h",
    ],
    external_deps = [
        "absl/memory",
        "absl/strings",
        "absl/types:optional",
    ],
    language = "c++",
    tags = ["grpc-autodeps"],
    visibility = ["@grpc:public"],
    deps = [
        "grpc++",
        "grpc_base",
        "grpcpp_call_metric_recorder",
    ],
)

grpc_cc_library(
    name = "grpcpp_orca_service",
    srcs = [
        "src/cpp/server/orca/orca_service.cc",
    ],
    external_deps = [
        "absl/base:core_headers",
        "absl/time",
        "absl/types:optional",
        "upb_lib",
    ],
    language = "c++",
    public_hdrs = [
        "include/grpcpp/ext/orca_service.h",
    ],
    tags = ["grpc-autodeps"],
    visibility = ["@grpc:public"],
    deps = [
        "debug_location",
        "default_event_engine_factory_hdrs",
        "gpr_base",
        "grpc++",
        "grpc++_codegen_base",
        "grpc++_internal_hdrs_only",
        "grpc_base",
        "protobuf_duration_upb",
        "ref_counted",
        "ref_counted_ptr",
        "time",
        "xds_orca_service_upb",
        "xds_orca_upb",
    ],
    alwayslink = 1,
)

grpc_cc_library(
    name = "grpcpp_channelz",
    srcs = [
        "src/cpp/server/channelz/channelz_service.cc",
        "src/cpp/server/channelz/channelz_service_plugin.cc",
    ],
    hdrs = [
        "src/cpp/server/channelz/channelz_service.h",
    ],
    external_deps = [
        "protobuf_headers",
    ],
    language = "c++",
    public_hdrs = [
        "include/grpcpp/ext/channelz_service_plugin.h",
    ],
    visibility = ["@grpc:channelz"],
    deps = [
        "gpr",
        "grpc",
        "grpc++",
        "grpc++_config_proto",
        "//src/proto/grpc/channelz:channelz_proto",
    ],
    alwayslink = 1,
)

grpc_cc_library(
    name = "grpcpp_csds",
    srcs = [
        "src/cpp/server/csds/csds.cc",
    ],
    hdrs = [
        "src/cpp/server/csds/csds.h",
    ],
    external_deps = [
        "absl/status",
        "absl/status:statusor",
    ],
    language = "c++",
    deps = [
        "gpr",
        "grpc",
        "grpc++_codegen_base",
        "grpc++_internals",
        "//src/proto/grpc/testing/xds/v3:csds_proto",
    ],
    alwayslink = 1,
)

grpc_cc_library(
    name = "grpcpp_admin",
    srcs = [
        "src/cpp/server/admin/admin_services.cc",
    ],
    hdrs = [],
    defines = select({
        "grpc_no_xds": ["GRPC_NO_XDS"],
        "//conditions:default": [],
    }),
    external_deps = [
        "absl/memory",
    ],
    language = "c++",
    public_hdrs = [
        "include/grpcpp/ext/admin_services.h",
    ],
    select_deps = [{
        "grpc_no_xds": [],
        "//conditions:default": ["//:grpcpp_csds"],
    }],
    tags = ["grpc-autodeps"],
    deps = [
        "gpr",
        "grpc++",
        "grpcpp_channelz",
    ],
    alwayslink = 1,
)

grpc_cc_library(
    name = "grpc++_test",
    testonly = True,
    srcs = [
        "src/cpp/client/channel_test_peer.cc",
    ],
    external_deps = ["gtest"],
    public_hdrs = [
        "include/grpc++/test/mock_stream.h",
        "include/grpc++/test/server_context_test_spouse.h",
        "include/grpcpp/test/channel_test_peer.h",
        "include/grpcpp/test/client_context_test_peer.h",
        "include/grpcpp/test/default_reactor_test_peer.h",
        "include/grpcpp/test/mock_stream.h",
        "include/grpcpp/test/server_context_test_spouse.h",
    ],
    tags = ["grpc-autodeps"],
    visibility = ["@grpc:grpc++_test"],
    deps = [
        "grpc++",
        "grpc++_codegen_base",
        "grpc_base",
    ],
)

grpc_cc_library(
    name = "grpc++_core_stats",
    srcs = [
        "src/cpp/util/core_stats.cc",
    ],
    hdrs = [
        "src/cpp/util/core_stats.h",
    ],
    language = "c++",
    tags = ["grpc-autodeps"],
    deps = [
        "gpr_base",
        "grpc_base",
        "//src/proto/grpc/core:stats_proto",
    ],
)

grpc_cc_library(
    name = "grpc_opencensus_plugin",
    srcs = [
        "src/cpp/ext/filters/census/channel_filter.cc",
        "src/cpp/ext/filters/census/client_filter.cc",
        "src/cpp/ext/filters/census/context.cc",
        "src/cpp/ext/filters/census/grpc_plugin.cc",
        "src/cpp/ext/filters/census/measures.cc",
        "src/cpp/ext/filters/census/rpc_encoding.cc",
        "src/cpp/ext/filters/census/server_filter.cc",
        "src/cpp/ext/filters/census/views.cc",
    ],
    hdrs = [
        "include/grpcpp/opencensus.h",
        "src/cpp/ext/filters/census/channel_filter.h",
        "src/cpp/ext/filters/census/client_filter.h",
        "src/cpp/ext/filters/census/context.h",
        "src/cpp/ext/filters/census/grpc_plugin.h",
        "src/cpp/ext/filters/census/measures.h",
        "src/cpp/ext/filters/census/open_census_call_tracer.h",
        "src/cpp/ext/filters/census/rpc_encoding.h",
        "src/cpp/ext/filters/census/server_filter.h",
    ],
    external_deps = [
        "absl/base",
        "absl/base:core_headers",
        "absl/status",
        "absl/strings",
        "absl/time",
        "absl/types:optional",
        "opencensus-trace",
        "opencensus-trace-context_util",
        "opencensus-trace-propagation",
        "opencensus-trace-span_context",
        "opencensus-tags",
        "opencensus-tags-context_util",
        "opencensus-stats",
        "opencensus-context",
    ],
    language = "c++",
    visibility = ["@grpc:grpc_opencensus_plugin"],
    deps = [
        "arena",
        "census",
        "channel_stack_type",
        "debug_location",
        "gpr",
        "gpr_base",
        "gpr_codegen",
        "grpc++",
        "grpc++_base",
        "grpc_base",
        "slice",
        "slice_buffer",
        "slice_refcount",
    ],
)

grpc_cc_library(
    name = "json",
    srcs = [
        "src/core/lib/json/json_reader.cc",
        "src/core/lib/json/json_writer.cc",
    ],
    hdrs = [
        "src/core/lib/json/json.h",
    ],
    external_deps = [
        "absl/base:core_headers",
        "absl/strings",
        "absl/strings:str_format",
    ],
    tags = ["grpc-autodeps"],
    deps = [
        "error",
        "gpr_base",
        "gpr_platform",
    ],
)

grpc_cc_library(
    name = "json_util",
    srcs = ["src/core/lib/json/json_util.cc"],
    hdrs = ["src/core/lib/json/json_util.h"],
    external_deps = ["absl/strings"],
    tags = ["grpc-autodeps"],
    deps = [
        "error",
        "gpr_base",
        "gpr_platform",
        "json",
        "time",
    ],
)

### UPB Targets

grpc_upb_proto_library(
    name = "envoy_admin_upb",
    deps = ["@envoy_api//envoy/admin/v3:pkg"],
)

grpc_upb_proto_library(
    name = "envoy_config_cluster_upb",
    deps = ["@envoy_api//envoy/config/cluster/v3:pkg"],
)

grpc_upb_proto_reflection_library(
    name = "envoy_config_cluster_upbdefs",
    deps = ["@envoy_api//envoy/config/cluster/v3:pkg"],
)

grpc_upb_proto_library(
    name = "envoy_config_core_upb",
    deps = ["@envoy_api//envoy/config/core/v3:pkg"],
)

grpc_upb_proto_library(
    name = "envoy_config_endpoint_upb",
    deps = ["@envoy_api//envoy/config/endpoint/v3:pkg"],
)

grpc_upb_proto_reflection_library(
    name = "envoy_config_endpoint_upbdefs",
    deps = ["@envoy_api//envoy/config/endpoint/v3:pkg"],
)

grpc_upb_proto_library(
    name = "envoy_config_listener_upb",
    deps = ["@envoy_api//envoy/config/listener/v3:pkg"],
)

grpc_upb_proto_reflection_library(
    name = "envoy_config_listener_upbdefs",
    deps = ["@envoy_api//envoy/config/listener/v3:pkg"],
)

grpc_upb_proto_library(
    name = "envoy_config_rbac_upb",
    deps = ["@envoy_api//envoy/config/rbac/v3:pkg"],
)

grpc_upb_proto_library(
    name = "envoy_config_route_upb",
    deps = ["@envoy_api//envoy/config/route/v3:pkg"],
)

grpc_upb_proto_reflection_library(
    name = "envoy_config_route_upbdefs",
    deps = ["@envoy_api//envoy/config/route/v3:pkg"],
)

grpc_upb_proto_library(
    name = "envoy_extensions_clusters_aggregate_upb",
    deps = ["@envoy_api//envoy/extensions/clusters/aggregate/v3:pkg"],
)

grpc_upb_proto_reflection_library(
    name = "envoy_extensions_clusters_aggregate_upbdefs",
    deps = ["@envoy_api//envoy/extensions/clusters/aggregate/v3:pkg"],
)

grpc_upb_proto_library(
    name = "envoy_extensions_filters_common_fault_upb",
    deps = ["@envoy_api//envoy/extensions/filters/common/fault/v3:pkg"],
)

grpc_upb_proto_library(
    name = "envoy_extensions_filters_http_fault_upb",
    deps = ["@envoy_api//envoy/extensions/filters/http/fault/v3:pkg"],
)

grpc_upb_proto_reflection_library(
    name = "envoy_extensions_filters_http_fault_upbdefs",
    deps = ["@envoy_api//envoy/extensions/filters/http/fault/v3:pkg"],
)

grpc_upb_proto_library(
    name = "envoy_extensions_filters_http_rbac_upb",
    deps = ["@envoy_api//envoy/extensions/filters/http/rbac/v3:pkg"],
)

grpc_upb_proto_reflection_library(
    name = "envoy_extensions_filters_http_rbac_upbdefs",
    deps = ["@envoy_api//envoy/extensions/filters/http/rbac/v3:pkg"],
)

grpc_upb_proto_library(
    name = "envoy_extensions_filters_http_router_upb",
    deps = ["@envoy_api//envoy/extensions/filters/http/router/v3:pkg"],
)

grpc_upb_proto_reflection_library(
    name = "envoy_extensions_filters_http_router_upbdefs",
    deps = ["@envoy_api//envoy/extensions/filters/http/router/v3:pkg"],
)

grpc_upb_proto_library(
    name = "envoy_extensions_load_balancing_policies_ring_hash_upb",
    deps = ["@envoy_api//envoy/extensions/load_balancing_policies/ring_hash/v3:pkg"],
)

grpc_upb_proto_library(
    name = "envoy_extensions_load_balancing_policies_wrr_locality_upb",
    deps = ["@envoy_api//envoy/extensions/load_balancing_policies/wrr_locality/v3:pkg"],
)

grpc_upb_proto_library(
    name = "envoy_extensions_filters_network_http_connection_manager_upb",
    deps = ["@envoy_api//envoy/extensions/filters/network/http_connection_manager/v3:pkg"],
)

grpc_upb_proto_reflection_library(
    name = "envoy_extensions_filters_network_http_connection_manager_upbdefs",
    deps = ["@envoy_api//envoy/extensions/filters/network/http_connection_manager/v3:pkg"],
)

grpc_upb_proto_library(
    name = "envoy_extensions_transport_sockets_tls_upb",
    deps = ["@envoy_api//envoy/extensions/transport_sockets/tls/v3:pkg"],
)

grpc_upb_proto_reflection_library(
    name = "envoy_extensions_transport_sockets_tls_upbdefs",
    deps = ["@envoy_api//envoy/extensions/transport_sockets/tls/v3:pkg"],
)

grpc_upb_proto_library(
    name = "envoy_service_discovery_upb",
    deps = ["@envoy_api//envoy/service/discovery/v3:pkg"],
)

grpc_upb_proto_reflection_library(
    name = "envoy_service_discovery_upbdefs",
    deps = ["@envoy_api//envoy/service/discovery/v3:pkg"],
)

grpc_upb_proto_library(
    name = "envoy_service_load_stats_upb",
    deps = ["@envoy_api//envoy/service/load_stats/v3:pkg"],
)

grpc_upb_proto_reflection_library(
    name = "envoy_service_load_stats_upbdefs",
    deps = ["@envoy_api//envoy/service/load_stats/v3:pkg"],
)

grpc_upb_proto_library(
    name = "envoy_service_status_upb",
    deps = ["@envoy_api//envoy/service/status/v3:pkg"],
)

grpc_upb_proto_reflection_library(
    name = "envoy_service_status_upbdefs",
    deps = ["@envoy_api//envoy/service/status/v3:pkg"],
)

grpc_upb_proto_library(
    name = "envoy_type_matcher_upb",
    deps = ["@envoy_api//envoy/type/matcher/v3:pkg"],
)

grpc_upb_proto_library(
    name = "envoy_type_upb",
    deps = ["@envoy_api//envoy/type/v3:pkg"],
)

grpc_upb_proto_library(
    name = "xds_type_upb",
    deps = ["@com_github_cncf_udpa//xds/type/v3:pkg"],
)

grpc_upb_proto_reflection_library(
    name = "xds_type_upbdefs",
    deps = ["@com_github_cncf_udpa//xds/type/v3:pkg"],
)

grpc_upb_proto_library(
    name = "xds_orca_upb",
    deps = ["@com_github_cncf_udpa//xds/data/orca/v3:pkg"],
)

grpc_upb_proto_library(
    name = "xds_orca_service_upb",
    deps = ["@com_github_cncf_udpa//xds/service/orca/v3:pkg"],
)

grpc_upb_proto_library(
    name = "grpc_health_upb",
    deps = ["//src/proto/grpc/health/v1:health_proto_descriptor"],
)

grpc_upb_proto_library(
    name = "google_rpc_status_upb",
    deps = ["@com_google_googleapis//google/rpc:status_proto"],
)

grpc_upb_proto_reflection_library(
    name = "google_rpc_status_upbdefs",
    deps = ["@com_google_googleapis//google/rpc:status_proto"],
)

grpc_upb_proto_library(
    name = "google_type_expr_upb",
    deps = ["@com_google_googleapis//google/type:expr_proto"],
)

grpc_upb_proto_library(
    name = "grpc_lb_upb",
    deps = ["//src/proto/grpc/lb/v1:load_balancer_proto_descriptor"],
)

grpc_upb_proto_library(
    name = "alts_upb",
    deps = ["//src/proto/grpc/gcp:alts_handshaker_proto"],
)

grpc_upb_proto_library(
    name = "rls_upb",
    deps = ["//src/proto/grpc/lookup/v1:rls_proto_descriptor"],
)

grpc_upb_proto_library(
    name = "rls_config_upb",
    deps = ["//src/proto/grpc/lookup/v1:rls_config_proto_descriptor"],
)

grpc_upb_proto_reflection_library(
    name = "rls_config_upbdefs",
    deps = ["//src/proto/grpc/lookup/v1:rls_config_proto_descriptor"],
)

WELL_KNOWN_PROTO_TARGETS = [
    "any",
    "duration",
    "empty",
    "struct",
    "timestamp",
    "wrappers",
]

[grpc_upb_proto_library(
    name = "protobuf_" + target + "_upb",
    deps = ["@com_google_protobuf//:" + target + "_proto"],
) for target in WELL_KNOWN_PROTO_TARGETS]

[grpc_upb_proto_reflection_library(
    name = "protobuf_" + target + "_upbdefs",
    deps = ["@com_google_protobuf//:" + target + "_proto"],
) for target in WELL_KNOWN_PROTO_TARGETS]

grpc_generate_one_off_targets()

filegroup(
    name = "root_certificates",
    srcs = [
        "etc/roots.pem",
    ],
    visibility = ["//visibility:public"],
)<|MERGE_RESOLUTION|>--- conflicted
+++ resolved
@@ -2509,7 +2509,6 @@
 )
 
 grpc_cc_library(
-<<<<<<< HEAD
     name = "iomgr_ee_poller_posix_poll",
     srcs = [
         "src/core/lib/event_engine/iomgr_engine/ev_poll_posix.cc",
@@ -2538,8 +2537,6 @@
 )
 
 grpc_cc_library(
-=======
->>>>>>> fbe051fb
     name = "iomgr_ee_poller_posix_default",
     srcs = [
         "src/core/lib/event_engine/iomgr_engine/event_poller_posix_default.cc",
@@ -2552,10 +2549,7 @@
         "gpr_platform",
         "iomgr_ee_event_poller",
         "iomgr_ee_poller_posix_epoll1",
-<<<<<<< HEAD
         "iomgr_ee_poller_posix_poll",
-=======
->>>>>>> fbe051fb
     ],
 )
 
