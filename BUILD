# gRPC Bazel BUILD file.
#
# Copyright 2016 gRPC authors.
#
# Licensed under the Apache License, Version 2.0 (the "License");
# you may not use this file except in compliance with the License.
# You may obtain a copy of the License at
#
#     http://www.apache.org/licenses/LICENSE-2.0
#
# Unless required by applicable law or agreed to in writing, software
# distributed under the License is distributed on an "AS IS" BASIS,
# WITHOUT WARRANTIES OR CONDITIONS OF ANY KIND, either express or implied.
# See the License for the specific language governing permissions and
# limitations under the License.

load(
    "//bazel:grpc_build_system.bzl",
    "grpc_cc_library",
    "grpc_generate_one_off_targets",
    "grpc_upb_proto_library",
    "grpc_upb_proto_reflection_library",
    "python_config_settings",
)
load("@bazel_skylib//lib:selects.bzl", "selects")

licenses(["reciprocal"])

package(
    default_visibility = ["//visibility:public"],
    features = [
        "layering_check",
        "-parse_headers",
    ],
)

exports_files([
    "LICENSE",
    "etc/roots.pem",
])

config_setting(
    name = "grpc_no_ares",
    values = {"define": "grpc_no_ares=true"},
)

config_setting(
    name = "grpc_no_xds_define",
    values = {"define": "grpc_no_xds=true"},
)

# When gRPC is build as shared library, binder transport code might still
# get included even when user's code does not depend on it. In that case
# --define=grpc_no_binder=true can be used to disable binder transport
# related code to reduce binary size.
# For users using build system other than bazel, they can define
# GRPC_NO_BINDER to achieve the same effect.
config_setting(
    name = "grpc_no_binder_define",
    values = {"define": "grpc_no_binder=true"},
)

config_setting(
    name = "android",
    values = {"crosstool_top": "//external:android/crosstool"},
)

config_setting(
    name = "ios",
    values = {"apple_platform_type": "ios"},
)

selects.config_setting_group(
    name = "grpc_no_xds",
    match_any = [
        ":grpc_no_xds_define",
        # In addition to disabling XDS support when --define=grpc_no_xds=true is
        # specified, we also disable it on mobile platforms where it is not
        # likely to be needed and where reducing the binary size is more
        # important.
        ":android",
        ":ios",
    ],
)

selects.config_setting_group(
    name = "grpc_no_binder",
    match_any = [
        ":grpc_no_binder_define",
        # We do not need binder on ios.
        ":ios",
    ],
)

selects.config_setting_group(
    name = "grpc_no_rls",
    match_any = [
        # Disable RLS support on mobile platforms where it is not likely to be
        # needed and where reducing the binary size is more important.
        ":android",
        ":ios",
    ],
)

# Fuzzers can be built as fuzzers or as tests
config_setting(
    name = "grpc_build_fuzzers",
    values = {"define": "grpc_build_fuzzers=true"},
)

config_setting(
    name = "grpc_allow_exceptions",
    values = {"define": "GRPC_ALLOW_EXCEPTIONS=1"},
)

config_setting(
    name = "grpc_disallow_exceptions",
    values = {"define": "GRPC_ALLOW_EXCEPTIONS=0"},
)

config_setting(
    name = "remote_execution",
    values = {"define": "GRPC_PORT_ISOLATED_RUNTIME=1"},
)

config_setting(
    name = "windows",
    values = {"cpu": "x64_windows"},
)

config_setting(
    name = "windows_msvc",
    values = {"cpu": "x64_windows_msvc"},
)

config_setting(
    name = "mac_x86_64",
    values = {"cpu": "darwin"},
)

config_setting(
    name = "use_strict_warning",
    values = {"define": "use_strict_warning=true"},
)

python_config_settings()

# This should be updated along with build_handwritten.yaml
g_stands_for = "galaxy"  # @unused

core_version = "28.0.0"  # @unused

version = "1.51.0-dev"  # @unused

GPR_PUBLIC_HDRS = [
    "include/grpc/support/alloc.h",
    "include/grpc/support/atm_gcc_atomic.h",
    "include/grpc/support/atm_gcc_sync.h",
    "include/grpc/support/atm_windows.h",
    "include/grpc/support/cpu.h",
    "include/grpc/support/log.h",
    "include/grpc/support/log_windows.h",
    "include/grpc/support/port_platform.h",
    "include/grpc/support/string_util.h",
    "include/grpc/support/sync.h",
    "include/grpc/support/sync_abseil.h",
    "include/grpc/support/sync_custom.h",
    "include/grpc/support/sync_generic.h",
    "include/grpc/support/sync_posix.h",
    "include/grpc/support/sync_windows.h",
    "include/grpc/support/thd_id.h",
    "include/grpc/support/time.h",
    "include/grpc/impl/codegen/atm.h",
    "include/grpc/impl/codegen/atm_gcc_atomic.h",
    "include/grpc/impl/codegen/atm_gcc_sync.h",
    "include/grpc/impl/codegen/atm_windows.h",
    "include/grpc/impl/codegen/fork.h",
    "include/grpc/impl/codegen/gpr_slice.h",
    "include/grpc/impl/codegen/gpr_types.h",
    "include/grpc/impl/codegen/log.h",
    "include/grpc/impl/codegen/port_platform.h",
    "include/grpc/impl/codegen/sync.h",
    "include/grpc/impl/codegen/sync_abseil.h",
    "include/grpc/impl/codegen/sync_custom.h",
    "include/grpc/impl/codegen/sync_generic.h",
    "include/grpc/impl/codegen/sync_posix.h",
    "include/grpc/impl/codegen/sync_windows.h",
]

GRPC_PUBLIC_HDRS = [
    "include/grpc/byte_buffer.h",
    "include/grpc/byte_buffer_reader.h",
    "include/grpc/compression.h",
    "include/grpc/fork.h",
    "include/grpc/grpc.h",
    "include/grpc/grpc_posix.h",
    "include/grpc/grpc_security.h",
    "include/grpc/grpc_security_constants.h",
    "include/grpc/slice.h",
    "include/grpc/slice_buffer.h",
    "include/grpc/status.h",
    "include/grpc/load_reporting.h",
    "include/grpc/support/workaround_list.h",
    "include/grpc/impl/codegen/byte_buffer.h",
    "include/grpc/impl/codegen/byte_buffer_reader.h",
    "include/grpc/impl/codegen/compression_types.h",
    "include/grpc/impl/codegen/connectivity_state.h",
    "include/grpc/impl/codegen/grpc_types.h",
    "include/grpc/impl/codegen/propagation_bits.h",
    "include/grpc/impl/codegen/status.h",
    "include/grpc/impl/codegen/slice.h",
]

GRPC_PUBLIC_EVENT_ENGINE_HDRS = [
    "include/grpc/event_engine/endpoint_config.h",
    "include/grpc/event_engine/event_engine.h",
    "include/grpc/event_engine/port.h",
    "include/grpc/event_engine/memory_allocator.h",
    "include/grpc/event_engine/memory_request.h",
    "include/grpc/event_engine/internal/memory_allocator_impl.h",
    "include/grpc/event_engine/slice.h",
    "include/grpc/event_engine/slice_buffer.h",
]

GRPCXX_SRCS = [
    "src/cpp/client/channel_cc.cc",
    "src/cpp/client/client_callback.cc",
    "src/cpp/client/client_context.cc",
    "src/cpp/client/client_interceptor.cc",
    "src/cpp/client/create_channel.cc",
    "src/cpp/client/create_channel_internal.cc",
    "src/cpp/client/create_channel_posix.cc",
    "src/cpp/client/credentials_cc.cc",
    "src/cpp/common/alarm.cc",
    "src/cpp/common/channel_arguments.cc",
    "src/cpp/common/channel_filter.cc",
    "src/cpp/common/completion_queue_cc.cc",
    "src/cpp/common/core_codegen.cc",
    "src/cpp/common/resource_quota_cc.cc",
    "src/cpp/common/rpc_method.cc",
    "src/cpp/common/version_cc.cc",
    "src/cpp/common/validate_service_config.cc",
    "src/cpp/server/async_generic_service.cc",
    "src/cpp/server/channel_argument_option.cc",
    "src/cpp/server/create_default_thread_pool.cc",
    "src/cpp/server/external_connection_acceptor_impl.cc",
    "src/cpp/server/health/default_health_check_service.cc",
    "src/cpp/server/health/health_check_service.cc",
    "src/cpp/server/health/health_check_service_server_builder_option.cc",
    "src/cpp/server/server_builder.cc",
    "src/cpp/server/server_callback.cc",
    "src/cpp/server/server_cc.cc",
    "src/cpp/server/server_context.cc",
    "src/cpp/server/server_credentials.cc",
    "src/cpp/server/server_posix.cc",
    "src/cpp/thread_manager/thread_manager.cc",
    "src/cpp/util/byte_buffer_cc.cc",
    "src/cpp/util/status.cc",
    "src/cpp/util/string_ref.cc",
    "src/cpp/util/time_cc.cc",
    "src/cpp/codegen/codegen_init.cc",
]

GRPCXX_HDRS = [
    "src/cpp/client/create_channel_internal.h",
    "src/cpp/common/channel_filter.h",
    "src/cpp/server/dynamic_thread_pool.h",
    "src/cpp/server/external_connection_acceptor_impl.h",
    "src/cpp/server/health/default_health_check_service.h",
    "src/cpp/server/thread_pool_interface.h",
    "src/cpp/thread_manager/thread_manager.h",
]

GRPCXX_PUBLIC_HDRS = [
    "include/grpc++/alarm.h",
    "include/grpc++/channel.h",
    "include/grpc++/client_context.h",
    "include/grpc++/completion_queue.h",
    "include/grpc++/create_channel.h",
    "include/grpc++/create_channel_posix.h",
    "include/grpc++/ext/health_check_service_server_builder_option.h",
    "include/grpc++/generic/async_generic_service.h",
    "include/grpc++/generic/generic_stub.h",
    "include/grpc++/grpc++.h",
    "include/grpc++/health_check_service_interface.h",
    "include/grpc++/impl/call.h",
    "include/grpc++/impl/channel_argument_option.h",
    "include/grpc++/impl/client_unary_call.h",
    "include/grpc++/impl/codegen/core_codegen.h",
    "include/grpc++/impl/grpc_library.h",
    "include/grpc++/impl/method_handler_impl.h",
    "include/grpc++/impl/rpc_method.h",
    "include/grpc++/impl/rpc_service_method.h",
    "include/grpc++/impl/serialization_traits.h",
    "include/grpc++/impl/server_builder_option.h",
    "include/grpc++/impl/server_builder_plugin.h",
    "include/grpc++/impl/server_initializer.h",
    "include/grpc++/impl/service_type.h",
    "include/grpc++/security/auth_context.h",
    "include/grpc++/resource_quota.h",
    "include/grpc++/security/auth_metadata_processor.h",
    "include/grpc++/security/credentials.h",
    "include/grpc++/security/server_credentials.h",
    "include/grpc++/server.h",
    "include/grpc++/server_builder.h",
    "include/grpc++/server_context.h",
    "include/grpc++/server_posix.h",
    "include/grpc++/support/async_stream.h",
    "include/grpc++/support/async_unary_call.h",
    "include/grpc++/support/byte_buffer.h",
    "include/grpc++/support/channel_arguments.h",
    "include/grpc++/support/config.h",
    "include/grpc++/support/slice.h",
    "include/grpc++/support/status.h",
    "include/grpc++/support/status_code_enum.h",
    "include/grpc++/support/string_ref.h",
    "include/grpc++/support/stub_options.h",
    "include/grpc++/support/sync_stream.h",
    "include/grpc++/support/time.h",
    "include/grpcpp/alarm.h",
    "include/grpcpp/channel.h",
    "include/grpcpp/client_context.h",
    "include/grpcpp/completion_queue.h",
    "include/grpcpp/create_channel.h",
    "include/grpcpp/create_channel_posix.h",
    "include/grpcpp/ext/health_check_service_server_builder_option.h",
    "include/grpcpp/generic/async_generic_service.h",
    "include/grpcpp/generic/generic_stub.h",
    "include/grpcpp/grpcpp.h",
    "include/grpcpp/health_check_service_interface.h",
    "include/grpcpp/impl/call_hook.h",
    "include/grpcpp/impl/call_op_set_interface.h",
    "include/grpcpp/impl/call.h",
    "include/grpcpp/impl/channel_argument_option.h",
    "include/grpcpp/impl/client_unary_call.h",
    "include/grpcpp/impl/codegen/core_codegen.h",
    "include/grpcpp/impl/grpc_library.h",
    "include/grpcpp/impl/method_handler_impl.h",
    "include/grpcpp/impl/rpc_method.h",
    "include/grpcpp/impl/rpc_service_method.h",
    "include/grpcpp/impl/serialization_traits.h",
    "include/grpcpp/impl/server_builder_option.h",
    "include/grpcpp/impl/server_builder_plugin.h",
    "include/grpcpp/impl/server_initializer.h",
    "include/grpcpp/impl/service_type.h",
    "include/grpcpp/resource_quota.h",
    "include/grpcpp/security/auth_context.h",
    "include/grpcpp/security/auth_metadata_processor.h",
    "include/grpcpp/security/credentials.h",
    "include/grpcpp/security/server_credentials.h",
    "include/grpcpp/security/tls_certificate_provider.h",
    "include/grpcpp/security/authorization_policy_provider.h",
    "include/grpcpp/security/tls_certificate_verifier.h",
    "include/grpcpp/security/tls_credentials_options.h",
    "include/grpcpp/server.h",
    "include/grpcpp/server_builder.h",
    "include/grpcpp/server_context.h",
    "include/grpcpp/server_posix.h",
    "include/grpcpp/support/async_stream.h",
    "include/grpcpp/support/async_unary_call.h",
    "include/grpcpp/support/byte_buffer.h",
    "include/grpcpp/support/channel_arguments.h",
    "include/grpcpp/support/client_callback.h",
    "include/grpcpp/support/client_interceptor.h",
    "include/grpcpp/support/config.h",
    "include/grpcpp/support/interceptor.h",
    "include/grpcpp/support/message_allocator.h",
    "include/grpcpp/support/method_handler.h",
    "include/grpcpp/support/proto_buffer_reader.h",
    "include/grpcpp/support/proto_buffer_writer.h",
    "include/grpcpp/support/server_callback.h",
    "include/grpcpp/support/server_interceptor.h",
    "include/grpcpp/support/slice.h",
    "include/grpcpp/support/status.h",
    "include/grpcpp/support/status_code_enum.h",
    "include/grpcpp/support/string_ref.h",
    "include/grpcpp/support/stub_options.h",
    "include/grpcpp/support/sync_stream.h",
    "include/grpcpp/support/time.h",
    "include/grpcpp/support/validate_service_config.h",
    "include/grpc++/impl/codegen/async_stream.h",
    "include/grpc++/impl/codegen/async_unary_call.h",
    "include/grpc++/impl/codegen/byte_buffer.h",
    "include/grpc++/impl/codegen/call_hook.h",
    "include/grpc++/impl/codegen/call.h",
    "include/grpc++/impl/codegen/channel_interface.h",
    "include/grpc++/impl/codegen/client_context.h",
    "include/grpc++/impl/codegen/client_unary_call.h",
    "include/grpc++/impl/codegen/completion_queue_tag.h",
    "include/grpc++/impl/codegen/completion_queue.h",
    "include/grpc++/impl/codegen/config.h",
    "include/grpc++/impl/codegen/core_codegen_interface.h",
    "include/grpc++/impl/codegen/create_auth_context.h",
    "include/grpc++/impl/codegen/grpc_library.h",
    "include/grpc++/impl/codegen/metadata_map.h",
    "include/grpc++/impl/codegen/method_handler_impl.h",
    "include/grpc++/impl/codegen/rpc_method.h",
    "include/grpc++/impl/codegen/rpc_service_method.h",
    "include/grpc++/impl/codegen/security/auth_context.h",
    "include/grpc++/impl/codegen/serialization_traits.h",
    "include/grpc++/impl/codegen/server_context.h",
    "include/grpc++/impl/codegen/server_interface.h",
    "include/grpc++/impl/codegen/service_type.h",
    "include/grpc++/impl/codegen/slice.h",
    "include/grpc++/impl/codegen/status_code_enum.h",
    "include/grpc++/impl/codegen/status.h",
    "include/grpc++/impl/codegen/string_ref.h",
    "include/grpc++/impl/codegen/stub_options.h",
    "include/grpc++/impl/codegen/sync_stream.h",
    "include/grpc++/impl/codegen/time.h",
    "include/grpcpp/impl/codegen/async_generic_service.h",
    "include/grpcpp/impl/codegen/async_stream.h",
    "include/grpcpp/impl/codegen/async_unary_call.h",
    "include/grpcpp/impl/codegen/byte_buffer.h",
    "include/grpcpp/impl/codegen/call_hook.h",
    "include/grpcpp/impl/codegen/call_op_set_interface.h",
    "include/grpcpp/impl/codegen/call_op_set.h",
    "include/grpcpp/impl/codegen/call.h",
    "include/grpcpp/impl/codegen/callback_common.h",
    "include/grpcpp/impl/codegen/channel_interface.h",
    "include/grpcpp/impl/codegen/client_callback.h",
    "include/grpcpp/impl/codegen/client_context.h",
    "include/grpcpp/impl/codegen/client_interceptor.h",
    "include/grpcpp/impl/codegen/client_unary_call.h",
    "include/grpcpp/impl/codegen/completion_queue_tag.h",
    "include/grpcpp/impl/codegen/completion_queue.h",
    "include/grpcpp/impl/codegen/config.h",
    "include/grpcpp/impl/codegen/core_codegen_interface.h",
    "include/grpcpp/impl/codegen/create_auth_context.h",
    "include/grpcpp/impl/codegen/delegating_channel.h",
    "include/grpcpp/impl/codegen/grpc_library.h",
    "include/grpcpp/impl/codegen/intercepted_channel.h",
    "include/grpcpp/impl/codegen/interceptor_common.h",
    "include/grpcpp/impl/codegen/interceptor.h",
    "include/grpcpp/impl/codegen/message_allocator.h",
    "include/grpcpp/impl/codegen/metadata_map.h",
    "include/grpcpp/impl/codegen/method_handler_impl.h",
    "include/grpcpp/impl/codegen/method_handler.h",
    "include/grpcpp/impl/codegen/rpc_method.h",
    "include/grpcpp/impl/codegen/rpc_service_method.h",
    "include/grpcpp/impl/codegen/security/auth_context.h",
    "include/grpcpp/impl/codegen/serialization_traits.h",
    "include/grpcpp/impl/codegen/server_callback_handlers.h",
    "include/grpcpp/impl/codegen/server_callback.h",
    "include/grpcpp/impl/codegen/server_context.h",
    "include/grpcpp/impl/codegen/server_interceptor.h",
    "include/grpcpp/impl/codegen/server_interface.h",
    "include/grpcpp/impl/codegen/service_type.h",
    "include/grpcpp/impl/codegen/slice.h",
    "include/grpcpp/impl/codegen/status_code_enum.h",
    "include/grpcpp/impl/codegen/status.h",
    "include/grpcpp/impl/codegen/string_ref.h",
    "include/grpcpp/impl/codegen/stub_options.h",
    "include/grpcpp/impl/codegen/sync_stream.h",
    "include/grpcpp/impl/codegen/time.h",
    "include/grpcpp/impl/codegen/sync.h",
]

grpc_cc_library(
    name = "channel_fwd",
    hdrs = [
        "src/core/lib/channel/channel_fwd.h",
    ],
    language = "c++",
)

grpc_cc_library(
    name = "transport_fwd",
    hdrs = [
        "src/core/lib/transport/transport_fwd.h",
    ],
    language = "c++",
)

grpc_cc_library(
    name = "atomic_utils",
    language = "c++",
    public_hdrs = ["src/core/lib/gprpp/atomic_utils.h"],
    deps = ["gpr_platform"],
)

grpc_cc_library(
    name = "experiments",
    srcs = [
        "src/core/lib/experiments/config.cc",
        "src/core/lib/experiments/experiments.cc",
    ],
    hdrs = [
        "src/core/lib/experiments/config.h",
        "src/core/lib/experiments/experiments.h",
    ],
    external_deps = ["absl/strings"],
    language = "c++",
    deps = [
        "gpr",
        "gpr_platform",
        "no_destruct",
    ],
)

grpc_cc_library(
    name = "init_internally",
    srcs = ["src/core/lib/surface/init_internally.cc"],
    hdrs = ["src/core/lib/surface/init_internally.h"],
    deps = ["gpr_platform"],
)

grpc_cc_library(
    name = "grpc_unsecure",
    srcs = [
        "src/core/lib/surface/init.cc",
        "src/core/plugin_registry/grpc_plugin_registry.cc",
        "src/core/plugin_registry/grpc_plugin_registry_noextra.cc",
    ],
    defines = ["GRPC_NO_XDS"],
    external_deps = [
        "absl/base:core_headers",
    ],
    language = "c++",
    public_hdrs = GRPC_PUBLIC_HDRS,
    tags = [
        "avoid_dep",
        "nofixdeps",
    ],
    visibility = ["@grpc:public"],
    deps = [
        "channel_init",
        "channel_stack_type",
        "config",
        "default_event_engine",
        "experiments",
        "forkable",
        "gpr",
        "grpc_authorization_base",
        "grpc_base",
        "grpc_client_channel",
        "grpc_common",
        "grpc_http_filters",
        "grpc_security_base",
        "grpc_trace",
        "http_connect_handshaker",
        "init_internally",
        "iomgr_timer",
        "posix_event_engine_timer_manager",
        "slice",
        "tcp_connect_handshaker",
    ],
)

GRPC_XDS_TARGETS = [
    "grpc_lb_policy_cds",
    "grpc_lb_policy_xds_cluster_impl",
    "grpc_lb_policy_xds_cluster_manager",
    "grpc_lb_policy_xds_cluster_resolver",
    "grpc_resolver_xds",
    "grpc_resolver_c2p",
    "grpc_xds_server_config_fetcher",

    # Not xDS-specific but currently only used by xDS.
    "channel_creds_registry_init",
]

grpc_cc_library(
    name = "grpc",
    srcs = [
        "src/core/lib/surface/init.cc",
        "src/core/plugin_registry/grpc_plugin_registry.cc",
        "src/core/plugin_registry/grpc_plugin_registry_extra.cc",
    ],
    defines = select({
        "grpc_no_xds": ["GRPC_NO_XDS"],
        "//conditions:default": [],
    }),
    external_deps = [
        "absl/base:core_headers",
    ],
    language = "c++",
    public_hdrs = GRPC_PUBLIC_HDRS,
    select_deps = [
        {
            "grpc_no_xds": [],
            "//conditions:default": GRPC_XDS_TARGETS,
        },
    ],
    tags = [
        "grpc_avoid_dep",
        "nofixdeps",
    ],
    visibility = [
        "@grpc:public",
    ],
    deps = [
        "channel_init",
        "channel_stack_type",
        "config",
        "default_event_engine",
        "experiments",
        "forkable",
        "gpr",
        "grpc_alts_credentials",
        "grpc_authorization_base",
        "grpc_base",
        "grpc_client_channel",
        "grpc_common",
        "grpc_credentials_util",
        "grpc_external_account_credentials",
        "grpc_fake_credentials",
        "grpc_google_default_credentials",
        "grpc_http_filters",
        "grpc_iam_credentials",
        "grpc_insecure_credentials",
        "grpc_jwt_credentials",
        "grpc_local_credentials",
        "grpc_oauth2_credentials",
        "grpc_public_hdrs",
        "grpc_security_base",
        "grpc_ssl_credentials",
        "grpc_tls_credentials",
        "grpc_trace",
        "grpc_transport_chttp2_alpn",
        "http_connect_handshaker",
        "httpcli",
        "httpcli_ssl_credentials",
        "init_internally",
        "iomgr_timer",
        "json",
        "posix_event_engine_timer_manager",
        "promise",
        "ref_counted",
        "ref_counted_ptr",
        "slice",
        "slice_refcount",
        "sockaddr_utils",
        "tcp_connect_handshaker",
        "tsi_base",
        "uri_parser",
        "useful",
    ],
)

grpc_cc_library(
    name = "gpr_public_hdrs",
    hdrs = GPR_PUBLIC_HDRS,
    tags = [
        "avoid_dep",
        "nofixdeps",
    ],
)

grpc_cc_library(
    name = "grpc_public_hdrs",
    hdrs = GRPC_PUBLIC_HDRS,
    tags = [
        "avoid_dep",
        "nofixdeps",
    ],
    deps = ["gpr_public_hdrs"],
)

grpc_cc_library(
    name = "grpc++_public_hdrs",
    hdrs = GRPCXX_PUBLIC_HDRS,
    external_deps = [
        "absl/synchronization",
        "protobuf_headers",
    ],
    tags = [
        "avoid_dep",
        "nofixdeps",
    ],
    visibility = ["@grpc:public"],
    deps = ["grpc_public_hdrs"],
)

grpc_cc_library(
    name = "grpc++",
    hdrs = [
        "src/cpp/client/secure_credentials.h",
        "src/cpp/common/secure_auth_context.h",
        "src/cpp/server/secure_server_credentials.h",
    ],
    language = "c++",
    public_hdrs = GRPCXX_PUBLIC_HDRS,
    select_deps = [
        {
            "grpc_no_xds": [],
            "//conditions:default": [
                "grpc++_xds_client",
                "grpc++_xds_server",
            ],
        },
        {
            "grpc_no_binder": [],
            "//conditions:default": [
                "grpc++_binder",
            ],
        },
    ],
    tags = ["nofixdeps"],
    visibility = [
        "@grpc:public",
    ],
    deps = [
        "grpc++_base",
        "slice",
    ],
)

grpc_cc_library(
    name = "grpc_cronet_hdrs",
    hdrs = [
        "include/grpc/grpc_cronet.h",
    ],
    deps = [
        "gpr_public_hdrs",
        "grpc_base",
    ],
)

grpc_cc_library(
    name = "tchar",
    srcs = [
        "src/core/lib/gprpp/tchar.cc",
    ],
    hdrs = [
        "src/core/lib/gprpp/tchar.h",
    ],
    deps = ["gpr_platform"],
)

grpc_cc_library(
    name = "grpc++_binder",
    srcs = [
        "src/core/ext/transport/binder/client/binder_connector.cc",
        "src/core/ext/transport/binder/client/channel_create.cc",
        "src/core/ext/transport/binder/client/channel_create_impl.cc",
        "src/core/ext/transport/binder/client/connection_id_generator.cc",
        "src/core/ext/transport/binder/client/endpoint_binder_pool.cc",
        "src/core/ext/transport/binder/client/jni_utils.cc",
        "src/core/ext/transport/binder/client/security_policy_setting.cc",
        "src/core/ext/transport/binder/security_policy/binder_security_policy.cc",
        "src/core/ext/transport/binder/server/binder_server.cc",
        "src/core/ext/transport/binder/server/binder_server_credentials.cc",
        "src/core/ext/transport/binder/transport/binder_transport.cc",
        "src/core/ext/transport/binder/utils/ndk_binder.cc",
        "src/core/ext/transport/binder/utils/transport_stream_receiver_impl.cc",
        "src/core/ext/transport/binder/wire_format/binder_android.cc",
        "src/core/ext/transport/binder/wire_format/binder_constants.cc",
        "src/core/ext/transport/binder/wire_format/transaction.cc",
        "src/core/ext/transport/binder/wire_format/wire_reader_impl.cc",
        "src/core/ext/transport/binder/wire_format/wire_writer.cc",
    ],
    hdrs = [
        "src/core/ext/transport/binder/client/binder_connector.h",
        "src/core/ext/transport/binder/client/channel_create_impl.h",
        "src/core/ext/transport/binder/client/connection_id_generator.h",
        "src/core/ext/transport/binder/client/endpoint_binder_pool.h",
        "src/core/ext/transport/binder/client/jni_utils.h",
        "src/core/ext/transport/binder/client/security_policy_setting.h",
        "src/core/ext/transport/binder/server/binder_server.h",
        "src/core/ext/transport/binder/transport/binder_stream.h",
        "src/core/ext/transport/binder/transport/binder_transport.h",
        "src/core/ext/transport/binder/utils/binder_auto_utils.h",
        "src/core/ext/transport/binder/utils/ndk_binder.h",
        "src/core/ext/transport/binder/utils/transport_stream_receiver.h",
        "src/core/ext/transport/binder/utils/transport_stream_receiver_impl.h",
        "src/core/ext/transport/binder/wire_format/binder.h",
        "src/core/ext/transport/binder/wire_format/binder_android.h",
        "src/core/ext/transport/binder/wire_format/binder_constants.h",
        "src/core/ext/transport/binder/wire_format/transaction.h",
        "src/core/ext/transport/binder/wire_format/wire_reader.h",
        "src/core/ext/transport/binder/wire_format/wire_reader_impl.h",
        "src/core/ext/transport/binder/wire_format/wire_writer.h",
    ],
    defines = select({
        "grpc_no_binder": ["GRPC_NO_BINDER"],
        "//conditions:default": [],
    }),
    external_deps = [
        "absl/base:core_headers",
        "absl/cleanup",
        "absl/container:flat_hash_map",
        "absl/hash",
        "absl/memory",
        "absl/meta:type_traits",
        "absl/status",
        "absl/status:statusor",
        "absl/strings",
        "absl/synchronization",
        "absl/time",
        "absl/types:variant",
    ],
    language = "c++",
    public_hdrs = [
        "include/grpcpp/security/binder_security_policy.h",
        "include/grpcpp/create_channel_binder.h",
        "include/grpcpp/security/binder_credentials.h",
    ],
    tags = ["nofixdeps"],
    deps = [
        "arena",
        "channel_args_preconditioning",
        "channel_stack_type",
        "config",
        "debug_location",
        "gpr",
        "gpr_platform",
        "grpc",
        "grpc++_base",
        "grpc_base",
        "grpc_client_channel",
        "grpc_public_hdrs",
        "iomgr_fwd",
        "iomgr_port",
        "orphanable",
        "ref_counted_ptr",
        "slice",
        "slice_refcount",
        "status_helper",
        "transport_fwd",
    ],
)

grpc_cc_library(
    name = "grpc++_xds_client",
    srcs = [
        "src/cpp/client/xds_credentials.cc",
    ],
    hdrs = [
        "src/cpp/client/secure_credentials.h",
    ],
    external_deps = ["absl/strings"],
    language = "c++",
    deps = [
        "gpr",
        "grpc",
        "grpc++_base",
        "grpc_base",
        "grpc_public_hdrs",
        "grpc_security_base",
    ],
)

grpc_cc_library(
    name = "grpc++_xds_server",
    srcs = [
        "src/cpp/server/xds_server_credentials.cc",
    ],
    hdrs = [
        "src/cpp/server/secure_server_credentials.h",
    ],
    language = "c++",
    public_hdrs = [
        "include/grpcpp/xds_server_builder.h",
    ],
    visibility = ["@grpc:xds"],
    deps = [
        "gpr",
        "grpc",
        "grpc++_base",
    ],
)

grpc_cc_library(
    name = "grpc++_unsecure",
    srcs = [
        "src/cpp/client/insecure_credentials.cc",
        "src/cpp/common/insecure_create_auth_context.cc",
        "src/cpp/server/insecure_server_credentials.cc",
    ],
    language = "c++",
    tags = [
        "avoid_dep",
        "nofixdeps",
    ],
    visibility = ["@grpc:public"],
    deps = [
        "gpr",
        "grpc++_base_unsecure",
        "grpc++_codegen_proto",
        "grpc_insecure_credentials",
        "grpc_public_hdrs",
        "grpc_unsecure",
    ],
)

grpc_cc_library(
    name = "grpc++_error_details",
    srcs = [
        "src/cpp/util/error_details.cc",
    ],
    hdrs = [
        "include/grpc++/support/error_details.h",
        "include/grpcpp/support/error_details.h",
    ],
    language = "c++",
    standalone = True,
    visibility = ["@grpc:public"],
    deps = ["grpc++"],
)

grpc_cc_library(
    name = "grpc++_alts",
    srcs = [
        "src/cpp/common/alts_context.cc",
        "src/cpp/common/alts_util.cc",
    ],
    hdrs = [
        "include/grpcpp/security/alts_context.h",
        "include/grpcpp/security/alts_util.h",
    ],
    external_deps = ["upb_lib"],
    language = "c++",
    standalone = True,
    visibility = ["@grpc:tsi"],
    deps = [
        "alts_upb",
        "gpr",
        "grpc++",
        "grpc_base",
        "tsi_alts_credentials",
    ],
)

grpc_cc_library(
    name = "census",
    srcs = [
        "src/core/ext/filters/census/grpc_context.cc",
    ],
    language = "c++",
    public_hdrs = [
        "include/grpc/census.h",
    ],
    visibility = ["@grpc:public"],
    deps = [
        "gpr",
        "grpc_base",
        "grpc_public_hdrs",
        "grpc_trace",
    ],
)

grpc_cc_library(
    name = "useful",
    hdrs = ["src/core/lib/gpr/useful.h"],
    external_deps = [
        "absl/strings",
        "absl/types:variant",
    ],
    language = "c++",
    deps = ["gpr_platform"],
)

grpc_cc_library(
    name = "examine_stack",
    srcs = [
        "src/core/lib/gprpp/examine_stack.cc",
    ],
    hdrs = [
        "src/core/lib/gprpp/examine_stack.h",
    ],
    external_deps = ["absl/types:optional"],
    deps = ["gpr_platform"],
)

grpc_cc_library(
    name = "gpr_atm",
    srcs = [
        "src/core/lib/gpr/atm.cc",
    ],
    language = "c++",
    public_hdrs = [
        "include/grpc/support/atm.h",
    ],
    deps = [
        "gpr_platform",
        "gpr_public_hdrs",
        "useful",
    ],
)

grpc_cc_library(
    name = "gpr_manual_constructor",
    srcs = [],
    hdrs = [
        "src/core/lib/gprpp/manual_constructor.h",
    ],
    language = "c++",
    deps = [
        "construct_destruct",
        "gpr_public_hdrs",
    ],
)

grpc_cc_library(
    name = "gpr_spinlock",
    srcs = [],
    hdrs = [
        "src/core/lib/gpr/spinlock.h",
    ],
    language = "c++",
    deps = [
        "gpr_atm",
        "gpr_public_hdrs",
    ],
)

grpc_cc_library(
    name = "gpr_log_internal",
    hdrs = [
        "src/core/lib/gpr/log_internal.h",
    ],
    language = "c++",
    deps = ["gpr_platform"],
)

grpc_cc_library(
    name = "env",
    srcs = [
        "src/core/lib/gprpp/env_linux.cc",
        "src/core/lib/gprpp/env_posix.cc",
        "src/core/lib/gprpp/env_windows.cc",
    ],
    hdrs = [
        "src/core/lib/gprpp/env.h",
    ],
    external_deps = ["absl/types:optional"],
    deps = [
        "gpr_platform",
        "tchar",
    ],
)

grpc_cc_library(
    name = "gpr",
    srcs = [
        "src/core/lib/gpr/alloc.cc",
        "src/core/lib/gpr/cpu_iphone.cc",
        "src/core/lib/gpr/cpu_linux.cc",
        "src/core/lib/gpr/cpu_posix.cc",
        "src/core/lib/gpr/cpu_windows.cc",
        "src/core/lib/gpr/log.cc",
        "src/core/lib/gpr/log_android.cc",
        "src/core/lib/gpr/log_linux.cc",
        "src/core/lib/gpr/log_posix.cc",
        "src/core/lib/gpr/log_windows.cc",
        "src/core/lib/gpr/string.cc",
        "src/core/lib/gpr/string_posix.cc",
        "src/core/lib/gpr/string_util_windows.cc",
        "src/core/lib/gpr/string_windows.cc",
        "src/core/lib/gpr/sync.cc",
        "src/core/lib/gpr/sync_abseil.cc",
        "src/core/lib/gpr/sync_posix.cc",
        "src/core/lib/gpr/sync_windows.cc",
        "src/core/lib/gpr/time.cc",
        "src/core/lib/gpr/time_posix.cc",
        "src/core/lib/gpr/time_precise.cc",
        "src/core/lib/gpr/time_windows.cc",
        "src/core/lib/gpr/tmpfile_msys.cc",
        "src/core/lib/gpr/tmpfile_posix.cc",
        "src/core/lib/gpr/tmpfile_windows.cc",
        "src/core/lib/gpr/wrap_memcpy.cc",
        "src/core/lib/gprpp/fork.cc",
        "src/core/lib/gprpp/global_config_env.cc",
        "src/core/lib/gprpp/host_port.cc",
        "src/core/lib/gprpp/mpscq.cc",
        "src/core/lib/gprpp/stat_posix.cc",
        "src/core/lib/gprpp/stat_windows.cc",
        "src/core/lib/gprpp/thd_posix.cc",
        "src/core/lib/gprpp/thd_windows.cc",
        "src/core/lib/gprpp/time_util.cc",
    ],
    hdrs = [
        "src/core/lib/gpr/alloc.h",
        "src/core/lib/gpr/string.h",
        "src/core/lib/gpr/time_precise.h",
        "src/core/lib/gpr/tmpfile.h",
        "src/core/lib/gprpp/fork.h",
        "src/core/lib/gprpp/global_config.h",
        "src/core/lib/gprpp/global_config_custom.h",
        "src/core/lib/gprpp/global_config_env.h",
        "src/core/lib/gprpp/global_config_generic.h",
        "src/core/lib/gprpp/host_port.h",
        "src/core/lib/gprpp/memory.h",
        "src/core/lib/gprpp/mpscq.h",
        "src/core/lib/gprpp/stat.h",
        "src/core/lib/gprpp/sync.h",
        "src/core/lib/gprpp/thd.h",
        "src/core/lib/gprpp/time_util.h",
    ],
    external_deps = [
        "absl/base",
        "absl/base:core_headers",
        "absl/memory",
        "absl/random",
        "absl/status",
        "absl/strings",
        "absl/strings:cord",
        "absl/strings:str_format",
        "absl/synchronization",
        "absl/time:time",
        "absl/types:optional",
    ],
    language = "c++",
    public_hdrs = GPR_PUBLIC_HDRS,
    tags = [
        "nofixdeps",
    ],
    visibility = ["@grpc:public"],
    deps = [
        "construct_destruct",
        "env",
        "examine_stack",
        "gpr_atm",
        "no_destruct",
        "strerror",
        "tchar",
        "useful",
    ],
)

grpc_cc_library(
    name = "chunked_vector",
    hdrs = ["src/core/lib/gprpp/chunked_vector.h"],
    deps = [
        "arena",
        "gpr",
        "gpr_manual_constructor",
    ],
)

grpc_cc_library(
    name = "construct_destruct",
    language = "c++",
    public_hdrs = ["src/core/lib/gprpp/construct_destruct.h"],
    deps = ["gpr_platform"],
)

grpc_cc_library(
    name = "cpp_impl_of",
    hdrs = ["src/core/lib/gprpp/cpp_impl_of.h"],
    language = "c++",
)

grpc_cc_library(
    name = "status_helper",
    srcs = [
        "src/core/lib/gprpp/status_helper.cc",
    ],
    hdrs = [
        "src/core/lib/gprpp/status_helper.h",
    ],
    external_deps = [
        "absl/status",
        "absl/strings",
        "absl/strings:cord",
        "absl/time",
        "absl/types:optional",
        "upb_lib",
    ],
    language = "c++",
    deps = [
        "debug_location",
        "google_rpc_status_upb",
        "gpr",
        "percent_encoding",
        "protobuf_any_upb",
        "slice",
    ],
)

grpc_cc_library(
    name = "unique_type_name",
    hdrs = ["src/core/lib/gprpp/unique_type_name.h"],
    external_deps = ["absl/strings"],
    language = "c++",
    deps = [
        "gpr_platform",
        "useful",
    ],
)

grpc_cc_library(
    name = "work_serializer",
    srcs = [
        "src/core/lib/gprpp/work_serializer.cc",
    ],
    hdrs = [
        "src/core/lib/gprpp/work_serializer.h",
    ],
    external_deps = ["absl/base:core_headers"],
    language = "c++",
    visibility = ["@grpc:client_channel"],
    deps = [
        "debug_location",
        "gpr",
        "grpc_trace",
        "orphanable",
    ],
)

grpc_cc_library(
    name = "validation_errors",
    srcs = [
        "src/core/lib/gprpp/validation_errors.cc",
    ],
    hdrs = [
        "src/core/lib/gprpp/validation_errors.h",
    ],
    external_deps = [
        "absl/status",
        "absl/strings",
    ],
    language = "c++",
    deps = ["gpr_platform"],
)

# A library that vends only port_platform, so that libraries that don't need
# anything else from gpr can still be portable!
grpc_cc_library(
    name = "gpr_platform",
    language = "c++",
    public_hdrs = [
        "include/grpc/impl/codegen/port_platform.h",
        "include/grpc/support/port_platform.h",
    ],
)

grpc_cc_library(
    name = "grpc_trace",
    srcs = ["src/core/lib/debug/trace.cc"],
    hdrs = ["src/core/lib/debug/trace.h"],
    language = "c++",
    public_hdrs = GRPC_PUBLIC_HDRS,
    visibility = ["@grpc:trace"],
    deps = [
        "gpr",
        "grpc_public_hdrs",
    ],
)

grpc_cc_library(
    name = "config",
    srcs = [
        "src/core/lib/config/core_configuration.cc",
    ],
    language = "c++",
    public_hdrs = [
        "src/core/lib/config/core_configuration.h",
    ],
    visibility = ["@grpc:client_channel"],
    deps = [
        "certificate_provider_registry",
        "channel_args_preconditioning",
        "channel_creds_registry",
        "channel_init",
        "gpr",
        "grpc_resolver",
        "handshaker_registry",
        "lb_policy_registry",
        "proxy_mapper_registry",
        "service_config_parser",
    ],
)

grpc_cc_library(
    name = "debug_location",
    language = "c++",
    public_hdrs = ["src/core/lib/gprpp/debug_location.h"],
    visibility = ["@grpc:debug_location"],
)

grpc_cc_library(
    name = "overload",
    language = "c++",
    public_hdrs = ["src/core/lib/gprpp/overload.h"],
    deps = ["gpr_platform"],
)

grpc_cc_library(
    name = "match",
    external_deps = ["absl/types:variant"],
    language = "c++",
    public_hdrs = ["src/core/lib/gprpp/match.h"],
    deps = [
        "gpr_platform",
        "overload",
    ],
)

grpc_cc_library(
    name = "table",
    external_deps = [
        "absl/meta:type_traits",
        "absl/utility",
    ],
    language = "c++",
    public_hdrs = ["src/core/lib/gprpp/table.h"],
    deps = [
        "bitset",
        "gpr_platform",
    ],
)

grpc_cc_library(
    name = "packed_table",
    hdrs = ["src/core/lib/gprpp/packed_table.h"],
    language = "c++",
    deps = [
        "gpr_public_hdrs",
        "sorted_pack",
        "table",
    ],
)

grpc_cc_library(
    name = "bitset",
    language = "c++",
    public_hdrs = ["src/core/lib/gprpp/bitset.h"],
    deps = [
        "gpr_platform",
        "useful",
    ],
)

grpc_cc_library(
    name = "no_destruct",
    language = "c++",
    public_hdrs = ["src/core/lib/gprpp/no_destruct.h"],
    deps = [
        "construct_destruct",
        "gpr_platform",
    ],
)

grpc_cc_library(
    name = "orphanable",
    language = "c++",
    public_hdrs = ["src/core/lib/gprpp/orphanable.h"],
    visibility = [
        "@grpc:client_channel",
        "@grpc:xds_client_core",
    ],
    deps = [
        "debug_location",
        "gpr_platform",
        "ref_counted",
        "ref_counted_ptr",
    ],
)

grpc_cc_library(
    name = "poll",
    external_deps = ["absl/types:variant"],
    language = "c++",
    public_hdrs = [
        "src/core/lib/promise/poll.h",
    ],
    deps = ["gpr_platform"],
)

grpc_cc_library(
    name = "call_push_pull",
    hdrs = ["src/core/lib/promise/call_push_pull.h"],
    external_deps = ["absl/types:variant"],
    language = "c++",
    deps = [
        "bitset",
        "construct_destruct",
        "gpr_platform",
        "poll",
        "promise_like",
        "promise_status",
    ],
)

grpc_cc_library(
    name = "context",
    language = "c++",
    public_hdrs = [
        "src/core/lib/promise/context.h",
    ],
    deps = ["gpr_platform"],
)

grpc_cc_library(
    name = "map",
    external_deps = ["absl/types:variant"],
    language = "c++",
    public_hdrs = ["src/core/lib/promise/map.h"],
    deps = [
        "gpr_platform",
        "poll",
        "promise_like",
    ],
)

grpc_cc_library(
    name = "sleep",
    srcs = [
        "src/core/lib/promise/sleep.cc",
    ],
    hdrs = [
        "src/core/lib/promise/sleep.h",
    ],
    external_deps = ["absl/status"],
    deps = [
        "activity",
        "context",
        "default_event_engine",
        "event_engine_base_hdrs",
        "exec_ctx",
        "gpr",
        "poll",
        "time",
    ],
)

grpc_cc_library(
    name = "promise",
    external_deps = [
        "absl/status",
        "absl/types:optional",
        "absl/types:variant",
    ],
    language = "c++",
    public_hdrs = [
        "src/core/lib/promise/promise.h",
    ],
    visibility = ["@grpc:alt_grpc_base_legacy"],
    deps = [
        "gpr_platform",
        "poll",
        "promise_like",
    ],
)

grpc_cc_library(
    name = "arena_promise",
    external_deps = ["absl/meta:type_traits"],
    language = "c++",
    public_hdrs = [
        "src/core/lib/promise/arena_promise.h",
    ],
    deps = [
        "arena",
        "context",
        "gpr_platform",
        "poll",
    ],
)

grpc_cc_library(
    name = "promise_like",
    external_deps = ["absl/meta:type_traits"],
    language = "c++",
    public_hdrs = [
        "src/core/lib/promise/detail/promise_like.h",
    ],
    deps = [
        "gpr_platform",
        "poll",
    ],
)

grpc_cc_library(
    name = "promise_factory",
    external_deps = ["absl/meta:type_traits"],
    language = "c++",
    public_hdrs = [
        "src/core/lib/promise/detail/promise_factory.h",
    ],
    deps = [
        "gpr_platform",
        "promise_like",
    ],
)

grpc_cc_library(
    name = "if",
    external_deps = [
        "absl/status:statusor",
        "absl/types:variant",
    ],
    language = "c++",
    public_hdrs = ["src/core/lib/promise/if.h"],
    deps = [
        "gpr_platform",
        "poll",
        "promise_factory",
        "promise_like",
    ],
)

grpc_cc_library(
    name = "promise_status",
    external_deps = [
        "absl/status",
        "absl/status:statusor",
    ],
    language = "c++",
    public_hdrs = [
        "src/core/lib/promise/detail/status.h",
    ],
    deps = ["gpr_platform"],
)

grpc_cc_library(
    name = "race",
    external_deps = ["absl/types:variant"],
    language = "c++",
    public_hdrs = ["src/core/lib/promise/race.h"],
    deps = [
        "gpr_platform",
        "poll",
    ],
)

grpc_cc_library(
    name = "loop",
    external_deps = [
        "absl/status",
        "absl/status:statusor",
        "absl/types:variant",
    ],
    language = "c++",
    public_hdrs = [
        "src/core/lib/promise/loop.h",
    ],
    deps = [
        "gpr_platform",
        "poll",
        "promise_factory",
    ],
)

grpc_cc_library(
    name = "basic_join",
    external_deps = [
        "absl/types:variant",
        "absl/utility",
    ],
    language = "c++",
    public_hdrs = [
        "src/core/lib/promise/detail/basic_join.h",
    ],
    deps = [
        "bitset",
        "construct_destruct",
        "gpr_platform",
        "poll",
        "promise_like",
    ],
)

grpc_cc_library(
    name = "join",
    external_deps = ["absl/meta:type_traits"],
    language = "c++",
    public_hdrs = [
        "src/core/lib/promise/join.h",
    ],
    deps = [
        "basic_join",
        "gpr_platform",
    ],
)

grpc_cc_library(
    name = "try_join",
    external_deps = [
        "absl/meta:type_traits",
        "absl/status",
        "absl/status:statusor",
    ],
    language = "c++",
    public_hdrs = [
        "src/core/lib/promise/try_join.h",
    ],
    deps = [
        "basic_join",
        "gpr_platform",
        "poll",
        "promise_status",
    ],
)

grpc_cc_library(
    name = "basic_seq",
    external_deps = [
        "absl/meta:type_traits",
        "absl/types:variant",
        "absl/utility",
    ],
    language = "c++",
    public_hdrs = [
        "src/core/lib/promise/detail/basic_seq.h",
    ],
    deps = [
        "construct_destruct",
        "gpr_platform",
        "poll",
        "promise_factory",
        "promise_like",
    ],
)

grpc_cc_library(
    name = "seq",
    language = "c++",
    public_hdrs = [
        "src/core/lib/promise/seq.h",
    ],
    deps = [
        "basic_seq",
        "gpr_platform",
        "poll",
        "promise_like",
    ],
)

grpc_cc_library(
    name = "try_seq",
    external_deps = [
        "absl/meta:type_traits",
        "absl/status",
        "absl/status:statusor",
    ],
    language = "c++",
    public_hdrs = [
        "src/core/lib/promise/try_seq.h",
    ],
    deps = [
        "basic_seq",
        "gpr_platform",
        "poll",
        "promise_like",
        "promise_status",
    ],
)

grpc_cc_library(
    name = "activity",
    srcs = [
        "src/core/lib/promise/activity.cc",
    ],
    external_deps = [
        "absl/base:core_headers",
        "absl/status",
        "absl/strings:str_format",
        "absl/types:optional",
        "absl/types:variant",
        "absl/utility",
    ],
    language = "c++",
    public_hdrs = [
        "src/core/lib/promise/activity.h",
    ],
    deps = [
        "atomic_utils",
        "construct_destruct",
        "context",
        "gpr",
        "no_destruct",
        "orphanable",
        "poll",
        "promise_factory",
        "promise_status",
    ],
)

grpc_cc_library(
    name = "exec_ctx_wakeup_scheduler",
    hdrs = [
        "src/core/lib/promise/exec_ctx_wakeup_scheduler.h",
    ],
    external_deps = ["absl/status"],
    language = "c++",
    deps = [
        "closure",
        "debug_location",
        "error",
        "exec_ctx",
        "gpr_platform",
    ],
)

grpc_cc_library(
    name = "wait_set",
    external_deps = [
        "absl/container:flat_hash_set",
        "absl/hash",
    ],
    language = "c++",
    public_hdrs = [
        "src/core/lib/promise/wait_set.h",
    ],
    deps = [
        "activity",
        "gpr_platform",
        "poll",
    ],
)

grpc_cc_library(
    name = "intra_activity_waiter",
    language = "c++",
    public_hdrs = [
        "src/core/lib/promise/intra_activity_waiter.h",
    ],
    deps = [
        "activity",
        "gpr_platform",
        "poll",
    ],
)

grpc_cc_library(
    name = "latch",
    language = "c++",
    public_hdrs = [
        "src/core/lib/promise/latch.h",
    ],
    deps = [
        "gpr",
        "intra_activity_waiter",
        "poll",
    ],
)

grpc_cc_library(
    name = "observable",
    external_deps = [
        "absl/base:core_headers",
        "absl/types:optional",
        "absl/types:variant",
    ],
    language = "c++",
    public_hdrs = [
        "src/core/lib/promise/observable.h",
    ],
    deps = [
        "activity",
        "gpr",
        "poll",
        "promise_like",
        "wait_set",
    ],
)

grpc_cc_library(
    name = "pipe",
    external_deps = [
        "absl/types:optional",
        "absl/types:variant",
    ],
    language = "c++",
    public_hdrs = [
        "src/core/lib/promise/pipe.h",
    ],
    deps = [
        "arena",
        "context",
        "gpr",
        "intra_activity_waiter",
        "poll",
    ],
)

grpc_cc_library(
    name = "for_each",
    external_deps = [
        "absl/status",
        "absl/types:variant",
    ],
    language = "c++",
    public_hdrs = ["src/core/lib/promise/for_each.h"],
    deps = [
        "gpr_platform",
        "poll",
        "promise_factory",
    ],
)

grpc_cc_library(
    name = "ref_counted",
    language = "c++",
    public_hdrs = ["src/core/lib/gprpp/ref_counted.h"],
    deps = [
        "atomic_utils",
        "debug_location",
        "gpr",
        "ref_counted_ptr",
    ],
)

grpc_cc_library(
    name = "dual_ref_counted",
    language = "c++",
    public_hdrs = ["src/core/lib/gprpp/dual_ref_counted.h"],
    deps = [
        "debug_location",
        "gpr",
        "orphanable",
        "ref_counted_ptr",
    ],
)

grpc_cc_library(
    name = "ref_counted_ptr",
    language = "c++",
    public_hdrs = ["src/core/lib/gprpp/ref_counted_ptr.h"],
    visibility = ["@grpc:ref_counted_ptr"],
    deps = [
        "debug_location",
        "gpr_platform",
    ],
)

grpc_cc_library(
    name = "handshaker",
    srcs = [
        "src/core/lib/transport/handshaker.cc",
    ],
    external_deps = [
        "absl/container:inlined_vector",
        "absl/status",
        "absl/strings:str_format",
    ],
    language = "c++",
    public_hdrs = [
        "src/core/lib/transport/handshaker.h",
    ],
    visibility = ["@grpc:alt_grpc_base_legacy"],
    deps = [
        "channel_args",
        "closure",
        "debug_location",
        "exec_ctx",
        "gpr",
        "grpc_base",
        "grpc_public_hdrs",
        "grpc_trace",
        "iomgr_timer",
        "ref_counted",
        "ref_counted_ptr",
        "slice",
        "slice_buffer",
        "time",
    ],
)

grpc_cc_library(
    name = "handshaker_factory",
    language = "c++",
    public_hdrs = [
        "src/core/lib/transport/handshaker_factory.h",
    ],
    deps = [
        "channel_args",
        "gpr_platform",
        "iomgr_fwd",
    ],
)

grpc_cc_library(
    name = "handshaker_registry",
    srcs = [
        "src/core/lib/transport/handshaker_registry.cc",
    ],
    language = "c++",
    public_hdrs = [
        "src/core/lib/transport/handshaker_registry.h",
    ],
    deps = [
        "channel_args",
        "gpr_platform",
        "handshaker_factory",
        "iomgr_fwd",
    ],
)

grpc_cc_library(
    name = "http_connect_handshaker",
    srcs = [
        "src/core/lib/transport/http_connect_handshaker.cc",
    ],
    external_deps = [
        "absl/base:core_headers",
        "absl/status",
        "absl/strings",
        "absl/types:optional",
    ],
    language = "c++",
    public_hdrs = [
        "src/core/lib/transport/http_connect_handshaker.h",
    ],
    visibility = ["@grpc:alt_grpc_base_legacy"],
    deps = [
        "channel_args",
        "closure",
        "config",
        "debug_location",
        "exec_ctx",
        "gpr",
        "grpc_base",
        "handshaker",
        "handshaker_factory",
        "handshaker_registry",
        "httpcli",
        "iomgr_fwd",
        "ref_counted_ptr",
        "slice",
        "slice_buffer",
    ],
)

grpc_cc_library(
    name = "tcp_connect_handshaker",
    srcs = [
        "src/core/lib/transport/tcp_connect_handshaker.cc",
    ],
    external_deps = [
        "absl/base:core_headers",
        "absl/status",
        "absl/status:statusor",
        "absl/strings",
        "absl/types:optional",
    ],
    language = "c++",
    public_hdrs = [
        "src/core/lib/transport/tcp_connect_handshaker.h",
    ],
    deps = [
        "channel_args",
        "closure",
        "config",
        "debug_location",
        "exec_ctx",
        "gpr",
        "grpc_base",
        "handshaker",
        "handshaker_factory",
        "handshaker_registry",
        "iomgr_fwd",
        "pollset_set",
        "ref_counted_ptr",
        "resolved_address",
        "slice",
        "uri_parser",
    ],
)

grpc_cc_library(
    name = "channel_creds_registry",
    hdrs = [
        "src/core/lib/security/credentials/channel_creds_registry.h",
    ],
    external_deps = ["absl/strings"],
    language = "c++",
    deps = [
        "gpr_platform",
        "json",
        "ref_counted_ptr",
    ],
)

grpc_cc_library(
    name = "event_engine_memory_allocator",
    srcs = [
        "src/core/lib/event_engine/memory_allocator.cc",
    ],
    hdrs = [
        "include/grpc/event_engine/internal/memory_allocator_impl.h",
        "include/grpc/event_engine/memory_allocator.h",
        "include/grpc/event_engine/memory_request.h",
    ],
    external_deps = ["absl/strings"],
    language = "c++",
    deps = [
        "gpr_platform",
        "slice",
        "slice_refcount",
    ],
)

grpc_cc_library(
    name = "memory_quota",
    srcs = [
        "src/core/lib/resource_quota/memory_quota.cc",
    ],
    hdrs = [
        "src/core/lib/resource_quota/memory_quota.h",
    ],
    external_deps = [
        "absl/base:core_headers",
        "absl/status",
        "absl/strings",
        "absl/types:optional",
    ],
    deps = [
        "activity",
        "event_engine_memory_allocator",
        "exec_ctx_wakeup_scheduler",
        "experiments",
        "gpr",
        "grpc_trace",
        "loop",
        "map",
        "orphanable",
        "periodic_update",
        "poll",
        "race",
        "ref_counted_ptr",
        "resource_quota_trace",
        "seq",
        "time",
        "useful",
    ],
)

grpc_cc_library(
    name = "periodic_update",
    srcs = [
        "src/core/lib/resource_quota/periodic_update.cc",
    ],
    hdrs = [
        "src/core/lib/resource_quota/periodic_update.h",
    ],
    external_deps = ["absl/functional:function_ref"],
    deps = [
        "gpr_platform",
        "time",
        "useful",
    ],
)

grpc_cc_library(
    name = "arena",
    srcs = [
        "src/core/lib/resource_quota/arena.cc",
    ],
    hdrs = [
        "src/core/lib/resource_quota/arena.h",
    ],
    deps = [
        "construct_destruct",
        "context",
        "event_engine_memory_allocator",
        "gpr",
        "memory_quota",
    ],
)

grpc_cc_library(
    name = "thread_quota",
    srcs = [
        "src/core/lib/resource_quota/thread_quota.cc",
    ],
    hdrs = [
        "src/core/lib/resource_quota/thread_quota.h",
    ],
    external_deps = ["absl/base:core_headers"],
    deps = [
        "gpr",
        "ref_counted",
        "ref_counted_ptr",
    ],
)

grpc_cc_library(
    name = "resource_quota_trace",
    srcs = [
        "src/core/lib/resource_quota/trace.cc",
    ],
    hdrs = [
        "src/core/lib/resource_quota/trace.h",
    ],
    deps = [
        "gpr_platform",
        "grpc_trace",
    ],
)

grpc_cc_library(
    name = "resource_quota",
    srcs = [
        "src/core/lib/resource_quota/resource_quota.cc",
    ],
    hdrs = [
        "src/core/lib/resource_quota/resource_quota.h",
    ],
    external_deps = ["absl/strings"],
    deps = [
        "cpp_impl_of",
        "gpr_platform",
        "grpc_public_hdrs",
        "memory_quota",
        "ref_counted",
        "ref_counted_ptr",
        "thread_quota",
        "useful",
    ],
)

grpc_cc_library(
    name = "slice_refcount",
    hdrs = [
        "src/core/lib/slice/slice_refcount.h",
    ],
    public_hdrs = [
        "include/grpc/slice.h",
    ],
    deps = [
        "gpr",
        "grpc_public_hdrs",
    ],
)

grpc_cc_library(
    name = "slice",
    srcs = [
        "src/core/lib/slice/slice.cc",
        "src/core/lib/slice/slice_string_helpers.cc",
    ],
    hdrs = [
        "include/grpc/slice.h",
        "src/core/lib/slice/slice.h",
        "src/core/lib/slice/slice_internal.h",
        "src/core/lib/slice/slice_string_helpers.h",
    ],
    external_deps = [
        "absl/hash",
        "absl/strings",
    ],
    deps = [
        "gpr",
        "grpc_public_hdrs",
        "slice_refcount",
    ],
)

grpc_cc_library(
    name = "slice_buffer",
    srcs = [
        "src/core/lib/slice/slice_buffer.cc",
    ],
    hdrs = [
        "include/grpc/slice_buffer.h",
        "src/core/lib/slice/slice_buffer.h",
    ],
    deps = [
        "gpr",
        "slice",
        "slice_refcount",
    ],
)

grpc_cc_library(
    name = "error",
    srcs = [
        "src/core/lib/iomgr/error.cc",
    ],
    hdrs = [
        "src/core/lib/iomgr/error.h",
    ],
    external_deps = [
        "absl/status",
        "absl/strings:str_format",
    ],
    deps = [
        "gpr",
        "gpr_spinlock",
        "grpc_public_hdrs",
        "grpc_trace",
        "slice",
        "slice_refcount",
        "status_helper",
        "strerror",
        "useful",
    ],
)

grpc_cc_library(
    name = "closure",
    hdrs = [
        "src/core/lib/iomgr/closure.h",
    ],
    deps = [
        "debug_location",
        "error",
        "gpr",
        "gpr_manual_constructor",
    ],
)

grpc_cc_library(
    name = "time",
    srcs = [
        "src/core/lib/gprpp/time.cc",
    ],
    hdrs = [
        "src/core/lib/gprpp/time.h",
    ],
    external_deps = [
        "absl/strings:str_format",
        "absl/types:optional",
    ],
    deps = [
        "event_engine_base_hdrs",
        "gpr",
        "no_destruct",
        "useful",
    ],
)

grpc_cc_library(
    name = "exec_ctx",
    srcs = [
        "src/core/lib/iomgr/combiner.cc",
        "src/core/lib/iomgr/exec_ctx.cc",
        "src/core/lib/iomgr/executor.cc",
        "src/core/lib/iomgr/iomgr_internal.cc",
    ],
    hdrs = [
        "src/core/lib/iomgr/combiner.h",
        "src/core/lib/iomgr/exec_ctx.h",
        "src/core/lib/iomgr/executor.h",
        "src/core/lib/iomgr/iomgr_internal.h",
    ],
    deps = [
        "closure",
        "debug_location",
        "error",
        "gpr",
        "gpr_atm",
        "gpr_spinlock",
        "grpc_public_hdrs",
        "grpc_trace",
        "time",
        "useful",
    ],
)

grpc_cc_library(
    name = "sockaddr_utils",
    srcs = [
        "src/core/lib/address_utils/sockaddr_utils.cc",
    ],
    hdrs = [
        "src/core/lib/address_utils/sockaddr_utils.h",
    ],
    external_deps = [
        "absl/status",
        "absl/status:statusor",
        "absl/strings",
        "absl/strings:str_format",
    ],
    visibility = ["@grpc:alt_grpc_base_legacy"],
    deps = [
        "gpr",
        "grpc_sockaddr",
        "iomgr_port",
        "resolved_address",
        "uri_parser",
    ],
)

grpc_cc_library(
    name = "iomgr_port",
    hdrs = [
        "src/core/lib/iomgr/port.h",
    ],
    deps = ["gpr_platform"],
)

grpc_cc_library(
    name = "iomgr_timer",
    srcs = [
        "src/core/lib/iomgr/timer.cc",
        "src/core/lib/iomgr/timer_generic.cc",
        "src/core/lib/iomgr/timer_heap.cc",
        "src/core/lib/iomgr/timer_manager.cc",
    ],
    hdrs = [
        "src/core/lib/iomgr/timer.h",
        "src/core/lib/iomgr/timer_generic.h",
        "src/core/lib/iomgr/timer_heap.h",
        "src/core/lib/iomgr/timer_manager.h",
    ] + [
        # TODO(hork): deduplicate
        "src/core/lib/iomgr/iomgr.h",
    ],
    external_deps = [
        "absl/strings",
    ],
    tags = ["nofixdeps"],
    visibility = ["@grpc:iomgr_timer"],
    deps = [
        "closure",
        "event_engine_base_hdrs",
        "exec_ctx",
        "gpr",
        "gpr_manual_constructor",
        "gpr_platform",
        "gpr_spinlock",
        "grpc_trace",
        "iomgr_port",
        "time",
        "time_averaged_stats",
        "useful",
    ],
)

grpc_cc_library(
    name = "iomgr_fwd",
    hdrs = [
        "src/core/lib/iomgr/iomgr_fwd.h",
    ],
    deps = ["gpr_platform"],
)

grpc_cc_library(
    name = "grpc_sockaddr",
    srcs = [
        "src/core/lib/iomgr/sockaddr_utils_posix.cc",
        "src/core/lib/iomgr/socket_utils_windows.cc",
    ],
    hdrs = [
        "src/core/lib/iomgr/sockaddr.h",
        "src/core/lib/iomgr/sockaddr_posix.h",
        "src/core/lib/iomgr/sockaddr_windows.h",
        "src/core/lib/iomgr/socket_utils.h",
    ],
    deps = [
        "gpr",
        "iomgr_port",
    ],
)

grpc_cc_library(
    name = "avl",
    hdrs = [
        "src/core/lib/avl/avl.h",
    ],
    deps = [
        "gpr_platform",
        "useful",
    ],
)

grpc_cc_library(
    name = "event_engine_base_hdrs",
    hdrs = GRPC_PUBLIC_EVENT_ENGINE_HDRS + GRPC_PUBLIC_HDRS,
    external_deps = [
        "absl/status",
        "absl/status:statusor",
        "absl/time",
        "absl/types:optional",
        "absl/functional:any_invocable",
    ],
    tags = ["nofixdeps"],
    deps = [
        "gpr",
    ],
)

grpc_cc_library(
    name = "time_averaged_stats",
    srcs = ["src/core/lib/gprpp/time_averaged_stats.cc"],
    hdrs = [
        "src/core/lib/gprpp/time_averaged_stats.h",
    ],
    deps = ["gpr"],
)

grpc_cc_library(
    name = "forkable",
    srcs = [
        "src/core/lib/event_engine/forkable.cc",
    ],
    hdrs = [
        "src/core/lib/event_engine/forkable.h",
    ],
    external_deps = ["absl/container:flat_hash_set"],
    deps = [
        "gpr",
        "gpr_platform",
        "no_destruct",
    ],
)

grpc_cc_library(
    name = "event_engine_poller",
    hdrs = [
        "src/core/lib/event_engine/poller.h",
    ],
    external_deps = ["absl/functional:function_ref"],
    deps = [
        "event_engine_base_hdrs",
        "gpr_platform",
    ],
)

grpc_cc_library(
    name = "event_engine_executor",
    hdrs = [
        "src/core/lib/event_engine/executor/executor.h",
    ],
    external_deps = ["absl/functional:any_invocable"],
    deps = [
        "event_engine_base_hdrs",
        "gpr_platform",
    ],
)

grpc_cc_library(
    name = "event_engine_time_util",
    srcs = ["src/core/lib/event_engine/time_util.cc"],
    hdrs = ["src/core/lib/event_engine/time_util.h"],
    deps = [
        "event_engine_base_hdrs",
        "gpr_platform",
    ],
)

grpc_cc_library(
    name = "event_engine_work_queue",
    srcs = [
        "src/core/lib/event_engine/work_queue.cc",
    ],
    hdrs = [
        "src/core/lib/event_engine/work_queue.h",
    ],
    external_deps = [
        "absl/base:core_headers",
        "absl/functional:any_invocable",
        "absl/types:optional",
    ],
    deps = [
        "common_event_engine_closures",
        "event_engine_base_hdrs",
        "gpr",
        "time",
    ],
)

grpc_cc_library(
    name = "common_event_engine_closures",
    hdrs = ["src/core/lib/event_engine/common_closures.h"],
    external_deps = ["absl/functional:any_invocable"],
    deps = [
        "event_engine_base_hdrs",
        "gpr_platform",
    ],
)

grpc_cc_library(
    name = "posix_event_engine_timer",
    srcs = [
        "src/core/lib/event_engine/posix_engine/timer.cc",
        "src/core/lib/event_engine/posix_engine/timer_heap.cc",
    ],
    hdrs = [
        "src/core/lib/event_engine/posix_engine/timer.h",
        "src/core/lib/event_engine/posix_engine/timer_heap.h",
    ],
    external_deps = [
        "absl/base:core_headers",
        "absl/types:optional",
    ],
    deps = [
        "event_engine_base_hdrs",
        "gpr",
        "time",
        "time_averaged_stats",
        "useful",
    ],
)

grpc_cc_library(
    name = "event_engine_thread_pool",
    srcs = ["src/core/lib/event_engine/thread_pool.cc"],
    hdrs = [
        "src/core/lib/event_engine/thread_pool.h",
    ],
    external_deps = [
        "absl/base:core_headers",
        "absl/functional:any_invocable",
        "absl/time",
    ],
    deps = [
        "event_engine_base_hdrs",
        "event_engine_executor",
        "forkable",
        "gpr",
        "time",
        "useful",
    ],
)

grpc_cc_library(
    name = "posix_event_engine_timer_manager",
    srcs = ["src/core/lib/event_engine/posix_engine/timer_manager.cc"],
    hdrs = [
        "src/core/lib/event_engine/posix_engine/timer_manager.h",
    ],
    external_deps = [
        "absl/base:core_headers",
        "absl/time",
        "absl/types:optional",
    ],
    deps = [
        "event_engine_base_hdrs",
        "forkable",
        "gpr",
        "grpc_trace",
        "posix_event_engine_timer",
        "time",
    ],
)

grpc_cc_library(
    name = "posix_event_engine_event_poller",
    srcs = [],
    hdrs = [
        "src/core/lib/event_engine/posix_engine/event_poller.h",
    ],
    external_deps = [
        "absl/functional:any_invocable",
        "absl/status",
        "absl/strings",
    ],
    deps = [
        "event_engine_base_hdrs",
        "event_engine_poller",
        "gpr_platform",
        "posix_event_engine_closure",
    ],
)

grpc_cc_library(
    name = "posix_event_engine_closure",
    srcs = [],
    hdrs = [
        "src/core/lib/event_engine/posix_engine/posix_engine_closure.h",
    ],
    external_deps = [
        "absl/functional:any_invocable",
        "absl/status",
    ],
    deps = [
        "event_engine_base_hdrs",
        "gpr_platform",
    ],
)

grpc_cc_library(
    name = "posix_event_engine_lockfree_event",
    srcs = [
        "src/core/lib/event_engine/posix_engine/lockfree_event.cc",
    ],
    hdrs = [
        "src/core/lib/event_engine/posix_engine/lockfree_event.h",
    ],
    external_deps = ["absl/status"],
    deps = [
        "gpr",
        "gpr_atm",
        "posix_event_engine_closure",
        "posix_event_engine_event_poller",
        "status_helper",
    ],
)

grpc_cc_library(
    name = "posix_event_engine_wakeup_fd_posix",
    hdrs = [
        "src/core/lib/event_engine/posix_engine/wakeup_fd_posix.h",
    ],
    external_deps = ["absl/status"],
    deps = ["gpr_platform"],
)

grpc_cc_library(
    name = "posix_event_engine_wakeup_fd_posix_pipe",
    srcs = [
        "src/core/lib/event_engine/posix_engine/wakeup_fd_pipe.cc",
    ],
    hdrs = [
        "src/core/lib/event_engine/posix_engine/wakeup_fd_pipe.h",
    ],
    external_deps = [
        "absl/status",
        "absl/status:statusor",
        "absl/strings",
    ],
    deps = [
        "gpr",
        "iomgr_port",
        "posix_event_engine_wakeup_fd_posix",
        "strerror",
    ],
)

grpc_cc_library(
    name = "posix_event_engine_wakeup_fd_posix_eventfd",
    srcs = [
        "src/core/lib/event_engine/posix_engine/wakeup_fd_eventfd.cc",
    ],
    hdrs = [
        "src/core/lib/event_engine/posix_engine/wakeup_fd_eventfd.h",
    ],
    external_deps = [
        "absl/status",
        "absl/status:statusor",
        "absl/strings",
    ],
    deps = [
        "gpr",
        "iomgr_port",
        "posix_event_engine_wakeup_fd_posix",
        "strerror",
    ],
)

grpc_cc_library(
    name = "posix_event_engine_wakeup_fd_posix_default",
    srcs = [
        "src/core/lib/event_engine/posix_engine/wakeup_fd_posix_default.cc",
    ],
    hdrs = [
        "src/core/lib/event_engine/posix_engine/wakeup_fd_posix_default.h",
    ],
    external_deps = [
        "absl/status",
        "absl/status:statusor",
    ],
    deps = [
        "gpr_platform",
        "iomgr_port",
        "posix_event_engine_wakeup_fd_posix",
        "posix_event_engine_wakeup_fd_posix_eventfd",
        "posix_event_engine_wakeup_fd_posix_pipe",
    ],
)

grpc_cc_library(
    name = "posix_event_engine_poller_posix_epoll1",
    srcs = [
        "src/core/lib/event_engine/posix_engine/ev_epoll1_linux.cc",
    ],
    hdrs = [
        "src/core/lib/event_engine/posix_engine/ev_epoll1_linux.h",
    ],
    external_deps = [
        "absl/base:core_headers",
        "absl/container:inlined_vector",
        "absl/functional:function_ref",
        "absl/status",
        "absl/status:statusor",
        "absl/strings",
        "absl/synchronization",
    ],
    deps = [
        "event_engine_base_hdrs",
        "event_engine_poller",
        "event_engine_time_util",
        "gpr",
        "iomgr_port",
        "posix_event_engine_closure",
        "posix_event_engine_event_poller",
        "posix_event_engine_internal_errqueue",
        "posix_event_engine_lockfree_event",
        "posix_event_engine_wakeup_fd_posix",
        "posix_event_engine_wakeup_fd_posix_default",
        "strerror",
    ],
)

grpc_cc_library(
    name = "posix_event_engine_poller_posix_poll",
    srcs = [
        "src/core/lib/event_engine/posix_engine/ev_poll_posix.cc",
    ],
    hdrs = [
        "src/core/lib/event_engine/posix_engine/ev_poll_posix.h",
    ],
    external_deps = [
        "absl/base:core_headers",
        "absl/container:inlined_vector",
        "absl/functional:any_invocable",
        "absl/functional:function_ref",
        "absl/status",
        "absl/status:statusor",
        "absl/strings",
        "absl/synchronization",
    ],
    deps = [
        "common_event_engine_closures",
        "event_engine_base_hdrs",
        "event_engine_poller",
        "event_engine_time_util",
        "gpr",
        "iomgr_port",
        "posix_event_engine_closure",
        "posix_event_engine_event_poller",
        "posix_event_engine_wakeup_fd_posix",
        "posix_event_engine_wakeup_fd_posix_default",
        "strerror",
        "time",
    ],
)

grpc_cc_library(
    name = "posix_event_engine_poller_posix_default",
    srcs = [
        "src/core/lib/event_engine/posix_engine/event_poller_posix_default.cc",
    ],
    hdrs = [
        "src/core/lib/event_engine/posix_engine/event_poller_posix_default.h",
    ],
    external_deps = ["absl/strings"],
    deps = [
        "gpr",
        "iomgr_port",
        "posix_event_engine_event_poller",
        "posix_event_engine_poller_posix_epoll1",
        "posix_event_engine_poller_posix_poll",
    ],
)

grpc_cc_library(
    name = "posix_event_engine_internal_errqueue",
    srcs = [
        "src/core/lib/event_engine/posix_engine/internal_errqueue.cc",
    ],
    hdrs = [
        "src/core/lib/event_engine/posix_engine/internal_errqueue.h",
    ],
    deps = [
        "gpr",
        "iomgr_port",
        "strerror",
    ],
)

grpc_cc_library(
    name = "posix_event_engine_traced_buffer_list",
    srcs = [
        "src/core/lib/event_engine/posix_engine/traced_buffer_list.cc",
    ],
    hdrs = [
        "src/core/lib/event_engine/posix_engine/traced_buffer_list.h",
    ],
    external_deps = [
        "absl/functional:any_invocable",
        "absl/status",
        "absl/types:optional",
    ],
    deps = [
        "gpr",
        "iomgr_port",
        "posix_event_engine_internal_errqueue",
    ],
)

grpc_cc_library(
    name = "posix_event_engine_endpoint",
    srcs = [
        "src/core/lib/event_engine/posix_engine/posix_endpoint.cc",
    ],
    hdrs = [
        "src/core/lib/event_engine/posix_engine/posix_endpoint.h",
    ],
    external_deps = [
        "absl/base:core_headers",
        "absl/container:flat_hash_map",
        "absl/functional:any_invocable",
        "absl/hash",
        "absl/meta:type_traits",
        "absl/status",
        "absl/status:statusor",
        "absl/strings",
        "absl/types:optional",
    ],
    deps = [
        "event_engine_base_hdrs",
        "experiments",
        "gpr",
        "iomgr_port",
        "load_file",
        "memory_quota",
        "posix_event_engine_closure",
        "posix_event_engine_event_poller",
        "posix_event_engine_internal_errqueue",
        "posix_event_engine_tcp_socket_utils",
        "posix_event_engine_traced_buffer_list",
        "ref_counted",
        "ref_counted_ptr",
        "resource_quota",
        "slice",
        "time",
        "useful",
    ],
)

grpc_cc_library(
    name = "event_engine_utils",
    srcs = ["src/core/lib/event_engine/utils.cc"],
    hdrs = ["src/core/lib/event_engine/utils.h"],
    external_deps = ["absl/strings"],
    deps = [
        "event_engine_base_hdrs",
        "gpr_platform",
        "time",
    ],
)

grpc_cc_library(
    name = "event_engine_socket_notifier",
    hdrs = ["src/core/lib/event_engine/socket_notifier.h"],
    external_deps = ["absl/status"],
    deps = [
        "event_engine_base_hdrs",
        "gpr_platform",
    ],
)

grpc_cc_library(
    name = "posix_event_engine_tcp_socket_utils",
    srcs = [
        "src/core/lib/event_engine/posix_engine/tcp_socket_utils.cc",
    ],
    hdrs = [
        "src/core/lib/event_engine/posix_engine/tcp_socket_utils.h",
    ],
    external_deps = [
        "absl/cleanup",
        "absl/status",
        "absl/status:statusor",
        "absl/strings",
        "absl/strings:str_format",
        "absl/types:optional",
    ],
    deps = [
        "event_engine_base_hdrs",
        "gpr",
        "grpc_public_hdrs",
        "iomgr_port",
        "ref_counted_ptr",
        "resource_quota",
        "socket_mutator",
        "status_helper",
        "strerror",
        "useful",
    ],
)

grpc_cc_library(
    name = "posix_event_engine",
    srcs = ["src/core/lib/event_engine/posix_engine/posix_engine.cc"],
    hdrs = ["src/core/lib/event_engine/posix_engine/posix_engine.h"],
    external_deps = [
        "absl/base:core_headers",
        "absl/container:flat_hash_set",
        "absl/functional:any_invocable",
        "absl/status",
        "absl/status:statusor",
        "absl/strings",
    ],
    deps = [
        "event_engine_base_hdrs",
        "event_engine_common",
<<<<<<< HEAD
        "event_engine_poller",
        "event_engine_threaded_executor",
=======
        "event_engine_thread_pool",
>>>>>>> f2a377d3
        "event_engine_trace",
        "event_engine_utils",
        "gpr",
        "grpc_trace",
        "iomgr_port",
        "posix_event_engine_event_poller",
        "posix_event_engine_poller_posix_default",
        "posix_event_engine_timer",
        "posix_event_engine_timer_manager",
    ],
)

grpc_cc_library(
    name = "windows_event_engine",
    srcs = ["src/core/lib/event_engine/windows/windows_engine.cc"],
    hdrs = ["src/core/lib/event_engine/windows/windows_engine.h"],
    external_deps = [
        "absl/status",
        "absl/status:statusor",
        "absl/strings",
    ],
    deps = [
        "event_engine_base_hdrs",
        "event_engine_common",
        "event_engine_thread_pool",
        "event_engine_trace",
        "event_engine_utils",
        "gpr",
        "posix_event_engine_timer_manager",
        "time",
        "windows_iocp",
    ],
)

grpc_cc_library(
    name = "windows_iocp",
    srcs = [
        "src/core/lib/event_engine/windows/iocp.cc",
        "src/core/lib/event_engine/windows/win_socket.cc",
    ],
    hdrs = [
        "src/core/lib/event_engine/windows/iocp.h",
        "src/core/lib/event_engine/windows/win_socket.h",
    ],
    external_deps = [
        "absl/base:core_headers",
        "absl/functional:any_invocable",
        "absl/status",
        "absl/strings:str_format",
    ],
    deps = [
        "error",
        "event_engine_base_hdrs",
        "event_engine_executor",
        "event_engine_poller",
        "event_engine_socket_notifier",
        "event_engine_time_util",
        "event_engine_trace",
        "gpr",
        "gpr_platform",
    ],
)

grpc_cc_library(
    name = "event_engine_common",
    srcs = [
        "src/core/lib/event_engine/resolved_address.cc",
        "src/core/lib/event_engine/slice.cc",
        "src/core/lib/event_engine/slice_buffer.cc",
    ],
    hdrs = [
        "include/grpc/event_engine/slice.h",
        "include/grpc/event_engine/slice_buffer.h",
        "src/core/lib/event_engine/handle_containers.h",
    ],
    external_deps = [
        "absl/container:flat_hash_set",
        "absl/hash",
        "absl/strings",
        "absl/utility",
    ],
    deps = [
        "event_engine_base_hdrs",
        "gpr",
        "gpr_platform",
        "slice",
        "slice_buffer",
        "slice_refcount",
    ],
)

grpc_cc_library(
    name = "event_engine_trace",
    srcs = [
        "src/core/lib/event_engine/trace.cc",
    ],
    hdrs = [
        "src/core/lib/event_engine/trace.h",
    ],
    deps = [
        "gpr",
        "gpr_platform",
        "grpc_trace",
    ],
)

# NOTE: this target gets replaced inside Google's build system to be one that
# integrates with other internal systems better. Please do not rename or fold
# this into other targets.
grpc_cc_library(
    name = "default_event_engine_factory",
    srcs = ["src/core/lib/event_engine/default_event_engine_factory.cc"],
    hdrs = ["src/core/lib/event_engine/default_event_engine_factory.h"],
    external_deps = ["absl/memory"],
    select_deps = [{
        "//:windows": ["windows_event_engine"],
        "//:windows_msvc": ["windows_event_engine"],
        "//:windows_other": ["windows_event_engine"],
        "//conditions:default": ["posix_event_engine"],
    }],
    deps = [
        "event_engine_base_hdrs",
        "gpr_platform",
    ],
)

grpc_cc_library(
    name = "default_event_engine",
    srcs = [
        "src/core/lib/event_engine/default_event_engine.cc",
    ],
    hdrs = [
        "src/core/lib/event_engine/default_event_engine.h",
    ],
    external_deps = ["absl/functional:any_invocable"],
    deps = [
        "context",
        "default_event_engine_factory",
        "event_engine_base_hdrs",
        "event_engine_trace",
        "gpr",
        "grpc_trace",
        "no_destruct",
    ],
)

grpc_cc_library(
    name = "uri_parser",
    srcs = [
        "src/core/lib/uri/uri_parser.cc",
    ],
    hdrs = [
        "src/core/lib/uri/uri_parser.h",
    ],
    external_deps = [
        "absl/status",
        "absl/status:statusor",
        "absl/strings",
        "absl/strings:str_format",
    ],
    visibility = ["@grpc:alt_grpc_base_legacy"],
    deps = ["gpr"],
)

grpc_cc_library(
    name = "channel_args_preconditioning",
    srcs = [
        "src/core/lib/channel/channel_args_preconditioning.cc",
    ],
    hdrs = [
        "src/core/lib/channel/channel_args_preconditioning.h",
    ],
    deps = [
        "channel_args",
        "gpr_platform",
        "grpc_public_hdrs",
    ],
)

grpc_cc_library(
    name = "pid_controller",
    srcs = [
        "src/core/lib/transport/pid_controller.cc",
    ],
    hdrs = [
        "src/core/lib/transport/pid_controller.h",
    ],
    deps = [
        "gpr_platform",
        "useful",
    ],
)

grpc_cc_library(
    name = "bdp_estimator",
    srcs = [
        "src/core/lib/transport/bdp_estimator.cc",
    ],
    hdrs = ["src/core/lib/transport/bdp_estimator.h"],
    deps = [
        "gpr",
        "grpc_trace",
        "time",
    ],
)

grpc_cc_library(
    name = "percent_encoding",
    srcs = [
        "src/core/lib/slice/percent_encoding.cc",
    ],
    hdrs = [
        "src/core/lib/slice/percent_encoding.h",
    ],
    deps = [
        "bitset",
        "gpr",
        "slice",
    ],
)

grpc_cc_library(
    name = "socket_mutator",
    srcs = [
        "src/core/lib/iomgr/socket_mutator.cc",
    ],
    hdrs = [
        "src/core/lib/iomgr/socket_mutator.h",
    ],
    deps = [
        "channel_args",
        "gpr",
        "grpc_public_hdrs",
        "useful",
    ],
)

grpc_cc_library(
    name = "backoff",
    srcs = [
        "src/core/lib/backoff/backoff.cc",
    ],
    hdrs = [
        "src/core/lib/backoff/backoff.h",
    ],
    external_deps = ["absl/random"],
    language = "c++",
    visibility = ["@grpc:alt_grpc_base_legacy"],
    deps = [
        "gpr_platform",
        "time",
    ],
)

grpc_cc_library(
    name = "pollset_set",
    srcs = [
        "src/core/lib/iomgr/pollset_set.cc",
    ],
    hdrs = [
        "src/core/lib/iomgr/pollset_set.h",
    ],
    deps = [
        "gpr",
        "iomgr_fwd",
    ],
)

grpc_cc_library(
    name = "per_cpu",
    hdrs = [
        "src/core/lib/gprpp/per_cpu.h",
    ],
    deps = [
        "exec_ctx",
        "gpr",
    ],
)

grpc_cc_library(
    name = "event_log",
    srcs = [
        "src/core/lib/debug/event_log.cc",
    ],
    hdrs = [
        "src/core/lib/debug/event_log.h",
    ],
    external_deps = [
        "absl/base:core_headers",
        "absl/strings",
        "absl/types:span",
    ],
    deps = [
        "gpr",
        "gpr_public_hdrs",
        "per_cpu",
    ],
)

grpc_cc_library(
    name = "grpc_base",
    srcs = [
        "src/core/lib/address_utils/parse_address.cc",
        "src/core/lib/channel/channel_stack.cc",
        "src/core/lib/channel/channel_stack_builder_impl.cc",
        "src/core/lib/channel/channel_trace.cc",
        "src/core/lib/channel/channelz.cc",
        "src/core/lib/channel/channelz_registry.cc",
        "src/core/lib/channel/connected_channel.cc",
        "src/core/lib/channel/promise_based_filter.cc",
        "src/core/lib/channel/status_util.cc",
        "src/core/lib/compression/compression.cc",
        "src/core/lib/compression/compression_internal.cc",
        "src/core/lib/compression/message_compress.cc",
        "src/core/lib/debug/stats.cc",
        "src/core/lib/debug/stats_data.cc",
        "src/core/lib/event_engine/channel_args_endpoint_config.cc",
        "src/core/lib/iomgr/buffer_list.cc",
        "src/core/lib/iomgr/call_combiner.cc",
        "src/core/lib/iomgr/cfstream_handle.cc",
        "src/core/lib/iomgr/dualstack_socket_posix.cc",
        "src/core/lib/iomgr/endpoint.cc",
        "src/core/lib/iomgr/endpoint_cfstream.cc",
        "src/core/lib/iomgr/endpoint_pair_posix.cc",
        "src/core/lib/iomgr/endpoint_pair_windows.cc",
        "src/core/lib/iomgr/error_cfstream.cc",
        "src/core/lib/iomgr/ev_apple.cc",
        "src/core/lib/iomgr/ev_epoll1_linux.cc",
        "src/core/lib/iomgr/ev_poll_posix.cc",
        "src/core/lib/iomgr/ev_posix.cc",
        "src/core/lib/iomgr/ev_windows.cc",
        "src/core/lib/iomgr/fork_posix.cc",
        "src/core/lib/iomgr/fork_windows.cc",
        "src/core/lib/iomgr/gethostname_fallback.cc",
        "src/core/lib/iomgr/gethostname_host_name_max.cc",
        "src/core/lib/iomgr/gethostname_sysconf.cc",
        "src/core/lib/iomgr/grpc_if_nametoindex_posix.cc",
        "src/core/lib/iomgr/grpc_if_nametoindex_unsupported.cc",
        "src/core/lib/iomgr/internal_errqueue.cc",
        "src/core/lib/iomgr/iocp_windows.cc",
        "src/core/lib/iomgr/iomgr.cc",
        "src/core/lib/iomgr/iomgr_posix.cc",
        "src/core/lib/iomgr/iomgr_posix_cfstream.cc",
        "src/core/lib/iomgr/iomgr_windows.cc",
        "src/core/lib/iomgr/load_file.cc",
        "src/core/lib/iomgr/lockfree_event.cc",
        "src/core/lib/iomgr/polling_entity.cc",
        "src/core/lib/iomgr/pollset.cc",
        "src/core/lib/iomgr/pollset_set_windows.cc",
        "src/core/lib/iomgr/pollset_windows.cc",
        "src/core/lib/iomgr/resolve_address.cc",
        "src/core/lib/iomgr/resolve_address_posix.cc",
        "src/core/lib/iomgr/resolve_address_windows.cc",
        "src/core/lib/iomgr/socket_factory_posix.cc",
        "src/core/lib/iomgr/socket_mutator.cc",
        "src/core/lib/iomgr/socket_utils_common_posix.cc",
        "src/core/lib/iomgr/socket_utils_linux.cc",
        "src/core/lib/iomgr/socket_utils_posix.cc",
        "src/core/lib/iomgr/socket_windows.cc",
        "src/core/lib/iomgr/tcp_client.cc",
        "src/core/lib/iomgr/tcp_client_cfstream.cc",
        "src/core/lib/iomgr/tcp_client_posix.cc",
        "src/core/lib/iomgr/tcp_client_windows.cc",
        "src/core/lib/iomgr/tcp_posix.cc",
        "src/core/lib/iomgr/tcp_server.cc",
        "src/core/lib/iomgr/tcp_server_posix.cc",
        "src/core/lib/iomgr/tcp_server_utils_posix_common.cc",
        "src/core/lib/iomgr/tcp_server_utils_posix_ifaddrs.cc",
        "src/core/lib/iomgr/tcp_server_utils_posix_noifaddrs.cc",
        "src/core/lib/iomgr/tcp_server_windows.cc",
        "src/core/lib/iomgr/tcp_windows.cc",
        "src/core/lib/iomgr/unix_sockets_posix.cc",
        "src/core/lib/iomgr/unix_sockets_posix_noop.cc",
        "src/core/lib/iomgr/wakeup_fd_eventfd.cc",
        "src/core/lib/iomgr/wakeup_fd_nospecial.cc",
        "src/core/lib/iomgr/wakeup_fd_pipe.cc",
        "src/core/lib/iomgr/wakeup_fd_posix.cc",
        "src/core/lib/resource_quota/api.cc",
        "src/core/lib/slice/b64.cc",
        "src/core/lib/surface/api_trace.cc",
        "src/core/lib/surface/builtins.cc",
        "src/core/lib/surface/byte_buffer.cc",
        "src/core/lib/surface/byte_buffer_reader.cc",
        "src/core/lib/surface/call.cc",
        "src/core/lib/surface/call_details.cc",
        "src/core/lib/surface/call_log_batch.cc",
        "src/core/lib/surface/call_trace.cc",
        "src/core/lib/surface/channel.cc",
        "src/core/lib/surface/channel_ping.cc",
        "src/core/lib/surface/completion_queue.cc",
        "src/core/lib/surface/completion_queue_factory.cc",
        "src/core/lib/surface/event_string.cc",
        "src/core/lib/surface/lame_client.cc",
        "src/core/lib/surface/metadata_array.cc",
        "src/core/lib/surface/server.cc",
        "src/core/lib/surface/validate_metadata.cc",
        "src/core/lib/surface/version.cc",
        "src/core/lib/transport/call_fragments.cc",
        "src/core/lib/transport/connectivity_state.cc",
        "src/core/lib/transport/error_utils.cc",
        "src/core/lib/transport/metadata_batch.cc",
        "src/core/lib/transport/parsed_metadata.cc",
        "src/core/lib/transport/status_conversion.cc",
        "src/core/lib/transport/timeout_encoding.cc",
        "src/core/lib/transport/transport.cc",
        "src/core/lib/transport/transport_op_string.cc",
    ],
    hdrs = [
        "src/core/lib/transport/error_utils.h",
        "src/core/lib/address_utils/parse_address.h",
        "src/core/lib/channel/call_finalization.h",
        "src/core/lib/channel/call_tracer.h",
        "src/core/lib/channel/channel_stack.h",
        "src/core/lib/channel/promise_based_filter.h",
        "src/core/lib/channel/channel_stack_builder_impl.h",
        "src/core/lib/channel/channel_trace.h",
        "src/core/lib/channel/channelz.h",
        "src/core/lib/channel/channelz_registry.h",
        "src/core/lib/channel/connected_channel.h",
        "src/core/lib/channel/context.h",
        "src/core/lib/channel/status_util.h",
        "src/core/lib/compression/compression_internal.h",
        "src/core/lib/resource_quota/api.h",
        "src/core/lib/compression/message_compress.h",
        "src/core/lib/debug/stats.h",
        "src/core/lib/debug/stats_data.h",
        "src/core/lib/event_engine/channel_args_endpoint_config.h",
        "src/core/lib/iomgr/block_annotate.h",
        "src/core/lib/iomgr/buffer_list.h",
        "src/core/lib/iomgr/call_combiner.h",
        "src/core/lib/iomgr/cfstream_handle.h",
        "src/core/lib/iomgr/dynamic_annotations.h",
        "src/core/lib/iomgr/endpoint.h",
        "src/core/lib/iomgr/endpoint_cfstream.h",
        "src/core/lib/iomgr/endpoint_pair.h",
        "src/core/lib/iomgr/error_cfstream.h",
        "src/core/lib/iomgr/ev_apple.h",
        "src/core/lib/iomgr/ev_epoll1_linux.h",
        "src/core/lib/iomgr/ev_poll_posix.h",
        "src/core/lib/iomgr/ev_posix.h",
        "src/core/lib/iomgr/gethostname.h",
        "src/core/lib/iomgr/grpc_if_nametoindex.h",
        "src/core/lib/iomgr/internal_errqueue.h",
        "src/core/lib/iomgr/iocp_windows.h",
        "src/core/lib/iomgr/iomgr.h",
        "src/core/lib/iomgr/load_file.h",
        "src/core/lib/iomgr/lockfree_event.h",
        "src/core/lib/iomgr/nameser.h",
        "src/core/lib/iomgr/polling_entity.h",
        "src/core/lib/iomgr/pollset.h",
        "src/core/lib/iomgr/pollset_set_windows.h",
        "src/core/lib/iomgr/pollset_windows.h",
        "src/core/lib/iomgr/python_util.h",
        "src/core/lib/iomgr/resolve_address.h",
        "src/core/lib/iomgr/resolve_address_impl.h",
        "src/core/lib/iomgr/resolve_address_posix.h",
        "src/core/lib/iomgr/resolve_address_windows.h",
        "src/core/lib/iomgr/sockaddr.h",
        "src/core/lib/iomgr/sockaddr_posix.h",
        "src/core/lib/iomgr/sockaddr_windows.h",
        "src/core/lib/iomgr/socket_factory_posix.h",
        "src/core/lib/iomgr/socket_mutator.h",
        "src/core/lib/iomgr/socket_utils_posix.h",
        "src/core/lib/iomgr/socket_windows.h",
        "src/core/lib/iomgr/tcp_client.h",
        "src/core/lib/iomgr/tcp_client_posix.h",
        "src/core/lib/iomgr/tcp_posix.h",
        "src/core/lib/iomgr/tcp_server.h",
        "src/core/lib/iomgr/tcp_server_utils_posix.h",
        "src/core/lib/iomgr/tcp_windows.h",
        "src/core/lib/iomgr/unix_sockets_posix.h",
        "src/core/lib/iomgr/wakeup_fd_pipe.h",
        "src/core/lib/iomgr/wakeup_fd_posix.h",
        "src/core/lib/slice/b64.h",
        "src/core/lib/surface/api_trace.h",
        "src/core/lib/surface/builtins.h",
        "src/core/lib/surface/call.h",
        "src/core/lib/surface/call_test_only.h",
        "src/core/lib/surface/call_trace.h",
        "src/core/lib/surface/channel.h",
        "src/core/lib/surface/completion_queue.h",
        "src/core/lib/surface/completion_queue_factory.h",
        "src/core/lib/surface/event_string.h",
        "src/core/lib/surface/init.h",
        "src/core/lib/surface/lame_client.h",
        "src/core/lib/surface/server.h",
        "src/core/lib/surface/validate_metadata.h",
        "src/core/lib/transport/connectivity_state.h",
        "src/core/lib/transport/metadata_batch.h",
        "src/core/lib/transport/call_fragments.h",
        "src/core/lib/transport/parsed_metadata.h",
        "src/core/lib/transport/status_conversion.h",
        "src/core/lib/transport/timeout_encoding.h",
        "src/core/lib/transport/transport.h",
        "src/core/lib/transport/transport_impl.h",
    ] +
    # TODO(ctiller): remove these
    # These headers used to be vended by this target, but they have been split
    # out into separate targets now. In order to transition downstream code, we
    # re-export these headers from here for now, and when LSC's have completed
    # to clean this up, we'll remove these.
    [
        "src/core/lib/iomgr/closure.h",
        "src/core/lib/iomgr/error.h",
        "src/core/lib/slice/slice_internal.h",
        "src/core/lib/slice/slice_string_helpers.h",
        "src/core/lib/iomgr/exec_ctx.h",
        "src/core/lib/iomgr/executor.h",
        "src/core/lib/iomgr/combiner.h",
        "src/core/lib/iomgr/iomgr_internal.h",
        "src/core/lib/channel/channel_args.h",
        "src/core/lib/channel/channel_stack_builder.h",
    ],
    external_deps = [
        "absl/base:core_headers",
        "absl/cleanup",
        "absl/container:flat_hash_map",
        "absl/container:inlined_vector",
        "absl/functional:any_invocable",
        "absl/functional:function_ref",
        "absl/hash",
        "absl/meta:type_traits",
        "absl/status",
        "absl/status:statusor",
        "absl/strings",
        "absl/strings:str_format",
        "absl/time",
        "absl/types:optional",
        "absl/types:variant",
        "absl/utility",
        "madler_zlib",
    ],
    language = "c++",
    public_hdrs = GRPC_PUBLIC_HDRS + GRPC_PUBLIC_EVENT_ENGINE_HDRS,
    visibility = ["@grpc:alt_grpc_base_legacy"],
    deps = [
        "activity",
        "arena",
        "arena_promise",
        "atomic_utils",
        "avl",
        "bitset",
        "channel_args",
        "channel_args_preconditioning",
        "channel_fwd",
        "channel_init",
        "channel_stack_builder",
        "channel_stack_type",
        "chunked_vector",
        "closure",
        "config",
        "context",
        "cpp_impl_of",
        "debug_location",
        "default_event_engine",
        "dual_ref_counted",
        "error",
        "event_log",
        "exec_ctx",
        "experiments",
        "gpr",
        "gpr_atm",
        "gpr_manual_constructor",
        "gpr_spinlock",
        "grpc_public_hdrs",
        "grpc_sockaddr",
        "grpc_trace",
        "http2_errors",
        "init_internally",
        "iomgr_fwd",
        "iomgr_port",
        "iomgr_timer",
        "json",
        "latch",
        "match",
        "memory_quota",
        "no_destruct",
        "notification",
        "orphanable",
        "packed_table",
        "pipe",
        "poll",
        "pollset_set",
        "promise",
        "ref_counted",
        "ref_counted_ptr",
        "resolved_address",
        "resource_quota",
        "resource_quota_trace",
        "slice",
        "slice_buffer",
        "slice_refcount",
        "sockaddr_utils",
        "status_helper",
        "strerror",
        "thread_quota",
        "time",
        "transport_fwd",
        "uri_parser",
        "useful",
        "work_serializer",
    ],
)

grpc_cc_library(
    name = "load_file",
    srcs = [
        "src/core/lib/gprpp/load_file.cc",
    ],
    hdrs = [
        "src/core/lib/gprpp/load_file.h",
    ],
    external_deps = [
        "absl/cleanup",
        "absl/status",
        "absl/status:statusor",
        "absl/strings",
    ],
    language = "c++",
    deps = [
        "gpr",
        "slice",
    ],
)

grpc_cc_library(
    name = "http2_errors",
    hdrs = [
        "src/core/lib/transport/http2_errors.h",
    ],
)

grpc_cc_library(
    name = "channel_stack_type",
    srcs = [
        "src/core/lib/surface/channel_stack_type.cc",
    ],
    hdrs = [
        "src/core/lib/surface/channel_stack_type.h",
    ],
    language = "c++",
    deps = ["gpr_platform"],
)

grpc_cc_library(
    name = "channel_init",
    srcs = [
        "src/core/lib/surface/channel_init.cc",
    ],
    hdrs = [
        "src/core/lib/surface/channel_init.h",
    ],
    language = "c++",
    deps = [
        "channel_stack_builder",
        "channel_stack_type",
        "gpr_platform",
    ],
)

grpc_cc_library(
    name = "single_set_ptr",
    hdrs = [
        "src/core/lib/gprpp/single_set_ptr.h",
    ],
    language = "c++",
    deps = ["gpr"],
)

grpc_cc_library(
    name = "channel_stack_builder",
    srcs = [
        "src/core/lib/channel/channel_stack_builder.cc",
    ],
    hdrs = [
        "src/core/lib/channel/channel_stack_builder.h",
    ],
    external_deps = [
        "absl/status:statusor",
        "absl/strings",
    ],
    language = "c++",
    visibility = ["@grpc:alt_grpc_base_legacy"],
    deps = [
        "channel_args",
        "channel_fwd",
        "channel_stack_type",
        "gpr",
        "ref_counted_ptr",
        "transport_fwd",
    ],
)

grpc_cc_library(
    name = "grpc_common",
    defines = select({
        "grpc_no_rls": ["GRPC_NO_RLS"],
        "//conditions:default": [],
    }),
    language = "c++",
    select_deps = [
        {
            "grpc_no_rls": [],
            "//conditions:default": ["grpc_lb_policy_rls"],
        },
    ],
    tags = ["nofixdeps"],
    deps = [
        "grpc_base",
        # standard plugins
        "census",
        "grpc_deadline_filter",
        "grpc_client_authority_filter",
        "grpc_lb_policy_grpclb",
        "grpc_lb_policy_outlier_detection",
        "grpc_lb_policy_pick_first",
        "grpc_lb_policy_priority",
        "grpc_lb_policy_ring_hash",
        "grpc_lb_policy_round_robin",
        "grpc_lb_policy_weighted_target",
        "grpc_channel_idle_filter",
        "grpc_message_size_filter",
        "grpc_resolver_binder",
        "grpc_resolver_dns_ares",
        "grpc_resolver_fake",
        "grpc_resolver_dns_native",
        "grpc_resolver_sockaddr",
        "grpc_transport_chttp2_client_connector",
        "grpc_transport_chttp2_server",
        "grpc_transport_inproc",
        "grpc_fault_injection_filter",
    ],
)

grpc_cc_library(
    name = "grpc_service_config",
    hdrs = [
        "src/core/lib/service_config/service_config.h",
        "src/core/lib/service_config/service_config_call_data.h",
    ],
    external_deps = ["absl/strings"],
    language = "c++",
    deps = [
        "gpr_platform",
        "ref_counted",
        "ref_counted_ptr",
        "service_config_parser",
        "slice_refcount",
        "unique_type_name",
        "useful",
    ],
)

grpc_cc_library(
    name = "grpc_service_config_impl",
    srcs = [
        "src/core/lib/service_config/service_config_impl.cc",
    ],
    hdrs = [
        "src/core/lib/service_config/service_config_impl.h",
    ],
    external_deps = [
        "absl/status",
        "absl/status:statusor",
        "absl/strings",
    ],
    language = "c++",
    visibility = ["@grpc:client_channel"],
    deps = [
        "channel_args",
        "config",
        "gpr",
        "grpc_service_config",
        "json",
        "ref_counted_ptr",
        "service_config_parser",
        "slice",
        "slice_refcount",
    ],
)

grpc_cc_library(
    name = "service_config_parser",
    srcs = [
        "src/core/lib/service_config/service_config_parser.cc",
    ],
    hdrs = [
        "src/core/lib/service_config/service_config_parser.h",
    ],
    external_deps = [
        "absl/status",
        "absl/status:statusor",
        "absl/strings",
    ],
    language = "c++",
    deps = [
        "channel_args",
        "gpr",
        "json",
    ],
)

grpc_cc_library(
    name = "server_address",
    srcs = [
        "src/core/lib/resolver/server_address.cc",
    ],
    hdrs = [
        "src/core/lib/resolver/server_address.h",
    ],
    external_deps = [
        "absl/status",
        "absl/status:statusor",
        "absl/strings",
        "absl/strings:str_format",
    ],
    language = "c++",
    visibility = ["@grpc:client_channel"],
    deps = [
        "channel_args",
        "gpr_platform",
        "resolved_address",
        "sockaddr_utils",
        "useful",
    ],
)

grpc_cc_library(
    name = "grpc_resolver",
    srcs = [
        "src/core/lib/resolver/resolver.cc",
        "src/core/lib/resolver/resolver_registry.cc",
    ],
    hdrs = [
        "src/core/lib/resolver/resolver.h",
        "src/core/lib/resolver/resolver_factory.h",
        "src/core/lib/resolver/resolver_registry.h",
    ],
    external_deps = [
        "absl/status",
        "absl/status:statusor",
        "absl/strings",
        "absl/strings:str_format",
    ],
    language = "c++",
    visibility = ["@grpc:client_channel"],
    deps = [
        "channel_args",
        "gpr",
        "grpc_service_config",
        "grpc_trace",
        "iomgr_fwd",
        "orphanable",
        "ref_counted_ptr",
        "server_address",
        "uri_parser",
    ],
)

grpc_cc_library(
    name = "notification",
    hdrs = [
        "src/core/lib/gprpp/notification.h",
    ],
    external_deps = ["absl/time"],
    deps = ["gpr"],
)

grpc_cc_library(
    name = "channel_args",
    srcs = [
        "src/core/lib/channel/channel_args.cc",
    ],
    hdrs = [
        "src/core/lib/channel/channel_args.h",
    ],
    external_deps = [
        "absl/meta:type_traits",
        "absl/strings",
        "absl/strings:str_format",
        "absl/types:optional",
        "absl/types:variant",
    ],
    language = "c++",
    deps = [
        "avl",
        "channel_stack_type",
        "debug_location",
        "dual_ref_counted",
        "gpr",
        "grpc_public_hdrs",
        "match",
        "ref_counted",
        "ref_counted_ptr",
        "time",
        "useful",
    ],
)

grpc_cc_library(
    name = "resolved_address",
    hdrs = ["src/core/lib/iomgr/resolved_address.h"],
    language = "c++",
    deps = [
        "gpr_platform",
        "iomgr_port",
    ],
)

grpc_cc_library(
    name = "lb_policy",
    srcs = ["src/core/lib/load_balancing/lb_policy.cc"],
    hdrs = ["src/core/lib/load_balancing/lb_policy.h"],
    external_deps = [
        "absl/status",
        "absl/status:statusor",
        "absl/strings",
        "absl/types:optional",
        "absl/types:variant",
    ],
    deps = [
        "channel_args",
        "closure",
        "debug_location",
        "error",
        "exec_ctx",
        "gpr_platform",
        "grpc_backend_metric_data",
        "grpc_public_hdrs",
        "grpc_trace",
        "iomgr_fwd",
        "orphanable",
        "pollset_set",
        "ref_counted",
        "ref_counted_ptr",
        "server_address",
        "subchannel_interface",
        "work_serializer",
    ],
)

grpc_cc_library(
    name = "lb_policy_factory",
    hdrs = ["src/core/lib/load_balancing/lb_policy_factory.h"],
    external_deps = [
        "absl/status:statusor",
        "absl/strings",
    ],
    deps = [
        "gpr_platform",
        "json",
        "lb_policy",
        "orphanable",
        "ref_counted_ptr",
    ],
)

grpc_cc_library(
    name = "lb_policy_registry",
    srcs = ["src/core/lib/load_balancing/lb_policy_registry.cc"],
    hdrs = ["src/core/lib/load_balancing/lb_policy_registry.h"],
    external_deps = [
        "absl/status",
        "absl/status:statusor",
        "absl/strings",
        "absl/strings:str_format",
    ],
    deps = [
        "gpr",
        "json",
        "lb_policy",
        "lb_policy_factory",
        "orphanable",
        "ref_counted_ptr",
    ],
)

grpc_cc_library(
    name = "subchannel_interface",
    hdrs = ["src/core/lib/load_balancing/subchannel_interface.h"],
    external_deps = ["absl/status"],
    deps = [
        "channel_args",
        "gpr_platform",
        "grpc_public_hdrs",
        "iomgr_fwd",
        "ref_counted",
        "ref_counted_ptr",
    ],
)

grpc_cc_library(
    name = "proxy_mapper",
    hdrs = ["src/core/lib/handshaker/proxy_mapper.h"],
    external_deps = [
        "absl/strings",
        "absl/types:optional",
    ],
    deps = [
        "channel_args",
        "gpr_platform",
        "resolved_address",
    ],
)

grpc_cc_library(
    name = "proxy_mapper_registry",
    srcs = ["src/core/lib/handshaker/proxy_mapper_registry.cc"],
    hdrs = ["src/core/lib/handshaker/proxy_mapper_registry.h"],
    external_deps = [
        "absl/strings",
        "absl/types:optional",
    ],
    deps = [
        "channel_args",
        "gpr_platform",
        "proxy_mapper",
        "resolved_address",
    ],
)

grpc_cc_library(
    name = "grpc_client_channel",
    srcs = [
        "src/core/ext/filters/client_channel/backend_metric.cc",
        "src/core/ext/filters/client_channel/backup_poller.cc",
        "src/core/ext/filters/client_channel/channel_connectivity.cc",
        "src/core/ext/filters/client_channel/client_channel.cc",
        "src/core/ext/filters/client_channel/client_channel_channelz.cc",
        "src/core/ext/filters/client_channel/client_channel_factory.cc",
        "src/core/ext/filters/client_channel/client_channel_plugin.cc",
        "src/core/ext/filters/client_channel/config_selector.cc",
        "src/core/ext/filters/client_channel/dynamic_filters.cc",
        "src/core/ext/filters/client_channel/global_subchannel_pool.cc",
        "src/core/ext/filters/client_channel/health/health_check_client.cc",
        "src/core/ext/filters/client_channel/http_proxy.cc",
        "src/core/ext/filters/client_channel/lb_policy/child_policy_handler.cc",
        "src/core/ext/filters/client_channel/lb_policy/oob_backend_metric.cc",
        "src/core/ext/filters/client_channel/local_subchannel_pool.cc",
        "src/core/ext/filters/client_channel/resolver_result_parsing.cc",
        "src/core/ext/filters/client_channel/retry_filter.cc",
        "src/core/ext/filters/client_channel/retry_service_config.cc",
        "src/core/ext/filters/client_channel/retry_throttle.cc",
        "src/core/ext/filters/client_channel/service_config_channel_arg_filter.cc",
        "src/core/ext/filters/client_channel/subchannel.cc",
        "src/core/ext/filters/client_channel/subchannel_pool_interface.cc",
        "src/core/ext/filters/client_channel/subchannel_stream_client.cc",
    ],
    hdrs = [
        "src/core/ext/filters/client_channel/backend_metric.h",
        "src/core/ext/filters/client_channel/backup_poller.h",
        "src/core/ext/filters/client_channel/client_channel.h",
        "src/core/ext/filters/client_channel/client_channel_channelz.h",
        "src/core/ext/filters/client_channel/client_channel_factory.h",
        "src/core/ext/filters/client_channel/config_selector.h",
        "src/core/ext/filters/client_channel/connector.h",
        "src/core/ext/filters/client_channel/dynamic_filters.h",
        "src/core/ext/filters/client_channel/global_subchannel_pool.h",
        "src/core/ext/filters/client_channel/health/health_check_client.h",
        "src/core/ext/filters/client_channel/http_proxy.h",
        "src/core/ext/filters/client_channel/lb_policy/child_policy_handler.h",
        "src/core/ext/filters/client_channel/lb_policy/oob_backend_metric.h",
        "src/core/ext/filters/client_channel/local_subchannel_pool.h",
        "src/core/ext/filters/client_channel/resolver_result_parsing.h",
        "src/core/ext/filters/client_channel/retry_filter.h",
        "src/core/ext/filters/client_channel/retry_service_config.h",
        "src/core/ext/filters/client_channel/retry_throttle.h",
        "src/core/ext/filters/client_channel/subchannel.h",
        "src/core/ext/filters/client_channel/subchannel_interface_internal.h",
        "src/core/ext/filters/client_channel/subchannel_pool_interface.h",
        "src/core/ext/filters/client_channel/subchannel_stream_client.h",
    ],
    external_deps = [
        "absl/base:core_headers",
        "absl/container:inlined_vector",
        "absl/status",
        "absl/status:statusor",
        "absl/strings",
        "absl/strings:cord",
        "absl/types:optional",
        "absl/types:variant",
        "upb_lib",
    ],
    language = "c++",
    visibility = ["@grpc:client_channel"],
    deps = [
        "arena",
        "backoff",
        "channel_fwd",
        "channel_init",
        "channel_stack_type",
        "config",
        "construct_destruct",
        "debug_location",
        "default_event_engine",
        "dual_ref_counted",
        "env",
        "gpr",
        "gpr_atm",
        "grpc_backend_metric_data",
        "grpc_base",
        "grpc_deadline_filter",
        "grpc_health_upb",
        "grpc_public_hdrs",
        "grpc_resolver",
        "grpc_service_config",
        "grpc_service_config_impl",
        "grpc_trace",
        "http_connect_handshaker",
        "init_internally",
        "iomgr_fwd",
        "iomgr_timer",
        "json",
        "json_util",
        "lb_policy",
        "lb_policy_registry",
        "memory_quota",
        "orphanable",
        "pollset_set",
        "protobuf_duration_upb",
        "proxy_mapper",
        "proxy_mapper_registry",
        "ref_counted",
        "ref_counted_ptr",
        "resolved_address",
        "resource_quota",
        "server_address",
        "service_config_parser",
        "slice",
        "slice_buffer",
        "slice_refcount",
        "sockaddr_utils",
        "status_helper",
        "subchannel_interface",
        "time",
        "transport_fwd",
        "unique_type_name",
        "uri_parser",
        "useful",
        "work_serializer",
        "xds_orca_service_upb",
        "xds_orca_upb",
    ],
)

grpc_cc_library(
    name = "grpc_server_config_selector",
    srcs = [
        "src/core/ext/filters/server_config_selector/server_config_selector.cc",
    ],
    hdrs = [
        "src/core/ext/filters/server_config_selector/server_config_selector.h",
    ],
    external_deps = [
        "absl/status:statusor",
        "absl/strings",
    ],
    language = "c++",
    deps = [
        "channel_args",
        "dual_ref_counted",
        "gpr_platform",
        "grpc_base",
        "grpc_public_hdrs",
        "grpc_service_config",
        "ref_counted",
        "ref_counted_ptr",
        "service_config_parser",
        "useful",
    ],
)

grpc_cc_library(
    name = "grpc_server_config_selector_filter",
    srcs = [
        "src/core/ext/filters/server_config_selector/server_config_selector_filter.cc",
    ],
    hdrs = [
        "src/core/ext/filters/server_config_selector/server_config_selector_filter.h",
    ],
    external_deps = [
        "absl/base:core_headers",
        "absl/status",
        "absl/status:statusor",
        "absl/types:optional",
    ],
    language = "c++",
    deps = [
        "arena",
        "arena_promise",
        "channel_args",
        "channel_fwd",
        "context",
        "gpr",
        "grpc_base",
        "grpc_server_config_selector",
        "grpc_service_config",
        "promise",
        "ref_counted_ptr",
    ],
)

grpc_cc_library(
    name = "sorted_pack",
    hdrs = [
        "src/core/lib/gprpp/sorted_pack.h",
    ],
    language = "c++",
    deps = ["gpr_platform"],
)

grpc_cc_library(
    name = "idle_filter_state",
    srcs = [
        "src/core/ext/filters/channel_idle/idle_filter_state.cc",
    ],
    hdrs = [
        "src/core/ext/filters/channel_idle/idle_filter_state.h",
    ],
    language = "c++",
    deps = ["gpr_platform"],
)

grpc_cc_library(
    name = "grpc_channel_idle_filter",
    srcs = [
        "src/core/ext/filters/channel_idle/channel_idle_filter.cc",
    ],
    hdrs = [
        "src/core/ext/filters/channel_idle/channel_idle_filter.h",
    ],
    external_deps = [
        "absl/status",
        "absl/status:statusor",
        "absl/types:optional",
    ],
    deps = [
        "activity",
        "arena_promise",
        "channel_args",
        "channel_fwd",
        "channel_init",
        "channel_stack_builder",
        "channel_stack_type",
        "closure",
        "config",
        "debug_location",
        "default_event_engine",
        "exec_ctx",
        "exec_ctx_wakeup_scheduler",
        "gpr",
        "grpc_base",
        "grpc_public_hdrs",
        "grpc_trace",
        "http2_errors",
        "idle_filter_state",
        "loop",
        "orphanable",
        "poll",
        "promise",
        "ref_counted_ptr",
        "single_set_ptr",
        "sleep",
        "status_helper",
        "time",
        "try_seq",
    ],
)

grpc_cc_library(
    name = "grpc_deadline_filter",
    srcs = [
        "src/core/ext/filters/deadline/deadline_filter.cc",
    ],
    hdrs = [
        "src/core/ext/filters/deadline/deadline_filter.h",
    ],
    external_deps = [
        "absl/status",
        "absl/types:optional",
    ],
    language = "c++",
    deps = [
        "arena",
        "channel_args",
        "channel_fwd",
        "channel_init",
        "channel_stack_builder",
        "channel_stack_type",
        "closure",
        "config",
        "debug_location",
        "exec_ctx",
        "gpr",
        "grpc_base",
        "grpc_public_hdrs",
        "iomgr_timer",
        "status_helper",
        "time",
    ],
)

grpc_cc_library(
    name = "grpc_client_authority_filter",
    srcs = [
        "src/core/ext/filters/http/client_authority_filter.cc",
    ],
    hdrs = [
        "src/core/ext/filters/http/client_authority_filter.h",
    ],
    external_deps = [
        "absl/status",
        "absl/status:statusor",
        "absl/strings",
        "absl/types:optional",
    ],
    language = "c++",
    deps = [
        "arena_promise",
        "channel_args",
        "channel_fwd",
        "channel_init",
        "channel_stack_builder",
        "channel_stack_type",
        "config",
        "gpr_platform",
        "grpc_base",
        "grpc_public_hdrs",
        "slice",
    ],
)

grpc_cc_library(
    name = "grpc_message_size_filter",
    srcs = [
        "src/core/ext/filters/message_size/message_size_filter.cc",
    ],
    hdrs = [
        "src/core/ext/filters/message_size/message_size_filter.h",
    ],
    external_deps = [
        "absl/status",
        "absl/status:statusor",
        "absl/strings",
        "absl/strings:str_format",
        "absl/types:optional",
    ],
    language = "c++",
    deps = [
        "channel_args",
        "channel_fwd",
        "channel_init",
        "channel_stack_builder",
        "channel_stack_type",
        "closure",
        "config",
        "debug_location",
        "gpr",
        "grpc_base",
        "grpc_public_hdrs",
        "grpc_service_config",
        "json",
        "service_config_parser",
        "slice_buffer",
        "status_helper",
    ],
)

grpc_cc_library(
    name = "grpc_fault_injection_filter",
    srcs = [
        "src/core/ext/filters/fault_injection/fault_injection_filter.cc",
        "src/core/ext/filters/fault_injection/service_config_parser.cc",
    ],
    hdrs = [
        "src/core/ext/filters/fault_injection/fault_injection_filter.h",
        "src/core/ext/filters/fault_injection/service_config_parser.h",
    ],
    external_deps = [
        "absl/base:core_headers",
        "absl/random",
        "absl/status",
        "absl/status:statusor",
        "absl/strings",
        "absl/types:optional",
    ],
    language = "c++",
    deps = [
        "arena_promise",
        "channel_fwd",
        "config",
        "context",
        "gpr",
        "grpc_base",
        "grpc_public_hdrs",
        "grpc_service_config",
        "grpc_trace",
        "json",
        "json_util",
        "service_config_parser",
        "sleep",
        "time",
        "try_seq",
    ],
)

grpc_cc_library(
    name = "grpc_rbac_filter",
    srcs = [
        "src/core/ext/filters/rbac/rbac_filter.cc",
        "src/core/ext/filters/rbac/rbac_service_config_parser.cc",
    ],
    hdrs = [
        "src/core/ext/filters/rbac/rbac_filter.h",
        "src/core/ext/filters/rbac/rbac_service_config_parser.h",
    ],
    external_deps = [
        "absl/status",
        "absl/status:statusor",
        "absl/strings",
        "absl/strings:str_format",
        "absl/types:optional",
    ],
    language = "c++",
    deps = [
        "channel_args",
        "channel_fwd",
        "closure",
        "config",
        "debug_location",
        "gpr",
        "grpc_authorization_base",
        "grpc_base",
        "grpc_matchers",
        "grpc_public_hdrs",
        "grpc_rbac_engine",
        "grpc_security_base",
        "grpc_service_config",
        "json",
        "json_util",
        "service_config_parser",
        "status_helper",
        "transport_fwd",
    ],
)

grpc_cc_library(
    name = "grpc_http_filters",
    srcs = [
        "src/core/ext/filters/http/client/http_client_filter.cc",
        "src/core/ext/filters/http/http_filters_plugin.cc",
        "src/core/ext/filters/http/message_compress/message_compress_filter.cc",
        "src/core/ext/filters/http/message_compress/message_decompress_filter.cc",
        "src/core/ext/filters/http/server/http_server_filter.cc",
    ],
    hdrs = [
        "src/core/ext/filters/http/client/http_client_filter.h",
        "src/core/ext/filters/http/message_compress/message_compress_filter.h",
        "src/core/ext/filters/http/message_compress/message_decompress_filter.h",
        "src/core/ext/filters/http/server/http_server_filter.h",
    ],
    external_deps = [
        "absl/base:core_headers",
        "absl/meta:type_traits",
        "absl/status",
        "absl/status:statusor",
        "absl/strings",
        "absl/strings:str_format",
        "absl/types:optional",
    ],
    language = "c++",
    visibility = ["@grpc:http"],
    deps = [
        "arena",
        "arena_promise",
        "basic_seq",
        "call_push_pull",
        "channel_fwd",
        "channel_init",
        "channel_stack_type",
        "config",
        "context",
        "debug_location",
        "gpr",
        "grpc_base",
        "grpc_message_size_filter",
        "grpc_public_hdrs",
        "grpc_trace",
        "latch",
        "percent_encoding",
        "promise",
        "seq",
        "slice",
        "slice_buffer",
        "status_helper",
        "transport_fwd",
    ],
)

grpc_cc_library(
    name = "grpc_grpclb_balancer_addresses",
    srcs = [
        "src/core/ext/filters/client_channel/lb_policy/grpclb/grpclb_balancer_addresses.cc",
    ],
    hdrs = [
        "src/core/ext/filters/client_channel/lb_policy/grpclb/grpclb_balancer_addresses.h",
    ],
    language = "c++",
    visibility = ["@grpc:grpclb"],
    deps = [
        "channel_args",
        "gpr_platform",
        "grpc_public_hdrs",
        "server_address",
        "useful",
    ],
)

grpc_cc_library(
    name = "grpc_lb_policy_grpclb",
    srcs = [
        "src/core/ext/filters/client_channel/lb_policy/grpclb/client_load_reporting_filter.cc",
        "src/core/ext/filters/client_channel/lb_policy/grpclb/grpclb.cc",
        "src/core/ext/filters/client_channel/lb_policy/grpclb/grpclb_client_stats.cc",
        "src/core/ext/filters/client_channel/lb_policy/grpclb/load_balancer_api.cc",
    ],
    hdrs = [
        "src/core/ext/filters/client_channel/lb_policy/grpclb/client_load_reporting_filter.h",
        "src/core/ext/filters/client_channel/lb_policy/grpclb/grpclb.h",
        "src/core/ext/filters/client_channel/lb_policy/grpclb/grpclb_client_stats.h",
        "src/core/ext/filters/client_channel/lb_policy/grpclb/load_balancer_api.h",
    ],
    external_deps = [
        "absl/base:core_headers",
        "absl/container:inlined_vector",
        "absl/status",
        "absl/status:statusor",
        "absl/strings",
        "absl/strings:str_format",
        "absl/types:optional",
        "absl/types:variant",
        "upb_lib",
    ],
    language = "c++",
    deps = [
        "backoff",
        "channel_fwd",
        "channel_init",
        "channel_stack_type",
        "config",
        "debug_location",
        "default_event_engine",
        "gpr",
        "gpr_atm",
        "grpc_base",
        "grpc_client_channel",
        "grpc_grpclb_balancer_addresses",
        "grpc_lb_upb",
        "grpc_public_hdrs",
        "grpc_resolver",
        "grpc_resolver_fake",
        "grpc_security_base",
        "grpc_sockaddr",
        "grpc_trace",
        "iomgr_timer",
        "json",
        "json_args",
        "json_object_loader",
        "lb_policy",
        "lb_policy_factory",
        "lb_policy_registry",
        "orphanable",
        "pollset_set",
        "protobuf_duration_upb",
        "protobuf_timestamp_upb",
        "ref_counted",
        "ref_counted_ptr",
        "resolved_address",
        "server_address",
        "slice",
        "slice_refcount",
        "sockaddr_utils",
        "subchannel_interface",
        "time",
        "uri_parser",
        "useful",
        "validation_errors",
        "work_serializer",
    ],
)

grpc_cc_library(
    name = "grpc_backend_metric_data",
    hdrs = [
        "src/core/ext/filters/client_channel/lb_policy/backend_metric_data.h",
    ],
    external_deps = ["absl/strings"],
    language = "c++",
    deps = ["gpr_platform"],
)

grpc_cc_library(
    name = "grpc_lb_policy_rls",
    srcs = [
        "src/core/ext/filters/client_channel/lb_policy/rls/rls.cc",
    ],
    external_deps = [
        "absl/base:core_headers",
        "absl/hash",
        "absl/status",
        "absl/status:statusor",
        "absl/strings",
        "absl/strings:str_format",
        "absl/types:optional",
        "upb_lib",
    ],
    language = "c++",
    deps = [
        "backoff",
        "config",
        "debug_location",
        "dual_ref_counted",
        "gpr",
        "grpc_base",
        "grpc_client_channel",
        "grpc_fake_credentials",
        "grpc_public_hdrs",
        "grpc_resolver",
        "grpc_security_base",
        "grpc_service_config_impl",
        "grpc_trace",
        "iomgr_timer",
        "json",
        "json_args",
        "json_object_loader",
        "lb_policy",
        "lb_policy_factory",
        "lb_policy_registry",
        "orphanable",
        "pollset_set",
        "ref_counted_ptr",
        "rls_upb",
        "server_address",
        "slice",
        "slice_refcount",
        "subchannel_interface",
        "time",
        "uri_parser",
        "validation_errors",
        "work_serializer",
    ],
)

grpc_cc_library(
    name = "upb_utils",
    hdrs = [
        "src/core/ext/xds/upb_utils.h",
    ],
    external_deps = [
        "absl/strings",
        "upb_lib",
    ],
    language = "c++",
    deps = ["gpr_platform"],
)

grpc_cc_library(
    name = "xds_client",
    srcs = [
        "src/core/ext/xds/xds_api.cc",
        "src/core/ext/xds/xds_bootstrap.cc",
        "src/core/ext/xds/xds_client.cc",
        "src/core/ext/xds/xds_client_stats.cc",
        "src/core/ext/xds/xds_resource_type.cc",
    ],
    hdrs = [
        "src/core/ext/xds/xds_api.h",
        "src/core/ext/xds/xds_bootstrap.h",
        "src/core/ext/xds/xds_channel_args.h",
        "src/core/ext/xds/xds_client.h",
        "src/core/ext/xds/xds_client_stats.h",
        "src/core/ext/xds/xds_resource_type.h",
        "src/core/ext/xds/xds_resource_type_impl.h",
        "src/core/ext/xds/xds_transport.h",
    ],
    external_deps = [
        "absl/base:core_headers",
        "absl/memory",
        "absl/status",
        "absl/status:statusor",
        "absl/strings",
        "absl/strings:str_format",
        "absl/types:optional",
        "upb_lib",
        "upb_textformat_lib",
        "upb_json_lib",
        "upb_reflection",
    ],
    language = "c++",
    tags = ["nofixdeps"],
    visibility = ["@grpc:xds_client_core"],
    deps = [
        "backoff",
        "debug_location",
        "default_event_engine",
        "dual_ref_counted",
        "env",
        "envoy_admin_upb",
        "envoy_config_core_upb",
        "envoy_config_endpoint_upb",
        "envoy_service_discovery_upb",
        "envoy_service_discovery_upbdefs",
        "envoy_service_load_stats_upb",
        "envoy_service_load_stats_upbdefs",
        "envoy_service_status_upb",
        "envoy_service_status_upbdefs",
        "event_engine_base_hdrs",
        "exec_ctx",
        "google_rpc_status_upb",
        "gpr",
        "grpc_trace",
        "json",
        "orphanable",
        "protobuf_any_upb",
        "protobuf_duration_upb",
        "protobuf_struct_upb",
        "protobuf_timestamp_upb",
        "ref_counted",
        "ref_counted_ptr",
        "time",
        "upb_utils",
        "uri_parser",
        "useful",
        "work_serializer",
    ],
)

grpc_cc_library(
    name = "certificate_provider_factory",
    hdrs = [
        "src/core/lib/security/certificate_provider/certificate_provider_factory.h",
    ],
    deps = [
        "error",
        "gpr",
        "grpc_public_hdrs",
        "json",
        "ref_counted",
        "ref_counted_ptr",
    ],
)

grpc_cc_library(
    name = "certificate_provider_registry",
    srcs = [
        "src/core/lib/security/certificate_provider/certificate_provider_registry.cc",
    ],
    hdrs = [
        "src/core/lib/security/certificate_provider/certificate_provider_registry.h",
    ],
    external_deps = ["absl/strings"],
    deps = [
        "certificate_provider_factory",
        "gpr_public_hdrs",
    ],
)

grpc_cc_library(
    name = "grpc_xds_client",
    srcs = [
        "src/core/ext/xds/certificate_provider_store.cc",
        "src/core/ext/xds/file_watcher_certificate_provider_factory.cc",
        "src/core/ext/xds/xds_bootstrap_grpc.cc",
        "src/core/ext/xds/xds_certificate_provider.cc",
        "src/core/ext/xds/xds_client_grpc.cc",
        "src/core/ext/xds/xds_cluster.cc",
        "src/core/ext/xds/xds_cluster_specifier_plugin.cc",
        "src/core/ext/xds/xds_common_types.cc",
        "src/core/ext/xds/xds_endpoint.cc",
        "src/core/ext/xds/xds_http_fault_filter.cc",
        "src/core/ext/xds/xds_http_filters.cc",
        "src/core/ext/xds/xds_http_rbac_filter.cc",
        "src/core/ext/xds/xds_lb_policy_registry.cc",
        "src/core/ext/xds/xds_listener.cc",
        "src/core/ext/xds/xds_route_config.cc",
        "src/core/ext/xds/xds_routing.cc",
        "src/core/ext/xds/xds_transport_grpc.cc",
        "src/core/lib/security/credentials/xds/xds_credentials.cc",
    ],
    hdrs = [
        "src/core/ext/xds/certificate_provider_store.h",
        "src/core/ext/xds/file_watcher_certificate_provider_factory.h",
        "src/core/ext/xds/xds_bootstrap_grpc.h",
        "src/core/ext/xds/xds_certificate_provider.h",
        "src/core/ext/xds/xds_client_grpc.h",
        "src/core/ext/xds/xds_cluster.h",
        "src/core/ext/xds/xds_cluster_specifier_plugin.h",
        "src/core/ext/xds/xds_common_types.h",
        "src/core/ext/xds/xds_endpoint.h",
        "src/core/ext/xds/xds_http_fault_filter.h",
        "src/core/ext/xds/xds_http_filters.h",
        "src/core/ext/xds/xds_http_rbac_filter.h",
        "src/core/ext/xds/xds_lb_policy_registry.h",
        "src/core/ext/xds/xds_listener.h",
        "src/core/ext/xds/xds_route_config.h",
        "src/core/ext/xds/xds_routing.h",
        "src/core/ext/xds/xds_transport_grpc.h",
        "src/core/lib/security/credentials/xds/xds_credentials.h",
    ],
    external_deps = [
        "absl/base:core_headers",
        "absl/functional:bind_front",
        "absl/memory",
        "absl/status",
        "absl/status:statusor",
        "absl/strings",
        "absl/strings:str_format",
        "absl/synchronization",
        "absl/types:optional",
        "absl/types:variant",
        "upb_lib",
        "upb_textformat_lib",
        "upb_json_lib",
        "re2",
        "upb_reflection",
    ],
    language = "c++",
    tags = ["nofixdeps"],
    deps = [
        "certificate_provider_factory",
        "certificate_provider_registry",
        "channel_creds_registry",
        "channel_fwd",
        "config",
        "debug_location",
        "default_event_engine",
        "env",
        "envoy_admin_upb",
        "envoy_config_cluster_upb",
        "envoy_config_cluster_upbdefs",
        "envoy_config_core_upb",
        "envoy_config_endpoint_upb",
        "envoy_config_endpoint_upbdefs",
        "envoy_config_listener_upb",
        "envoy_config_listener_upbdefs",
        "envoy_config_rbac_upb",
        "envoy_config_route_upb",
        "envoy_config_route_upbdefs",
        "envoy_extensions_clusters_aggregate_upb",
        "envoy_extensions_clusters_aggregate_upbdefs",
        "envoy_extensions_filters_common_fault_upb",
        "envoy_extensions_filters_http_fault_upb",
        "envoy_extensions_filters_http_fault_upbdefs",
        "envoy_extensions_filters_http_rbac_upb",
        "envoy_extensions_filters_http_rbac_upbdefs",
        "envoy_extensions_filters_http_router_upb",
        "envoy_extensions_filters_http_router_upbdefs",
        "envoy_extensions_filters_network_http_connection_manager_upb",
        "envoy_extensions_filters_network_http_connection_manager_upbdefs",
        "envoy_extensions_load_balancing_policies_ring_hash_upb",
        "envoy_extensions_load_balancing_policies_wrr_locality_upb",
        "envoy_extensions_transport_sockets_tls_upb",
        "envoy_extensions_transport_sockets_tls_upbdefs",
        "envoy_service_discovery_upb",
        "envoy_service_discovery_upbdefs",
        "envoy_service_load_stats_upb",
        "envoy_service_load_stats_upbdefs",
        "envoy_service_status_upb",
        "envoy_service_status_upbdefs",
        "envoy_type_matcher_upb",
        "envoy_type_upb",
        "error",
        "google_rpc_status_upb",
        "gpr",
        "grpc_base",
        "grpc_client_channel",
        "grpc_credentials_util",
        "grpc_fake_credentials",
        "grpc_fault_injection_filter",
        "grpc_lb_xds_channel_args",
        "grpc_matchers",
        "grpc_outlier_detection_header",
        "grpc_public_hdrs",
        "grpc_rbac_filter",
        "grpc_security_base",
        "grpc_sockaddr",
        "grpc_tls_credentials",
        "grpc_trace",
        "grpc_transport_chttp2_client_connector",
        "init_internally",
        "iomgr_fwd",
        "iomgr_timer",
        "json",
        "json_object_loader",
        "json_util",
        "lb_policy_registry",
        "match",
        "orphanable",
        "pollset_set",
        "protobuf_any_upb",
        "protobuf_duration_upb",
        "protobuf_struct_upb",
        "protobuf_struct_upbdefs",
        "protobuf_timestamp_upb",
        "protobuf_wrappers_upb",
        "ref_counted",
        "ref_counted_ptr",
        "resolved_address",
        "rls_config_upb",
        "rls_config_upbdefs",
        "server_address",
        "slice",
        "slice_refcount",
        "sockaddr_utils",
        "status_helper",
        "time",
        "tsi_ssl_credentials",
        "unique_type_name",
        "upb_utils",
        "uri_parser",
        "useful",
        "validation_errors",
        "work_serializer",
        "xds_client",
        "xds_type_upb",
        "xds_type_upbdefs",
    ],
)

grpc_cc_library(
    name = "grpc_xds_channel_stack_modifier",
    srcs = [
        "src/core/ext/xds/xds_channel_stack_modifier.cc",
    ],
    hdrs = [
        "src/core/ext/xds/xds_channel_stack_modifier.h",
    ],
    external_deps = ["absl/strings"],
    language = "c++",
    deps = [
        "channel_args",
        "channel_fwd",
        "channel_init",
        "channel_stack_builder",
        "channel_stack_type",
        "config",
        "gpr_platform",
        "grpc_base",
        "grpc_public_hdrs",
        "ref_counted",
        "ref_counted_ptr",
        "useful",
    ],
)

grpc_cc_library(
    name = "grpc_xds_server_config_fetcher",
    srcs = [
        "src/core/ext/xds/xds_server_config_fetcher.cc",
    ],
    external_deps = [
        "absl/base:core_headers",
        "absl/status",
        "absl/status:statusor",
        "absl/strings",
        "absl/types:optional",
        "absl/types:variant",
    ],
    language = "c++",
    deps = [
        "channel_args",
        "channel_args_preconditioning",
        "channel_fwd",
        "config",
        "debug_location",
        "exec_ctx",
        "gpr",
        "grpc_base",
        "grpc_public_hdrs",
        "grpc_security_base",
        "grpc_server_config_selector",
        "grpc_server_config_selector_filter",
        "grpc_service_config",
        "grpc_service_config_impl",
        "grpc_sockaddr",
        "grpc_tls_credentials",
        "grpc_trace",
        "grpc_xds_channel_stack_modifier",
        "grpc_xds_client",
        "iomgr_fwd",
        "ref_counted_ptr",
        "resolved_address",
        "slice_refcount",
        "sockaddr_utils",
        "status_helper",
        "unique_type_name",
        "uri_parser",
        "xds_client",
    ],
)

grpc_cc_library(
    name = "channel_creds_registry_init",
    srcs = [
        "src/core/lib/security/credentials/channel_creds_registry_init.cc",
    ],
    external_deps = ["absl/strings"],
    language = "c++",
    deps = [
        "channel_creds_registry",
        "config",
        "gpr_platform",
        "grpc_fake_credentials",
        "grpc_google_default_credentials",
        "grpc_security_base",
        "json",
        "ref_counted_ptr",
    ],
)

grpc_cc_library(
    name = "grpc_google_mesh_ca_certificate_provider_factory",
    srcs = [
        "src/core/ext/xds/google_mesh_ca_certificate_provider_factory.cc",
    ],
    hdrs = [
        "src/core/ext/xds/google_mesh_ca_certificate_provider_factory.h",
    ],
    language = "c++",
    deps = [
        "certificate_provider_factory",
        "error",
        "gpr_platform",
        "grpc_tls_credentials",
        "grpc_trace",
        "json",
        "json_util",
        "ref_counted_ptr",
        "time",
    ],
)

grpc_cc_library(
    name = "grpc_lb_policy_cds",
    srcs = [
        "src/core/ext/filters/client_channel/lb_policy/xds/cds.cc",
    ],
    external_deps = [
        "absl/status",
        "absl/status:statusor",
        "absl/strings",
        "absl/types:optional",
    ],
    language = "c++",
    deps = [
        "config",
        "debug_location",
        "gpr",
        "grpc_base",
        "grpc_matchers",
        "grpc_outlier_detection_header",
        "grpc_public_hdrs",
        "grpc_security_base",
        "grpc_tls_credentials",
        "grpc_trace",
        "grpc_xds_client",
        "json",
        "json_args",
        "json_object_loader",
        "lb_policy",
        "lb_policy_factory",
        "lb_policy_registry",
        "orphanable",
        "pollset_set",
        "ref_counted_ptr",
        "server_address",
        "subchannel_interface",
        "time",
        "unique_type_name",
        "work_serializer",
        "xds_client",
    ],
)

grpc_cc_library(
    name = "grpc_lb_xds_channel_args",
    hdrs = [
        "src/core/ext/filters/client_channel/lb_policy/xds/xds_channel_args.h",
    ],
    language = "c++",
)

grpc_cc_library(
    name = "grpc_lb_xds_common",
    hdrs = [
        "src/core/ext/filters/client_channel/lb_policy/xds/xds.h",
    ],
    language = "c++",
    deps = [
        "gpr_platform",
        "ref_counted_ptr",
        "server_address",
        "xds_client",
    ],
)

grpc_cc_library(
    name = "grpc_lb_policy_xds_cluster_resolver",
    srcs = [
        "src/core/ext/filters/client_channel/lb_policy/xds/xds_cluster_resolver.cc",
    ],
    external_deps = [
        "absl/status",
        "absl/status:statusor",
        "absl/strings",
        "absl/types:optional",
    ],
    language = "c++",
    deps = [
        "channel_args",
        "config",
        "debug_location",
        "gpr",
        "grpc_base",
        "grpc_client_channel",
        "grpc_lb_address_filtering",
        "grpc_lb_policy_ring_hash",
        "grpc_lb_xds_channel_args",
        "grpc_lb_xds_common",
        "grpc_outlier_detection_header",
        "grpc_public_hdrs",
        "grpc_resolver",
        "grpc_resolver_fake",
        "grpc_trace",
        "grpc_xds_client",
        "json",
        "json_args",
        "json_object_loader",
        "lb_policy",
        "lb_policy_factory",
        "lb_policy_registry",
        "orphanable",
        "pollset_set",
        "ref_counted_ptr",
        "server_address",
        "subchannel_interface",
        "validation_errors",
        "work_serializer",
        "xds_client",
    ],
)

grpc_cc_library(
    name = "grpc_lb_policy_xds_cluster_impl",
    srcs = [
        "src/core/ext/filters/client_channel/lb_policy/xds/xds_cluster_impl.cc",
    ],
    external_deps = [
        "absl/base:core_headers",
        "absl/status",
        "absl/status:statusor",
        "absl/strings",
        "absl/types:optional",
        "absl/types:variant",
    ],
    language = "c++",
    deps = [
        "channel_args",
        "config",
        "debug_location",
        "gpr",
        "grpc_base",
        "grpc_client_channel",
        "grpc_lb_xds_channel_args",
        "grpc_lb_xds_common",
        "grpc_public_hdrs",
        "grpc_trace",
        "grpc_xds_client",
        "json",
        "json_args",
        "json_object_loader",
        "lb_policy",
        "lb_policy_factory",
        "lb_policy_registry",
        "orphanable",
        "pollset_set",
        "ref_counted",
        "ref_counted_ptr",
        "server_address",
        "subchannel_interface",
        "validation_errors",
        "xds_client",
    ],
)

grpc_cc_library(
    name = "grpc_lb_policy_xds_cluster_manager",
    srcs = [
        "src/core/ext/filters/client_channel/lb_policy/xds/xds_cluster_manager.cc",
    ],
    external_deps = [
        "absl/status",
        "absl/status:statusor",
        "absl/strings",
        "absl/types:optional",
    ],
    language = "c++",
    deps = [
        "channel_args",
        "config",
        "debug_location",
        "default_event_engine",
        "gpr",
        "gpr_platform",
        "grpc_base",
        "grpc_client_channel",
        "grpc_public_hdrs",
        "grpc_resolver_xds_header",
        "grpc_trace",
        "json",
        "json_args",
        "json_object_loader",
        "lb_policy",
        "lb_policy_factory",
        "lb_policy_registry",
        "orphanable",
        "pollset_set",
        "ref_counted",
        "ref_counted_ptr",
        "server_address",
        "subchannel_interface",
        "time",
        "validation_errors",
        "work_serializer",
    ],
)

grpc_cc_library(
    name = "grpc_lb_address_filtering",
    srcs = [
        "src/core/ext/filters/client_channel/lb_policy/address_filtering.cc",
    ],
    hdrs = [
        "src/core/ext/filters/client_channel/lb_policy/address_filtering.h",
    ],
    external_deps = [
        "absl/status:statusor",
        "absl/strings",
    ],
    language = "c++",
    deps = [
        "gpr_platform",
        "server_address",
    ],
)

grpc_cc_library(
    name = "grpc_lb_subchannel_list",
    hdrs = [
        "src/core/ext/filters/client_channel/lb_policy/subchannel_list.h",
    ],
    external_deps = [
        "absl/status",
        "absl/types:optional",
    ],
    language = "c++",
    deps = [
        "debug_location",
        "dual_ref_counted",
        "gpr",
        "gpr_manual_constructor",
        "grpc_base",
        "grpc_public_hdrs",
        "iomgr_fwd",
        "lb_policy",
        "ref_counted_ptr",
        "server_address",
        "subchannel_interface",
    ],
)

grpc_cc_library(
    name = "grpc_lb_policy_pick_first",
    srcs = [
        "src/core/ext/filters/client_channel/lb_policy/pick_first/pick_first.cc",
    ],
    external_deps = [
        "absl/status",
        "absl/status:statusor",
        "absl/strings",
        "absl/types:optional",
    ],
    language = "c++",
    deps = [
        "channel_args",
        "config",
        "debug_location",
        "gpr",
        "grpc_base",
        "grpc_lb_subchannel_list",
        "grpc_public_hdrs",
        "grpc_trace",
        "json",
        "lb_policy",
        "lb_policy_factory",
        "lb_policy_registry",
        "orphanable",
        "ref_counted_ptr",
        "server_address",
        "subchannel_interface",
    ],
)

grpc_cc_library(
    name = "grpc_lb_policy_ring_hash",
    srcs = [
        "src/core/ext/filters/client_channel/lb_policy/ring_hash/ring_hash.cc",
    ],
    hdrs = [
        "src/core/ext/filters/client_channel/lb_policy/ring_hash/ring_hash.h",
    ],
    external_deps = [
        "absl/base:core_headers",
        "absl/container:inlined_vector",
        "absl/status",
        "absl/status:statusor",
        "absl/strings",
        "absl/types:optional",
        "xxhash",
    ],
    language = "c++",
    deps = [
        "closure",
        "config",
        "debug_location",
        "exec_ctx",
        "gpr",
        "grpc_base",
        "grpc_client_channel",
        "grpc_lb_subchannel_list",
        "grpc_public_hdrs",
        "grpc_trace",
        "json",
        "json_args",
        "json_object_loader",
        "lb_policy",
        "lb_policy_factory",
        "lb_policy_registry",
        "orphanable",
        "ref_counted_ptr",
        "server_address",
        "sockaddr_utils",
        "subchannel_interface",
        "unique_type_name",
        "validation_errors",
        "work_serializer",
    ],
)

grpc_cc_library(
    name = "grpc_lb_policy_round_robin",
    srcs = [
        "src/core/ext/filters/client_channel/lb_policy/round_robin/round_robin.cc",
    ],
    external_deps = [
        "absl/status",
        "absl/status:statusor",
        "absl/strings",
        "absl/types:optional",
    ],
    language = "c++",
    deps = [
        "config",
        "debug_location",
        "gpr",
        "grpc_base",
        "grpc_lb_subchannel_list",
        "grpc_public_hdrs",
        "grpc_trace",
        "json",
        "lb_policy",
        "lb_policy_factory",
        "lb_policy_registry",
        "orphanable",
        "ref_counted_ptr",
        "server_address",
        "subchannel_interface",
    ],
)

grpc_cc_library(
    name = "grpc_outlier_detection_header",
    hdrs = [
        "src/core/ext/filters/client_channel/lb_policy/outlier_detection/outlier_detection.h",
    ],
    external_deps = ["absl/types:optional"],
    language = "c++",
    deps = [
        "gpr_platform",
        "json",
        "json_args",
        "json_object_loader",
        "time",
        "validation_errors",
    ],
)

grpc_cc_library(
    name = "grpc_lb_policy_outlier_detection",
    srcs = [
        "src/core/ext/filters/client_channel/lb_policy/outlier_detection/outlier_detection.cc",
    ],
    external_deps = [
        "absl/random",
        "absl/status",
        "absl/status:statusor",
        "absl/strings",
        "absl/types:variant",
    ],
    language = "c++",
    deps = [
        "channel_args",
        "closure",
        "config",
        "debug_location",
        "env",
        "gpr",
        "grpc_base",
        "grpc_client_channel",
        "grpc_outlier_detection_header",
        "grpc_public_hdrs",
        "grpc_trace",
        "iomgr_fwd",
        "iomgr_timer",
        "json",
        "lb_policy",
        "lb_policy_factory",
        "lb_policy_registry",
        "orphanable",
        "pollset_set",
        "ref_counted",
        "ref_counted_ptr",
        "server_address",
        "sockaddr_utils",
        "subchannel_interface",
        "validation_errors",
        "work_serializer",
    ],
)

grpc_cc_library(
    name = "grpc_lb_policy_priority",
    srcs = [
        "src/core/ext/filters/client_channel/lb_policy/priority/priority.cc",
    ],
    external_deps = [
        "absl/status",
        "absl/status:statusor",
        "absl/strings",
        "absl/types:optional",
    ],
    language = "c++",
    deps = [
        "channel_args",
        "closure",
        "config",
        "debug_location",
        "gpr",
        "grpc_base",
        "grpc_client_channel",
        "grpc_lb_address_filtering",
        "grpc_public_hdrs",
        "grpc_trace",
        "iomgr_timer",
        "json",
        "json_args",
        "json_object_loader",
        "lb_policy",
        "lb_policy_factory",
        "lb_policy_registry",
        "orphanable",
        "pollset_set",
        "ref_counted",
        "ref_counted_ptr",
        "server_address",
        "subchannel_interface",
        "time",
        "validation_errors",
        "work_serializer",
    ],
)

grpc_cc_library(
    name = "grpc_lb_policy_weighted_target",
    srcs = [
        "src/core/ext/filters/client_channel/lb_policy/weighted_target/weighted_target.cc",
    ],
    external_deps = [
        "absl/status",
        "absl/status:statusor",
        "absl/strings",
        "absl/types:optional",
    ],
    language = "c++",
    deps = [
        "channel_args",
        "config",
        "debug_location",
        "default_event_engine",
        "gpr",
        "grpc_base",
        "grpc_client_channel",
        "grpc_lb_address_filtering",
        "grpc_public_hdrs",
        "grpc_trace",
        "json",
        "json_args",
        "json_object_loader",
        "lb_policy",
        "lb_policy_factory",
        "lb_policy_registry",
        "orphanable",
        "pollset_set",
        "ref_counted",
        "ref_counted_ptr",
        "server_address",
        "subchannel_interface",
        "time",
        "validation_errors",
        "work_serializer",
    ],
)

grpc_cc_library(
    name = "lb_server_load_reporting_filter",
    srcs = [
        "src/core/ext/filters/load_reporting/server_load_reporting_filter.cc",
    ],
    hdrs = [
        "src/core/ext/filters/load_reporting/registered_opencensus_objects.h",
        "src/core/ext/filters/load_reporting/server_load_reporting_filter.h",
        "src/cpp/server/load_reporter/constants.h",
    ],
    external_deps = [
        "absl/container:inlined_vector",
        "absl/meta:type_traits",
        "absl/status",
        "absl/status:statusor",
        "absl/strings",
        "absl/strings:str_format",
        "absl/types:optional",
        "opencensus-stats",
        "opencensus-tags",
    ],
    language = "c++",
    deps = [
        "arena_promise",
        "channel_fwd",
        "channel_init",
        "channel_stack_type",
        "config",
        "context",
        "gpr",
        "gpr_platform",
        "grpc_base",
        "grpc_public_hdrs",
        "grpc_security_base",
        "grpc_sockaddr",
        "promise",
        "resolved_address",
        "seq",
        "slice",
        "uri_parser",
    ],
    alwayslink = 1,
)

grpc_cc_library(
    name = "lb_load_data_store",
    srcs = [
        "src/cpp/server/load_reporter/load_data_store.cc",
    ],
    hdrs = [
        "src/cpp/server/load_reporter/constants.h",
        "src/cpp/server/load_reporter/load_data_store.h",
    ],
    language = "c++",
    deps = [
        "gpr",
        "gpr_platform",
        "grpc++",
        "grpc_sockaddr",
    ],
)

grpc_cc_library(
    name = "lb_server_load_reporting_service_server_builder_plugin",
    srcs = [
        "src/cpp/server/load_reporter/load_reporting_service_server_builder_plugin.cc",
    ],
    hdrs = [
        "src/cpp/server/load_reporter/load_reporting_service_server_builder_plugin.h",
    ],
    language = "c++",
    deps = [
        "gpr_platform",
        "grpc++",
        "lb_load_reporter_service",
    ],
)

grpc_cc_library(
    name = "grpcpp_server_load_reporting",
    srcs = [
        "src/cpp/server/load_reporter/load_reporting_service_server_builder_option.cc",
        "src/cpp/server/load_reporter/util.cc",
    ],
    language = "c++",
    public_hdrs = [
        "include/grpcpp/ext/server_load_reporting.h",
    ],
    tags = ["nofixdeps"],
    deps = [
        "gpr",
        "gpr_platform",
        "grpc",
        "grpc++",
        "grpc++_public_hdrs",
        "grpc_public_hdrs",
        "lb_server_load_reporting_filter",
        "lb_server_load_reporting_service_server_builder_plugin",
    ],
)

grpc_cc_library(
    name = "lb_load_reporter_service",
    srcs = [
        "src/cpp/server/load_reporter/load_reporter_async_service_impl.cc",
    ],
    hdrs = [
        "src/cpp/server/load_reporter/load_reporter_async_service_impl.h",
    ],
    external_deps = [
        "absl/memory",
        "protobuf_headers",
    ],
    language = "c++",
    tags = ["nofixdeps"],
    deps = [
        "gpr",
        "grpc++",
        "lb_load_reporter",
    ],
)

grpc_cc_library(
    name = "lb_get_cpu_stats",
    srcs = [
        "src/cpp/server/load_reporter/get_cpu_stats_linux.cc",
        "src/cpp/server/load_reporter/get_cpu_stats_macos.cc",
        "src/cpp/server/load_reporter/get_cpu_stats_unsupported.cc",
        "src/cpp/server/load_reporter/get_cpu_stats_windows.cc",
    ],
    hdrs = [
        "src/cpp/server/load_reporter/get_cpu_stats.h",
    ],
    language = "c++",
    deps = [
        "gpr",
        "gpr_platform",
    ],
)

grpc_cc_library(
    name = "lb_load_reporter",
    srcs = [
        "src/cpp/server/load_reporter/load_reporter.cc",
    ],
    hdrs = [
        "src/cpp/server/load_reporter/constants.h",
        "src/cpp/server/load_reporter/load_reporter.h",
    ],
    external_deps = [
        "opencensus-stats",
        "opencensus-tags",
        "protobuf_headers",
    ],
    language = "c++",
    tags = ["nofixdeps"],
    deps = [
        "gpr",
        "lb_get_cpu_stats",
        "lb_load_data_store",
        "//src/proto/grpc/lb/v1:load_reporter_proto",
    ],
)

grpc_cc_library(
    name = "polling_resolver",
    srcs = [
        "src/core/ext/filters/client_channel/resolver/polling_resolver.cc",
    ],
    hdrs = [
        "src/core/ext/filters/client_channel/resolver/polling_resolver.h",
    ],
    external_deps = [
        "absl/status",
        "absl/status:statusor",
        "absl/strings",
        "absl/types:optional",
    ],
    language = "c++",
    deps = [
        "backoff",
        "debug_location",
        "gpr",
        "grpc_base",
        "grpc_resolver",
        "grpc_service_config",
        "grpc_trace",
        "iomgr_fwd",
        "iomgr_timer",
        "orphanable",
        "ref_counted_ptr",
        "time",
        "uri_parser",
        "work_serializer",
    ],
)

grpc_cc_library(
    name = "grpc_resolver_dns_selection",
    srcs = [
        "src/core/ext/filters/client_channel/resolver/dns/dns_resolver_selection.cc",
    ],
    hdrs = [
        "src/core/ext/filters/client_channel/resolver/dns/dns_resolver_selection.h",
    ],
    language = "c++",
    deps = ["gpr"],
)

grpc_cc_library(
    name = "grpc_resolver_dns_native",
    srcs = [
        "src/core/ext/filters/client_channel/resolver/dns/native/dns_resolver.cc",
    ],
    external_deps = [
        "absl/functional:bind_front",
        "absl/status",
        "absl/status:statusor",
        "absl/strings",
        "absl/types:optional",
    ],
    language = "c++",
    deps = [
        "backoff",
        "config",
        "debug_location",
        "gpr",
        "grpc_base",
        "grpc_public_hdrs",
        "grpc_resolver",
        "grpc_resolver_dns_selection",
        "grpc_trace",
        "orphanable",
        "polling_resolver",
        "ref_counted_ptr",
        "resolved_address",
        "server_address",
        "time",
        "uri_parser",
    ],
)

grpc_cc_library(
    name = "grpc_resolver_dns_ares",
    srcs = [
        "src/core/ext/filters/client_channel/resolver/dns/c_ares/dns_resolver_ares.cc",
        "src/core/ext/filters/client_channel/resolver/dns/c_ares/grpc_ares_ev_driver_posix.cc",
        "src/core/ext/filters/client_channel/resolver/dns/c_ares/grpc_ares_ev_driver_windows.cc",
        "src/core/ext/filters/client_channel/resolver/dns/c_ares/grpc_ares_wrapper.cc",
        "src/core/ext/filters/client_channel/resolver/dns/c_ares/grpc_ares_wrapper_posix.cc",
        "src/core/ext/filters/client_channel/resolver/dns/c_ares/grpc_ares_wrapper_windows.cc",
    ],
    hdrs = [
        "src/core/ext/filters/client_channel/resolver/dns/c_ares/grpc_ares_ev_driver.h",
        "src/core/ext/filters/client_channel/resolver/dns/c_ares/grpc_ares_wrapper.h",
    ],
    external_deps = [
        "absl/base:core_headers",
        "absl/container:flat_hash_set",
        "absl/status",
        "absl/status:statusor",
        "absl/strings",
        "absl/strings:str_format",
        "absl/types:optional",
        "address_sorting",
        "cares",
    ],
    language = "c++",
    deps = [
        "backoff",
        "config",
        "debug_location",
        "event_engine_common",
        "gpr",
        "grpc_base",
        "grpc_grpclb_balancer_addresses",
        "grpc_public_hdrs",
        "grpc_resolver",
        "grpc_resolver_dns_selection",
        "grpc_service_config",
        "grpc_service_config_impl",
        "grpc_sockaddr",
        "grpc_trace",
        "iomgr_fwd",
        "iomgr_port",
        "iomgr_timer",
        "json",
        "orphanable",
        "polling_resolver",
        "pollset_set",
        "ref_counted_ptr",
        "resolved_address",
        "server_address",
        "slice",
        "sockaddr_utils",
        "status_helper",
        "time",
        "uri_parser",
    ],
)

grpc_cc_library(
    name = "grpc_resolver_sockaddr",
    srcs = [
        "src/core/ext/filters/client_channel/resolver/sockaddr/sockaddr_resolver.cc",
    ],
    external_deps = [
        "absl/status:statusor",
        "absl/strings",
    ],
    language = "c++",
    deps = [
        "config",
        "gpr",
        "grpc_base",
        "grpc_resolver",
        "iomgr_port",
        "orphanable",
        "resolved_address",
        "server_address",
        "uri_parser",
    ],
)

grpc_cc_library(
    name = "grpc_resolver_binder",
    srcs = [
        "src/core/ext/filters/client_channel/resolver/binder/binder_resolver.cc",
    ],
    external_deps = [
        "absl/status",
        "absl/status:statusor",
        "absl/strings",
    ],
    language = "c++",
    deps = [
        "config",
        "gpr",
        "grpc_base",
        "grpc_resolver",
        "iomgr_port",
        "orphanable",
        "resolved_address",
        "server_address",
        "uri_parser",
    ],
)

grpc_cc_library(
    name = "grpc_resolver_fake",
    srcs = ["src/core/ext/filters/client_channel/resolver/fake/fake_resolver.cc"],
    hdrs = ["src/core/ext/filters/client_channel/resolver/fake/fake_resolver.h"],
    external_deps = [
        "absl/base:core_headers",
        "absl/status",
        "absl/status:statusor",
        "absl/strings",
    ],
    language = "c++",
    visibility = [
        "//test:__subpackages__",
        "@grpc:grpc_resolver_fake",
    ],
    deps = [
        "channel_args",
        "config",
        "debug_location",
        "gpr",
        "grpc_public_hdrs",
        "grpc_resolver",
        "grpc_service_config",
        "orphanable",
        "ref_counted",
        "ref_counted_ptr",
        "server_address",
        "uri_parser",
        "useful",
        "work_serializer",
    ],
)

grpc_cc_library(
    name = "grpc_resolver_xds_header",
    hdrs = [
        "src/core/ext/filters/client_channel/resolver/xds/xds_resolver.h",
    ],
    language = "c++",
    deps = [
        "gpr_platform",
        "unique_type_name",
    ],
)

grpc_cc_library(
    name = "grpc_resolver_xds",
    srcs = [
        "src/core/ext/filters/client_channel/resolver/xds/xds_resolver.cc",
    ],
    external_deps = [
        "absl/meta:type_traits",
        "absl/random",
        "absl/status",
        "absl/status:statusor",
        "absl/strings",
        "absl/strings:str_format",
        "absl/types:optional",
        "absl/types:variant",
        "re2",
        "xxhash",
    ],
    language = "c++",
    deps = [
        "arena",
        "channel_fwd",
        "config",
        "debug_location",
        "dual_ref_counted",
        "gpr",
        "grpc_base",
        "grpc_client_channel",
        "grpc_lb_policy_ring_hash",
        "grpc_public_hdrs",
        "grpc_resolver",
        "grpc_service_config",
        "grpc_service_config_impl",
        "grpc_trace",
        "grpc_xds_client",
        "iomgr_fwd",
        "match",
        "orphanable",
        "pollset_set",
        "ref_counted_ptr",
        "server_address",
        "time",
        "unique_type_name",
        "uri_parser",
        "work_serializer",
        "xds_client",
    ],
)

grpc_cc_library(
    name = "grpc_resolver_c2p",
    srcs = [
        "src/core/ext/filters/client_channel/resolver/google_c2p/google_c2p_resolver.cc",
    ],
    external_deps = [
        "absl/status",
        "absl/status:statusor",
        "absl/strings",
        "absl/strings:str_format",
        "absl/types:optional",
    ],
    language = "c++",
    deps = [
        "alts_util",
        "config",
        "debug_location",
        "env",
        "gpr",
        "grpc_base",
        "grpc_public_hdrs",
        "grpc_resolver",
        "grpc_security_base",
        "grpc_xds_client",
        "httpcli",
        "json",
        "orphanable",
        "ref_counted_ptr",
        "resource_quota",
        "time",
        "uri_parser",
        "work_serializer",
    ],
)

grpc_cc_library(
    name = "httpcli",
    srcs = [
        "src/core/lib/http/format_request.cc",
        "src/core/lib/http/httpcli.cc",
        "src/core/lib/http/parser.cc",
    ],
    hdrs = [
        "src/core/lib/http/format_request.h",
        "src/core/lib/http/httpcli.h",
        "src/core/lib/http/parser.h",
    ],
    external_deps = [
        "absl/base:core_headers",
        "absl/functional:bind_front",
        "absl/status",
        "absl/status:statusor",
        "absl/strings",
        "absl/strings:str_format",
        "absl/types:optional",
    ],
    language = "c++",
    visibility = ["@grpc:httpcli"],
    deps = [
        "channel_args_preconditioning",
        "config",
        "debug_location",
        "gpr",
        "grpc_base",
        "grpc_public_hdrs",
        "grpc_security_base",
        "grpc_trace",
        "handshaker",
        "handshaker_registry",
        "iomgr_fwd",
        "orphanable",
        "pollset_set",
        "ref_counted_ptr",
        "resolved_address",
        "resource_quota",
        "slice",
        "slice_refcount",
        "sockaddr_utils",
        "status_helper",
        "tcp_connect_handshaker",
        "time",
        "uri_parser",
    ],
)

grpc_cc_library(
    name = "grpc_authorization_base",
    srcs = [
        "src/core/lib/security/authorization/authorization_policy_provider_vtable.cc",
        "src/core/lib/security/authorization/evaluate_args.cc",
        "src/core/lib/security/authorization/grpc_server_authz_filter.cc",
    ],
    hdrs = [
        "src/core/lib/security/authorization/authorization_engine.h",
        "src/core/lib/security/authorization/authorization_policy_provider.h",
        "src/core/lib/security/authorization/evaluate_args.h",
        "src/core/lib/security/authorization/grpc_server_authz_filter.h",
    ],
    external_deps = [
        "absl/status",
        "absl/status:statusor",
        "absl/strings",
        "absl/types:optional",
    ],
    language = "c++",
    deps = [
        "arena_promise",
        "channel_args",
        "channel_fwd",
        "dual_ref_counted",
        "gpr",
        "grpc_base",
        "grpc_credentials_util",
        "grpc_public_hdrs",
        "grpc_security_base",
        "grpc_trace",
        "promise",
        "ref_counted",
        "ref_counted_ptr",
        "resolved_address",
        "slice",
        "uri_parser",
        "useful",
    ],
)

grpc_cc_library(
    name = "tsi_fake_credentials",
    srcs = [
        "src/core/tsi/fake_transport_security.cc",
    ],
    hdrs = [
        "src/core/tsi/fake_transport_security.h",
    ],
    language = "c++",
    visibility = [
        "@grpc:public",
    ],
    deps = [
        "gpr",
        "slice",
        "tsi_base",
        "useful",
    ],
)

grpc_cc_library(
    name = "grpc_fake_credentials",
    srcs = [
        "src/core/lib/security/credentials/fake/fake_credentials.cc",
        "src/core/lib/security/security_connector/fake/fake_security_connector.cc",
    ],
    hdrs = [
        "src/core/ext/filters/client_channel/lb_policy/grpclb/grpclb.h",
        "src/core/lib/security/credentials/fake/fake_credentials.h",
        "src/core/lib/security/security_connector/fake/fake_security_connector.h",
    ],
    external_deps = [
        "absl/status",
        "absl/status:statusor",
        "absl/strings",
        "absl/types:optional",
    ],
    language = "c++",
    deps = [
        "arena_promise",
        "debug_location",
        "gpr",
        "grpc_base",
        "grpc_public_hdrs",
        "grpc_security_base",
        "handshaker",
        "iomgr_fwd",
        "promise",
        "ref_counted_ptr",
        "slice",
        "tsi_base",
        "tsi_fake_credentials",
        "unique_type_name",
        "useful",
    ],
)

grpc_cc_library(
    name = "grpc_insecure_credentials",
    srcs = [
        "src/core/lib/security/credentials/insecure/insecure_credentials.cc",
        "src/core/lib/security/security_connector/insecure/insecure_security_connector.cc",
    ],
    hdrs = [
        "src/core/lib/security/credentials/insecure/insecure_credentials.h",
        "src/core/lib/security/security_connector/insecure/insecure_security_connector.h",
    ],
    external_deps = [
        "absl/status",
        "absl/strings",
    ],
    language = "c++",
    deps = [
        "arena_promise",
        "debug_location",
        "gpr",
        "grpc_base",
        "grpc_security_base",
        "handshaker",
        "iomgr_fwd",
        "promise",
        "ref_counted_ptr",
        "tsi_base",
        "tsi_local_credentials",
        "unique_type_name",
    ],
)

grpc_cc_library(
    name = "tsi_local_credentials",
    srcs = [
        "src/core/tsi/local_transport_security.cc",
    ],
    hdrs = [
        "src/core/tsi/local_transport_security.h",
    ],
    language = "c++",
    deps = [
        "exec_ctx",
        "gpr",
        "grpc_trace",
        "tsi_base",
    ],
)

grpc_cc_library(
    name = "grpc_local_credentials",
    srcs = [
        "src/core/lib/security/credentials/local/local_credentials.cc",
        "src/core/lib/security/security_connector/local/local_security_connector.cc",
    ],
    hdrs = [
        "src/core/lib/security/credentials/local/local_credentials.h",
        "src/core/lib/security/security_connector/local/local_security_connector.h",
    ],
    external_deps = [
        "absl/status",
        "absl/status:statusor",
        "absl/strings",
        "absl/types:optional",
    ],
    language = "c++",
    deps = [
        "arena_promise",
        "debug_location",
        "gpr",
        "grpc_base",
        "grpc_client_channel",
        "grpc_security_base",
        "grpc_sockaddr",
        "handshaker",
        "iomgr_fwd",
        "promise",
        "ref_counted_ptr",
        "resolved_address",
        "sockaddr_utils",
        "tsi_base",
        "tsi_local_credentials",
        "unique_type_name",
        "uri_parser",
        "useful",
    ],
)

grpc_cc_library(
    name = "grpc_alts_credentials",
    srcs = [
        "src/core/lib/security/credentials/alts/alts_credentials.cc",
        "src/core/lib/security/security_connector/alts/alts_security_connector.cc",
    ],
    hdrs = [
        "src/core/lib/security/credentials/alts/alts_credentials.h",
        "src/core/lib/security/security_connector/alts/alts_security_connector.h",
    ],
    external_deps = [
        "absl/status",
        "absl/strings",
        "absl/types:optional",
    ],
    language = "c++",
    visibility = ["@grpc:public"],
    deps = [
        "alts_util",
        "arena_promise",
        "debug_location",
        "gpr",
        "grpc_base",
        "grpc_public_hdrs",
        "grpc_security_base",
        "handshaker",
        "iomgr_fwd",
        "promise",
        "ref_counted_ptr",
        "slice",
        "slice_refcount",
        "tsi_alts_credentials",
        "tsi_base",
        "unique_type_name",
        "useful",
    ],
)

grpc_cc_library(
    name = "grpc_ssl_credentials",
    srcs = [
        "src/core/lib/security/credentials/ssl/ssl_credentials.cc",
        "src/core/lib/security/security_connector/ssl/ssl_security_connector.cc",
    ],
    hdrs = [
        "src/core/lib/security/credentials/ssl/ssl_credentials.h",
        "src/core/lib/security/security_connector/ssl/ssl_security_connector.h",
    ],
    external_deps = [
        "absl/status",
        "absl/strings",
        "absl/strings:str_format",
        "absl/types:optional",
    ],
    language = "c++",
    deps = [
        "arena_promise",
        "debug_location",
        "gpr",
        "grpc_base",
        "grpc_public_hdrs",
        "grpc_security_base",
        "grpc_trace",
        "handshaker",
        "iomgr_fwd",
        "promise",
        "ref_counted_ptr",
        "tsi_base",
        "tsi_ssl_credentials",
        "tsi_ssl_session_cache",
        "unique_type_name",
        "useful",
    ],
)

grpc_cc_library(
    name = "grpc_google_default_credentials",
    srcs = [
        "src/core/lib/security/credentials/google_default/credentials_generic.cc",
        "src/core/lib/security/credentials/google_default/google_default_credentials.cc",
    ],
    hdrs = [
        "src/core/ext/filters/client_channel/lb_policy/grpclb/grpclb.h",
        "src/core/lib/security/credentials/google_default/google_default_credentials.h",
    ],
    external_deps = [
        "absl/status:statusor",
        "absl/strings",
        "absl/types:optional",
    ],
    language = "c++",
    tags = ["nofixdeps"],
    deps = [
        "alts_util",
        "env",
        "gpr",
        "grpc_alts_credentials",
        "grpc_base",
        "grpc_external_account_credentials",
        "grpc_jwt_credentials",
        "grpc_lb_xds_channel_args",
        "grpc_oauth2_credentials",
        "grpc_public_hdrs",
        "grpc_security_base",
        "grpc_ssl_credentials",
        "grpc_trace",
        "httpcli",
        "iomgr_fwd",
        "json",
        "ref_counted_ptr",
        "slice",
        "slice_refcount",
        "status_helper",
        "time",
        "unique_type_name",
        "uri_parser",
        "useful",
    ],
)

grpc_cc_library(
    name = "strerror",
    srcs = [
        "src/core/lib/gprpp/strerror.cc",
    ],
    hdrs = [
        "src/core/lib/gprpp/strerror.h",
    ],
    external_deps = ["absl/strings:str_format"],
    deps = ["gpr_platform"],
)

grpc_cc_library(
    name = "grpc_tls_credentials",
    srcs = [
        "src/core/lib/security/credentials/tls/grpc_tls_certificate_distributor.cc",
        "src/core/lib/security/credentials/tls/grpc_tls_certificate_provider.cc",
        "src/core/lib/security/credentials/tls/grpc_tls_certificate_verifier.cc",
        "src/core/lib/security/credentials/tls/grpc_tls_credentials_options.cc",
        "src/core/lib/security/credentials/tls/tls_credentials.cc",
        "src/core/lib/security/security_connector/tls/tls_security_connector.cc",
    ],
    hdrs = [
        "src/core/lib/security/credentials/tls/grpc_tls_certificate_distributor.h",
        "src/core/lib/security/credentials/tls/grpc_tls_certificate_provider.h",
        "src/core/lib/security/credentials/tls/grpc_tls_certificate_verifier.h",
        "src/core/lib/security/credentials/tls/grpc_tls_credentials_options.h",
        "src/core/lib/security/credentials/tls/tls_credentials.h",
        "src/core/lib/security/security_connector/tls/tls_security_connector.h",
    ],
    external_deps = [
        "absl/base:core_headers",
        "absl/container:inlined_vector",
        "absl/functional:bind_front",
        "absl/status",
        "absl/status:statusor",
        "absl/strings",
        "absl/types:optional",
        "libcrypto",
        "libssl",
    ],
    language = "c++",
    deps = [
        "arena_promise",
        "debug_location",
        "gpr",
        "grpc_base",
        "grpc_credentials_util",
        "grpc_public_hdrs",
        "grpc_security_base",
        "grpc_trace",
        "handshaker",
        "iomgr_fwd",
        "promise",
        "ref_counted",
        "ref_counted_ptr",
        "slice",
        "slice_refcount",
        "tsi_base",
        "tsi_ssl_credentials",
        "tsi_ssl_session_cache",
        "unique_type_name",
        "useful",
    ],
)

grpc_cc_library(
    name = "grpc_iam_credentials",
    srcs = [
        "src/core/lib/security/credentials/iam/iam_credentials.cc",
    ],
    hdrs = [
        "src/core/lib/security/credentials/iam/iam_credentials.h",
    ],
    external_deps = [
        "absl/status:statusor",
        "absl/strings",
        "absl/strings:str_format",
        "absl/types:optional",
    ],
    language = "c++",
    deps = [
        "arena_promise",
        "gpr",
        "grpc_base",
        "grpc_security_base",
        "grpc_trace",
        "promise",
        "ref_counted_ptr",
        "slice",
        "unique_type_name",
        "useful",
    ],
)

grpc_cc_library(
    name = "grpc_jwt_credentials",
    srcs = [
        "src/core/lib/security/credentials/jwt/json_token.cc",
        "src/core/lib/security/credentials/jwt/jwt_credentials.cc",
        "src/core/lib/security/credentials/jwt/jwt_verifier.cc",
    ],
    hdrs = [
        "src/core/lib/security/credentials/jwt/json_token.h",
        "src/core/lib/security/credentials/jwt/jwt_credentials.h",
        "src/core/lib/security/credentials/jwt/jwt_verifier.h",
    ],
    external_deps = [
        "absl/status",
        "absl/status:statusor",
        "absl/strings",
        "absl/strings:str_format",
        "absl/time",
        "absl/types:optional",
        "libcrypto",
        "libssl",
    ],
    language = "c++",
    visibility = ["@grpc:public"],
    deps = [
        "arena_promise",
        "gpr",
        "gpr_manual_constructor",
        "grpc_base",
        "grpc_credentials_util",
        "grpc_security_base",
        "grpc_trace",
        "httpcli",
        "httpcli_ssl_credentials",
        "iomgr_fwd",
        "json",
        "orphanable",
        "promise",
        "ref_counted_ptr",
        "slice",
        "slice_refcount",
        "time",
        "tsi_ssl_types",
        "unique_type_name",
        "uri_parser",
        "useful",
    ],
)

grpc_cc_library(
    name = "grpc_oauth2_credentials",
    srcs = [
        "src/core/lib/security/credentials/oauth2/oauth2_credentials.cc",
    ],
    hdrs = [
        "src/core/lib/security/credentials/oauth2/oauth2_credentials.h",
    ],
    external_deps = [
        "absl/status",
        "absl/status:statusor",
        "absl/strings",
        "absl/strings:str_format",
        "absl/types:optional",
    ],
    language = "c++",
    deps = [
        "activity",
        "arena_promise",
        "context",
        "gpr",
        "grpc_base",
        "grpc_credentials_util",
        "grpc_security_base",
        "grpc_trace",
        "httpcli",
        "httpcli_ssl_credentials",
        "json",
        "orphanable",
        "poll",
        "pollset_set",
        "promise",
        "ref_counted",
        "ref_counted_ptr",
        "slice",
        "slice_refcount",
        "time",
        "unique_type_name",
        "uri_parser",
        "useful",
    ],
)

grpc_cc_library(
    name = "grpc_external_account_credentials",
    srcs = [
        "src/core/lib/security/credentials/external/aws_external_account_credentials.cc",
        "src/core/lib/security/credentials/external/aws_request_signer.cc",
        "src/core/lib/security/credentials/external/external_account_credentials.cc",
        "src/core/lib/security/credentials/external/file_external_account_credentials.cc",
        "src/core/lib/security/credentials/external/url_external_account_credentials.cc",
    ],
    hdrs = [
        "src/core/lib/security/credentials/external/aws_external_account_credentials.h",
        "src/core/lib/security/credentials/external/aws_request_signer.h",
        "src/core/lib/security/credentials/external/external_account_credentials.h",
        "src/core/lib/security/credentials/external/file_external_account_credentials.h",
        "src/core/lib/security/credentials/external/url_external_account_credentials.h",
    ],
    external_deps = [
        "absl/status",
        "absl/status:statusor",
        "absl/strings",
        "absl/strings:str_format",
        "absl/time",
        "absl/types:optional",
        "libcrypto",
    ],
    language = "c++",
    deps = [
        "env",
        "gpr",
        "grpc_base",
        "grpc_credentials_util",
        "grpc_oauth2_credentials",
        "grpc_security_base",
        "httpcli",
        "httpcli_ssl_credentials",
        "json",
        "orphanable",
        "ref_counted_ptr",
        "slice",
        "slice_refcount",
        "time",
        "uri_parser",
    ],
)

grpc_cc_library(
    name = "httpcli_ssl_credentials",
    srcs = [
        "src/core/lib/http/httpcli_security_connector.cc",
    ],
    hdrs = [
        "src/core/lib/http/httpcli_ssl_credentials.h",
    ],
    external_deps = [
        "absl/status",
        "absl/strings",
        "absl/types:optional",
    ],
    language = "c++",
    deps = [
        "arena_promise",
        "debug_location",
        "gpr",
        "grpc_base",
        "grpc_public_hdrs",
        "grpc_security_base",
        "handshaker",
        "iomgr_fwd",
        "promise",
        "ref_counted_ptr",
        "tsi_base",
        "tsi_ssl_credentials",
        "unique_type_name",
    ],
)

grpc_cc_library(
    name = "tsi_ssl_types",
    hdrs = [
        "src/core/tsi/ssl_types.h",
    ],
    external_deps = ["libssl"],
    language = "c++",
    deps = ["gpr_platform"],
)

grpc_cc_library(
    name = "grpc_security_base",
    srcs = [
        "src/core/lib/security/context/security_context.cc",
        "src/core/lib/security/credentials/call_creds_util.cc",
        "src/core/lib/security/credentials/composite/composite_credentials.cc",
        "src/core/lib/security/credentials/credentials.cc",
        "src/core/lib/security/credentials/plugin/plugin_credentials.cc",
        "src/core/lib/security/security_connector/security_connector.cc",
        "src/core/lib/security/transport/client_auth_filter.cc",
        "src/core/lib/security/transport/secure_endpoint.cc",
        "src/core/lib/security/transport/security_handshaker.cc",
        "src/core/lib/security/transport/server_auth_filter.cc",
        "src/core/lib/security/transport/tsi_error.cc",
    ],
    hdrs = [
        "src/core/lib/security/context/security_context.h",
        "src/core/lib/security/credentials/call_creds_util.h",
        "src/core/lib/security/credentials/composite/composite_credentials.h",
        "src/core/lib/security/credentials/credentials.h",
        "src/core/lib/security/credentials/plugin/plugin_credentials.h",
        "src/core/lib/security/security_connector/security_connector.h",
        "src/core/lib/security/transport/auth_filters.h",
        "src/core/lib/security/transport/secure_endpoint.h",
        "src/core/lib/security/transport/security_handshaker.h",
        "src/core/lib/security/transport/tsi_error.h",
    ],
    external_deps = [
        "absl/base:core_headers",
        "absl/container:inlined_vector",
        "absl/status",
        "absl/status:statusor",
        "absl/strings",
        "absl/types:optional",
    ],
    language = "c++",
    public_hdrs = GRPC_PUBLIC_HDRS,
    visibility = ["@grpc:public"],
    deps = [
        "activity",
        "arena",
        "arena_promise",
        "basic_seq",
        "channel_args",
        "channel_fwd",
        "closure",
        "config",
        "context",
        "debug_location",
        "event_engine_memory_allocator",
        "exec_ctx",
        "gpr",
        "gpr_atm",
        "grpc_base",
        "grpc_public_hdrs",
        "grpc_trace",
        "handshaker",
        "handshaker_factory",
        "handshaker_registry",
        "iomgr_fwd",
        "memory_quota",
        "poll",
        "promise",
        "ref_counted",
        "ref_counted_ptr",
        "resource_quota",
        "resource_quota_trace",
        "seq",
        "slice",
        "slice_refcount",
        "status_helper",
        "try_seq",
        "tsi_base",
        "unique_type_name",
        "useful",
    ],
)

grpc_cc_library(
    name = "grpc_credentials_util",
    srcs = [
        "src/core/lib/security/credentials/tls/tls_utils.cc",
        "src/core/lib/security/security_connector/load_system_roots_fallback.cc",
        "src/core/lib/security/security_connector/load_system_roots_supported.cc",
        "src/core/lib/security/util/json_util.cc",
    ],
    hdrs = [
        "src/core/lib/security/credentials/tls/tls_utils.h",
        "src/core/lib/security/security_connector/load_system_roots.h",
        "src/core/lib/security/security_connector/load_system_roots_supported.h",
        "src/core/lib/security/util/json_util.h",
    ],
    external_deps = ["absl/strings"],
    language = "c++",
    visibility = ["@grpc:public"],
    deps = [
        "gpr",
        "grpc_base",
        "grpc_security_base",
        "json",
        "useful",
    ],
)

grpc_cc_library(
    name = "tsi_alts_credentials",
    srcs = [
        "src/core/tsi/alts/crypt/aes_gcm.cc",
        "src/core/tsi/alts/crypt/gsec.cc",
        "src/core/tsi/alts/frame_protector/alts_counter.cc",
        "src/core/tsi/alts/frame_protector/alts_crypter.cc",
        "src/core/tsi/alts/frame_protector/alts_frame_protector.cc",
        "src/core/tsi/alts/frame_protector/alts_record_protocol_crypter_common.cc",
        "src/core/tsi/alts/frame_protector/alts_seal_privacy_integrity_crypter.cc",
        "src/core/tsi/alts/frame_protector/alts_unseal_privacy_integrity_crypter.cc",
        "src/core/tsi/alts/frame_protector/frame_handler.cc",
        "src/core/tsi/alts/handshaker/alts_handshaker_client.cc",
        "src/core/tsi/alts/handshaker/alts_shared_resource.cc",
        "src/core/tsi/alts/handshaker/alts_tsi_handshaker.cc",
        "src/core/tsi/alts/handshaker/alts_tsi_utils.cc",
        "src/core/tsi/alts/zero_copy_frame_protector/alts_grpc_integrity_only_record_protocol.cc",
        "src/core/tsi/alts/zero_copy_frame_protector/alts_grpc_privacy_integrity_record_protocol.cc",
        "src/core/tsi/alts/zero_copy_frame_protector/alts_grpc_record_protocol_common.cc",
        "src/core/tsi/alts/zero_copy_frame_protector/alts_iovec_record_protocol.cc",
        "src/core/tsi/alts/zero_copy_frame_protector/alts_zero_copy_grpc_protector.cc",
    ],
    hdrs = [
        "src/core/tsi/alts/crypt/gsec.h",
        "src/core/tsi/alts/frame_protector/alts_counter.h",
        "src/core/tsi/alts/frame_protector/alts_crypter.h",
        "src/core/tsi/alts/frame_protector/alts_frame_protector.h",
        "src/core/tsi/alts/frame_protector/alts_record_protocol_crypter_common.h",
        "src/core/tsi/alts/frame_protector/frame_handler.h",
        "src/core/tsi/alts/handshaker/alts_handshaker_client.h",
        "src/core/tsi/alts/handshaker/alts_shared_resource.h",
        "src/core/tsi/alts/handshaker/alts_tsi_handshaker.h",
        "src/core/tsi/alts/handshaker/alts_tsi_handshaker_private.h",
        "src/core/tsi/alts/handshaker/alts_tsi_utils.h",
        "src/core/tsi/alts/zero_copy_frame_protector/alts_grpc_integrity_only_record_protocol.h",
        "src/core/tsi/alts/zero_copy_frame_protector/alts_grpc_privacy_integrity_record_protocol.h",
        "src/core/tsi/alts/zero_copy_frame_protector/alts_grpc_record_protocol.h",
        "src/core/tsi/alts/zero_copy_frame_protector/alts_grpc_record_protocol_common.h",
        "src/core/tsi/alts/zero_copy_frame_protector/alts_iovec_record_protocol.h",
        "src/core/tsi/alts/zero_copy_frame_protector/alts_zero_copy_grpc_protector.h",
    ],
    external_deps = [
        "libssl",
        "libcrypto",
        "upb_lib",
    ],
    language = "c++",
    tags = ["nofixdeps"],
    visibility = ["@grpc:public"],
    deps = [
        "alts_upb",
        "alts_util",
        "arena",
        "config",
        "error",
        "gpr",
        "grpc_base",
        "pollset_set",
        "slice",
        "tsi_base",
        "useful",
    ],
)

grpc_cc_library(
    name = "tsi_ssl_session_cache",
    srcs = [
        "src/core/tsi/ssl/session_cache/ssl_session_boringssl.cc",
        "src/core/tsi/ssl/session_cache/ssl_session_cache.cc",
        "src/core/tsi/ssl/session_cache/ssl_session_openssl.cc",
    ],
    hdrs = [
        "src/core/tsi/ssl/session_cache/ssl_session.h",
        "src/core/tsi/ssl/session_cache/ssl_session_cache.h",
    ],
    external_deps = [
        "absl/memory",
        "libssl",
    ],
    language = "c++",
    visibility = ["@grpc:public"],
    deps = [
        "cpp_impl_of",
        "gpr",
        "grpc_public_hdrs",
        "ref_counted",
        "slice",
    ],
)

grpc_cc_library(
    name = "tsi_ssl_credentials",
    srcs = [
        "src/core/lib/security/security_connector/ssl_utils.cc",
        "src/core/lib/security/security_connector/ssl_utils_config.cc",
        "src/core/tsi/ssl/key_logging/ssl_key_logging.cc",
        "src/core/tsi/ssl_transport_security.cc",
    ],
    hdrs = [
        "src/core/lib/security/security_connector/ssl_utils.h",
        "src/core/lib/security/security_connector/ssl_utils_config.h",
        "src/core/tsi/ssl/key_logging/ssl_key_logging.h",
        "src/core/tsi/ssl_transport_security.h",
    ],
    external_deps = [
        "absl/base:core_headers",
        "absl/status",
        "absl/strings",
        "libcrypto",
        "libssl",
    ],
    language = "c++",
    visibility = ["@grpc:public"],
    deps = [
        "gpr",
        "grpc_base",
        "grpc_credentials_util",
        "grpc_public_hdrs",
        "grpc_security_base",
        "grpc_transport_chttp2_alpn",
        "ref_counted",
        "ref_counted_ptr",
        "tsi_base",
        "tsi_ssl_session_cache",
        "tsi_ssl_types",
        "useful",
    ],
)

grpc_cc_library(
    name = "grpc_mock_cel",
    hdrs = [
        "src/core/lib/security/authorization/mock_cel/activation.h",
        "src/core/lib/security/authorization/mock_cel/cel_expr_builder_factory.h",
        "src/core/lib/security/authorization/mock_cel/cel_expression.h",
        "src/core/lib/security/authorization/mock_cel/cel_value.h",
        "src/core/lib/security/authorization/mock_cel/evaluator_core.h",
        "src/core/lib/security/authorization/mock_cel/flat_expr_builder.h",
    ],
    external_deps = [
        "absl/status",
        "absl/status:statusor",
        "absl/strings",
        "absl/types:span",
    ],
    language = "c++",
    deps = [
        "google_type_expr_upb",
        "gpr_platform",
    ],
)

# This target depends on RE2 and should not be linked into grpc by default for binary-size reasons.
grpc_cc_library(
    name = "grpc_matchers",
    srcs = [
        "src/core/lib/matchers/matchers.cc",
    ],
    hdrs = [
        "src/core/lib/matchers/matchers.h",
    ],
    external_deps = [
        "absl/status",
        "absl/status:statusor",
        "absl/strings",
        "absl/strings:str_format",
        "absl/types:optional",
        "re2",
    ],
    language = "c++",
    deps = ["gpr"],
)

# This target pulls in a dependency on RE2 and should not be linked into grpc by default for binary-size reasons.
grpc_cc_library(
    name = "grpc_rbac_engine",
    srcs = [
        "src/core/lib/security/authorization/grpc_authorization_engine.cc",
        "src/core/lib/security/authorization/matchers.cc",
        "src/core/lib/security/authorization/rbac_policy.cc",
    ],
    hdrs = [
        "src/core/lib/security/authorization/grpc_authorization_engine.h",
        "src/core/lib/security/authorization/matchers.h",
        "src/core/lib/security/authorization/rbac_policy.h",
    ],
    external_deps = [
        "absl/status",
        "absl/status:statusor",
        "absl/strings",
        "absl/strings:str_format",
        "absl/types:optional",
    ],
    language = "c++",
    deps = [
        "gpr",
        "grpc_authorization_base",
        "grpc_base",
        "grpc_matchers",
        "resolved_address",
        "sockaddr_utils",
    ],
)

# This target pulls in a dependency on RE2 and should not be linked into grpc by default for binary-size reasons.
grpc_cc_library(
    name = "grpc_authorization_provider",
    srcs = [
        "src/core/lib/security/authorization/grpc_authorization_policy_provider.cc",
        "src/core/lib/security/authorization/rbac_translator.cc",
    ],
    hdrs = [
        "src/core/lib/security/authorization/grpc_authorization_policy_provider.h",
        "src/core/lib/security/authorization/rbac_translator.h",
    ],
    external_deps = [
        "absl/base:core_headers",
        "absl/status",
        "absl/status:statusor",
        "absl/strings",
        "absl/strings:str_format",
    ],
    language = "c++",
    public_hdrs = GRPC_PUBLIC_HDRS,
    deps = [
        "gpr",
        "grpc_authorization_base",
        "grpc_base",
        "grpc_matchers",
        "grpc_public_hdrs",
        "grpc_rbac_engine",
        "grpc_trace",
        "json",
        "ref_counted_ptr",
        "slice",
        "slice_refcount",
        "useful",
    ],
)

# This target pulls in a dependency on RE2 and should not be linked into grpc by default for binary-size reasons.
grpc_cc_library(
    name = "grpc++_authorization_provider",
    srcs = [
        "src/cpp/server/authorization_policy_provider.cc",
    ],
    hdrs = [
        "include/grpcpp/security/authorization_policy_provider.h",
    ],
    language = "c++",
    deps = [
        "gpr",
        "grpc++",
        "grpc++_public_hdrs",
        "grpc_authorization_provider",
        "grpc_public_hdrs",
    ],
)

# This target pulls in a dependency on RE2 and should not be linked into grpc by default for binary-size reasons.
grpc_cc_library(
    name = "grpc_cel_engine",
    srcs = [
        "src/core/lib/security/authorization/cel_authorization_engine.cc",
    ],
    hdrs = [
        "src/core/lib/security/authorization/cel_authorization_engine.h",
    ],
    external_deps = [
        "absl/container:flat_hash_set",
        "absl/strings",
        "absl/types:optional",
        "absl/types:span",
        "upb_lib",
    ],
    language = "c++",
    deps = [
        "envoy_config_rbac_upb",
        "google_type_expr_upb",
        "gpr",
        "grpc_authorization_base",
        "grpc_mock_cel",
    ],
)

grpc_cc_library(
    name = "hpack_constants",
    hdrs = [
        "src/core/ext/transport/chttp2/transport/hpack_constants.h",
    ],
    language = "c++",
    deps = ["gpr_platform"],
)

grpc_cc_library(
    name = "hpack_encoder_table",
    srcs = [
        "src/core/ext/transport/chttp2/transport/hpack_encoder_table.cc",
    ],
    hdrs = [
        "src/core/ext/transport/chttp2/transport/hpack_encoder_table.h",
    ],
    external_deps = ["absl/container:inlined_vector"],
    language = "c++",
    deps = [
        "gpr",
        "hpack_constants",
    ],
)

grpc_cc_library(
    name = "chttp2_flow_control",
    srcs = [
        "src/core/ext/transport/chttp2/transport/flow_control.cc",
    ],
    hdrs = [
        "src/core/ext/transport/chttp2/transport/flow_control.h",
    ],
    external_deps = [
        "absl/functional:function_ref",
        "absl/status",
        "absl/strings",
        "absl/strings:str_format",
        "absl/types:optional",
    ],
    deps = [
        "bdp_estimator",
        "experiments",
        "gpr",
        "grpc_trace",
        "http2_settings",
        "memory_quota",
        "pid_controller",
        "time",
        "useful",
    ],
)

grpc_cc_library(
    name = "huffsyms",
    srcs = [
        "src/core/ext/transport/chttp2/transport/huffsyms.cc",
    ],
    hdrs = [
        "src/core/ext/transport/chttp2/transport/huffsyms.h",
    ],
    deps = ["gpr_platform"],
)

grpc_cc_library(
    name = "decode_huff",
    srcs = [
        "src/core/ext/transport/chttp2/transport/decode_huff.cc",
    ],
    hdrs = [
        "src/core/ext/transport/chttp2/transport/decode_huff.h",
    ],
    deps = ["gpr_platform"],
)

grpc_cc_library(
    name = "http2_settings",
    srcs = [
        "src/core/ext/transport/chttp2/transport/http2_settings.cc",
    ],
    hdrs = [
        "src/core/ext/transport/chttp2/transport/http2_settings.h",
    ],
    deps = [
        "gpr_platform",
        "http2_errors",
        "useful",
    ],
)

grpc_cc_library(
    name = "grpc_transport_chttp2",
    srcs = [
        "src/core/ext/transport/chttp2/transport/bin_decoder.cc",
        "src/core/ext/transport/chttp2/transport/bin_encoder.cc",
        "src/core/ext/transport/chttp2/transport/chttp2_transport.cc",
        "src/core/ext/transport/chttp2/transport/context_list.cc",
        "src/core/ext/transport/chttp2/transport/frame_data.cc",
        "src/core/ext/transport/chttp2/transport/frame_goaway.cc",
        "src/core/ext/transport/chttp2/transport/frame_ping.cc",
        "src/core/ext/transport/chttp2/transport/frame_rst_stream.cc",
        "src/core/ext/transport/chttp2/transport/frame_settings.cc",
        "src/core/ext/transport/chttp2/transport/frame_window_update.cc",
        "src/core/ext/transport/chttp2/transport/hpack_encoder.cc",
        "src/core/ext/transport/chttp2/transport/hpack_parser.cc",
        "src/core/ext/transport/chttp2/transport/hpack_parser_table.cc",
        "src/core/ext/transport/chttp2/transport/parsing.cc",
        "src/core/ext/transport/chttp2/transport/stream_lists.cc",
        "src/core/ext/transport/chttp2/transport/stream_map.cc",
        "src/core/ext/transport/chttp2/transport/varint.cc",
        "src/core/ext/transport/chttp2/transport/writing.cc",
    ],
    hdrs = [
        "src/core/ext/transport/chttp2/transport/bin_decoder.h",
        "src/core/ext/transport/chttp2/transport/bin_encoder.h",
        "src/core/ext/transport/chttp2/transport/chttp2_transport.h",
        "src/core/ext/transport/chttp2/transport/context_list.h",
        "src/core/ext/transport/chttp2/transport/frame.h",
        "src/core/ext/transport/chttp2/transport/frame_data.h",
        "src/core/ext/transport/chttp2/transport/frame_goaway.h",
        "src/core/ext/transport/chttp2/transport/frame_ping.h",
        "src/core/ext/transport/chttp2/transport/frame_rst_stream.h",
        "src/core/ext/transport/chttp2/transport/frame_settings.h",
        "src/core/ext/transport/chttp2/transport/frame_window_update.h",
        "src/core/ext/transport/chttp2/transport/hpack_encoder.h",
        "src/core/ext/transport/chttp2/transport/hpack_parser.h",
        "src/core/ext/transport/chttp2/transport/hpack_parser_table.h",
        "src/core/ext/transport/chttp2/transport/internal.h",
        "src/core/ext/transport/chttp2/transport/stream_map.h",
        "src/core/ext/transport/chttp2/transport/varint.h",
    ],
    external_deps = [
        "absl/base:core_headers",
        "absl/status",
        "absl/strings",
        "absl/strings:cord",
        "absl/strings:str_format",
        "absl/types:optional",
        "absl/types:span",
        "absl/types:variant",
    ],
    language = "c++",
    visibility = ["@grpc:grpclb"],
    deps = [
        "arena",
        "bdp_estimator",
        "bitset",
        "chttp2_flow_control",
        "debug_location",
        "decode_huff",
        "experiments",
        "gpr",
        "gpr_atm",
        "grpc_base",
        "grpc_public_hdrs",
        "grpc_trace",
        "hpack_constants",
        "hpack_encoder_table",
        "http2_errors",
        "http2_settings",
        "httpcli",
        "huffsyms",
        "iomgr_fwd",
        "iomgr_timer",
        "memory_quota",
        "no_destruct",
        "poll",
        "ref_counted",
        "ref_counted_ptr",
        "resource_quota",
        "resource_quota_trace",
        "slice",
        "slice_buffer",
        "slice_refcount",
        "status_helper",
        "time",
        "transport_fwd",
        "useful",
    ],
)

grpc_cc_library(
    name = "grpc_transport_chttp2_alpn",
    srcs = [
        "src/core/ext/transport/chttp2/alpn/alpn.cc",
    ],
    hdrs = [
        "src/core/ext/transport/chttp2/alpn/alpn.h",
    ],
    language = "c++",
    deps = [
        "gpr",
        "useful",
    ],
)

grpc_cc_library(
    name = "grpc_transport_chttp2_client_connector",
    srcs = [
        "src/core/ext/transport/chttp2/client/chttp2_connector.cc",
    ],
    hdrs = [
        "src/core/ext/transport/chttp2/client/chttp2_connector.h",
    ],
    external_deps = [
        "absl/status",
        "absl/status:statusor",
        "absl/strings:str_format",
        "absl/types:optional",
    ],
    language = "c++",
    deps = [
        "channel_args_preconditioning",
        "channel_stack_type",
        "config",
        "debug_location",
        "gpr",
        "grpc_base",
        "grpc_client_channel",
        "grpc_insecure_credentials",
        "grpc_public_hdrs",
        "grpc_resolver",
        "grpc_security_base",
        "grpc_trace",
        "grpc_transport_chttp2",
        "handshaker",
        "handshaker_registry",
        "iomgr_timer",
        "orphanable",
        "ref_counted_ptr",
        "resolved_address",
        "sockaddr_utils",
        "status_helper",
        "tcp_connect_handshaker",
        "transport_fwd",
        "unique_type_name",
    ],
)

grpc_cc_library(
    name = "grpc_transport_chttp2_server",
    srcs = [
        "src/core/ext/transport/chttp2/server/chttp2_server.cc",
    ],
    hdrs = [
        "src/core/ext/transport/chttp2/server/chttp2_server.h",
    ],
    external_deps = [
        "absl/base:core_headers",
        "absl/status",
        "absl/status:statusor",
        "absl/strings",
        "absl/strings:str_format",
        "absl/types:optional",
    ],
    language = "c++",
    deps = [
        "config",
        "debug_location",
        "gpr",
        "grpc_base",
        "grpc_insecure_credentials",
        "grpc_public_hdrs",
        "grpc_security_base",
        "grpc_trace",
        "grpc_transport_chttp2",
        "handshaker",
        "handshaker_registry",
        "iomgr_fwd",
        "iomgr_timer",
        "memory_quota",
        "orphanable",
        "pollset_set",
        "ref_counted_ptr",
        "resolved_address",
        "resource_quota",
        "sockaddr_utils",
        "time",
        "transport_fwd",
        "unique_type_name",
        "uri_parser",
    ],
)

grpc_cc_library(
    name = "grpc_transport_inproc",
    srcs = [
        "src/core/ext/transport/inproc/inproc_plugin.cc",
        "src/core/ext/transport/inproc/inproc_transport.cc",
    ],
    hdrs = [
        "src/core/ext/transport/inproc/inproc_transport.h",
    ],
    external_deps = [
        "absl/status",
        "absl/status:statusor",
        "absl/strings",
        "absl/types:optional",
    ],
    language = "c++",
    deps = [
        "arena",
        "channel_args_preconditioning",
        "channel_stack_type",
        "config",
        "debug_location",
        "gpr",
        "grpc_base",
        "grpc_public_hdrs",
        "grpc_trace",
        "iomgr_fwd",
        "ref_counted_ptr",
        "slice",
        "slice_buffer",
        "status_helper",
        "time",
        "transport_fwd",
    ],
)

grpc_cc_library(
    name = "tsi_base",
    srcs = [
        "src/core/tsi/transport_security.cc",
        "src/core/tsi/transport_security_grpc.cc",
    ],
    hdrs = [
        "src/core/tsi/transport_security.h",
        "src/core/tsi/transport_security_grpc.h",
        "src/core/tsi/transport_security_interface.h",
    ],
    language = "c++",
    visibility = ["@grpc:tsi_interface"],
    deps = [
        "gpr",
        "grpc_trace",
    ],
)

grpc_cc_library(
    name = "alts_util",
    srcs = [
        "src/core/lib/security/credentials/alts/check_gcp_environment.cc",
        "src/core/lib/security/credentials/alts/check_gcp_environment_linux.cc",
        "src/core/lib/security/credentials/alts/check_gcp_environment_no_op.cc",
        "src/core/lib/security/credentials/alts/check_gcp_environment_windows.cc",
        "src/core/lib/security/credentials/alts/grpc_alts_credentials_client_options.cc",
        "src/core/lib/security/credentials/alts/grpc_alts_credentials_options.cc",
        "src/core/lib/security/credentials/alts/grpc_alts_credentials_server_options.cc",
        "src/core/tsi/alts/handshaker/transport_security_common_api.cc",
    ],
    hdrs = [
        "src/core/lib/security/credentials/alts/check_gcp_environment.h",
        "src/core/lib/security/credentials/alts/grpc_alts_credentials_options.h",
        "src/core/tsi/alts/handshaker/transport_security_common_api.h",
    ],
    external_deps = ["upb_lib"],
    language = "c++",
    visibility = ["@grpc:tsi"],
    deps = [
        "alts_upb",
        "gpr",
        "grpc_trace",
    ],
)

grpc_cc_library(
    name = "tsi",
    external_deps = [
        "libssl",
        "libcrypto",
        "absl/strings",
        "upb_lib",
    ],
    language = "c++",
    tags = ["nofixdeps"],
    visibility = ["@grpc:tsi"],
    deps = [
        "gpr",
        "grpc_base",
        "tsi_alts_credentials",
        "tsi_base",
        "tsi_fake_credentials",
        "tsi_local_credentials",
        "tsi_ssl_credentials",
        "useful",
    ],
)

grpc_cc_library(
    name = "grpc++_base",
    srcs = GRPCXX_SRCS + [
        "src/cpp/client/insecure_credentials.cc",
        "src/cpp/client/secure_credentials.cc",
        "src/cpp/common/auth_property_iterator.cc",
        "src/cpp/common/secure_auth_context.cc",
        "src/cpp/common/secure_channel_arguments.cc",
        "src/cpp/common/secure_create_auth_context.cc",
        "src/cpp/common/tls_certificate_provider.cc",
        "src/cpp/common/tls_certificate_verifier.cc",
        "src/cpp/common/tls_credentials_options.cc",
        "src/cpp/server/insecure_server_credentials.cc",
        "src/cpp/server/secure_server_credentials.cc",
    ],
    hdrs = GRPCXX_HDRS + [
        "src/cpp/client/secure_credentials.h",
        "src/cpp/common/secure_auth_context.h",
        "src/cpp/server/secure_server_credentials.h",
    ],
    external_deps = [
        "absl/base:core_headers",
        "absl/status",
        "absl/status:statusor",
        "absl/strings",
        "absl/synchronization",
        "absl/memory",
        "absl/types:optional",
        "upb_lib",
        "protobuf_headers",
        "absl/container:inlined_vector",
    ],
    language = "c++",
    public_hdrs = GRPCXX_PUBLIC_HDRS,
    tags = ["nofixdeps"],
    visibility = ["@grpc:alt_grpc++_base_legacy"],
    deps = [
        "arena",
        "channel_fwd",
        "channel_init",
        "channel_stack_type",
        "config",
        "env",
        "error",
        "gpr",
        "gpr_manual_constructor",
        "grpc",
        "grpc++_codegen_proto",
        "grpc_base",
        "grpc_credentials_util",
        "grpc_health_upb",
        "grpc_public_hdrs",
        "grpc_security_base",
        "grpc_service_config",
        "grpc_service_config_impl",
        "grpc_trace",
        "grpc_transport_inproc",
        "grpcpp_call_metric_recorder",
        "iomgr_timer",
        "json",
        "ref_counted",
        "ref_counted_ptr",
        "resource_quota",
        "slice",
        "slice_buffer",
        "slice_refcount",
        "thread_quota",
        "time",
        "useful",
    ],
)

# TODO(chengyuc): Give it another try to merge this to `grpc++_base` after
# codegen files are removed.
grpc_cc_library(
    name = "grpc++_base_unsecure",
    srcs = GRPCXX_SRCS,
    hdrs = GRPCXX_HDRS,
    external_deps = [
        "absl/base:core_headers",
        "absl/status",
        "absl/status:statusor",
        "absl/strings",
        "absl/synchronization",
        "absl/memory",
        "upb_lib",
        "protobuf_headers",
    ],
    language = "c++",
    public_hdrs = GRPCXX_PUBLIC_HDRS,
    tags = [
        "avoid_dep",
        "nofixdeps",
    ],
    visibility = ["@grpc:alt_grpc++_base_unsecure_legacy"],
    deps = [
        "arena",
        "channel_init",
        "config",
        "gpr",
        "gpr_manual_constructor",
        "grpc_base",
        "grpc_health_upb",
        "grpc_insecure_credentials",
        "grpc_public_hdrs",
        "grpc_service_config",
        "grpc_service_config_impl",
        "grpc_trace",
        "grpc_transport_inproc",
        "grpc_unsecure",
        "grpcpp_call_metric_recorder",
        "iomgr_timer",
        "ref_counted",
        "ref_counted_ptr",
        "resource_quota",
        "slice",
        "time",
        "useful",
    ],
)

grpc_cc_library(
    name = "grpc++_codegen_proto",
    external_deps = [
        "protobuf_headers",
    ],
    language = "c++",
    public_hdrs = [
        "include/grpc++/impl/codegen/proto_utils.h",
        "include/grpcpp/impl/codegen/proto_buffer_reader.h",
        "include/grpcpp/impl/codegen/proto_buffer_writer.h",
        "include/grpcpp/impl/codegen/proto_utils.h",
    ],
    tags = ["nofixdeps"],
    visibility = ["@grpc:public"],
    deps = [
        "grpc++_config_proto",
        "grpc++_public_hdrs",
    ],
)

grpc_cc_library(
    name = "grpc++_config_proto",
    external_deps = [
        "protobuf_headers",
    ],
    language = "c++",
    public_hdrs = [
        "include/grpc++/impl/codegen/config_protobuf.h",
        "include/grpcpp/impl/codegen/config_protobuf.h",
    ],
    tags = ["nofixdeps"],
    visibility = ["@grpc:public"],
)

grpc_cc_library(
    name = "grpc++_reflection",
    srcs = [
        "src/cpp/ext/proto_server_reflection.cc",
        "src/cpp/ext/proto_server_reflection_plugin.cc",
    ],
    hdrs = [
        "src/cpp/ext/proto_server_reflection.h",
    ],
    external_deps = [
        "protobuf_headers",
    ],
    language = "c++",
    public_hdrs = [
        "include/grpc++/ext/proto_server_reflection_plugin.h",
        "include/grpcpp/ext/proto_server_reflection_plugin.h",
    ],
    tags = ["nofixdeps"],
    visibility = ["@grpc:public"],
    deps = [
        "grpc++",
        "grpc++_config_proto",
        "//src/proto/grpc/reflection/v1alpha:reflection_proto",
    ],
    alwayslink = 1,
)

grpc_cc_library(
    name = "grpcpp_call_metric_recorder",
    srcs = [
        "src/cpp/server/orca/call_metric_recorder.cc",
    ],
    external_deps = [
        "absl/strings",
        "absl/types:optional",
        "upb_lib",
    ],
    language = "c++",
    public_hdrs = [
        "include/grpcpp/ext/call_metric_recorder.h",
    ],
    visibility = ["@grpc:public"],
    deps = [
        "arena",
        "grpc++_public_hdrs",
        "grpc_backend_metric_data",
        "xds_orca_upb",
    ],
)

grpc_cc_library(
    name = "grpcpp_orca_interceptor",
    srcs = [
        "src/cpp/server/orca/orca_interceptor.cc",
    ],
    hdrs = [
        "src/cpp/server/orca/orca_interceptor.h",
    ],
    external_deps = [
        "absl/strings",
        "absl/types:optional",
    ],
    language = "c++",
    visibility = ["@grpc:public"],
    deps = [
        "grpc++",
        "grpc_base",
        "grpcpp_call_metric_recorder",
    ],
)

grpc_cc_library(
    name = "grpcpp_orca_service",
    srcs = [
        "src/cpp/server/orca/orca_service.cc",
    ],
    external_deps = [
        "absl/base:core_headers",
        "absl/time",
        "absl/types:optional",
        "upb_lib",
    ],
    language = "c++",
    public_hdrs = [
        "include/grpcpp/ext/orca_service.h",
    ],
    visibility = ["@grpc:public"],
    deps = [
        "debug_location",
        "default_event_engine",
        "gpr",
        "grpc++",
        "grpc_base",
        "protobuf_duration_upb",
        "ref_counted",
        "ref_counted_ptr",
        "time",
        "xds_orca_service_upb",
        "xds_orca_upb",
    ],
    alwayslink = 1,
)

grpc_cc_library(
    name = "grpcpp_channelz",
    srcs = [
        "src/cpp/server/channelz/channelz_service.cc",
        "src/cpp/server/channelz/channelz_service_plugin.cc",
    ],
    hdrs = [
        "src/cpp/server/channelz/channelz_service.h",
    ],
    external_deps = [
        "protobuf_headers",
    ],
    language = "c++",
    public_hdrs = [
        "include/grpcpp/ext/channelz_service_plugin.h",
    ],
    tags = ["nofixdeps"],
    visibility = ["@grpc:channelz"],
    deps = [
        "gpr",
        "grpc",
        "grpc++",
        "grpc++_config_proto",
        "//src/proto/grpc/channelz:channelz_proto",
    ],
    alwayslink = 1,
)

grpc_cc_library(
    name = "grpcpp_csds",
    srcs = [
        "src/cpp/server/csds/csds.cc",
    ],
    hdrs = [
        "src/cpp/server/csds/csds.h",
    ],
    external_deps = [
        "absl/status",
        "absl/status:statusor",
    ],
    language = "c++",
    tags = ["nofixdeps"],
    deps = [
        "gpr",
        "grpc",
        "grpc++_base",
        "//src/proto/grpc/testing/xds/v3:csds_proto",
    ],
    alwayslink = 1,
)

grpc_cc_library(
    name = "grpcpp_admin",
    srcs = [
        "src/cpp/server/admin/admin_services.cc",
    ],
    hdrs = [],
    defines = select({
        "grpc_no_xds": ["GRPC_NO_XDS"],
        "//conditions:default": [],
    }),
    external_deps = [
        "absl/memory",
    ],
    language = "c++",
    public_hdrs = [
        "include/grpcpp/ext/admin_services.h",
    ],
    select_deps = [{
        "grpc_no_xds": [],
        "//conditions:default": ["//:grpcpp_csds"],
    }],
    deps = [
        "gpr",
        "grpc++",
        "grpcpp_channelz",
    ],
    alwayslink = 1,
)

grpc_cc_library(
    name = "grpc++_test",
    testonly = True,
    srcs = [
        "src/cpp/client/channel_test_peer.cc",
    ],
    external_deps = ["gtest"],
    public_hdrs = [
        "include/grpc++/test/mock_stream.h",
        "include/grpc++/test/server_context_test_spouse.h",
        "include/grpcpp/test/channel_test_peer.h",
        "include/grpcpp/test/client_context_test_peer.h",
        "include/grpcpp/test/default_reactor_test_peer.h",
        "include/grpcpp/test/mock_stream.h",
        "include/grpcpp/test/server_context_test_spouse.h",
    ],
    visibility = ["@grpc:grpc++_test"],
    deps = [
        "grpc++",
        "grpc_base",
    ],
)

grpc_cc_library(
    name = "grpc++_core_stats",
    srcs = [
        "src/cpp/util/core_stats.cc",
    ],
    hdrs = [
        "src/cpp/util/core_stats.h",
    ],
    language = "c++",
    deps = [
        "gpr",
        "gpr_atm",
        "grpc_base",
        "//src/proto/grpc/core:stats_proto",
    ],
)

grpc_cc_library(
    name = "grpc_opencensus_plugin",
    srcs = [
        "src/cpp/ext/filters/census/channel_filter.cc",
        "src/cpp/ext/filters/census/client_filter.cc",
        "src/cpp/ext/filters/census/context.cc",
        "src/cpp/ext/filters/census/grpc_plugin.cc",
        "src/cpp/ext/filters/census/measures.cc",
        "src/cpp/ext/filters/census/rpc_encoding.cc",
        "src/cpp/ext/filters/census/server_filter.cc",
        "src/cpp/ext/filters/census/views.cc",
    ],
    hdrs = [
        "include/grpcpp/opencensus.h",
        "src/cpp/ext/filters/census/channel_filter.h",
        "src/cpp/ext/filters/census/client_filter.h",
        "src/cpp/ext/filters/census/context.h",
        "src/cpp/ext/filters/census/grpc_plugin.h",
        "src/cpp/ext/filters/census/measures.h",
        "src/cpp/ext/filters/census/open_census_call_tracer.h",
        "src/cpp/ext/filters/census/rpc_encoding.h",
        "src/cpp/ext/filters/census/server_filter.h",
    ],
    external_deps = [
        "absl/base",
        "absl/base:core_headers",
        "absl/status",
        "absl/strings",
        "absl/time",
        "absl/types:optional",
        "opencensus-trace",
        "opencensus-trace-context_util",
        "opencensus-trace-propagation",
        "opencensus-trace-span_context",
        "opencensus-tags",
        "opencensus-tags-context_util",
        "opencensus-stats",
        "opencensus-context",
    ],
    language = "c++",
    tags = ["nofixdeps"],
    visibility = ["@grpc:grpc_opencensus_plugin"],
    deps = [
        "arena",
        "census",
        "channel_stack_type",
        "debug_location",
        "gpr",
        "grpc++",
        "grpc++_base",
        "grpc_base",
        "slice",
        "slice_buffer",
        "slice_refcount",
    ],
)

grpc_cc_library(
    name = "json",
    srcs = [
        "src/core/lib/json/json_reader.cc",
        "src/core/lib/json/json_writer.cc",
    ],
    hdrs = [
        "src/core/lib/json/json.h",
    ],
    external_deps = [
        "absl/base:core_headers",
        "absl/status",
        "absl/status:statusor",
        "absl/strings",
        "absl/strings:str_format",
    ],
    deps = ["gpr"],
)

grpc_cc_library(
    name = "json_util",
    srcs = ["src/core/lib/json/json_util.cc"],
    hdrs = ["src/core/lib/json/json_util.h"],
    external_deps = ["absl/strings"],
    deps = [
        "error",
        "gpr",
        "json",
        "json_args",
        "json_object_loader",
        "no_destruct",
        "time",
        "validation_errors",
    ],
)

grpc_cc_library(
    name = "json_args",
    hdrs = ["src/core/lib/json/json_args.h"],
    external_deps = ["absl/strings"],
    deps = ["gpr"],
)

grpc_cc_library(
    name = "json_object_loader",
    srcs = ["src/core/lib/json/json_object_loader.cc"],
    hdrs = ["src/core/lib/json/json_object_loader.h"],
    external_deps = [
        "absl/meta:type_traits",
        "absl/status:statusor",
        "absl/strings",
        "absl/types:optional",
    ],
    deps = [
        "gpr",
        "json",
        "json_args",
        "no_destruct",
        "ref_counted_ptr",
        "time",
        "validation_errors",
    ],
)

grpc_cc_library(
    name = "json_channel_args",
    hdrs = ["src/core/lib/json/json_channel_args.h"],
    external_deps = [
        "absl/strings",
        "absl/types:optional",
    ],
    deps = [
        "channel_args",
        "gpr",
        "json_args",
    ],
)

### UPB Targets

grpc_upb_proto_library(
    name = "envoy_admin_upb",
    deps = ["@envoy_api//envoy/admin/v3:pkg"],
)

grpc_upb_proto_library(
    name = "envoy_config_cluster_upb",
    deps = ["@envoy_api//envoy/config/cluster/v3:pkg"],
)

grpc_upb_proto_reflection_library(
    name = "envoy_config_cluster_upbdefs",
    deps = ["@envoy_api//envoy/config/cluster/v3:pkg"],
)

grpc_upb_proto_library(
    name = "envoy_config_core_upb",
    deps = ["@envoy_api//envoy/config/core/v3:pkg"],
)

grpc_upb_proto_library(
    name = "envoy_config_endpoint_upb",
    deps = ["@envoy_api//envoy/config/endpoint/v3:pkg"],
)

grpc_upb_proto_reflection_library(
    name = "envoy_config_endpoint_upbdefs",
    deps = ["@envoy_api//envoy/config/endpoint/v3:pkg"],
)

grpc_upb_proto_library(
    name = "envoy_config_listener_upb",
    deps = ["@envoy_api//envoy/config/listener/v3:pkg"],
)

grpc_upb_proto_reflection_library(
    name = "envoy_config_listener_upbdefs",
    deps = ["@envoy_api//envoy/config/listener/v3:pkg"],
)

grpc_upb_proto_library(
    name = "envoy_config_rbac_upb",
    deps = ["@envoy_api//envoy/config/rbac/v3:pkg"],
)

grpc_upb_proto_library(
    name = "envoy_config_route_upb",
    deps = ["@envoy_api//envoy/config/route/v3:pkg"],
)

grpc_upb_proto_reflection_library(
    name = "envoy_config_route_upbdefs",
    deps = ["@envoy_api//envoy/config/route/v3:pkg"],
)

grpc_upb_proto_library(
    name = "envoy_extensions_clusters_aggregate_upb",
    deps = ["@envoy_api//envoy/extensions/clusters/aggregate/v3:pkg"],
)

grpc_upb_proto_reflection_library(
    name = "envoy_extensions_clusters_aggregate_upbdefs",
    deps = ["@envoy_api//envoy/extensions/clusters/aggregate/v3:pkg"],
)

grpc_upb_proto_library(
    name = "envoy_extensions_filters_common_fault_upb",
    deps = ["@envoy_api//envoy/extensions/filters/common/fault/v3:pkg"],
)

grpc_upb_proto_library(
    name = "envoy_extensions_filters_http_fault_upb",
    deps = ["@envoy_api//envoy/extensions/filters/http/fault/v3:pkg"],
)

grpc_upb_proto_reflection_library(
    name = "envoy_extensions_filters_http_fault_upbdefs",
    deps = ["@envoy_api//envoy/extensions/filters/http/fault/v3:pkg"],
)

grpc_upb_proto_library(
    name = "envoy_extensions_filters_http_rbac_upb",
    deps = ["@envoy_api//envoy/extensions/filters/http/rbac/v3:pkg"],
)

grpc_upb_proto_reflection_library(
    name = "envoy_extensions_filters_http_rbac_upbdefs",
    deps = ["@envoy_api//envoy/extensions/filters/http/rbac/v3:pkg"],
)

grpc_upb_proto_library(
    name = "envoy_extensions_filters_http_router_upb",
    deps = ["@envoy_api//envoy/extensions/filters/http/router/v3:pkg"],
)

grpc_upb_proto_reflection_library(
    name = "envoy_extensions_filters_http_router_upbdefs",
    deps = ["@envoy_api//envoy/extensions/filters/http/router/v3:pkg"],
)

grpc_upb_proto_library(
    name = "envoy_extensions_load_balancing_policies_ring_hash_upb",
    deps = ["@envoy_api//envoy/extensions/load_balancing_policies/ring_hash/v3:pkg"],
)

grpc_upb_proto_library(
    name = "envoy_extensions_load_balancing_policies_wrr_locality_upb",
    deps = ["@envoy_api//envoy/extensions/load_balancing_policies/wrr_locality/v3:pkg"],
)

grpc_upb_proto_library(
    name = "envoy_extensions_filters_network_http_connection_manager_upb",
    deps = ["@envoy_api//envoy/extensions/filters/network/http_connection_manager/v3:pkg"],
)

grpc_upb_proto_reflection_library(
    name = "envoy_extensions_filters_network_http_connection_manager_upbdefs",
    deps = ["@envoy_api//envoy/extensions/filters/network/http_connection_manager/v3:pkg"],
)

grpc_upb_proto_library(
    name = "envoy_extensions_transport_sockets_tls_upb",
    deps = ["@envoy_api//envoy/extensions/transport_sockets/tls/v3:pkg"],
)

grpc_upb_proto_reflection_library(
    name = "envoy_extensions_transport_sockets_tls_upbdefs",
    deps = ["@envoy_api//envoy/extensions/transport_sockets/tls/v3:pkg"],
)

grpc_upb_proto_library(
    name = "envoy_service_discovery_upb",
    deps = ["@envoy_api//envoy/service/discovery/v3:pkg"],
)

grpc_upb_proto_reflection_library(
    name = "envoy_service_discovery_upbdefs",
    deps = ["@envoy_api//envoy/service/discovery/v3:pkg"],
)

grpc_upb_proto_library(
    name = "envoy_service_load_stats_upb",
    deps = ["@envoy_api//envoy/service/load_stats/v3:pkg"],
)

grpc_upb_proto_reflection_library(
    name = "envoy_service_load_stats_upbdefs",
    deps = ["@envoy_api//envoy/service/load_stats/v3:pkg"],
)

grpc_upb_proto_library(
    name = "envoy_service_status_upb",
    deps = ["@envoy_api//envoy/service/status/v3:pkg"],
)

grpc_upb_proto_reflection_library(
    name = "envoy_service_status_upbdefs",
    deps = ["@envoy_api//envoy/service/status/v3:pkg"],
)

grpc_upb_proto_library(
    name = "envoy_type_matcher_upb",
    deps = ["@envoy_api//envoy/type/matcher/v3:pkg"],
)

grpc_upb_proto_library(
    name = "envoy_type_upb",
    deps = ["@envoy_api//envoy/type/v3:pkg"],
)

grpc_upb_proto_library(
    name = "xds_type_upb",
    deps = ["@com_github_cncf_udpa//xds/type/v3:pkg"],
)

grpc_upb_proto_reflection_library(
    name = "xds_type_upbdefs",
    deps = ["@com_github_cncf_udpa//xds/type/v3:pkg"],
)

grpc_upb_proto_library(
    name = "xds_orca_upb",
    deps = ["@com_github_cncf_udpa//xds/data/orca/v3:pkg"],
)

grpc_upb_proto_library(
    name = "xds_orca_service_upb",
    deps = ["@com_github_cncf_udpa//xds/service/orca/v3:pkg"],
)

grpc_upb_proto_library(
    name = "grpc_health_upb",
    deps = ["//src/proto/grpc/health/v1:health_proto_descriptor"],
)

grpc_upb_proto_library(
    name = "google_rpc_status_upb",
    deps = ["@com_google_googleapis//google/rpc:status_proto"],
)

grpc_upb_proto_reflection_library(
    name = "google_rpc_status_upbdefs",
    deps = ["@com_google_googleapis//google/rpc:status_proto"],
)

grpc_upb_proto_library(
    name = "google_type_expr_upb",
    deps = ["@com_google_googleapis//google/type:expr_proto"],
)

grpc_upb_proto_library(
    name = "grpc_lb_upb",
    deps = ["//src/proto/grpc/lb/v1:load_balancer_proto_descriptor"],
)

grpc_upb_proto_library(
    name = "alts_upb",
    deps = ["//src/proto/grpc/gcp:alts_handshaker_proto"],
)

grpc_upb_proto_library(
    name = "rls_upb",
    deps = ["//src/proto/grpc/lookup/v1:rls_proto_descriptor"],
)

grpc_upb_proto_library(
    name = "rls_config_upb",
    deps = ["//src/proto/grpc/lookup/v1:rls_config_proto_descriptor"],
)

grpc_upb_proto_reflection_library(
    name = "rls_config_upbdefs",
    deps = ["//src/proto/grpc/lookup/v1:rls_config_proto_descriptor"],
)

WELL_KNOWN_PROTO_TARGETS = [
    "any",
    "duration",
    "empty",
    "struct",
    "timestamp",
    "wrappers",
]

[grpc_upb_proto_library(
    name = "protobuf_" + target + "_upb",
    deps = ["@com_google_protobuf//:" + target + "_proto"],
) for target in WELL_KNOWN_PROTO_TARGETS]

[grpc_upb_proto_reflection_library(
    name = "protobuf_" + target + "_upbdefs",
    deps = ["@com_google_protobuf//:" + target + "_proto"],
) for target in WELL_KNOWN_PROTO_TARGETS]

grpc_generate_one_off_targets()

filegroup(
    name = "root_certificates",
    srcs = [
        "etc/roots.pem",
    ],
    visibility = ["//visibility:public"],
)<|MERGE_RESOLUTION|>--- conflicted
+++ resolved
@@ -2872,12 +2872,8 @@
     deps = [
         "event_engine_base_hdrs",
         "event_engine_common",
-<<<<<<< HEAD
         "event_engine_poller",
-        "event_engine_threaded_executor",
-=======
         "event_engine_thread_pool",
->>>>>>> f2a377d3
         "event_engine_trace",
         "event_engine_utils",
         "gpr",
