--- conflicted
+++ resolved
@@ -1420,11 +1420,6 @@
     src/core/lib/event_engine/windows/windows_engine.cc \
     src/core/lib/experiments/config.cc \
     src/core/lib/experiments/experiments.cc \
-<<<<<<< HEAD
-    src/core/lib/gpr/murmur_hash.cc \
-    src/core/lib/gprpp/load_file.cc \
-=======
->>>>>>> 98738ee9
     src/core/lib/gprpp/status_helper.cc \
     src/core/lib/gprpp/time.cc \
     src/core/lib/gprpp/time_averaged_stats.cc \
@@ -1908,11 +1903,6 @@
     src/core/lib/event_engine/windows/windows_engine.cc \
     src/core/lib/experiments/config.cc \
     src/core/lib/experiments/experiments.cc \
-<<<<<<< HEAD
-    src/core/lib/gpr/murmur_hash.cc \
-    src/core/lib/gprpp/load_file.cc \
-=======
->>>>>>> 98738ee9
     src/core/lib/gprpp/status_helper.cc \
     src/core/lib/gprpp/time.cc \
     src/core/lib/gprpp/time_averaged_stats.cc \
