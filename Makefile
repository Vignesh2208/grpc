--- conflicted
+++ resolved
@@ -1475,10 +1475,6 @@
     src/core/lib/iomgr/ev_poll_posix.cc \
     src/core/lib/iomgr/ev_posix.cc \
     src/core/lib/iomgr/ev_windows.cc \
-<<<<<<< HEAD
-    src/core/lib/iomgr/event_engine_shims/closure.cc \
-=======
->>>>>>> e8b87bcc
     src/core/lib/iomgr/event_engine_shims/endpoint.cc \
     src/core/lib/iomgr/event_engine_shims/resolved_address.cc \
     src/core/lib/iomgr/exec_ctx.cc \
@@ -2009,10 +2005,6 @@
     src/core/lib/iomgr/ev_poll_posix.cc \
     src/core/lib/iomgr/ev_posix.cc \
     src/core/lib/iomgr/ev_windows.cc \
-<<<<<<< HEAD
-    src/core/lib/iomgr/event_engine_shims/closure.cc \
-=======
->>>>>>> e8b87bcc
     src/core/lib/iomgr/event_engine_shims/endpoint.cc \
     src/core/lib/iomgr/event_engine_shims/resolved_address.cc \
     src/core/lib/iomgr/exec_ctx.cc \
