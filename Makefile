# GRPC global makefile
# This currently builds C and C++ code.
# This file has been automatically generated from a template file.
# Please look at the templates directory instead.
# This file can be regenerated from the template by running
# tools/buildgen/generate_projects.sh

# Copyright 2015 gRPC authors.
#
# Licensed under the Apache License, Version 2.0 (the "License");
# you may not use this file except in compliance with the License.
# You may obtain a copy of the License at
#
#     http://www.apache.org/licenses/LICENSE-2.0
#
# Unless required by applicable law or agreed to in writing, software
# distributed under the License is distributed on an "AS IS" BASIS,
# WITHOUT WARRANTIES OR CONDITIONS OF ANY KIND, either express or implied.
# See the License for the specific language governing permissions and
# limitations under the License.



comma := ,


# Basic platform detection
HOST_SYSTEM = $(shell uname | cut -f 1 -d_)
SYSTEM ?= $(HOST_SYSTEM)
ifeq ($(SYSTEM),MSYS)
SYSTEM = MINGW32
endif
ifeq ($(SYSTEM),MINGW64)
SYSTEM = MINGW32
endif

MAKEFILE_PATH := $(abspath $(lastword $(MAKEFILE_LIST)))
ifndef BUILDDIR
BUILDDIR_ABSOLUTE = $(patsubst %/,%,$(dir $(MAKEFILE_PATH)))
else
BUILDDIR_ABSOLUTE = $(abspath $(BUILDDIR))
endif

HAS_GCC = $(shell which gcc > /dev/null 2> /dev/null && echo true || echo false)
HAS_CC = $(shell which cc > /dev/null 2> /dev/null && echo true || echo false)
HAS_CLANG = $(shell which clang > /dev/null 2> /dev/null && echo true || echo false)

ifeq ($(HAS_CC),true)
DEFAULT_CC = cc
DEFAULT_CXX = c++
else
ifeq ($(HAS_GCC),true)
DEFAULT_CC = gcc
DEFAULT_CXX = g++
else
ifeq ($(HAS_CLANG),true)
DEFAULT_CC = clang
DEFAULT_CXX = clang++
else
DEFAULT_CC = no_c_compiler
DEFAULT_CXX = no_c++_compiler
endif
endif
endif


BINDIR = $(BUILDDIR_ABSOLUTE)/bins
OBJDIR = $(BUILDDIR_ABSOLUTE)/objs
LIBDIR = $(BUILDDIR_ABSOLUTE)/libs
GENDIR = $(BUILDDIR_ABSOLUTE)/gens

# Configurations (as defined under "configs" section in build_handwritten.yaml)

VALID_CONFIG_asan = 1
REQUIRE_CUSTOM_LIBRARIES_asan = 1
CC_asan = clang
CXX_asan = clang++
LD_asan = clang++
LDXX_asan = clang++
CPPFLAGS_asan = -O0 -fsanitize-coverage=edge,trace-pc-guard -fsanitize=address -fno-omit-frame-pointer -Wno-unused-command-line-argument -DGPR_NO_DIRECT_SYSCALLS
LDFLAGS_asan = -fsanitize=address

VALID_CONFIG_asan-noleaks = 1
REQUIRE_CUSTOM_LIBRARIES_asan-noleaks = 1
CC_asan-noleaks = clang
CXX_asan-noleaks = clang++
LD_asan-noleaks = clang++
LDXX_asan-noleaks = clang++
CPPFLAGS_asan-noleaks = -O0 -fsanitize-coverage=edge,trace-pc-guard -fsanitize=address -fno-omit-frame-pointer -Wno-unused-command-line-argument -DGPR_NO_DIRECT_SYSCALLS
LDFLAGS_asan-noleaks = fsanitize=address

VALID_CONFIG_asan-trace-cmp = 1
REQUIRE_CUSTOM_LIBRARIES_asan-trace-cmp = 1
CC_asan-trace-cmp = clang
CXX_asan-trace-cmp = clang++
LD_asan-trace-cmp = clang++
LDXX_asan-trace-cmp = clang++
CPPFLAGS_asan-trace-cmp = -O0 -fsanitize-coverage=edge,trace-pc-guard -fsanitize-coverage=trace-cmp -fsanitize=address -fno-omit-frame-pointer -Wno-unused-command-line-argument -DGPR_NO_DIRECT_SYSCALLS
LDFLAGS_asan-trace-cmp = -fsanitize=address

VALID_CONFIG_c++-compat = 1
CC_c++-compat = $(DEFAULT_CC)
CXX_c++-compat = $(DEFAULT_CXX)
LD_c++-compat = $(DEFAULT_CC)
LDXX_c++-compat = $(DEFAULT_CXX)
CFLAGS_c++-compat = -Wc++-compat
CPPFLAGS_c++-compat = -O0
DEFINES_c++-compat = _DEBUG DEBUG

VALID_CONFIG_dbg = 1
CC_dbg = $(DEFAULT_CC)
CXX_dbg = $(DEFAULT_CXX)
LD_dbg = $(DEFAULT_CC)
LDXX_dbg = $(DEFAULT_CXX)
CPPFLAGS_dbg = -O0
DEFINES_dbg = _DEBUG DEBUG

VALID_CONFIG_gcov = 1
CC_gcov = gcc
CXX_gcov = g++
LD_gcov = gcc
LDXX_gcov = g++
CPPFLAGS_gcov = -O0 -fprofile-arcs -ftest-coverage -Wno-return-type
LDFLAGS_gcov = -fprofile-arcs -ftest-coverage -rdynamic -lstdc++
DEFINES_gcov = _DEBUG DEBUG GPR_GCOV

VALID_CONFIG_helgrind = 1
CC_helgrind = $(DEFAULT_CC)
CXX_helgrind = $(DEFAULT_CXX)
LD_helgrind = $(DEFAULT_CC)
LDXX_helgrind = $(DEFAULT_CXX)
CPPFLAGS_helgrind = -O0
LDFLAGS_helgrind = -rdynamic
DEFINES_helgrind = _DEBUG DEBUG

VALID_CONFIG_lto = 1
CC_lto = $(DEFAULT_CC)
CXX_lto = $(DEFAULT_CXX)
LD_lto = $(DEFAULT_CC)
LDXX_lto = $(DEFAULT_CXX)
CPPFLAGS_lto = -O2
DEFINES_lto = NDEBUG

VALID_CONFIG_memcheck = 1
CC_memcheck = $(DEFAULT_CC)
CXX_memcheck = $(DEFAULT_CXX)
LD_memcheck = $(DEFAULT_CC)
LDXX_memcheck = $(DEFAULT_CXX)
CPPFLAGS_memcheck = -O0
LDFLAGS_memcheck = -rdynamic
DEFINES_memcheck = _DEBUG DEBUG

VALID_CONFIG_msan = 1
REQUIRE_CUSTOM_LIBRARIES_msan = 1
CC_msan = clang
CXX_msan = clang++
LD_msan = clang++
LDXX_msan = clang++
CPPFLAGS_msan = -O0 -stdlib=libc++ -fsanitize-coverage=edge,trace-pc-guard -fsanitize=memory -fsanitize-memory-track-origins -fsanitize-memory-use-after-dtor -fno-omit-frame-pointer -DGTEST_HAS_TR1_TUPLE=0 -DGTEST_USE_OWN_TR1_TUPLE=1 -Wno-unused-command-line-argument -fPIE -pie -DGPR_NO_DIRECT_SYSCALLS
LDFLAGS_msan = -stdlib=libc++ -fsanitize=memory -DGTEST_HAS_TR1_TUPLE=0 -DGTEST_USE_OWN_TR1_TUPLE=1 -fPIE -pie $(if $(JENKINS_BUILD),-Wl$(comma)-Ttext-segment=0x7e0000000000,)
DEFINES_msan = NDEBUG

VALID_CONFIG_noexcept = 1
CC_noexcept = $(DEFAULT_CC)
CXX_noexcept = $(DEFAULT_CXX)
LD_noexcept = $(DEFAULT_CC)
LDXX_noexcept = $(DEFAULT_CXX)
CXXFLAGS_noexcept = -fno-exceptions
CPPFLAGS_noexcept = -O2 -Wframe-larger-than=16384
DEFINES_noexcept = NDEBUG

VALID_CONFIG_opt = 1
CC_opt = $(DEFAULT_CC)
CXX_opt = $(DEFAULT_CXX)
LD_opt = $(DEFAULT_CC)
LDXX_opt = $(DEFAULT_CXX)
CPPFLAGS_opt = -O2 -Wframe-larger-than=16384
DEFINES_opt = NDEBUG

VALID_CONFIG_tsan = 1
REQUIRE_CUSTOM_LIBRARIES_tsan = 1
CC_tsan = clang
CXX_tsan = clang++
LD_tsan = clang++
LDXX_tsan = clang++
CPPFLAGS_tsan = -O0 -fsanitize=thread -fno-omit-frame-pointer -Wno-unused-command-line-argument -DGPR_NO_DIRECT_SYSCALLS
LDFLAGS_tsan = -fsanitize=thread
DEFINES_tsan = GRPC_TSAN

VALID_CONFIG_ubsan = 1
REQUIRE_CUSTOM_LIBRARIES_ubsan = 1
CC_ubsan = clang
CXX_ubsan = clang++
LD_ubsan = clang++
LDXX_ubsan = clang++
CPPFLAGS_ubsan = -O0 -stdlib=libc++ -fsanitize-coverage=edge,trace-pc-guard -fsanitize=undefined -fno-omit-frame-pointer -Wno-unused-command-line-argument -Wvarargs
LDFLAGS_ubsan = -stdlib=libc++ -fsanitize=undefined,unsigned-integer-overflow
DEFINES_ubsan = NDEBUG GRPC_UBSAN



# General settings.
# You may want to change these depending on your system.

prefix ?= /usr/local

DTRACE ?= dtrace
CONFIG ?= opt
# Doing X ?= Y is the same as:
# ifeq ($(origin X), undefined)
#  X = Y
# endif
# but some variables, such as CC, CXX, LD or AR, have defaults.
# So instead of using ?= on them, we need to check their origin.
# See:
#  https://www.gnu.org/software/make/manual/html_node/Implicit-Variables.html
#  https://www.gnu.org/software/make/manual/html_node/Flavors.html#index-_003f_003d
#  https://www.gnu.org/software/make/manual/html_node/Origin-Function.html
ifeq ($(origin CC), default)
CC = $(CC_$(CONFIG))
endif
ifeq ($(origin CXX), default)
CXX = $(CXX_$(CONFIG))
endif
ifeq ($(origin LD), default)
LD = $(LD_$(CONFIG))
endif
LDXX ?= $(LDXX_$(CONFIG))
ARFLAGS ?= rcs
ifeq ($(SYSTEM),Linux)
ifeq ($(origin AR), default)
AR = ar
endif
STRIP ?= strip --strip-unneeded
else
ifeq ($(SYSTEM),Darwin)
ifeq ($(origin AR), default)
AR = libtool
ARFLAGS = -no_warning_for_no_symbols -o
endif
STRIP ?= strip -x
else
ifeq ($(SYSTEM),MINGW32)
ifeq ($(origin AR), default)
AR = ar
endif
STRIP ?= strip --strip-unneeded
else
ifeq ($(origin AR), default)
AR = ar
endif
STRIP ?= strip
endif
endif
endif
INSTALL ?= install
RM ?= rm -f
PKG_CONFIG ?= pkg-config
RANLIB ?= ranlib
ifeq ($(SYSTEM),Darwin)
APPLE_RANLIB = $(shell [[ "`$(RANLIB) -V 2>/dev/null`" == "Apple Inc."* ]]; echo $$?)
ifeq ($(APPLE_RANLIB),0)
RANLIBFLAGS = -no_warning_for_no_symbols
endif
endif

ifndef VALID_CONFIG_$(CONFIG)
$(error Invalid CONFIG value '$(CONFIG)')
endif

ifeq ($(SYSTEM),Linux)
TMPOUT = /dev/null
else
TMPOUT = `mktemp /tmp/test-out-XXXXXX`
endif

CHECK_NO_CXX14_COMPAT_WORKS_CMD = $(CC) -std=c++14 -Werror -Wno-c++14-compat -o $(TMPOUT) -c test/build/no-c++14-compat.cc
HAS_WORKING_NO_CXX14_COMPAT = $(shell $(CHECK_NO_CXX14_COMPAT_WORKS_CMD) 2> /dev/null && echo true || echo false)
ifeq ($(HAS_WORKING_NO_CXX14_COMPAT),true)
W_NO_CXX14_COMPAT=-Wno-c++14-compat
endif

CHECK_EXTRA_SEMI_WORKS_CMD = $(CC) -std=c99 -Werror -Wextra-semi -o $(TMPOUT) -c test/build/extra-semi.c
HAS_WORKING_EXTRA_SEMI = $(shell $(CHECK_EXTRA_SEMI_WORKS_CMD) 2> /dev/null && echo true || echo false)
ifeq ($(HAS_WORKING_EXTRA_SEMI),true)
W_EXTRA_SEMI=-Wextra-semi
NO_W_EXTRA_SEMI=-Wno-extra-semi
endif
CHECK_NO_SHIFT_NEGATIVE_VALUE_WORKS_CMD = $(CC) -std=c99 -Werror -Wno-shift-negative-value -o $(TMPOUT) -c test/build/no-shift-negative-value.c
HAS_WORKING_NO_SHIFT_NEGATIVE_VALUE = $(shell $(CHECK_NO_SHIFT_NEGATIVE_VALUE_WORKS_CMD) 2> /dev/null && echo true || echo false)
ifeq ($(HAS_WORKING_NO_SHIFT_NEGATIVE_VALUE),true)
W_NO_SHIFT_NEGATIVE_VALUE=-Wno-shift-negative-value
NO_W_NO_SHIFT_NEGATIVE_VALUE=-Wshift-negative-value
endif
CHECK_NO_UNUSED_BUT_SET_VARIABLE_WORKS_CMD = $(CC) -std=c99 -Werror -Wno-unused-but-set-variable -o $(TMPOUT) -c test/build/no-unused-but-set-variable.c
HAS_WORKING_NO_UNUSED_BUT_SET_VARIABLE = $(shell $(CHECK_NO_UNUSED_BUT_SET_VARIABLE_WORKS_CMD) 2> /dev/null && echo true || echo false)
ifeq ($(HAS_WORKING_NO_UNUSED_BUT_SET_VARIABLE),true)
W_NO_UNUSED_BUT_SET_VARIABLE=-Wno-unused-but-set-variable
NO_W_NO_UNUSED_BUT_SET_VARIABLE=-Wunused-but-set-variable
endif
CHECK_NO_MAYBE_UNINITIALIZED_WORKS_CMD = $(CC) -std=c99 -Werror -Wno-maybe-uninitialized -o $(TMPOUT) -c test/build/no-maybe-uninitialized.c
HAS_WORKING_NO_MAYBE_UNINITIALIZED = $(shell $(CHECK_NO_MAYBE_UNINITIALIZED_WORKS_CMD) 2> /dev/null && echo true || echo false)
ifeq ($(HAS_WORKING_NO_MAYBE_UNINITIALIZED),true)
W_NO_MAYBE_UNINITIALIZED=-Wno-maybe-uninitialized
NO_W_NO_MAYBE_UNINITIALIZED=-Wmaybe-uninitialized
endif
CHECK_NO_UNKNOWN_WARNING_OPTION_WORKS_CMD = $(CC) -std=c99 -Werror -Wno-unknown-warning-option -o $(TMPOUT) -c test/build/no-unknown-warning-option.c
HAS_WORKING_NO_UNKNOWN_WARNING_OPTION = $(shell $(CHECK_NO_UNKNOWN_WARNING_OPTION_WORKS_CMD) 2> /dev/null && echo true || echo false)
ifeq ($(HAS_WORKING_NO_UNKNOWN_WARNING_OPTION),true)
W_NO_UNKNOWN_WARNING_OPTION=-Wno-unknown-warning-option
NO_W_NO_UNKNOWN_WARNING_OPTION=-Wunknown-warning-option
endif

# The HOST compiler settings are used to compile the protoc plugins.
# In most cases, you won't have to change anything, but if you are
# cross-compiling, you can override these variables from GNU make's
# command line: make CC=cross-gcc HOST_CC=gcc

HOST_CC ?= $(CC)
HOST_CXX ?= $(CXX)
HOST_LD ?= $(LD)
HOST_LDXX ?= $(LDXX)

CFLAGS += -std=c11 $(W_EXTRA_SEMI)
CXXFLAGS += -std=c++14
ifeq ($(SYSTEM),Darwin)
CXXFLAGS += -stdlib=libc++
LDFLAGS += -framework CoreFoundation
endif
CFLAGS += -g
CPPFLAGS += -g -Wall -Wextra -DOSATOMIC_USE_INLINED=1 -Ithird_party/abseil-cpp -Ithird_party/re2 -Ithird_party/upb -Isrc/core/ext/upb-generated -Isrc/core/ext/upbdefs-generated -Ithird_party/xxhash
COREFLAGS += -fno-exceptions
LDFLAGS += -g

CPPFLAGS += $(CPPFLAGS_$(CONFIG))
CFLAGS += $(CFLAGS_$(CONFIG))
CXXFLAGS += $(CXXFLAGS_$(CONFIG))
DEFINES += $(DEFINES_$(CONFIG)) INSTALL_PREFIX=\"$(prefix)\"
LDFLAGS += $(LDFLAGS_$(CONFIG))

ifneq ($(SYSTEM),MINGW32)
PIC_CPPFLAGS = -fPIC
CPPFLAGS += -fPIC
LDFLAGS += -fPIC
endif

INCLUDES = . include $(GENDIR)
LDFLAGS += -Llibs/$(CONFIG)

ifeq ($(SYSTEM),Darwin)
ifneq ($(wildcard /usr/local/ssl/include),)
INCLUDES += /usr/local/ssl/include
endif
ifneq ($(wildcard /opt/local/include),)
INCLUDES += /opt/local/include
endif
ifneq ($(wildcard /usr/local/include),)
INCLUDES += /usr/local/include
endif
LIBS = m z
ifneq ($(wildcard /usr/local/ssl/lib),)
LDFLAGS += -L/usr/local/ssl/lib
endif
ifneq ($(wildcard /opt/local/lib),)
LDFLAGS += -L/opt/local/lib
endif
ifneq ($(wildcard /usr/local/lib),)
LDFLAGS += -L/usr/local/lib
endif
endif

ifeq ($(SYSTEM),Linux)
LIBS = dl rt m pthread
LDFLAGS += -pthread
endif

ifeq ($(SYSTEM),MINGW32)
LIBS = m pthread ws2_32 dbghelp bcrypt
LDFLAGS += -pthread
endif

#
# The steps for cross-compiling are as follows:
# First, clone and make install of grpc using the native compilers for the host.
# Also, install protoc (e.g., from a package like apt-get)
# Then clone a fresh grpc for the actual cross-compiled build
# Set the environment variable GRPC_CROSS_COMPILE to true
# Set CC, CXX, LD, LDXX, AR, and STRIP to the cross-compiling binaries
# Also set PROTOBUF_CONFIG_OPTS to indicate cross-compilation to protobuf (e.g.,
#  PROTOBUF_CONFIG_OPTS="--host=arm-linux --with-protoc=/usr/local/bin/protoc" )
# Set HAS_PKG_CONFIG=false
# Make sure that you enable building shared libraries and set your prefix to
# something useful like /usr/local/cross
# You will also need to set GRPC_CROSS_LDOPTS and GRPC_CROSS_AROPTS to hold
# additional required arguments for LD and AR (examples below)
# Then you can do a make from the cross-compiling fresh clone!
#
ifeq ($(GRPC_CROSS_COMPILE),true)
LDFLAGS += $(GRPC_CROSS_LDOPTS) # e.g. -L/usr/local/lib -L/usr/local/cross/lib
ARFLAGS += $(GRPC_CROSS_AROPTS) # e.g., rc --target=elf32-little
USE_BUILT_PROTOC = false
endif

# V=1 can be used to print commands run by make
ifeq ($(V),1)
E = @:
Q =
else
E = @echo
Q = @
endif

CORE_VERSION = 30.0.0
CPP_VERSION = 1.53.0-dev
CSHARP_VERSION = 2.53.0-dev

CPPFLAGS_NO_ARCH += $(addprefix -I, $(INCLUDES)) $(addprefix -D, $(DEFINES))
CPPFLAGS += $(CPPFLAGS_NO_ARCH) $(ARCH_FLAGS)

LDFLAGS += $(ARCH_FLAGS)
LDLIBS += $(addprefix -l, $(LIBS))
LDLIBSXX += $(addprefix -l, $(LIBSXX))


CFLAGS += $(EXTRA_CFLAGS)
CXXFLAGS += $(EXTRA_CXXFLAGS)
CPPFLAGS += $(EXTRA_CPPFLAGS)
LDFLAGS += $(EXTRA_LDFLAGS)
DEFINES += $(EXTRA_DEFINES)
LDLIBS += $(EXTRA_LDLIBS)

HOST_CPPFLAGS += $(CPPFLAGS)
HOST_CFLAGS += $(CFLAGS)
HOST_CXXFLAGS += $(CXXFLAGS)
HOST_LDFLAGS += $(LDFLAGS)
HOST_LDLIBS += $(LDLIBS)

# These are automatically computed variables.
# There shouldn't be any need to change anything from now on.

-include cache.mk

CACHE_MK =

ifeq ($(SYSTEM),MINGW32)
EXECUTABLE_SUFFIX = .exe
SHARED_EXT_CORE = dll
SHARED_EXT_CPP = dll
SHARED_EXT_CSHARP = dll
SHARED_PREFIX =
SHARED_VERSION_CORE = -30
SHARED_VERSION_CPP = -1
SHARED_VERSION_CSHARP = -2
else ifeq ($(SYSTEM),Darwin)
EXECUTABLE_SUFFIX =
SHARED_EXT_CORE = dylib
SHARED_EXT_CPP = dylib
SHARED_EXT_CSHARP = dylib
SHARED_PREFIX = lib
SHARED_VERSION_CORE =
SHARED_VERSION_CPP =
SHARED_VERSION_CSHARP =
else
EXECUTABLE_SUFFIX =
SHARED_EXT_CORE = so.$(CORE_VERSION)
SHARED_EXT_CPP = so.$(CPP_VERSION)
SHARED_EXT_CSHARP = so.$(CSHARP_VERSION)
SHARED_PREFIX = lib
SHARED_VERSION_CORE =
SHARED_VERSION_CPP =
SHARED_VERSION_CSHARP =
endif

ifeq ($(wildcard .git),)
IS_GIT_FOLDER = false
else
IS_GIT_FOLDER = true
endif

# Setup zlib dependency

ifeq ($(wildcard third_party/zlib/zlib.h),)
HAS_EMBEDDED_ZLIB = false
else
HAS_EMBEDDED_ZLIB = true
endif

# for zlib, we support building both from submodule
# and from system-installed zlib. In some builds,
# embedding zlib is not desirable.
# By default we use the system zlib (to match legacy behavior)
EMBED_ZLIB ?= false

ifeq ($(EMBED_ZLIB),true)
ZLIB_DEP = $(LIBDIR)/$(CONFIG)/libz.a
ZLIB_MERGE_LIBS = $(LIBDIR)/$(CONFIG)/libz.a
ZLIB_MERGE_OBJS = $(LIBZ_OBJS)
CPPFLAGS += -Ithird_party/zlib
else
LIBS += z
endif

# Setup c-ares dependency

ifeq ($(wildcard third_party/cares/cares/include/ares.h),)
HAS_EMBEDDED_CARES = false
else
HAS_EMBEDDED_CARES = true
endif

ifeq ($(HAS_EMBEDDED_CARES),true)
EMBED_CARES ?= true
else
# only building with c-ares from submodule is supported
DEP_MISSING += cares
EMBED_CARES ?= broken
endif

ifeq ($(EMBED_CARES),true)
CARES_DEP = $(LIBDIR)/$(CONFIG)/libares.a
CARES_MERGE_OBJS = $(LIBARES_OBJS)
CARES_MERGE_LIBS = $(LIBDIR)/$(CONFIG)/libares.a
CPPFLAGS := -Ithird_party/cares/cares/include -Ithird_party/cares -Ithird_party/cares/cares $(CPPFLAGS)
endif

# Setup address_sorting dependency

ADDRESS_SORTING_DEP = $(LIBDIR)/$(CONFIG)/libaddress_sorting.a
ADDRESS_SORTING_MERGE_OBJS = $(LIBADDRESS_SORTING_OBJS)
ADDRESS_SORTING_MERGE_LIBS = $(LIBDIR)/$(CONFIG)/libaddress_sorting.a
CPPFLAGS := -Ithird_party/address_sorting/include $(CPPFLAGS)

# Setup abseil dependency

GRPC_ABSEIL_DEP = $(LIBDIR)/$(CONFIG)/libgrpc_abseil.a
GRPC_ABSEIL_MERGE_LIBS = $(LIBDIR)/$(CONFIG)/libgrpc_abseil.a

# Setup re2 dependency

RE2_DEP = $(LIBDIR)/$(CONFIG)/libre2.a
RE2_MERGE_OBJS = $(LIBRE2_OBJS)
RE2_MERGE_LIBS = $(LIBDIR)/$(CONFIG)/libre2.a

# Setup upb dependency

UPB_DEP = $(LIBDIR)/$(CONFIG)/libupb.a
UPB_MERGE_OBJS = $(LIBUPB_OBJS)
UPB_MERGE_LIBS = $(LIBDIR)/$(CONFIG)/libupb.a

# Setup boringssl dependency

ifeq ($(wildcard third_party/boringssl-with-bazel/src/include/openssl/ssl.h),)
HAS_EMBEDDED_OPENSSL = false
else
HAS_EMBEDDED_OPENSSL = true
endif

ifeq ($(HAS_EMBEDDED_OPENSSL),true)
EMBED_OPENSSL ?= true
else
# only support building boringssl from submodule
DEP_MISSING += openssl
EMBED_OPENSSL ?= broken
endif

ifeq ($(EMBED_OPENSSL),true)
OPENSSL_DEP += $(LIBDIR)/$(CONFIG)/libboringssl.a
OPENSSL_MERGE_LIBS += $(LIBDIR)/$(CONFIG)/libboringssl.a
OPENSSL_MERGE_OBJS += $(LIBBORINGSSL_OBJS)
# need to prefix these to ensure overriding system libraries
CPPFLAGS := -Ithird_party/boringssl-with-bazel/src/include $(CPPFLAGS)  
ifeq ($(DISABLE_ALPN),true)
CPPFLAGS += -DTSI_OPENSSL_ALPN_SUPPORT=0
LIBS_SECURE = $(OPENSSL_LIBS)
endif # DISABLE_ALPN
endif # EMBED_OPENSSL

LDLIBS_SECURE += $(addprefix -l, $(LIBS_SECURE))

ifeq ($(MAKECMDGOALS),clean)
NO_DEPS = true
endif

.SECONDARY = %.pb.h %.pb.cc

ifeq ($(DEP_MISSING),)
all: static shared
dep_error:
	@echo "You shouldn't see this message - all of your dependencies are correct."
else
all: dep_error git_update stop

dep_error:
	@echo
	@echo "DEPENDENCY ERROR"
	@echo
	@echo "You are missing system dependencies that are essential to build grpc,"
	@echo "and the third_party directory doesn't have them:"
	@echo
	@echo "  $(DEP_MISSING)"
	@echo
	@echo "Installing the development packages for your system will solve"
	@echo "this issue. Please consult INSTALL to get more information."
	@echo
	@echo "If you need information about why these tests failed, run:"
	@echo
	@echo "  make run_dep_checks"
	@echo
endif

git_update:
ifeq ($(IS_GIT_FOLDER),true)
	@echo "Additionally, since you are in a git clone, you can download the"
	@echo "missing dependencies in third_party by running the following command:"
	@echo
	@echo "  git submodule update --init"
	@echo
endif

openssl_dep_error: openssl_dep_message git_update stop

openssl_dep_message:
	@echo
	@echo "DEPENDENCY ERROR"
	@echo
	@echo "The target you are trying to run requires an OpenSSL implementation."
	@echo "Your system doesn't have one, and either the third_party directory"
	@echo "doesn't have it, or your compiler can't build BoringSSL."
	@echo
	@echo "Please consult BUILDING.md to get more information."
	@echo
	@echo "If you need information about why these tests failed, run:"
	@echo
	@echo "  make run_dep_checks"
	@echo

systemtap_dep_error:
	@echo
	@echo "DEPENDENCY ERROR"
	@echo
	@echo "Under the '$(CONFIG)' configutation, the target you are trying "
	@echo "to build requires systemtap 2.7+ (on Linux) or dtrace (on other "
	@echo "platforms such as Solaris and *BSD). "
	@echo
	@echo "Please consult BUILDING.md to get more information."
	@echo

install_not_supported_message:
	@echo
	@echo "Installing via 'make' is no longer supported. Use cmake or bazel instead."
	@echo
	@echo "Please consult BUILDING.md to get more information."
	@echo

install_not_supported_error: install_not_supported_message stop

stop:
	@false


run_dep_checks:
	@echo "run_dep_checks target has been deprecated."

static: static_c static_cxx

static_c: cache.mk  $(LIBDIR)/$(CONFIG)/libaddress_sorting.a $(LIBDIR)/$(CONFIG)/libgpr.a $(LIBDIR)/$(CONFIG)/libgrpc.a $(LIBDIR)/$(CONFIG)/libgrpc_unsecure.a $(LIBDIR)/$(CONFIG)/libupb.a

static_cxx: cache.mk 

static_csharp: static_c 

shared: shared_c shared_cxx

shared_c: cache.mk $(LIBDIR)/$(CONFIG)/$(SHARED_PREFIX)address_sorting$(SHARED_VERSION_CORE).$(SHARED_EXT_CORE) $(LIBDIR)/$(CONFIG)/$(SHARED_PREFIX)gpr$(SHARED_VERSION_CORE).$(SHARED_EXT_CORE) $(LIBDIR)/$(CONFIG)/$(SHARED_PREFIX)grpc$(SHARED_VERSION_CORE).$(SHARED_EXT_CORE) $(LIBDIR)/$(CONFIG)/$(SHARED_PREFIX)grpc_unsecure$(SHARED_VERSION_CORE).$(SHARED_EXT_CORE) $(LIBDIR)/$(CONFIG)/$(SHARED_PREFIX)upb$(SHARED_VERSION_CORE).$(SHARED_EXT_CORE)
shared_cxx: cache.mk

shared_csharp: shared_c 
grpc_csharp_ext: shared_csharp

privatelibs: privatelibs_c privatelibs_cxx

privatelibs_c:  $(LIBDIR)/$(CONFIG)/libre2.a $(LIBDIR)/$(CONFIG)/libz.a $(LIBDIR)/$(CONFIG)/libares.a
ifeq ($(EMBED_OPENSSL),true)
privatelibs_cxx: 
else
privatelibs_cxx: 
endif


strip: strip-static strip-shared

strip-static: strip-static_c strip-static_cxx

strip-shared: strip-shared_c strip-shared_cxx

strip-static_c: static_c
ifeq ($(CONFIG),opt)
	$(E) "[STRIP]   Stripping libaddress_sorting.a"
	$(Q) $(STRIP) $(LIBDIR)/$(CONFIG)/libaddress_sorting.a
	$(E) "[STRIP]   Stripping libgpr.a"
	$(Q) $(STRIP) $(LIBDIR)/$(CONFIG)/libgpr.a
	$(E) "[STRIP]   Stripping libgrpc.a"
	$(Q) $(STRIP) $(LIBDIR)/$(CONFIG)/libgrpc.a
	$(E) "[STRIP]   Stripping libgrpc_unsecure.a"
	$(Q) $(STRIP) $(LIBDIR)/$(CONFIG)/libgrpc_unsecure.a
	$(E) "[STRIP]   Stripping libupb.a"
	$(Q) $(STRIP) $(LIBDIR)/$(CONFIG)/libupb.a
endif

strip-static_cxx: static_cxx
ifeq ($(CONFIG),opt)
endif

strip-shared_c: shared_c
ifeq ($(CONFIG),opt)
	$(E) "[STRIP]   Stripping $(SHARED_PREFIX)address_sorting$(SHARED_VERSION_CORE).$(SHARED_EXT_CORE)"
	$(Q) $(STRIP) $(LIBDIR)/$(CONFIG)/$(SHARED_PREFIX)address_sorting$(SHARED_VERSION_CORE).$(SHARED_EXT_CORE)
	$(E) "[STRIP]   Stripping $(SHARED_PREFIX)gpr$(SHARED_VERSION_CORE).$(SHARED_EXT_CORE)"
	$(Q) $(STRIP) $(LIBDIR)/$(CONFIG)/$(SHARED_PREFIX)gpr$(SHARED_VERSION_CORE).$(SHARED_EXT_CORE)
	$(E) "[STRIP]   Stripping $(SHARED_PREFIX)grpc$(SHARED_VERSION_CORE).$(SHARED_EXT_CORE)"
	$(Q) $(STRIP) $(LIBDIR)/$(CONFIG)/$(SHARED_PREFIX)grpc$(SHARED_VERSION_CORE).$(SHARED_EXT_CORE)
	$(E) "[STRIP]   Stripping $(SHARED_PREFIX)grpc_unsecure$(SHARED_VERSION_CORE).$(SHARED_EXT_CORE)"
	$(Q) $(STRIP) $(LIBDIR)/$(CONFIG)/$(SHARED_PREFIX)grpc_unsecure$(SHARED_VERSION_CORE).$(SHARED_EXT_CORE)
	$(E) "[STRIP]   Stripping $(SHARED_PREFIX)upb$(SHARED_VERSION_CORE).$(SHARED_EXT_CORE)"
	$(Q) $(STRIP) $(LIBDIR)/$(CONFIG)/$(SHARED_PREFIX)upb$(SHARED_VERSION_CORE).$(SHARED_EXT_CORE)
endif

strip-shared_cxx: shared_cxx
ifeq ($(CONFIG),opt)
endif

strip-shared_csharp: shared_csharp
ifeq ($(CONFIG),opt)
endif

cache.mk::
	$(E) "[MAKE]    Generating $@"
	$(Q) echo "$(CACHE_MK)" | tr , '\n' >$@

$(OBJDIR)/$(CONFIG)/%.o : %.c
	$(E) "[C]       Compiling $<"
	$(Q) mkdir -p `dirname $@`
	$(Q) $(CC) $(CPPFLAGS) $(CFLAGS) -MMD -MF $(addsuffix .dep, $(basename $@)) -c -o $@ $<

$(OBJDIR)/$(CONFIG)/%.o : $(GENDIR)/%.pb.cc
	$(E) "[CXX]     Compiling $<"
	$(Q) mkdir -p `dirname $@`
	$(Q) $(CXX) $(CPPFLAGS) $(CXXFLAGS) -MMD -MF $(addsuffix .dep, $(basename $@)) -c -o $@ $<

$(OBJDIR)/$(CONFIG)/src/compiler/%.o : src/compiler/%.cc
	$(E) "[HOSTCXX] Compiling $<"
	$(Q) mkdir -p `dirname $@`
	$(Q) $(HOST_CXX) $(HOST_CXXFLAGS) $(HOST_CPPFLAGS) -MMD -MF $(addsuffix .dep, $(basename $@)) -c -o $@ $<

$(OBJDIR)/$(CONFIG)/src/core/%.o : src/core/%.cc
	$(E) "[CXX]     Compiling $<"
	$(Q) mkdir -p `dirname $@`
	$(Q) $(CXX) $(CPPFLAGS) $(CXXFLAGS) $(COREFLAGS) -MMD -MF $(addsuffix .dep, $(basename $@)) -c -o $@ $<

$(OBJDIR)/$(CONFIG)/test/core/%.o : test/core/%.cc
	$(E) "[CXX]     Compiling $<"
	$(Q) mkdir -p `dirname $@`
	$(Q) $(CXX) $(CPPFLAGS) $(CXXFLAGS) $(COREFLAGS) -MMD -MF $(addsuffix .dep, $(basename $@)) -c -o $@ $<

$(OBJDIR)/$(CONFIG)/%.o : %.cc
	$(E) "[CXX]     Compiling $<"
	$(Q) mkdir -p `dirname $@`
	$(Q) $(CXX) $(CPPFLAGS) $(CXXFLAGS) -MMD -MF $(addsuffix .dep, $(basename $@)) -c -o $@ $<

$(OBJDIR)/$(CONFIG)/%.o : %.cpp
	$(E) "[CXX]     Compiling $<"
	$(Q) mkdir -p `dirname $@`
	$(Q) $(CXX) $(CPPFLAGS) $(CXXFLAGS) -MMD -MF $(addsuffix .dep, $(basename $@)) -c -o $@ $<

install: install_not_supported_error

install_c: install_not_supported_error

install_cxx: install_not_supported_error

install_csharp: install_not_supported_error

install-static: install_not_supported_error

install-certs: install_not_supported_error

clean:
	$(E) "[CLEAN]   Cleaning build directories."
	$(Q) $(RM) -rf $(OBJDIR) $(LIBDIR) $(BINDIR) $(GENDIR) cache.mk


# The various libraries


# start of build recipe for library "address_sorting" (generated by makelib(lib) template function)
LIBADDRESS_SORTING_SRC = \
    third_party/address_sorting/address_sorting.c \
    third_party/address_sorting/address_sorting_posix.c \
    third_party/address_sorting/address_sorting_windows.c \

PUBLIC_HEADERS_C += \

LIBADDRESS_SORTING_OBJS = $(addprefix $(OBJDIR)/$(CONFIG)/, $(addsuffix .o, $(basename $(LIBADDRESS_SORTING_SRC))))


$(LIBDIR)/$(CONFIG)/libaddress_sorting.a:  $(LIBADDRESS_SORTING_OBJS) 
	$(E) "[AR]      Creating $@"
	$(Q) mkdir -p `dirname $@`
	$(Q) rm -f $(LIBDIR)/$(CONFIG)/libaddress_sorting.a
	$(Q) $(AR) $(ARFLAGS) $(LIBDIR)/$(CONFIG)/libaddress_sorting.a $(LIBADDRESS_SORTING_OBJS) 
ifeq ($(SYSTEM),Darwin)
	$(Q) $(RANLIB) $(RANLIBFLAGS) $(LIBDIR)/$(CONFIG)/libaddress_sorting.a
endif



ifeq ($(SYSTEM),MINGW32)
$(LIBDIR)/$(CONFIG)/address_sorting$(SHARED_VERSION_CORE).$(SHARED_EXT_CORE): $(LIBADDRESS_SORTING_OBJS)  $(ZLIB_DEP) $(CARES_DEP) $(ADDRESS_SORTING_DEP) $(RE2_DEP) $(UPB_DEP) $(GRPC_ABSEIL_DEP)
	$(E) "[LD]      Linking $@"
	$(Q) mkdir -p `dirname $@`
	$(Q) $(LDXX) $(LDFLAGS) -L$(LIBDIR)/$(CONFIG) -shared -Wl,--output-def=$(LIBDIR)/$(CONFIG)/address_sorting$(SHARED_VERSION_CORE).def -Wl,--out-implib=$(LIBDIR)/$(CONFIG)/libaddress_sorting$(SHARED_VERSION_CORE)-dll.a -o $(LIBDIR)/$(CONFIG)/address_sorting$(SHARED_VERSION_CORE).$(SHARED_EXT_CORE) $(LIBADDRESS_SORTING_OBJS) $(ZLIB_MERGE_LIBS) $(CARES_MERGE_LIBS) $(ADDRESS_SORTING_MERGE_LIBS) $(RE2_MERGE_LIBS) $(UPB_MERGE_LIBS) $(GRPC_ABSEIL_MERGE_LIBS) $(LDLIBS)
else
$(LIBDIR)/$(CONFIG)/libaddress_sorting$(SHARED_VERSION_CORE).$(SHARED_EXT_CORE): $(LIBADDRESS_SORTING_OBJS)  $(ZLIB_DEP) $(CARES_DEP) $(ADDRESS_SORTING_DEP) $(RE2_DEP) $(UPB_DEP) $(GRPC_ABSEIL_DEP)
	$(E) "[LD]      Linking $@"
	$(Q) mkdir -p `dirname $@`
ifeq ($(SYSTEM),Darwin)
	$(Q) $(LDXX) $(LDFLAGS) -L$(LIBDIR)/$(CONFIG) -install_name $(SHARED_PREFIX)address_sorting$(SHARED_VERSION_CORE).$(SHARED_EXT_CORE) -dynamiclib -o $(LIBDIR)/$(CONFIG)/libaddress_sorting$(SHARED_VERSION_CORE).$(SHARED_EXT_CORE) $(LIBADDRESS_SORTING_OBJS) $(ZLIB_MERGE_LIBS) $(CARES_MERGE_LIBS) $(ADDRESS_SORTING_MERGE_LIBS) $(RE2_MERGE_LIBS) $(UPB_MERGE_LIBS) $(GRPC_ABSEIL_MERGE_LIBS) $(LDLIBS)
else
	$(Q) $(LDXX) $(LDFLAGS) -L$(LIBDIR)/$(CONFIG) -shared -Wl,-soname,libaddress_sorting.so.30 -o $(LIBDIR)/$(CONFIG)/libaddress_sorting$(SHARED_VERSION_CORE).$(SHARED_EXT_CORE) $(LIBADDRESS_SORTING_OBJS) $(ZLIB_MERGE_LIBS) $(CARES_MERGE_LIBS) $(ADDRESS_SORTING_MERGE_LIBS) $(RE2_MERGE_LIBS) $(UPB_MERGE_LIBS) $(GRPC_ABSEIL_MERGE_LIBS) $(LDLIBS)
	$(Q) ln -sf $(SHARED_PREFIX)address_sorting$(SHARED_VERSION_CORE).$(SHARED_EXT_CORE) $(LIBDIR)/$(CONFIG)/libaddress_sorting$(SHARED_VERSION_CORE).so.30
	$(Q) ln -sf $(SHARED_PREFIX)address_sorting$(SHARED_VERSION_CORE).$(SHARED_EXT_CORE) $(LIBDIR)/$(CONFIG)/libaddress_sorting$(SHARED_VERSION_CORE).so
endif
endif

ifneq ($(NO_DEPS),true)
-include $(LIBADDRESS_SORTING_OBJS:.o=.dep)
endif
# end of build recipe for library "address_sorting"


# start of build recipe for library "gpr" (generated by makelib(lib) template function)
LIBGPR_SRC = \
    src/core/lib/gpr/alloc.cc \
    src/core/lib/gpr/atm.cc \
    src/core/lib/gpr/cpu_iphone.cc \
    src/core/lib/gpr/cpu_linux.cc \
    src/core/lib/gpr/cpu_posix.cc \
    src/core/lib/gpr/cpu_windows.cc \
    src/core/lib/gpr/log.cc \
    src/core/lib/gpr/log_android.cc \
    src/core/lib/gpr/log_linux.cc \
    src/core/lib/gpr/log_posix.cc \
    src/core/lib/gpr/log_windows.cc \
    src/core/lib/gpr/string.cc \
    src/core/lib/gpr/string_posix.cc \
    src/core/lib/gpr/string_util_windows.cc \
    src/core/lib/gpr/string_windows.cc \
    src/core/lib/gpr/sync.cc \
    src/core/lib/gpr/sync_abseil.cc \
    src/core/lib/gpr/sync_posix.cc \
    src/core/lib/gpr/sync_windows.cc \
    src/core/lib/gpr/time.cc \
    src/core/lib/gpr/time_posix.cc \
    src/core/lib/gpr/time_precise.cc \
    src/core/lib/gpr/time_windows.cc \
    src/core/lib/gpr/tmpfile_msys.cc \
    src/core/lib/gpr/tmpfile_posix.cc \
    src/core/lib/gpr/tmpfile_windows.cc \
    src/core/lib/gpr/wrap_memcpy.cc \
    src/core/lib/gprpp/crash.cc \
    src/core/lib/gprpp/env_linux.cc \
    src/core/lib/gprpp/env_posix.cc \
    src/core/lib/gprpp/env_windows.cc \
    src/core/lib/gprpp/examine_stack.cc \
    src/core/lib/gprpp/fork.cc \
    src/core/lib/gprpp/global_config_env.cc \
    src/core/lib/gprpp/host_port.cc \
    src/core/lib/gprpp/mpscq.cc \
    src/core/lib/gprpp/stat_posix.cc \
    src/core/lib/gprpp/stat_windows.cc \
    src/core/lib/gprpp/strerror.cc \
    src/core/lib/gprpp/tchar.cc \
    src/core/lib/gprpp/thd_posix.cc \
    src/core/lib/gprpp/thd_windows.cc \
    src/core/lib/gprpp/time_util.cc \

PUBLIC_HEADERS_C += \
    include/grpc/impl/codegen/atm.h \
    include/grpc/impl/codegen/atm_gcc_atomic.h \
    include/grpc/impl/codegen/atm_gcc_sync.h \
    include/grpc/impl/codegen/atm_windows.h \
    include/grpc/impl/codegen/fork.h \
    include/grpc/impl/codegen/gpr_types.h \
    include/grpc/impl/codegen/log.h \
    include/grpc/impl/codegen/port_platform.h \
    include/grpc/impl/codegen/sync.h \
    include/grpc/impl/codegen/sync_abseil.h \
    include/grpc/impl/codegen/sync_custom.h \
    include/grpc/impl/codegen/sync_generic.h \
    include/grpc/impl/codegen/sync_posix.h \
    include/grpc/impl/codegen/sync_windows.h \
    include/grpc/support/alloc.h \
    include/grpc/support/atm.h \
    include/grpc/support/atm_gcc_atomic.h \
    include/grpc/support/atm_gcc_sync.h \
    include/grpc/support/atm_windows.h \
    include/grpc/support/cpu.h \
    include/grpc/support/log.h \
    include/grpc/support/log_windows.h \
    include/grpc/support/port_platform.h \
    include/grpc/support/string_util.h \
    include/grpc/support/sync.h \
    include/grpc/support/sync_abseil.h \
    include/grpc/support/sync_custom.h \
    include/grpc/support/sync_generic.h \
    include/grpc/support/sync_posix.h \
    include/grpc/support/sync_windows.h \
    include/grpc/support/thd_id.h \
    include/grpc/support/time.h \

LIBGPR_OBJS = $(addprefix $(OBJDIR)/$(CONFIG)/, $(addsuffix .o, $(basename $(LIBGPR_SRC))))


$(LIBDIR)/$(CONFIG)/libgpr.a: $(ZLIB_DEP) $(CARES_DEP) $(ADDRESS_SORTING_DEP) $(RE2_DEP) $(UPB_DEP) $(GRPC_ABSEIL_DEP)  $(LIBGPR_OBJS) 
	$(E) "[AR]      Creating $@"
	$(Q) mkdir -p `dirname $@`
	$(Q) rm -f $(LIBDIR)/$(CONFIG)/libgpr.a
	$(Q) $(AR) $(ARFLAGS) $(LIBDIR)/$(CONFIG)/libgpr.a $(LIBGPR_OBJS) 
ifeq ($(SYSTEM),Darwin)
	$(Q) $(RANLIB) $(RANLIBFLAGS) $(LIBDIR)/$(CONFIG)/libgpr.a
endif



ifeq ($(SYSTEM),MINGW32)
$(LIBDIR)/$(CONFIG)/gpr$(SHARED_VERSION_CORE).$(SHARED_EXT_CORE): $(LIBGPR_OBJS)  $(ZLIB_DEP) $(CARES_DEP) $(ADDRESS_SORTING_DEP) $(RE2_DEP) $(UPB_DEP) $(GRPC_ABSEIL_DEP)
	$(E) "[LD]      Linking $@"
	$(Q) mkdir -p `dirname $@`
	$(Q) $(LDXX) $(LDFLAGS) -L$(LIBDIR)/$(CONFIG) -shared -Wl,--output-def=$(LIBDIR)/$(CONFIG)/gpr$(SHARED_VERSION_CORE).def -Wl,--out-implib=$(LIBDIR)/$(CONFIG)/libgpr$(SHARED_VERSION_CORE)-dll.a -o $(LIBDIR)/$(CONFIG)/gpr$(SHARED_VERSION_CORE).$(SHARED_EXT_CORE) $(LIBGPR_OBJS) $(ZLIB_MERGE_LIBS) $(CARES_MERGE_LIBS) $(ADDRESS_SORTING_MERGE_LIBS) $(RE2_MERGE_LIBS) $(UPB_MERGE_LIBS) $(GRPC_ABSEIL_MERGE_LIBS) $(LDLIBS)
else
$(LIBDIR)/$(CONFIG)/libgpr$(SHARED_VERSION_CORE).$(SHARED_EXT_CORE): $(LIBGPR_OBJS)  $(ZLIB_DEP) $(CARES_DEP) $(ADDRESS_SORTING_DEP) $(RE2_DEP) $(UPB_DEP) $(GRPC_ABSEIL_DEP)
	$(E) "[LD]      Linking $@"
	$(Q) mkdir -p `dirname $@`
ifeq ($(SYSTEM),Darwin)
	$(Q) $(LDXX) $(LDFLAGS) -L$(LIBDIR)/$(CONFIG) -install_name $(SHARED_PREFIX)gpr$(SHARED_VERSION_CORE).$(SHARED_EXT_CORE) -dynamiclib -o $(LIBDIR)/$(CONFIG)/libgpr$(SHARED_VERSION_CORE).$(SHARED_EXT_CORE) $(LIBGPR_OBJS) $(ZLIB_MERGE_LIBS) $(CARES_MERGE_LIBS) $(ADDRESS_SORTING_MERGE_LIBS) $(RE2_MERGE_LIBS) $(UPB_MERGE_LIBS) $(GRPC_ABSEIL_MERGE_LIBS) $(LDLIBS)
else
	$(Q) $(LDXX) $(LDFLAGS) -L$(LIBDIR)/$(CONFIG) -shared -Wl,-soname,libgpr.so.30 -o $(LIBDIR)/$(CONFIG)/libgpr$(SHARED_VERSION_CORE).$(SHARED_EXT_CORE) $(LIBGPR_OBJS) $(ZLIB_MERGE_LIBS) $(CARES_MERGE_LIBS) $(ADDRESS_SORTING_MERGE_LIBS) $(RE2_MERGE_LIBS) $(UPB_MERGE_LIBS) $(GRPC_ABSEIL_MERGE_LIBS) $(LDLIBS)
	$(Q) ln -sf $(SHARED_PREFIX)gpr$(SHARED_VERSION_CORE).$(SHARED_EXT_CORE) $(LIBDIR)/$(CONFIG)/libgpr$(SHARED_VERSION_CORE).so.30
	$(Q) ln -sf $(SHARED_PREFIX)gpr$(SHARED_VERSION_CORE).$(SHARED_EXT_CORE) $(LIBDIR)/$(CONFIG)/libgpr$(SHARED_VERSION_CORE).so
endif
endif

ifneq ($(NO_DEPS),true)
-include $(LIBGPR_OBJS:.o=.dep)
endif
# end of build recipe for library "gpr"


# start of build recipe for library "grpc" (generated by makelib(lib) template function)
LIBGRPC_SRC = \
    src/core/ext/filters/census/grpc_context.cc \
    src/core/ext/filters/channel_idle/channel_idle_filter.cc \
    src/core/ext/filters/channel_idle/idle_filter_state.cc \
    src/core/ext/filters/client_channel/backend_metric.cc \
    src/core/ext/filters/client_channel/backup_poller.cc \
    src/core/ext/filters/client_channel/channel_connectivity.cc \
    src/core/ext/filters/client_channel/client_channel.cc \
    src/core/ext/filters/client_channel/client_channel_channelz.cc \
    src/core/ext/filters/client_channel/client_channel_factory.cc \
    src/core/ext/filters/client_channel/client_channel_plugin.cc \
    src/core/ext/filters/client_channel/client_channel_service_config.cc \
    src/core/ext/filters/client_channel/config_selector.cc \
    src/core/ext/filters/client_channel/dynamic_filters.cc \
    src/core/ext/filters/client_channel/global_subchannel_pool.cc \
    src/core/ext/filters/client_channel/health/health_check_client.cc \
    src/core/ext/filters/client_channel/http_proxy.cc \
    src/core/ext/filters/client_channel/lb_policy/address_filtering.cc \
    src/core/ext/filters/client_channel/lb_policy/child_policy_handler.cc \
    src/core/ext/filters/client_channel/lb_policy/grpclb/client_load_reporting_filter.cc \
    src/core/ext/filters/client_channel/lb_policy/grpclb/grpclb.cc \
    src/core/ext/filters/client_channel/lb_policy/grpclb/grpclb_balancer_addresses.cc \
    src/core/ext/filters/client_channel/lb_policy/grpclb/grpclb_client_stats.cc \
    src/core/ext/filters/client_channel/lb_policy/grpclb/load_balancer_api.cc \
    src/core/ext/filters/client_channel/lb_policy/oob_backend_metric.cc \
    src/core/ext/filters/client_channel/lb_policy/outlier_detection/outlier_detection.cc \
    src/core/ext/filters/client_channel/lb_policy/pick_first/pick_first.cc \
    src/core/ext/filters/client_channel/lb_policy/priority/priority.cc \
    src/core/ext/filters/client_channel/lb_policy/ring_hash/ring_hash.cc \
    src/core/ext/filters/client_channel/lb_policy/rls/rls.cc \
    src/core/ext/filters/client_channel/lb_policy/round_robin/round_robin.cc \
    src/core/ext/filters/client_channel/lb_policy/weighted_round_robin/static_stride_scheduler.cc \
    src/core/ext/filters/client_channel/lb_policy/weighted_round_robin/weighted_round_robin.cc \
    src/core/ext/filters/client_channel/lb_policy/weighted_target/weighted_target.cc \
    src/core/ext/filters/client_channel/lb_policy/xds/cds.cc \
    src/core/ext/filters/client_channel/lb_policy/xds/xds_attributes.cc \
    src/core/ext/filters/client_channel/lb_policy/xds/xds_cluster_impl.cc \
    src/core/ext/filters/client_channel/lb_policy/xds/xds_cluster_manager.cc \
    src/core/ext/filters/client_channel/lb_policy/xds/xds_cluster_resolver.cc \
    src/core/ext/filters/client_channel/lb_policy/xds/xds_override_host.cc \
    src/core/ext/filters/client_channel/lb_policy/xds/xds_wrr_locality.cc \
    src/core/ext/filters/client_channel/local_subchannel_pool.cc \
    src/core/ext/filters/client_channel/resolver/binder/binder_resolver.cc \
    src/core/ext/filters/client_channel/resolver/dns/c_ares/dns_resolver_ares.cc \
    src/core/ext/filters/client_channel/resolver/dns/c_ares/grpc_ares_ev_driver_posix.cc \
    src/core/ext/filters/client_channel/resolver/dns/c_ares/grpc_ares_ev_driver_windows.cc \
    src/core/ext/filters/client_channel/resolver/dns/c_ares/grpc_ares_wrapper.cc \
    src/core/ext/filters/client_channel/resolver/dns/c_ares/grpc_ares_wrapper_posix.cc \
    src/core/ext/filters/client_channel/resolver/dns/c_ares/grpc_ares_wrapper_windows.cc \
    src/core/ext/filters/client_channel/resolver/dns/dns_resolver_selection.cc \
    src/core/ext/filters/client_channel/resolver/dns/native/dns_resolver.cc \
    src/core/ext/filters/client_channel/resolver/fake/fake_resolver.cc \
    src/core/ext/filters/client_channel/resolver/google_c2p/google_c2p_resolver.cc \
    src/core/ext/filters/client_channel/resolver/polling_resolver.cc \
    src/core/ext/filters/client_channel/resolver/sockaddr/sockaddr_resolver.cc \
    src/core/ext/filters/client_channel/resolver/xds/xds_resolver.cc \
    src/core/ext/filters/client_channel/retry_filter.cc \
    src/core/ext/filters/client_channel/retry_service_config.cc \
    src/core/ext/filters/client_channel/retry_throttle.cc \
    src/core/ext/filters/client_channel/service_config_channel_arg_filter.cc \
    src/core/ext/filters/client_channel/subchannel.cc \
    src/core/ext/filters/client_channel/subchannel_pool_interface.cc \
    src/core/ext/filters/client_channel/subchannel_stream_client.cc \
    src/core/ext/filters/deadline/deadline_filter.cc \
    src/core/ext/filters/fault_injection/fault_injection_filter.cc \
    src/core/ext/filters/fault_injection/fault_injection_service_config_parser.cc \
    src/core/ext/filters/http/client/http_client_filter.cc \
    src/core/ext/filters/http/client_authority_filter.cc \
    src/core/ext/filters/http/http_filters_plugin.cc \
    src/core/ext/filters/http/message_compress/compression_filter.cc \
    src/core/ext/filters/http/server/http_server_filter.cc \
    src/core/ext/filters/message_size/message_size_filter.cc \
    src/core/ext/filters/rbac/rbac_filter.cc \
    src/core/ext/filters/rbac/rbac_service_config_parser.cc \
    src/core/ext/filters/server_config_selector/server_config_selector_filter.cc \
    src/core/ext/filters/stateful_session/stateful_session_filter.cc \
    src/core/ext/filters/stateful_session/stateful_session_service_config_parser.cc \
    src/core/ext/transport/chttp2/alpn/alpn.cc \
    src/core/ext/transport/chttp2/client/chttp2_connector.cc \
    src/core/ext/transport/chttp2/server/chttp2_server.cc \
    src/core/ext/transport/chttp2/transport/bin_decoder.cc \
    src/core/ext/transport/chttp2/transport/bin_encoder.cc \
    src/core/ext/transport/chttp2/transport/chttp2_transport.cc \
    src/core/ext/transport/chttp2/transport/context_list.cc \
    src/core/ext/transport/chttp2/transport/decode_huff.cc \
    src/core/ext/transport/chttp2/transport/flow_control.cc \
    src/core/ext/transport/chttp2/transport/frame_data.cc \
    src/core/ext/transport/chttp2/transport/frame_goaway.cc \
    src/core/ext/transport/chttp2/transport/frame_ping.cc \
    src/core/ext/transport/chttp2/transport/frame_rst_stream.cc \
    src/core/ext/transport/chttp2/transport/frame_settings.cc \
    src/core/ext/transport/chttp2/transport/frame_window_update.cc \
    src/core/ext/transport/chttp2/transport/hpack_encoder.cc \
    src/core/ext/transport/chttp2/transport/hpack_encoder_table.cc \
    src/core/ext/transport/chttp2/transport/hpack_parser.cc \
    src/core/ext/transport/chttp2/transport/hpack_parser_table.cc \
    src/core/ext/transport/chttp2/transport/http2_settings.cc \
    src/core/ext/transport/chttp2/transport/http_trace.cc \
    src/core/ext/transport/chttp2/transport/huffsyms.cc \
    src/core/ext/transport/chttp2/transport/parsing.cc \
    src/core/ext/transport/chttp2/transport/stream_lists.cc \
    src/core/ext/transport/chttp2/transport/stream_map.cc \
    src/core/ext/transport/chttp2/transport/varint.cc \
    src/core/ext/transport/chttp2/transport/writing.cc \
    src/core/ext/transport/inproc/inproc_plugin.cc \
    src/core/ext/transport/inproc/inproc_transport.cc \
    src/core/ext/upb-generated/envoy/admin/v3/certs.upb.c \
    src/core/ext/upb-generated/envoy/admin/v3/clusters.upb.c \
    src/core/ext/upb-generated/envoy/admin/v3/config_dump.upb.c \
    src/core/ext/upb-generated/envoy/admin/v3/config_dump_shared.upb.c \
    src/core/ext/upb-generated/envoy/admin/v3/init_dump.upb.c \
    src/core/ext/upb-generated/envoy/admin/v3/listeners.upb.c \
    src/core/ext/upb-generated/envoy/admin/v3/memory.upb.c \
    src/core/ext/upb-generated/envoy/admin/v3/metrics.upb.c \
    src/core/ext/upb-generated/envoy/admin/v3/mutex_stats.upb.c \
    src/core/ext/upb-generated/envoy/admin/v3/server_info.upb.c \
    src/core/ext/upb-generated/envoy/admin/v3/tap.upb.c \
    src/core/ext/upb-generated/envoy/annotations/deprecation.upb.c \
    src/core/ext/upb-generated/envoy/annotations/resource.upb.c \
    src/core/ext/upb-generated/envoy/config/accesslog/v3/accesslog.upb.c \
    src/core/ext/upb-generated/envoy/config/bootstrap/v3/bootstrap.upb.c \
    src/core/ext/upb-generated/envoy/config/cluster/v3/circuit_breaker.upb.c \
    src/core/ext/upb-generated/envoy/config/cluster/v3/cluster.upb.c \
    src/core/ext/upb-generated/envoy/config/cluster/v3/filter.upb.c \
    src/core/ext/upb-generated/envoy/config/cluster/v3/outlier_detection.upb.c \
    src/core/ext/upb-generated/envoy/config/common/matcher/v3/matcher.upb.c \
    src/core/ext/upb-generated/envoy/config/core/v3/address.upb.c \
    src/core/ext/upb-generated/envoy/config/core/v3/backoff.upb.c \
    src/core/ext/upb-generated/envoy/config/core/v3/base.upb.c \
    src/core/ext/upb-generated/envoy/config/core/v3/config_source.upb.c \
    src/core/ext/upb-generated/envoy/config/core/v3/event_service_config.upb.c \
    src/core/ext/upb-generated/envoy/config/core/v3/extension.upb.c \
    src/core/ext/upb-generated/envoy/config/core/v3/grpc_method_list.upb.c \
    src/core/ext/upb-generated/envoy/config/core/v3/grpc_service.upb.c \
    src/core/ext/upb-generated/envoy/config/core/v3/health_check.upb.c \
    src/core/ext/upb-generated/envoy/config/core/v3/http_uri.upb.c \
    src/core/ext/upb-generated/envoy/config/core/v3/protocol.upb.c \
    src/core/ext/upb-generated/envoy/config/core/v3/proxy_protocol.upb.c \
    src/core/ext/upb-generated/envoy/config/core/v3/resolver.upb.c \
    src/core/ext/upb-generated/envoy/config/core/v3/socket_option.upb.c \
    src/core/ext/upb-generated/envoy/config/core/v3/substitution_format_string.upb.c \
    src/core/ext/upb-generated/envoy/config/core/v3/udp_socket_config.upb.c \
    src/core/ext/upb-generated/envoy/config/endpoint/v3/endpoint.upb.c \
    src/core/ext/upb-generated/envoy/config/endpoint/v3/endpoint_components.upb.c \
    src/core/ext/upb-generated/envoy/config/endpoint/v3/load_report.upb.c \
    src/core/ext/upb-generated/envoy/config/listener/v3/api_listener.upb.c \
    src/core/ext/upb-generated/envoy/config/listener/v3/listener.upb.c \
    src/core/ext/upb-generated/envoy/config/listener/v3/listener_components.upb.c \
    src/core/ext/upb-generated/envoy/config/listener/v3/quic_config.upb.c \
    src/core/ext/upb-generated/envoy/config/listener/v3/udp_listener_config.upb.c \
    src/core/ext/upb-generated/envoy/config/metrics/v3/metrics_service.upb.c \
    src/core/ext/upb-generated/envoy/config/metrics/v3/stats.upb.c \
    src/core/ext/upb-generated/envoy/config/overload/v3/overload.upb.c \
    src/core/ext/upb-generated/envoy/config/rbac/v3/rbac.upb.c \
    src/core/ext/upb-generated/envoy/config/route/v3/route.upb.c \
    src/core/ext/upb-generated/envoy/config/route/v3/route_components.upb.c \
    src/core/ext/upb-generated/envoy/config/route/v3/scoped_route.upb.c \
    src/core/ext/upb-generated/envoy/config/tap/v3/common.upb.c \
    src/core/ext/upb-generated/envoy/config/trace/v3/datadog.upb.c \
    src/core/ext/upb-generated/envoy/config/trace/v3/dynamic_ot.upb.c \
    src/core/ext/upb-generated/envoy/config/trace/v3/http_tracer.upb.c \
    src/core/ext/upb-generated/envoy/config/trace/v3/lightstep.upb.c \
    src/core/ext/upb-generated/envoy/config/trace/v3/opencensus.upb.c \
    src/core/ext/upb-generated/envoy/config/trace/v3/opentelemetry.upb.c \
    src/core/ext/upb-generated/envoy/config/trace/v3/service.upb.c \
    src/core/ext/upb-generated/envoy/config/trace/v3/skywalking.upb.c \
    src/core/ext/upb-generated/envoy/config/trace/v3/trace.upb.c \
    src/core/ext/upb-generated/envoy/config/trace/v3/xray.upb.c \
    src/core/ext/upb-generated/envoy/config/trace/v3/zipkin.upb.c \
    src/core/ext/upb-generated/envoy/extensions/clusters/aggregate/v3/cluster.upb.c \
    src/core/ext/upb-generated/envoy/extensions/filters/common/fault/v3/fault.upb.c \
    src/core/ext/upb-generated/envoy/extensions/filters/http/fault/v3/fault.upb.c \
    src/core/ext/upb-generated/envoy/extensions/filters/http/rbac/v3/rbac.upb.c \
    src/core/ext/upb-generated/envoy/extensions/filters/http/router/v3/router.upb.c \
    src/core/ext/upb-generated/envoy/extensions/filters/http/stateful_session/v3/stateful_session.upb.c \
    src/core/ext/upb-generated/envoy/extensions/filters/network/http_connection_manager/v3/http_connection_manager.upb.c \
    src/core/ext/upb-generated/envoy/extensions/http/stateful_session/cookie/v3/cookie.upb.c \
    src/core/ext/upb-generated/envoy/extensions/load_balancing_policies/ring_hash/v3/ring_hash.upb.c \
    src/core/ext/upb-generated/envoy/extensions/load_balancing_policies/wrr_locality/v3/wrr_locality.upb.c \
    src/core/ext/upb-generated/envoy/extensions/transport_sockets/tls/v3/cert.upb.c \
    src/core/ext/upb-generated/envoy/extensions/transport_sockets/tls/v3/common.upb.c \
    src/core/ext/upb-generated/envoy/extensions/transport_sockets/tls/v3/secret.upb.c \
    src/core/ext/upb-generated/envoy/extensions/transport_sockets/tls/v3/tls.upb.c \
    src/core/ext/upb-generated/envoy/extensions/transport_sockets/tls/v3/tls_spiffe_validator_config.upb.c \
    src/core/ext/upb-generated/envoy/service/discovery/v3/ads.upb.c \
    src/core/ext/upb-generated/envoy/service/discovery/v3/discovery.upb.c \
    src/core/ext/upb-generated/envoy/service/load_stats/v3/lrs.upb.c \
    src/core/ext/upb-generated/envoy/service/status/v3/csds.upb.c \
    src/core/ext/upb-generated/envoy/type/http/v3/cookie.upb.c \
    src/core/ext/upb-generated/envoy/type/http/v3/path_transformation.upb.c \
    src/core/ext/upb-generated/envoy/type/matcher/v3/http_inputs.upb.c \
    src/core/ext/upb-generated/envoy/type/matcher/v3/metadata.upb.c \
    src/core/ext/upb-generated/envoy/type/matcher/v3/node.upb.c \
    src/core/ext/upb-generated/envoy/type/matcher/v3/number.upb.c \
    src/core/ext/upb-generated/envoy/type/matcher/v3/path.upb.c \
    src/core/ext/upb-generated/envoy/type/matcher/v3/regex.upb.c \
    src/core/ext/upb-generated/envoy/type/matcher/v3/string.upb.c \
    src/core/ext/upb-generated/envoy/type/matcher/v3/struct.upb.c \
    src/core/ext/upb-generated/envoy/type/matcher/v3/value.upb.c \
    src/core/ext/upb-generated/envoy/type/metadata/v3/metadata.upb.c \
    src/core/ext/upb-generated/envoy/type/tracing/v3/custom_tag.upb.c \
    src/core/ext/upb-generated/envoy/type/v3/hash_policy.upb.c \
    src/core/ext/upb-generated/envoy/type/v3/http.upb.c \
    src/core/ext/upb-generated/envoy/type/v3/http_status.upb.c \
    src/core/ext/upb-generated/envoy/type/v3/percent.upb.c \
    src/core/ext/upb-generated/envoy/type/v3/range.upb.c \
    src/core/ext/upb-generated/envoy/type/v3/ratelimit_strategy.upb.c \
    src/core/ext/upb-generated/envoy/type/v3/ratelimit_unit.upb.c \
    src/core/ext/upb-generated/envoy/type/v3/semantic_version.upb.c \
    src/core/ext/upb-generated/envoy/type/v3/token_bucket.upb.c \
    src/core/ext/upb-generated/google/api/annotations.upb.c \
    src/core/ext/upb-generated/google/api/expr/v1alpha1/checked.upb.c \
    src/core/ext/upb-generated/google/api/expr/v1alpha1/syntax.upb.c \
    src/core/ext/upb-generated/google/api/http.upb.c \
    src/core/ext/upb-generated/google/api/httpbody.upb.c \
    src/core/ext/upb-generated/google/protobuf/any.upb.c \
    src/core/ext/upb-generated/google/protobuf/descriptor.upb.c \
    src/core/ext/upb-generated/google/protobuf/duration.upb.c \
    src/core/ext/upb-generated/google/protobuf/empty.upb.c \
    src/core/ext/upb-generated/google/protobuf/struct.upb.c \
    src/core/ext/upb-generated/google/protobuf/timestamp.upb.c \
    src/core/ext/upb-generated/google/protobuf/wrappers.upb.c \
    src/core/ext/upb-generated/google/rpc/status.upb.c \
    src/core/ext/upb-generated/opencensus/proto/trace/v1/trace_config.upb.c \
    src/core/ext/upb-generated/src/proto/grpc/gcp/altscontext.upb.c \
    src/core/ext/upb-generated/src/proto/grpc/gcp/handshaker.upb.c \
    src/core/ext/upb-generated/src/proto/grpc/gcp/transport_security_common.upb.c \
    src/core/ext/upb-generated/src/proto/grpc/health/v1/health.upb.c \
    src/core/ext/upb-generated/src/proto/grpc/lb/v1/load_balancer.upb.c \
    src/core/ext/upb-generated/src/proto/grpc/lookup/v1/rls.upb.c \
    src/core/ext/upb-generated/src/proto/grpc/lookup/v1/rls_config.upb.c \
    src/core/ext/upb-generated/udpa/annotations/migrate.upb.c \
    src/core/ext/upb-generated/udpa/annotations/security.upb.c \
    src/core/ext/upb-generated/udpa/annotations/sensitive.upb.c \
    src/core/ext/upb-generated/udpa/annotations/status.upb.c \
    src/core/ext/upb-generated/udpa/annotations/versioning.upb.c \
    src/core/ext/upb-generated/validate/validate.upb.c \
    src/core/ext/upb-generated/xds/annotations/v3/migrate.upb.c \
    src/core/ext/upb-generated/xds/annotations/v3/security.upb.c \
    src/core/ext/upb-generated/xds/annotations/v3/sensitive.upb.c \
    src/core/ext/upb-generated/xds/annotations/v3/status.upb.c \
    src/core/ext/upb-generated/xds/annotations/v3/versioning.upb.c \
    src/core/ext/upb-generated/xds/core/v3/authority.upb.c \
    src/core/ext/upb-generated/xds/core/v3/cidr.upb.c \
    src/core/ext/upb-generated/xds/core/v3/collection_entry.upb.c \
    src/core/ext/upb-generated/xds/core/v3/context_params.upb.c \
    src/core/ext/upb-generated/xds/core/v3/extension.upb.c \
    src/core/ext/upb-generated/xds/core/v3/resource.upb.c \
    src/core/ext/upb-generated/xds/core/v3/resource_locator.upb.c \
    src/core/ext/upb-generated/xds/core/v3/resource_name.upb.c \
    src/core/ext/upb-generated/xds/data/orca/v3/orca_load_report.upb.c \
    src/core/ext/upb-generated/xds/service/orca/v3/orca.upb.c \
    src/core/ext/upb-generated/xds/type/matcher/v3/cel.upb.c \
    src/core/ext/upb-generated/xds/type/matcher/v3/domain.upb.c \
    src/core/ext/upb-generated/xds/type/matcher/v3/http_inputs.upb.c \
    src/core/ext/upb-generated/xds/type/matcher/v3/ip.upb.c \
    src/core/ext/upb-generated/xds/type/matcher/v3/matcher.upb.c \
    src/core/ext/upb-generated/xds/type/matcher/v3/range.upb.c \
    src/core/ext/upb-generated/xds/type/matcher/v3/regex.upb.c \
    src/core/ext/upb-generated/xds/type/matcher/v3/string.upb.c \
    src/core/ext/upb-generated/xds/type/v3/cel.upb.c \
    src/core/ext/upb-generated/xds/type/v3/range.upb.c \
    src/core/ext/upb-generated/xds/type/v3/typed_struct.upb.c \
    src/core/ext/upbdefs-generated/envoy/admin/v3/certs.upbdefs.c \
    src/core/ext/upbdefs-generated/envoy/admin/v3/clusters.upbdefs.c \
    src/core/ext/upbdefs-generated/envoy/admin/v3/config_dump.upbdefs.c \
    src/core/ext/upbdefs-generated/envoy/admin/v3/config_dump_shared.upbdefs.c \
    src/core/ext/upbdefs-generated/envoy/admin/v3/init_dump.upbdefs.c \
    src/core/ext/upbdefs-generated/envoy/admin/v3/listeners.upbdefs.c \
    src/core/ext/upbdefs-generated/envoy/admin/v3/memory.upbdefs.c \
    src/core/ext/upbdefs-generated/envoy/admin/v3/metrics.upbdefs.c \
    src/core/ext/upbdefs-generated/envoy/admin/v3/mutex_stats.upbdefs.c \
    src/core/ext/upbdefs-generated/envoy/admin/v3/server_info.upbdefs.c \
    src/core/ext/upbdefs-generated/envoy/admin/v3/tap.upbdefs.c \
    src/core/ext/upbdefs-generated/envoy/annotations/deprecation.upbdefs.c \
    src/core/ext/upbdefs-generated/envoy/annotations/resource.upbdefs.c \
    src/core/ext/upbdefs-generated/envoy/config/accesslog/v3/accesslog.upbdefs.c \
    src/core/ext/upbdefs-generated/envoy/config/bootstrap/v3/bootstrap.upbdefs.c \
    src/core/ext/upbdefs-generated/envoy/config/cluster/v3/circuit_breaker.upbdefs.c \
    src/core/ext/upbdefs-generated/envoy/config/cluster/v3/cluster.upbdefs.c \
    src/core/ext/upbdefs-generated/envoy/config/cluster/v3/filter.upbdefs.c \
    src/core/ext/upbdefs-generated/envoy/config/cluster/v3/outlier_detection.upbdefs.c \
    src/core/ext/upbdefs-generated/envoy/config/common/matcher/v3/matcher.upbdefs.c \
    src/core/ext/upbdefs-generated/envoy/config/core/v3/address.upbdefs.c \
    src/core/ext/upbdefs-generated/envoy/config/core/v3/backoff.upbdefs.c \
    src/core/ext/upbdefs-generated/envoy/config/core/v3/base.upbdefs.c \
    src/core/ext/upbdefs-generated/envoy/config/core/v3/config_source.upbdefs.c \
    src/core/ext/upbdefs-generated/envoy/config/core/v3/event_service_config.upbdefs.c \
    src/core/ext/upbdefs-generated/envoy/config/core/v3/extension.upbdefs.c \
    src/core/ext/upbdefs-generated/envoy/config/core/v3/grpc_method_list.upbdefs.c \
    src/core/ext/upbdefs-generated/envoy/config/core/v3/grpc_service.upbdefs.c \
    src/core/ext/upbdefs-generated/envoy/config/core/v3/health_check.upbdefs.c \
    src/core/ext/upbdefs-generated/envoy/config/core/v3/http_uri.upbdefs.c \
    src/core/ext/upbdefs-generated/envoy/config/core/v3/protocol.upbdefs.c \
    src/core/ext/upbdefs-generated/envoy/config/core/v3/proxy_protocol.upbdefs.c \
    src/core/ext/upbdefs-generated/envoy/config/core/v3/resolver.upbdefs.c \
    src/core/ext/upbdefs-generated/envoy/config/core/v3/socket_option.upbdefs.c \
    src/core/ext/upbdefs-generated/envoy/config/core/v3/substitution_format_string.upbdefs.c \
    src/core/ext/upbdefs-generated/envoy/config/core/v3/udp_socket_config.upbdefs.c \
    src/core/ext/upbdefs-generated/envoy/config/endpoint/v3/endpoint.upbdefs.c \
    src/core/ext/upbdefs-generated/envoy/config/endpoint/v3/endpoint_components.upbdefs.c \
    src/core/ext/upbdefs-generated/envoy/config/endpoint/v3/load_report.upbdefs.c \
    src/core/ext/upbdefs-generated/envoy/config/listener/v3/api_listener.upbdefs.c \
    src/core/ext/upbdefs-generated/envoy/config/listener/v3/listener.upbdefs.c \
    src/core/ext/upbdefs-generated/envoy/config/listener/v3/listener_components.upbdefs.c \
    src/core/ext/upbdefs-generated/envoy/config/listener/v3/quic_config.upbdefs.c \
    src/core/ext/upbdefs-generated/envoy/config/listener/v3/udp_listener_config.upbdefs.c \
    src/core/ext/upbdefs-generated/envoy/config/metrics/v3/metrics_service.upbdefs.c \
    src/core/ext/upbdefs-generated/envoy/config/metrics/v3/stats.upbdefs.c \
    src/core/ext/upbdefs-generated/envoy/config/overload/v3/overload.upbdefs.c \
    src/core/ext/upbdefs-generated/envoy/config/rbac/v3/rbac.upbdefs.c \
    src/core/ext/upbdefs-generated/envoy/config/route/v3/route.upbdefs.c \
    src/core/ext/upbdefs-generated/envoy/config/route/v3/route_components.upbdefs.c \
    src/core/ext/upbdefs-generated/envoy/config/route/v3/scoped_route.upbdefs.c \
    src/core/ext/upbdefs-generated/envoy/config/tap/v3/common.upbdefs.c \
    src/core/ext/upbdefs-generated/envoy/config/trace/v3/datadog.upbdefs.c \
    src/core/ext/upbdefs-generated/envoy/config/trace/v3/dynamic_ot.upbdefs.c \
    src/core/ext/upbdefs-generated/envoy/config/trace/v3/http_tracer.upbdefs.c \
    src/core/ext/upbdefs-generated/envoy/config/trace/v3/lightstep.upbdefs.c \
    src/core/ext/upbdefs-generated/envoy/config/trace/v3/opencensus.upbdefs.c \
    src/core/ext/upbdefs-generated/envoy/config/trace/v3/opentelemetry.upbdefs.c \
    src/core/ext/upbdefs-generated/envoy/config/trace/v3/service.upbdefs.c \
    src/core/ext/upbdefs-generated/envoy/config/trace/v3/skywalking.upbdefs.c \
    src/core/ext/upbdefs-generated/envoy/config/trace/v3/trace.upbdefs.c \
    src/core/ext/upbdefs-generated/envoy/config/trace/v3/xray.upbdefs.c \
    src/core/ext/upbdefs-generated/envoy/config/trace/v3/zipkin.upbdefs.c \
    src/core/ext/upbdefs-generated/envoy/extensions/clusters/aggregate/v3/cluster.upbdefs.c \
    src/core/ext/upbdefs-generated/envoy/extensions/filters/common/fault/v3/fault.upbdefs.c \
    src/core/ext/upbdefs-generated/envoy/extensions/filters/http/fault/v3/fault.upbdefs.c \
    src/core/ext/upbdefs-generated/envoy/extensions/filters/http/rbac/v3/rbac.upbdefs.c \
    src/core/ext/upbdefs-generated/envoy/extensions/filters/http/router/v3/router.upbdefs.c \
    src/core/ext/upbdefs-generated/envoy/extensions/filters/http/stateful_session/v3/stateful_session.upbdefs.c \
    src/core/ext/upbdefs-generated/envoy/extensions/filters/network/http_connection_manager/v3/http_connection_manager.upbdefs.c \
    src/core/ext/upbdefs-generated/envoy/extensions/http/stateful_session/cookie/v3/cookie.upbdefs.c \
    src/core/ext/upbdefs-generated/envoy/extensions/transport_sockets/tls/v3/cert.upbdefs.c \
    src/core/ext/upbdefs-generated/envoy/extensions/transport_sockets/tls/v3/common.upbdefs.c \
    src/core/ext/upbdefs-generated/envoy/extensions/transport_sockets/tls/v3/secret.upbdefs.c \
    src/core/ext/upbdefs-generated/envoy/extensions/transport_sockets/tls/v3/tls.upbdefs.c \
    src/core/ext/upbdefs-generated/envoy/extensions/transport_sockets/tls/v3/tls_spiffe_validator_config.upbdefs.c \
    src/core/ext/upbdefs-generated/envoy/service/discovery/v3/ads.upbdefs.c \
    src/core/ext/upbdefs-generated/envoy/service/discovery/v3/discovery.upbdefs.c \
    src/core/ext/upbdefs-generated/envoy/service/load_stats/v3/lrs.upbdefs.c \
    src/core/ext/upbdefs-generated/envoy/service/status/v3/csds.upbdefs.c \
    src/core/ext/upbdefs-generated/envoy/type/http/v3/cookie.upbdefs.c \
    src/core/ext/upbdefs-generated/envoy/type/http/v3/path_transformation.upbdefs.c \
    src/core/ext/upbdefs-generated/envoy/type/matcher/v3/http_inputs.upbdefs.c \
    src/core/ext/upbdefs-generated/envoy/type/matcher/v3/metadata.upbdefs.c \
    src/core/ext/upbdefs-generated/envoy/type/matcher/v3/node.upbdefs.c \
    src/core/ext/upbdefs-generated/envoy/type/matcher/v3/number.upbdefs.c \
    src/core/ext/upbdefs-generated/envoy/type/matcher/v3/path.upbdefs.c \
    src/core/ext/upbdefs-generated/envoy/type/matcher/v3/regex.upbdefs.c \
    src/core/ext/upbdefs-generated/envoy/type/matcher/v3/string.upbdefs.c \
    src/core/ext/upbdefs-generated/envoy/type/matcher/v3/struct.upbdefs.c \
    src/core/ext/upbdefs-generated/envoy/type/matcher/v3/value.upbdefs.c \
    src/core/ext/upbdefs-generated/envoy/type/metadata/v3/metadata.upbdefs.c \
    src/core/ext/upbdefs-generated/envoy/type/tracing/v3/custom_tag.upbdefs.c \
    src/core/ext/upbdefs-generated/envoy/type/v3/hash_policy.upbdefs.c \
    src/core/ext/upbdefs-generated/envoy/type/v3/http.upbdefs.c \
    src/core/ext/upbdefs-generated/envoy/type/v3/http_status.upbdefs.c \
    src/core/ext/upbdefs-generated/envoy/type/v3/percent.upbdefs.c \
    src/core/ext/upbdefs-generated/envoy/type/v3/range.upbdefs.c \
    src/core/ext/upbdefs-generated/envoy/type/v3/ratelimit_strategy.upbdefs.c \
    src/core/ext/upbdefs-generated/envoy/type/v3/ratelimit_unit.upbdefs.c \
    src/core/ext/upbdefs-generated/envoy/type/v3/semantic_version.upbdefs.c \
    src/core/ext/upbdefs-generated/envoy/type/v3/token_bucket.upbdefs.c \
    src/core/ext/upbdefs-generated/google/api/annotations.upbdefs.c \
    src/core/ext/upbdefs-generated/google/api/expr/v1alpha1/checked.upbdefs.c \
    src/core/ext/upbdefs-generated/google/api/expr/v1alpha1/syntax.upbdefs.c \
    src/core/ext/upbdefs-generated/google/api/http.upbdefs.c \
    src/core/ext/upbdefs-generated/google/api/httpbody.upbdefs.c \
    src/core/ext/upbdefs-generated/google/protobuf/any.upbdefs.c \
    src/core/ext/upbdefs-generated/google/protobuf/descriptor.upbdefs.c \
    src/core/ext/upbdefs-generated/google/protobuf/duration.upbdefs.c \
    src/core/ext/upbdefs-generated/google/protobuf/empty.upbdefs.c \
    src/core/ext/upbdefs-generated/google/protobuf/struct.upbdefs.c \
    src/core/ext/upbdefs-generated/google/protobuf/timestamp.upbdefs.c \
    src/core/ext/upbdefs-generated/google/protobuf/wrappers.upbdefs.c \
    src/core/ext/upbdefs-generated/google/rpc/status.upbdefs.c \
    src/core/ext/upbdefs-generated/opencensus/proto/trace/v1/trace_config.upbdefs.c \
    src/core/ext/upbdefs-generated/src/proto/grpc/lookup/v1/rls_config.upbdefs.c \
    src/core/ext/upbdefs-generated/udpa/annotations/migrate.upbdefs.c \
    src/core/ext/upbdefs-generated/udpa/annotations/security.upbdefs.c \
    src/core/ext/upbdefs-generated/udpa/annotations/sensitive.upbdefs.c \
    src/core/ext/upbdefs-generated/udpa/annotations/status.upbdefs.c \
    src/core/ext/upbdefs-generated/udpa/annotations/versioning.upbdefs.c \
    src/core/ext/upbdefs-generated/validate/validate.upbdefs.c \
    src/core/ext/upbdefs-generated/xds/annotations/v3/migrate.upbdefs.c \
    src/core/ext/upbdefs-generated/xds/annotations/v3/security.upbdefs.c \
    src/core/ext/upbdefs-generated/xds/annotations/v3/sensitive.upbdefs.c \
    src/core/ext/upbdefs-generated/xds/annotations/v3/status.upbdefs.c \
    src/core/ext/upbdefs-generated/xds/annotations/v3/versioning.upbdefs.c \
    src/core/ext/upbdefs-generated/xds/core/v3/authority.upbdefs.c \
    src/core/ext/upbdefs-generated/xds/core/v3/cidr.upbdefs.c \
    src/core/ext/upbdefs-generated/xds/core/v3/collection_entry.upbdefs.c \
    src/core/ext/upbdefs-generated/xds/core/v3/context_params.upbdefs.c \
    src/core/ext/upbdefs-generated/xds/core/v3/extension.upbdefs.c \
    src/core/ext/upbdefs-generated/xds/core/v3/resource.upbdefs.c \
    src/core/ext/upbdefs-generated/xds/core/v3/resource_locator.upbdefs.c \
    src/core/ext/upbdefs-generated/xds/core/v3/resource_name.upbdefs.c \
    src/core/ext/upbdefs-generated/xds/type/matcher/v3/cel.upbdefs.c \
    src/core/ext/upbdefs-generated/xds/type/matcher/v3/domain.upbdefs.c \
    src/core/ext/upbdefs-generated/xds/type/matcher/v3/http_inputs.upbdefs.c \
    src/core/ext/upbdefs-generated/xds/type/matcher/v3/ip.upbdefs.c \
    src/core/ext/upbdefs-generated/xds/type/matcher/v3/matcher.upbdefs.c \
    src/core/ext/upbdefs-generated/xds/type/matcher/v3/range.upbdefs.c \
    src/core/ext/upbdefs-generated/xds/type/matcher/v3/regex.upbdefs.c \
    src/core/ext/upbdefs-generated/xds/type/matcher/v3/string.upbdefs.c \
    src/core/ext/upbdefs-generated/xds/type/v3/cel.upbdefs.c \
    src/core/ext/upbdefs-generated/xds/type/v3/range.upbdefs.c \
    src/core/ext/upbdefs-generated/xds/type/v3/typed_struct.upbdefs.c \
    src/core/ext/xds/certificate_provider_store.cc \
    src/core/ext/xds/file_watcher_certificate_provider_factory.cc \
    src/core/ext/xds/xds_api.cc \
    src/core/ext/xds/xds_bootstrap.cc \
    src/core/ext/xds/xds_bootstrap_grpc.cc \
    src/core/ext/xds/xds_certificate_provider.cc \
    src/core/ext/xds/xds_channel_stack_modifier.cc \
    src/core/ext/xds/xds_client.cc \
    src/core/ext/xds/xds_client_grpc.cc \
    src/core/ext/xds/xds_client_stats.cc \
    src/core/ext/xds/xds_cluster.cc \
    src/core/ext/xds/xds_cluster_specifier_plugin.cc \
    src/core/ext/xds/xds_common_types.cc \
    src/core/ext/xds/xds_endpoint.cc \
    src/core/ext/xds/xds_health_status.cc \
    src/core/ext/xds/xds_http_fault_filter.cc \
    src/core/ext/xds/xds_http_filters.cc \
    src/core/ext/xds/xds_http_rbac_filter.cc \
    src/core/ext/xds/xds_http_stateful_session_filter.cc \
    src/core/ext/xds/xds_lb_policy_registry.cc \
    src/core/ext/xds/xds_listener.cc \
    src/core/ext/xds/xds_route_config.cc \
    src/core/ext/xds/xds_routing.cc \
    src/core/ext/xds/xds_server_config_fetcher.cc \
    src/core/ext/xds/xds_transport_grpc.cc \
    src/core/lib/address_utils/parse_address.cc \
    src/core/lib/address_utils/sockaddr_utils.cc \
    src/core/lib/backoff/backoff.cc \
    src/core/lib/channel/channel_args.cc \
    src/core/lib/channel/channel_args_preconditioning.cc \
    src/core/lib/channel/channel_stack.cc \
    src/core/lib/channel/channel_stack_builder.cc \
    src/core/lib/channel/channel_stack_builder_impl.cc \
    src/core/lib/channel/channel_trace.cc \
    src/core/lib/channel/channelz.cc \
    src/core/lib/channel/channelz_registry.cc \
    src/core/lib/channel/connected_channel.cc \
    src/core/lib/channel/promise_based_filter.cc \
    src/core/lib/channel/status_util.cc \
    src/core/lib/compression/compression.cc \
    src/core/lib/compression/compression_internal.cc \
    src/core/lib/compression/message_compress.cc \
    src/core/lib/config/core_configuration.cc \
    src/core/lib/debug/event_log.cc \
    src/core/lib/debug/histogram_view.cc \
    src/core/lib/debug/stats.cc \
    src/core/lib/debug/stats_data.cc \
    src/core/lib/debug/trace.cc \
    src/core/lib/event_engine/channel_args_endpoint_config.cc \
    src/core/lib/event_engine/default_event_engine.cc \
    src/core/lib/event_engine/default_event_engine_factory.cc \
    src/core/lib/event_engine/forkable.cc \
    src/core/lib/event_engine/memory_allocator.cc \
    src/core/lib/event_engine/posix_engine/ev_epoll1_linux.cc \
    src/core/lib/event_engine/posix_engine/ev_poll_posix.cc \
    src/core/lib/event_engine/posix_engine/event_poller_posix_default.cc \
    src/core/lib/event_engine/posix_engine/internal_errqueue.cc \
    src/core/lib/event_engine/posix_engine/lockfree_event.cc \
    src/core/lib/event_engine/posix_engine/posix_endpoint.cc \
    src/core/lib/event_engine/posix_engine/posix_engine.cc \
    src/core/lib/event_engine/posix_engine/posix_engine_listener.cc \
    src/core/lib/event_engine/posix_engine/posix_engine_listener_utils.cc \
    src/core/lib/event_engine/posix_engine/tcp_socket_utils.cc \
    src/core/lib/event_engine/posix_engine/timer.cc \
    src/core/lib/event_engine/posix_engine/timer_heap.cc \
    src/core/lib/event_engine/posix_engine/timer_manager.cc \
    src/core/lib/event_engine/posix_engine/traced_buffer_list.cc \
    src/core/lib/event_engine/posix_engine/wakeup_fd_eventfd.cc \
    src/core/lib/event_engine/posix_engine/wakeup_fd_pipe.cc \
    src/core/lib/event_engine/posix_engine/wakeup_fd_posix_default.cc \
    src/core/lib/event_engine/resolved_address.cc \
    src/core/lib/event_engine/shim.cc \
    src/core/lib/event_engine/slice.cc \
    src/core/lib/event_engine/slice_buffer.cc \
    src/core/lib/event_engine/tcp_socket_utils.cc \
    src/core/lib/event_engine/thread_pool.cc \
    src/core/lib/event_engine/time_util.cc \
    src/core/lib/event_engine/trace.cc \
    src/core/lib/event_engine/utils.cc \
    src/core/lib/event_engine/windows/iocp.cc \
    src/core/lib/event_engine/windows/win_socket.cc \
    src/core/lib/event_engine/windows/windows_endpoint.cc \
    src/core/lib/event_engine/windows/windows_engine.cc \
    src/core/lib/experiments/config.cc \
    src/core/lib/experiments/experiments.cc \
    src/core/lib/gprpp/load_file.cc \
    src/core/lib/gprpp/status_helper.cc \
    src/core/lib/gprpp/time.cc \
    src/core/lib/gprpp/time_averaged_stats.cc \
    src/core/lib/gprpp/validation_errors.cc \
    src/core/lib/gprpp/work_serializer.cc \
    src/core/lib/handshaker/proxy_mapper_registry.cc \
    src/core/lib/http/format_request.cc \
    src/core/lib/http/httpcli.cc \
    src/core/lib/http/httpcli_security_connector.cc \
    src/core/lib/http/parser.cc \
    src/core/lib/iomgr/buffer_list.cc \
    src/core/lib/iomgr/call_combiner.cc \
    src/core/lib/iomgr/cfstream_handle.cc \
    src/core/lib/iomgr/combiner.cc \
    src/core/lib/iomgr/dualstack_socket_posix.cc \
    src/core/lib/iomgr/endpoint.cc \
    src/core/lib/iomgr/endpoint_cfstream.cc \
    src/core/lib/iomgr/endpoint_pair_posix.cc \
    src/core/lib/iomgr/endpoint_pair_windows.cc \
    src/core/lib/iomgr/error.cc \
    src/core/lib/iomgr/error_cfstream.cc \
    src/core/lib/iomgr/ev_apple.cc \
    src/core/lib/iomgr/ev_epoll1_linux.cc \
    src/core/lib/iomgr/ev_poll_posix.cc \
    src/core/lib/iomgr/ev_posix.cc \
    src/core/lib/iomgr/ev_windows.cc \
<<<<<<< HEAD
    src/core/lib/iomgr/event_engine_shims/closure.cc \
=======
>>>>>>> 8cf04e9a
    src/core/lib/iomgr/event_engine_shims/endpoint.cc \
    src/core/lib/iomgr/event_engine_shims/tcp_client.cc \
    src/core/lib/iomgr/exec_ctx.cc \
    src/core/lib/iomgr/executor.cc \
    src/core/lib/iomgr/fork_posix.cc \
    src/core/lib/iomgr/fork_windows.cc \
    src/core/lib/iomgr/gethostname_fallback.cc \
    src/core/lib/iomgr/gethostname_host_name_max.cc \
    src/core/lib/iomgr/gethostname_sysconf.cc \
    src/core/lib/iomgr/grpc_if_nametoindex_posix.cc \
    src/core/lib/iomgr/grpc_if_nametoindex_unsupported.cc \
    src/core/lib/iomgr/internal_errqueue.cc \
    src/core/lib/iomgr/iocp_windows.cc \
    src/core/lib/iomgr/iomgr.cc \
    src/core/lib/iomgr/iomgr_internal.cc \
    src/core/lib/iomgr/iomgr_posix.cc \
    src/core/lib/iomgr/iomgr_posix_cfstream.cc \
    src/core/lib/iomgr/iomgr_windows.cc \
    src/core/lib/iomgr/load_file.cc \
    src/core/lib/iomgr/lockfree_event.cc \
    src/core/lib/iomgr/polling_entity.cc \
    src/core/lib/iomgr/pollset.cc \
    src/core/lib/iomgr/pollset_set.cc \
    src/core/lib/iomgr/pollset_set_windows.cc \
    src/core/lib/iomgr/pollset_windows.cc \
    src/core/lib/iomgr/resolve_address.cc \
    src/core/lib/iomgr/resolve_address_posix.cc \
    src/core/lib/iomgr/resolve_address_windows.cc \
    src/core/lib/iomgr/sockaddr_utils_posix.cc \
    src/core/lib/iomgr/socket_factory_posix.cc \
    src/core/lib/iomgr/socket_mutator.cc \
    src/core/lib/iomgr/socket_utils_common_posix.cc \
    src/core/lib/iomgr/socket_utils_linux.cc \
    src/core/lib/iomgr/socket_utils_posix.cc \
    src/core/lib/iomgr/socket_utils_windows.cc \
    src/core/lib/iomgr/socket_windows.cc \
    src/core/lib/iomgr/systemd_utils.cc \
    src/core/lib/iomgr/tcp_client.cc \
    src/core/lib/iomgr/tcp_client_cfstream.cc \
    src/core/lib/iomgr/tcp_client_posix.cc \
    src/core/lib/iomgr/tcp_client_windows.cc \
    src/core/lib/iomgr/tcp_posix.cc \
    src/core/lib/iomgr/tcp_server.cc \
    src/core/lib/iomgr/tcp_server_posix.cc \
    src/core/lib/iomgr/tcp_server_utils_posix_common.cc \
    src/core/lib/iomgr/tcp_server_utils_posix_ifaddrs.cc \
    src/core/lib/iomgr/tcp_server_utils_posix_noifaddrs.cc \
    src/core/lib/iomgr/tcp_server_windows.cc \
    src/core/lib/iomgr/tcp_windows.cc \
    src/core/lib/iomgr/timer.cc \
    src/core/lib/iomgr/timer_generic.cc \
    src/core/lib/iomgr/timer_heap.cc \
    src/core/lib/iomgr/timer_manager.cc \
    src/core/lib/iomgr/unix_sockets_posix.cc \
    src/core/lib/iomgr/unix_sockets_posix_noop.cc \
    src/core/lib/iomgr/wakeup_fd_eventfd.cc \
    src/core/lib/iomgr/wakeup_fd_nospecial.cc \
    src/core/lib/iomgr/wakeup_fd_pipe.cc \
    src/core/lib/iomgr/wakeup_fd_posix.cc \
    src/core/lib/json/json_object_loader.cc \
    src/core/lib/json/json_reader.cc \
    src/core/lib/json/json_util.cc \
    src/core/lib/json/json_writer.cc \
    src/core/lib/load_balancing/lb_policy.cc \
    src/core/lib/load_balancing/lb_policy_registry.cc \
    src/core/lib/matchers/matchers.cc \
    src/core/lib/promise/activity.cc \
    src/core/lib/promise/pipe.cc \
    src/core/lib/promise/sleep.cc \
    src/core/lib/resolver/resolver.cc \
    src/core/lib/resolver/resolver_registry.cc \
    src/core/lib/resolver/server_address.cc \
    src/core/lib/resource_quota/api.cc \
    src/core/lib/resource_quota/arena.cc \
    src/core/lib/resource_quota/memory_quota.cc \
    src/core/lib/resource_quota/periodic_update.cc \
    src/core/lib/resource_quota/resource_quota.cc \
    src/core/lib/resource_quota/thread_quota.cc \
    src/core/lib/resource_quota/trace.cc \
    src/core/lib/security/authorization/authorization_policy_provider_vtable.cc \
    src/core/lib/security/authorization/evaluate_args.cc \
    src/core/lib/security/authorization/grpc_authorization_engine.cc \
    src/core/lib/security/authorization/grpc_server_authz_filter.cc \
    src/core/lib/security/authorization/matchers.cc \
    src/core/lib/security/authorization/rbac_policy.cc \
    src/core/lib/security/certificate_provider/certificate_provider_registry.cc \
    src/core/lib/security/context/security_context.cc \
    src/core/lib/security/credentials/alts/alts_credentials.cc \
    src/core/lib/security/credentials/alts/check_gcp_environment.cc \
    src/core/lib/security/credentials/alts/check_gcp_environment_linux.cc \
    src/core/lib/security/credentials/alts/check_gcp_environment_no_op.cc \
    src/core/lib/security/credentials/alts/check_gcp_environment_windows.cc \
    src/core/lib/security/credentials/alts/grpc_alts_credentials_client_options.cc \
    src/core/lib/security/credentials/alts/grpc_alts_credentials_options.cc \
    src/core/lib/security/credentials/alts/grpc_alts_credentials_server_options.cc \
    src/core/lib/security/credentials/call_creds_util.cc \
    src/core/lib/security/credentials/channel_creds_registry_init.cc \
    src/core/lib/security/credentials/composite/composite_credentials.cc \
    src/core/lib/security/credentials/credentials.cc \
    src/core/lib/security/credentials/external/aws_external_account_credentials.cc \
    src/core/lib/security/credentials/external/aws_request_signer.cc \
    src/core/lib/security/credentials/external/external_account_credentials.cc \
    src/core/lib/security/credentials/external/file_external_account_credentials.cc \
    src/core/lib/security/credentials/external/url_external_account_credentials.cc \
    src/core/lib/security/credentials/fake/fake_credentials.cc \
    src/core/lib/security/credentials/google_default/credentials_generic.cc \
    src/core/lib/security/credentials/google_default/google_default_credentials.cc \
    src/core/lib/security/credentials/iam/iam_credentials.cc \
    src/core/lib/security/credentials/insecure/insecure_credentials.cc \
    src/core/lib/security/credentials/jwt/json_token.cc \
    src/core/lib/security/credentials/jwt/jwt_credentials.cc \
    src/core/lib/security/credentials/jwt/jwt_verifier.cc \
    src/core/lib/security/credentials/local/local_credentials.cc \
    src/core/lib/security/credentials/oauth2/oauth2_credentials.cc \
    src/core/lib/security/credentials/plugin/plugin_credentials.cc \
    src/core/lib/security/credentials/ssl/ssl_credentials.cc \
    src/core/lib/security/credentials/tls/grpc_tls_certificate_distributor.cc \
    src/core/lib/security/credentials/tls/grpc_tls_certificate_provider.cc \
    src/core/lib/security/credentials/tls/grpc_tls_certificate_verifier.cc \
    src/core/lib/security/credentials/tls/grpc_tls_credentials_options.cc \
    src/core/lib/security/credentials/tls/tls_credentials.cc \
    src/core/lib/security/credentials/tls/tls_utils.cc \
    src/core/lib/security/credentials/xds/xds_credentials.cc \
    src/core/lib/security/security_connector/alts/alts_security_connector.cc \
    src/core/lib/security/security_connector/fake/fake_security_connector.cc \
    src/core/lib/security/security_connector/insecure/insecure_security_connector.cc \
    src/core/lib/security/security_connector/load_system_roots_fallback.cc \
    src/core/lib/security/security_connector/load_system_roots_supported.cc \
    src/core/lib/security/security_connector/local/local_security_connector.cc \
    src/core/lib/security/security_connector/security_connector.cc \
    src/core/lib/security/security_connector/ssl/ssl_security_connector.cc \
    src/core/lib/security/security_connector/ssl_utils.cc \
    src/core/lib/security/security_connector/ssl_utils_config.cc \
    src/core/lib/security/security_connector/tls/tls_security_connector.cc \
    src/core/lib/security/transport/client_auth_filter.cc \
    src/core/lib/security/transport/secure_endpoint.cc \
    src/core/lib/security/transport/security_handshaker.cc \
    src/core/lib/security/transport/server_auth_filter.cc \
    src/core/lib/security/transport/tsi_error.cc \
    src/core/lib/security/util/json_util.cc \
    src/core/lib/service_config/service_config_impl.cc \
    src/core/lib/service_config/service_config_parser.cc \
    src/core/lib/slice/b64.cc \
    src/core/lib/slice/percent_encoding.cc \
    src/core/lib/slice/slice.cc \
    src/core/lib/slice/slice_buffer.cc \
    src/core/lib/slice/slice_string_helpers.cc \
    src/core/lib/surface/api_trace.cc \
    src/core/lib/surface/builtins.cc \
    src/core/lib/surface/byte_buffer.cc \
    src/core/lib/surface/byte_buffer_reader.cc \
    src/core/lib/surface/call.cc \
    src/core/lib/surface/call_details.cc \
    src/core/lib/surface/call_log_batch.cc \
    src/core/lib/surface/call_trace.cc \
    src/core/lib/surface/channel.cc \
    src/core/lib/surface/channel_init.cc \
    src/core/lib/surface/channel_ping.cc \
    src/core/lib/surface/channel_stack_type.cc \
    src/core/lib/surface/completion_queue.cc \
    src/core/lib/surface/completion_queue_factory.cc \
    src/core/lib/surface/event_string.cc \
    src/core/lib/surface/init.cc \
    src/core/lib/surface/init_internally.cc \
    src/core/lib/surface/lame_client.cc \
    src/core/lib/surface/metadata_array.cc \
    src/core/lib/surface/server.cc \
    src/core/lib/surface/validate_metadata.cc \
    src/core/lib/surface/version.cc \
    src/core/lib/transport/bdp_estimator.cc \
    src/core/lib/transport/connectivity_state.cc \
    src/core/lib/transport/error_utils.cc \
    src/core/lib/transport/handshaker.cc \
    src/core/lib/transport/handshaker_registry.cc \
    src/core/lib/transport/http_connect_handshaker.cc \
    src/core/lib/transport/metadata_batch.cc \
    src/core/lib/transport/parsed_metadata.cc \
    src/core/lib/transport/pid_controller.cc \
    src/core/lib/transport/status_conversion.cc \
    src/core/lib/transport/tcp_connect_handshaker.cc \
    src/core/lib/transport/timeout_encoding.cc \
    src/core/lib/transport/transport.cc \
    src/core/lib/transport/transport_op_string.cc \
    src/core/lib/uri/uri_parser.cc \
    src/core/plugin_registry/grpc_plugin_registry.cc \
    src/core/plugin_registry/grpc_plugin_registry_extra.cc \
    src/core/tsi/alts/crypt/aes_gcm.cc \
    src/core/tsi/alts/crypt/gsec.cc \
    src/core/tsi/alts/frame_protector/alts_counter.cc \
    src/core/tsi/alts/frame_protector/alts_crypter.cc \
    src/core/tsi/alts/frame_protector/alts_frame_protector.cc \
    src/core/tsi/alts/frame_protector/alts_record_protocol_crypter_common.cc \
    src/core/tsi/alts/frame_protector/alts_seal_privacy_integrity_crypter.cc \
    src/core/tsi/alts/frame_protector/alts_unseal_privacy_integrity_crypter.cc \
    src/core/tsi/alts/frame_protector/frame_handler.cc \
    src/core/tsi/alts/handshaker/alts_handshaker_client.cc \
    src/core/tsi/alts/handshaker/alts_shared_resource.cc \
    src/core/tsi/alts/handshaker/alts_tsi_handshaker.cc \
    src/core/tsi/alts/handshaker/alts_tsi_utils.cc \
    src/core/tsi/alts/handshaker/transport_security_common_api.cc \
    src/core/tsi/alts/zero_copy_frame_protector/alts_grpc_integrity_only_record_protocol.cc \
    src/core/tsi/alts/zero_copy_frame_protector/alts_grpc_privacy_integrity_record_protocol.cc \
    src/core/tsi/alts/zero_copy_frame_protector/alts_grpc_record_protocol_common.cc \
    src/core/tsi/alts/zero_copy_frame_protector/alts_iovec_record_protocol.cc \
    src/core/tsi/alts/zero_copy_frame_protector/alts_zero_copy_grpc_protector.cc \
    src/core/tsi/fake_transport_security.cc \
    src/core/tsi/local_transport_security.cc \
    src/core/tsi/ssl/key_logging/ssl_key_logging.cc \
    src/core/tsi/ssl/session_cache/ssl_session_boringssl.cc \
    src/core/tsi/ssl/session_cache/ssl_session_cache.cc \
    src/core/tsi/ssl/session_cache/ssl_session_openssl.cc \
    src/core/tsi/ssl_transport_security.cc \
    src/core/tsi/ssl_transport_security_utils.cc \
    src/core/tsi/transport_security.cc \
    src/core/tsi/transport_security_grpc.cc \

PUBLIC_HEADERS_C += \
    include/grpc/byte_buffer.h \
    include/grpc/byte_buffer_reader.h \
    include/grpc/census.h \
    include/grpc/compression.h \
    include/grpc/event_engine/endpoint_config.h \
    include/grpc/event_engine/event_engine.h \
    include/grpc/event_engine/internal/memory_allocator_impl.h \
    include/grpc/event_engine/internal/slice_cast.h \
    include/grpc/event_engine/memory_allocator.h \
    include/grpc/event_engine/memory_request.h \
    include/grpc/event_engine/port.h \
    include/grpc/event_engine/slice.h \
    include/grpc/event_engine/slice_buffer.h \
    include/grpc/fork.h \
    include/grpc/grpc.h \
    include/grpc/grpc_posix.h \
    include/grpc/grpc_security.h \
    include/grpc/grpc_security_constants.h \
    include/grpc/impl/codegen/atm.h \
    include/grpc/impl/codegen/atm_gcc_atomic.h \
    include/grpc/impl/codegen/atm_gcc_sync.h \
    include/grpc/impl/codegen/atm_windows.h \
    include/grpc/impl/codegen/byte_buffer.h \
    include/grpc/impl/codegen/byte_buffer_reader.h \
    include/grpc/impl/codegen/compression_types.h \
    include/grpc/impl/codegen/connectivity_state.h \
    include/grpc/impl/codegen/fork.h \
    include/grpc/impl/codegen/gpr_types.h \
    include/grpc/impl/codegen/grpc_types.h \
    include/grpc/impl/codegen/log.h \
    include/grpc/impl/codegen/port_platform.h \
    include/grpc/impl/codegen/propagation_bits.h \
    include/grpc/impl/codegen/slice.h \
    include/grpc/impl/codegen/status.h \
    include/grpc/impl/codegen/sync.h \
    include/grpc/impl/codegen/sync_abseil.h \
    include/grpc/impl/codegen/sync_custom.h \
    include/grpc/impl/codegen/sync_generic.h \
    include/grpc/impl/codegen/sync_posix.h \
    include/grpc/impl/codegen/sync_windows.h \
    include/grpc/impl/compression_types.h \
    include/grpc/impl/connectivity_state.h \
    include/grpc/impl/grpc_types.h \
    include/grpc/impl/propagation_bits.h \
    include/grpc/impl/slice_type.h \
    include/grpc/load_reporting.h \
    include/grpc/slice.h \
    include/grpc/slice_buffer.h \
    include/grpc/status.h \
    include/grpc/support/alloc.h \
    include/grpc/support/atm_gcc_atomic.h \
    include/grpc/support/atm_gcc_sync.h \
    include/grpc/support/atm_windows.h \
    include/grpc/support/cpu.h \
    include/grpc/support/log.h \
    include/grpc/support/log_windows.h \
    include/grpc/support/port_platform.h \
    include/grpc/support/string_util.h \
    include/grpc/support/sync.h \
    include/grpc/support/sync_abseil.h \
    include/grpc/support/sync_custom.h \
    include/grpc/support/sync_generic.h \
    include/grpc/support/sync_posix.h \
    include/grpc/support/sync_windows.h \
    include/grpc/support/thd_id.h \
    include/grpc/support/time.h \
    include/grpc/support/workaround_list.h \

LIBGRPC_OBJS = $(addprefix $(OBJDIR)/$(CONFIG)/, $(addsuffix .o, $(basename $(LIBGRPC_SRC))))


ifeq ($(NO_SECURE),true)

# You can't build secure libraries if you don't have OpenSSL.

$(LIBDIR)/$(CONFIG)/libgrpc.a: openssl_dep_error

$(LIBDIR)/$(CONFIG)/$(SHARED_PREFIX)grpc$(SHARED_VERSION_CORE).$(SHARED_EXT_CORE): openssl_dep_error

else

$(LIBDIR)/$(CONFIG)/libgrpc.a: $(ZLIB_DEP) $(OPENSSL_DEP) $(CARES_DEP) $(ADDRESS_SORTING_DEP) $(RE2_DEP) $(UPB_DEP) $(GRPC_ABSEIL_DEP)  $(LIBGRPC_OBJS)  $(LIBGPR_OBJS)  $(LIBGRPC_ABSEIL_OBJS)  $(ZLIB_MERGE_OBJS)  $(CARES_MERGE_OBJS)  $(ADDRESS_SORTING_MERGE_OBJS)  $(RE2_MERGE_OBJS)  $(UPB_MERGE_OBJS)  $(OPENSSL_MERGE_OBJS) 
	$(E) "[AR]      Creating $@"
	$(Q) mkdir -p `dirname $@`
	$(Q) rm -f $(LIBDIR)/$(CONFIG)/libgrpc.a
	$(Q) $(AR) $(ARFLAGS) $(LIBDIR)/$(CONFIG)/libgrpc.a $(LIBGRPC_OBJS)  $(LIBGPR_OBJS)  $(LIBGRPC_ABSEIL_OBJS)  $(ZLIB_MERGE_OBJS)  $(CARES_MERGE_OBJS)  $(ADDRESS_SORTING_MERGE_OBJS)  $(RE2_MERGE_OBJS)  $(UPB_MERGE_OBJS)  $(OPENSSL_MERGE_OBJS) 
ifeq ($(SYSTEM),Darwin)
	$(Q) $(RANLIB) $(RANLIBFLAGS) $(LIBDIR)/$(CONFIG)/libgrpc.a
endif



ifeq ($(SYSTEM),MINGW32)
$(LIBDIR)/$(CONFIG)/grpc$(SHARED_VERSION_CORE).$(SHARED_EXT_CORE): $(LIBGRPC_OBJS)  $(ZLIB_DEP) $(CARES_DEP) $(ADDRESS_SORTING_DEP) $(RE2_DEP) $(UPB_DEP) $(GRPC_ABSEIL_DEP) $(LIBDIR)/$(CONFIG)/libgpr.a $(LIBDIR)/$(CONFIG)/libaddress_sorting.a $(LIBDIR)/$(CONFIG)/libupb.a $(OPENSSL_DEP)
	$(E) "[LD]      Linking $@"
	$(Q) mkdir -p `dirname $@`
	$(Q) $(LDXX) $(LDFLAGS) -L$(LIBDIR)/$(CONFIG) -shared -Wl,--output-def=$(LIBDIR)/$(CONFIG)/grpc$(SHARED_VERSION_CORE).def -Wl,--out-implib=$(LIBDIR)/$(CONFIG)/libgrpc$(SHARED_VERSION_CORE)-dll.a -o $(LIBDIR)/$(CONFIG)/grpc$(SHARED_VERSION_CORE).$(SHARED_EXT_CORE) $(LIBGRPC_OBJS) $(LIBDIR)/$(CONFIG)/libgpr.a $(LIBDIR)/$(CONFIG)/libaddress_sorting.a $(LIBDIR)/$(CONFIG)/libupb.a $(OPENSSL_MERGE_LIBS) $(LDLIBS_SECURE) $(ZLIB_MERGE_LIBS) $(CARES_MERGE_LIBS) $(ADDRESS_SORTING_MERGE_LIBS) $(RE2_MERGE_LIBS) $(UPB_MERGE_LIBS) $(GRPC_ABSEIL_MERGE_LIBS) $(LDLIBS)
else
$(LIBDIR)/$(CONFIG)/libgrpc$(SHARED_VERSION_CORE).$(SHARED_EXT_CORE): $(LIBGRPC_OBJS)  $(ZLIB_DEP) $(CARES_DEP) $(ADDRESS_SORTING_DEP) $(RE2_DEP) $(UPB_DEP) $(GRPC_ABSEIL_DEP) $(LIBDIR)/$(CONFIG)/libgpr.a $(LIBDIR)/$(CONFIG)/libaddress_sorting.a $(LIBDIR)/$(CONFIG)/libupb.a $(OPENSSL_DEP)
	$(E) "[LD]      Linking $@"
	$(Q) mkdir -p `dirname $@`
ifeq ($(SYSTEM),Darwin)
	$(Q) $(LDXX) $(LDFLAGS) -L$(LIBDIR)/$(CONFIG) -install_name $(SHARED_PREFIX)grpc$(SHARED_VERSION_CORE).$(SHARED_EXT_CORE) -dynamiclib -o $(LIBDIR)/$(CONFIG)/libgrpc$(SHARED_VERSION_CORE).$(SHARED_EXT_CORE) $(LIBGRPC_OBJS) $(LIBDIR)/$(CONFIG)/libgpr.a $(LIBDIR)/$(CONFIG)/libaddress_sorting.a $(LIBDIR)/$(CONFIG)/libupb.a $(OPENSSL_MERGE_LIBS) $(LDLIBS_SECURE) $(ZLIB_MERGE_LIBS) $(CARES_MERGE_LIBS) $(ADDRESS_SORTING_MERGE_LIBS) $(RE2_MERGE_LIBS) $(UPB_MERGE_LIBS) $(GRPC_ABSEIL_MERGE_LIBS) $(LDLIBS)
else
	$(Q) $(LDXX) $(LDFLAGS) -L$(LIBDIR)/$(CONFIG) -shared -Wl,-soname,libgrpc.so.30 -o $(LIBDIR)/$(CONFIG)/libgrpc$(SHARED_VERSION_CORE).$(SHARED_EXT_CORE) $(LIBGRPC_OBJS) $(LIBDIR)/$(CONFIG)/libgpr.a $(LIBDIR)/$(CONFIG)/libaddress_sorting.a $(LIBDIR)/$(CONFIG)/libupb.a $(OPENSSL_MERGE_LIBS) $(LDLIBS_SECURE) $(ZLIB_MERGE_LIBS) $(CARES_MERGE_LIBS) $(ADDRESS_SORTING_MERGE_LIBS) $(RE2_MERGE_LIBS) $(UPB_MERGE_LIBS) $(GRPC_ABSEIL_MERGE_LIBS) $(LDLIBS)
	$(Q) ln -sf $(SHARED_PREFIX)grpc$(SHARED_VERSION_CORE).$(SHARED_EXT_CORE) $(LIBDIR)/$(CONFIG)/libgrpc$(SHARED_VERSION_CORE).so.30
	$(Q) ln -sf $(SHARED_PREFIX)grpc$(SHARED_VERSION_CORE).$(SHARED_EXT_CORE) $(LIBDIR)/$(CONFIG)/libgrpc$(SHARED_VERSION_CORE).so
endif
endif

endif

ifneq ($(NO_SECURE),true)
ifneq ($(NO_DEPS),true)
-include $(LIBGRPC_OBJS:.o=.dep)
endif
endif
# end of build recipe for library "grpc"


# start of build recipe for library "grpc_unsecure" (generated by makelib(lib) template function)
LIBGRPC_UNSECURE_SRC = \
    src/core/ext/filters/census/grpc_context.cc \
    src/core/ext/filters/channel_idle/channel_idle_filter.cc \
    src/core/ext/filters/channel_idle/idle_filter_state.cc \
    src/core/ext/filters/client_channel/backend_metric.cc \
    src/core/ext/filters/client_channel/backup_poller.cc \
    src/core/ext/filters/client_channel/channel_connectivity.cc \
    src/core/ext/filters/client_channel/client_channel.cc \
    src/core/ext/filters/client_channel/client_channel_channelz.cc \
    src/core/ext/filters/client_channel/client_channel_factory.cc \
    src/core/ext/filters/client_channel/client_channel_plugin.cc \
    src/core/ext/filters/client_channel/client_channel_service_config.cc \
    src/core/ext/filters/client_channel/config_selector.cc \
    src/core/ext/filters/client_channel/dynamic_filters.cc \
    src/core/ext/filters/client_channel/global_subchannel_pool.cc \
    src/core/ext/filters/client_channel/health/health_check_client.cc \
    src/core/ext/filters/client_channel/http_proxy.cc \
    src/core/ext/filters/client_channel/lb_policy/address_filtering.cc \
    src/core/ext/filters/client_channel/lb_policy/child_policy_handler.cc \
    src/core/ext/filters/client_channel/lb_policy/grpclb/client_load_reporting_filter.cc \
    src/core/ext/filters/client_channel/lb_policy/grpclb/grpclb.cc \
    src/core/ext/filters/client_channel/lb_policy/grpclb/grpclb_balancer_addresses.cc \
    src/core/ext/filters/client_channel/lb_policy/grpclb/grpclb_client_stats.cc \
    src/core/ext/filters/client_channel/lb_policy/grpclb/load_balancer_api.cc \
    src/core/ext/filters/client_channel/lb_policy/oob_backend_metric.cc \
    src/core/ext/filters/client_channel/lb_policy/outlier_detection/outlier_detection.cc \
    src/core/ext/filters/client_channel/lb_policy/pick_first/pick_first.cc \
    src/core/ext/filters/client_channel/lb_policy/priority/priority.cc \
    src/core/ext/filters/client_channel/lb_policy/ring_hash/ring_hash.cc \
    src/core/ext/filters/client_channel/lb_policy/rls/rls.cc \
    src/core/ext/filters/client_channel/lb_policy/round_robin/round_robin.cc \
    src/core/ext/filters/client_channel/lb_policy/weighted_round_robin/static_stride_scheduler.cc \
    src/core/ext/filters/client_channel/lb_policy/weighted_round_robin/weighted_round_robin.cc \
    src/core/ext/filters/client_channel/lb_policy/weighted_target/weighted_target.cc \
    src/core/ext/filters/client_channel/local_subchannel_pool.cc \
    src/core/ext/filters/client_channel/resolver/binder/binder_resolver.cc \
    src/core/ext/filters/client_channel/resolver/dns/c_ares/dns_resolver_ares.cc \
    src/core/ext/filters/client_channel/resolver/dns/c_ares/grpc_ares_ev_driver_posix.cc \
    src/core/ext/filters/client_channel/resolver/dns/c_ares/grpc_ares_ev_driver_windows.cc \
    src/core/ext/filters/client_channel/resolver/dns/c_ares/grpc_ares_wrapper.cc \
    src/core/ext/filters/client_channel/resolver/dns/c_ares/grpc_ares_wrapper_posix.cc \
    src/core/ext/filters/client_channel/resolver/dns/c_ares/grpc_ares_wrapper_windows.cc \
    src/core/ext/filters/client_channel/resolver/dns/dns_resolver_selection.cc \
    src/core/ext/filters/client_channel/resolver/dns/native/dns_resolver.cc \
    src/core/ext/filters/client_channel/resolver/fake/fake_resolver.cc \
    src/core/ext/filters/client_channel/resolver/polling_resolver.cc \
    src/core/ext/filters/client_channel/resolver/sockaddr/sockaddr_resolver.cc \
    src/core/ext/filters/client_channel/retry_filter.cc \
    src/core/ext/filters/client_channel/retry_service_config.cc \
    src/core/ext/filters/client_channel/retry_throttle.cc \
    src/core/ext/filters/client_channel/service_config_channel_arg_filter.cc \
    src/core/ext/filters/client_channel/subchannel.cc \
    src/core/ext/filters/client_channel/subchannel_pool_interface.cc \
    src/core/ext/filters/client_channel/subchannel_stream_client.cc \
    src/core/ext/filters/deadline/deadline_filter.cc \
    src/core/ext/filters/fault_injection/fault_injection_filter.cc \
    src/core/ext/filters/fault_injection/fault_injection_service_config_parser.cc \
    src/core/ext/filters/http/client/http_client_filter.cc \
    src/core/ext/filters/http/client_authority_filter.cc \
    src/core/ext/filters/http/http_filters_plugin.cc \
    src/core/ext/filters/http/message_compress/compression_filter.cc \
    src/core/ext/filters/http/server/http_server_filter.cc \
    src/core/ext/filters/message_size/message_size_filter.cc \
    src/core/ext/transport/chttp2/client/chttp2_connector.cc \
    src/core/ext/transport/chttp2/server/chttp2_server.cc \
    src/core/ext/transport/chttp2/transport/bin_decoder.cc \
    src/core/ext/transport/chttp2/transport/bin_encoder.cc \
    src/core/ext/transport/chttp2/transport/chttp2_transport.cc \
    src/core/ext/transport/chttp2/transport/context_list.cc \
    src/core/ext/transport/chttp2/transport/decode_huff.cc \
    src/core/ext/transport/chttp2/transport/flow_control.cc \
    src/core/ext/transport/chttp2/transport/frame_data.cc \
    src/core/ext/transport/chttp2/transport/frame_goaway.cc \
    src/core/ext/transport/chttp2/transport/frame_ping.cc \
    src/core/ext/transport/chttp2/transport/frame_rst_stream.cc \
    src/core/ext/transport/chttp2/transport/frame_settings.cc \
    src/core/ext/transport/chttp2/transport/frame_window_update.cc \
    src/core/ext/transport/chttp2/transport/hpack_encoder.cc \
    src/core/ext/transport/chttp2/transport/hpack_encoder_table.cc \
    src/core/ext/transport/chttp2/transport/hpack_parser.cc \
    src/core/ext/transport/chttp2/transport/hpack_parser_table.cc \
    src/core/ext/transport/chttp2/transport/http2_settings.cc \
    src/core/ext/transport/chttp2/transport/http_trace.cc \
    src/core/ext/transport/chttp2/transport/huffsyms.cc \
    src/core/ext/transport/chttp2/transport/parsing.cc \
    src/core/ext/transport/chttp2/transport/stream_lists.cc \
    src/core/ext/transport/chttp2/transport/stream_map.cc \
    src/core/ext/transport/chttp2/transport/varint.cc \
    src/core/ext/transport/chttp2/transport/writing.cc \
    src/core/ext/transport/inproc/inproc_plugin.cc \
    src/core/ext/transport/inproc/inproc_transport.cc \
    src/core/ext/upb-generated/google/api/annotations.upb.c \
    src/core/ext/upb-generated/google/api/http.upb.c \
    src/core/ext/upb-generated/google/protobuf/any.upb.c \
    src/core/ext/upb-generated/google/protobuf/descriptor.upb.c \
    src/core/ext/upb-generated/google/protobuf/duration.upb.c \
    src/core/ext/upb-generated/google/protobuf/empty.upb.c \
    src/core/ext/upb-generated/google/protobuf/struct.upb.c \
    src/core/ext/upb-generated/google/protobuf/timestamp.upb.c \
    src/core/ext/upb-generated/google/protobuf/wrappers.upb.c \
    src/core/ext/upb-generated/google/rpc/status.upb.c \
    src/core/ext/upb-generated/src/proto/grpc/gcp/altscontext.upb.c \
    src/core/ext/upb-generated/src/proto/grpc/gcp/handshaker.upb.c \
    src/core/ext/upb-generated/src/proto/grpc/gcp/transport_security_common.upb.c \
    src/core/ext/upb-generated/src/proto/grpc/health/v1/health.upb.c \
    src/core/ext/upb-generated/src/proto/grpc/lb/v1/load_balancer.upb.c \
    src/core/ext/upb-generated/src/proto/grpc/lookup/v1/rls.upb.c \
    src/core/ext/upb-generated/validate/validate.upb.c \
    src/core/ext/upb-generated/xds/data/orca/v3/orca_load_report.upb.c \
    src/core/ext/upb-generated/xds/service/orca/v3/orca.upb.c \
    src/core/lib/address_utils/parse_address.cc \
    src/core/lib/address_utils/sockaddr_utils.cc \
    src/core/lib/backoff/backoff.cc \
    src/core/lib/channel/channel_args.cc \
    src/core/lib/channel/channel_args_preconditioning.cc \
    src/core/lib/channel/channel_stack.cc \
    src/core/lib/channel/channel_stack_builder.cc \
    src/core/lib/channel/channel_stack_builder_impl.cc \
    src/core/lib/channel/channel_trace.cc \
    src/core/lib/channel/channelz.cc \
    src/core/lib/channel/channelz_registry.cc \
    src/core/lib/channel/connected_channel.cc \
    src/core/lib/channel/promise_based_filter.cc \
    src/core/lib/channel/status_util.cc \
    src/core/lib/compression/compression.cc \
    src/core/lib/compression/compression_internal.cc \
    src/core/lib/compression/message_compress.cc \
    src/core/lib/config/core_configuration.cc \
    src/core/lib/debug/event_log.cc \
    src/core/lib/debug/histogram_view.cc \
    src/core/lib/debug/stats.cc \
    src/core/lib/debug/stats_data.cc \
    src/core/lib/debug/trace.cc \
    src/core/lib/event_engine/channel_args_endpoint_config.cc \
    src/core/lib/event_engine/default_event_engine.cc \
    src/core/lib/event_engine/default_event_engine_factory.cc \
    src/core/lib/event_engine/forkable.cc \
    src/core/lib/event_engine/memory_allocator.cc \
    src/core/lib/event_engine/posix_engine/ev_epoll1_linux.cc \
    src/core/lib/event_engine/posix_engine/ev_poll_posix.cc \
    src/core/lib/event_engine/posix_engine/event_poller_posix_default.cc \
    src/core/lib/event_engine/posix_engine/internal_errqueue.cc \
    src/core/lib/event_engine/posix_engine/lockfree_event.cc \
    src/core/lib/event_engine/posix_engine/posix_endpoint.cc \
    src/core/lib/event_engine/posix_engine/posix_engine.cc \
    src/core/lib/event_engine/posix_engine/posix_engine_listener.cc \
    src/core/lib/event_engine/posix_engine/posix_engine_listener_utils.cc \
    src/core/lib/event_engine/posix_engine/tcp_socket_utils.cc \
    src/core/lib/event_engine/posix_engine/timer.cc \
    src/core/lib/event_engine/posix_engine/timer_heap.cc \
    src/core/lib/event_engine/posix_engine/timer_manager.cc \
    src/core/lib/event_engine/posix_engine/traced_buffer_list.cc \
    src/core/lib/event_engine/posix_engine/wakeup_fd_eventfd.cc \
    src/core/lib/event_engine/posix_engine/wakeup_fd_pipe.cc \
    src/core/lib/event_engine/posix_engine/wakeup_fd_posix_default.cc \
    src/core/lib/event_engine/resolved_address.cc \
    src/core/lib/event_engine/shim.cc \
    src/core/lib/event_engine/slice.cc \
    src/core/lib/event_engine/slice_buffer.cc \
    src/core/lib/event_engine/tcp_socket_utils.cc \
    src/core/lib/event_engine/thread_pool.cc \
    src/core/lib/event_engine/time_util.cc \
    src/core/lib/event_engine/trace.cc \
    src/core/lib/event_engine/utils.cc \
    src/core/lib/event_engine/windows/iocp.cc \
    src/core/lib/event_engine/windows/win_socket.cc \
    src/core/lib/event_engine/windows/windows_endpoint.cc \
    src/core/lib/event_engine/windows/windows_engine.cc \
    src/core/lib/experiments/config.cc \
    src/core/lib/experiments/experiments.cc \
    src/core/lib/gprpp/load_file.cc \
    src/core/lib/gprpp/status_helper.cc \
    src/core/lib/gprpp/time.cc \
    src/core/lib/gprpp/time_averaged_stats.cc \
    src/core/lib/gprpp/validation_errors.cc \
    src/core/lib/gprpp/work_serializer.cc \
    src/core/lib/handshaker/proxy_mapper_registry.cc \
    src/core/lib/http/format_request.cc \
    src/core/lib/http/httpcli.cc \
    src/core/lib/http/parser.cc \
    src/core/lib/iomgr/buffer_list.cc \
    src/core/lib/iomgr/call_combiner.cc \
    src/core/lib/iomgr/cfstream_handle.cc \
    src/core/lib/iomgr/combiner.cc \
    src/core/lib/iomgr/dualstack_socket_posix.cc \
    src/core/lib/iomgr/endpoint.cc \
    src/core/lib/iomgr/endpoint_cfstream.cc \
    src/core/lib/iomgr/endpoint_pair_posix.cc \
    src/core/lib/iomgr/endpoint_pair_windows.cc \
    src/core/lib/iomgr/error.cc \
    src/core/lib/iomgr/error_cfstream.cc \
    src/core/lib/iomgr/ev_apple.cc \
    src/core/lib/iomgr/ev_epoll1_linux.cc \
    src/core/lib/iomgr/ev_poll_posix.cc \
    src/core/lib/iomgr/ev_posix.cc \
    src/core/lib/iomgr/ev_windows.cc \
<<<<<<< HEAD
    src/core/lib/iomgr/event_engine_shims/closure.cc \
=======
>>>>>>> 8cf04e9a
    src/core/lib/iomgr/event_engine_shims/endpoint.cc \
    src/core/lib/iomgr/event_engine_shims/tcp_client.cc \
    src/core/lib/iomgr/exec_ctx.cc \
    src/core/lib/iomgr/executor.cc \
    src/core/lib/iomgr/fork_posix.cc \
    src/core/lib/iomgr/fork_windows.cc \
    src/core/lib/iomgr/gethostname_fallback.cc \
    src/core/lib/iomgr/gethostname_host_name_max.cc \
    src/core/lib/iomgr/gethostname_sysconf.cc \
    src/core/lib/iomgr/grpc_if_nametoindex_posix.cc \
    src/core/lib/iomgr/grpc_if_nametoindex_unsupported.cc \
    src/core/lib/iomgr/internal_errqueue.cc \
    src/core/lib/iomgr/iocp_windows.cc \
    src/core/lib/iomgr/iomgr.cc \
    src/core/lib/iomgr/iomgr_internal.cc \
    src/core/lib/iomgr/iomgr_posix.cc \
    src/core/lib/iomgr/iomgr_posix_cfstream.cc \
    src/core/lib/iomgr/iomgr_windows.cc \
    src/core/lib/iomgr/load_file.cc \
    src/core/lib/iomgr/lockfree_event.cc \
    src/core/lib/iomgr/polling_entity.cc \
    src/core/lib/iomgr/pollset.cc \
    src/core/lib/iomgr/pollset_set.cc \
    src/core/lib/iomgr/pollset_set_windows.cc \
    src/core/lib/iomgr/pollset_windows.cc \
    src/core/lib/iomgr/resolve_address.cc \
    src/core/lib/iomgr/resolve_address_posix.cc \
    src/core/lib/iomgr/resolve_address_windows.cc \
    src/core/lib/iomgr/sockaddr_utils_posix.cc \
    src/core/lib/iomgr/socket_factory_posix.cc \
    src/core/lib/iomgr/socket_mutator.cc \
    src/core/lib/iomgr/socket_utils_common_posix.cc \
    src/core/lib/iomgr/socket_utils_linux.cc \
    src/core/lib/iomgr/socket_utils_posix.cc \
    src/core/lib/iomgr/socket_utils_windows.cc \
    src/core/lib/iomgr/socket_windows.cc \
    src/core/lib/iomgr/systemd_utils.cc \
    src/core/lib/iomgr/tcp_client.cc \
    src/core/lib/iomgr/tcp_client_cfstream.cc \
    src/core/lib/iomgr/tcp_client_posix.cc \
    src/core/lib/iomgr/tcp_client_windows.cc \
    src/core/lib/iomgr/tcp_posix.cc \
    src/core/lib/iomgr/tcp_server.cc \
    src/core/lib/iomgr/tcp_server_posix.cc \
    src/core/lib/iomgr/tcp_server_utils_posix_common.cc \
    src/core/lib/iomgr/tcp_server_utils_posix_ifaddrs.cc \
    src/core/lib/iomgr/tcp_server_utils_posix_noifaddrs.cc \
    src/core/lib/iomgr/tcp_server_windows.cc \
    src/core/lib/iomgr/tcp_windows.cc \
    src/core/lib/iomgr/timer.cc \
    src/core/lib/iomgr/timer_generic.cc \
    src/core/lib/iomgr/timer_heap.cc \
    src/core/lib/iomgr/timer_manager.cc \
    src/core/lib/iomgr/unix_sockets_posix.cc \
    src/core/lib/iomgr/unix_sockets_posix_noop.cc \
    src/core/lib/iomgr/wakeup_fd_eventfd.cc \
    src/core/lib/iomgr/wakeup_fd_nospecial.cc \
    src/core/lib/iomgr/wakeup_fd_pipe.cc \
    src/core/lib/iomgr/wakeup_fd_posix.cc \
    src/core/lib/json/json_object_loader.cc \
    src/core/lib/json/json_reader.cc \
    src/core/lib/json/json_writer.cc \
    src/core/lib/load_balancing/lb_policy.cc \
    src/core/lib/load_balancing/lb_policy_registry.cc \
    src/core/lib/promise/activity.cc \
    src/core/lib/promise/pipe.cc \
    src/core/lib/promise/sleep.cc \
    src/core/lib/resolver/resolver.cc \
    src/core/lib/resolver/resolver_registry.cc \
    src/core/lib/resolver/server_address.cc \
    src/core/lib/resource_quota/api.cc \
    src/core/lib/resource_quota/arena.cc \
    src/core/lib/resource_quota/memory_quota.cc \
    src/core/lib/resource_quota/periodic_update.cc \
    src/core/lib/resource_quota/resource_quota.cc \
    src/core/lib/resource_quota/thread_quota.cc \
    src/core/lib/resource_quota/trace.cc \
    src/core/lib/security/authorization/authorization_policy_provider_vtable.cc \
    src/core/lib/security/authorization/evaluate_args.cc \
    src/core/lib/security/authorization/grpc_server_authz_filter.cc \
    src/core/lib/security/certificate_provider/certificate_provider_registry.cc \
    src/core/lib/security/context/security_context.cc \
    src/core/lib/security/credentials/alts/check_gcp_environment.cc \
    src/core/lib/security/credentials/alts/check_gcp_environment_linux.cc \
    src/core/lib/security/credentials/alts/check_gcp_environment_no_op.cc \
    src/core/lib/security/credentials/alts/check_gcp_environment_windows.cc \
    src/core/lib/security/credentials/alts/grpc_alts_credentials_client_options.cc \
    src/core/lib/security/credentials/alts/grpc_alts_credentials_options.cc \
    src/core/lib/security/credentials/alts/grpc_alts_credentials_server_options.cc \
    src/core/lib/security/credentials/call_creds_util.cc \
    src/core/lib/security/credentials/composite/composite_credentials.cc \
    src/core/lib/security/credentials/credentials.cc \
    src/core/lib/security/credentials/fake/fake_credentials.cc \
    src/core/lib/security/credentials/insecure/insecure_credentials.cc \
    src/core/lib/security/credentials/plugin/plugin_credentials.cc \
    src/core/lib/security/credentials/tls/tls_utils.cc \
    src/core/lib/security/security_connector/fake/fake_security_connector.cc \
    src/core/lib/security/security_connector/insecure/insecure_security_connector.cc \
    src/core/lib/security/security_connector/load_system_roots_fallback.cc \
    src/core/lib/security/security_connector/load_system_roots_supported.cc \
    src/core/lib/security/security_connector/security_connector.cc \
    src/core/lib/security/transport/client_auth_filter.cc \
    src/core/lib/security/transport/secure_endpoint.cc \
    src/core/lib/security/transport/security_handshaker.cc \
    src/core/lib/security/transport/server_auth_filter.cc \
    src/core/lib/security/transport/tsi_error.cc \
    src/core/lib/security/util/json_util.cc \
    src/core/lib/service_config/service_config_impl.cc \
    src/core/lib/service_config/service_config_parser.cc \
    src/core/lib/slice/b64.cc \
    src/core/lib/slice/percent_encoding.cc \
    src/core/lib/slice/slice.cc \
    src/core/lib/slice/slice_buffer.cc \
    src/core/lib/slice/slice_string_helpers.cc \
    src/core/lib/surface/api_trace.cc \
    src/core/lib/surface/builtins.cc \
    src/core/lib/surface/byte_buffer.cc \
    src/core/lib/surface/byte_buffer_reader.cc \
    src/core/lib/surface/call.cc \
    src/core/lib/surface/call_details.cc \
    src/core/lib/surface/call_log_batch.cc \
    src/core/lib/surface/call_trace.cc \
    src/core/lib/surface/channel.cc \
    src/core/lib/surface/channel_init.cc \
    src/core/lib/surface/channel_ping.cc \
    src/core/lib/surface/channel_stack_type.cc \
    src/core/lib/surface/completion_queue.cc \
    src/core/lib/surface/completion_queue_factory.cc \
    src/core/lib/surface/event_string.cc \
    src/core/lib/surface/init.cc \
    src/core/lib/surface/init_internally.cc \
    src/core/lib/surface/lame_client.cc \
    src/core/lib/surface/metadata_array.cc \
    src/core/lib/surface/server.cc \
    src/core/lib/surface/validate_metadata.cc \
    src/core/lib/surface/version.cc \
    src/core/lib/transport/bdp_estimator.cc \
    src/core/lib/transport/connectivity_state.cc \
    src/core/lib/transport/error_utils.cc \
    src/core/lib/transport/handshaker.cc \
    src/core/lib/transport/handshaker_registry.cc \
    src/core/lib/transport/http_connect_handshaker.cc \
    src/core/lib/transport/metadata_batch.cc \
    src/core/lib/transport/parsed_metadata.cc \
    src/core/lib/transport/pid_controller.cc \
    src/core/lib/transport/status_conversion.cc \
    src/core/lib/transport/tcp_connect_handshaker.cc \
    src/core/lib/transport/timeout_encoding.cc \
    src/core/lib/transport/transport.cc \
    src/core/lib/transport/transport_op_string.cc \
    src/core/lib/uri/uri_parser.cc \
    src/core/plugin_registry/grpc_plugin_registry.cc \
    src/core/plugin_registry/grpc_plugin_registry_noextra.cc \
    src/core/tsi/alts/handshaker/transport_security_common_api.cc \
    src/core/tsi/fake_transport_security.cc \
    src/core/tsi/local_transport_security.cc \
    src/core/tsi/transport_security.cc \
    src/core/tsi/transport_security_grpc.cc \

PUBLIC_HEADERS_C += \
    include/grpc/byte_buffer.h \
    include/grpc/byte_buffer_reader.h \
    include/grpc/census.h \
    include/grpc/compression.h \
    include/grpc/event_engine/endpoint_config.h \
    include/grpc/event_engine/event_engine.h \
    include/grpc/event_engine/internal/memory_allocator_impl.h \
    include/grpc/event_engine/internal/slice_cast.h \
    include/grpc/event_engine/memory_allocator.h \
    include/grpc/event_engine/memory_request.h \
    include/grpc/event_engine/port.h \
    include/grpc/event_engine/slice.h \
    include/grpc/event_engine/slice_buffer.h \
    include/grpc/fork.h \
    include/grpc/grpc.h \
    include/grpc/grpc_posix.h \
    include/grpc/grpc_security.h \
    include/grpc/grpc_security_constants.h \
    include/grpc/impl/codegen/atm.h \
    include/grpc/impl/codegen/atm_gcc_atomic.h \
    include/grpc/impl/codegen/atm_gcc_sync.h \
    include/grpc/impl/codegen/atm_windows.h \
    include/grpc/impl/codegen/byte_buffer.h \
    include/grpc/impl/codegen/byte_buffer_reader.h \
    include/grpc/impl/codegen/compression_types.h \
    include/grpc/impl/codegen/connectivity_state.h \
    include/grpc/impl/codegen/fork.h \
    include/grpc/impl/codegen/gpr_types.h \
    include/grpc/impl/codegen/grpc_types.h \
    include/grpc/impl/codegen/log.h \
    include/grpc/impl/codegen/port_platform.h \
    include/grpc/impl/codegen/propagation_bits.h \
    include/grpc/impl/codegen/slice.h \
    include/grpc/impl/codegen/status.h \
    include/grpc/impl/codegen/sync.h \
    include/grpc/impl/codegen/sync_abseil.h \
    include/grpc/impl/codegen/sync_custom.h \
    include/grpc/impl/codegen/sync_generic.h \
    include/grpc/impl/codegen/sync_posix.h \
    include/grpc/impl/codegen/sync_windows.h \
    include/grpc/impl/compression_types.h \
    include/grpc/impl/connectivity_state.h \
    include/grpc/impl/grpc_types.h \
    include/grpc/impl/propagation_bits.h \
    include/grpc/impl/slice_type.h \
    include/grpc/load_reporting.h \
    include/grpc/slice.h \
    include/grpc/slice_buffer.h \
    include/grpc/status.h \
    include/grpc/support/alloc.h \
    include/grpc/support/atm_gcc_atomic.h \
    include/grpc/support/atm_gcc_sync.h \
    include/grpc/support/atm_windows.h \
    include/grpc/support/cpu.h \
    include/grpc/support/log.h \
    include/grpc/support/log_windows.h \
    include/grpc/support/port_platform.h \
    include/grpc/support/string_util.h \
    include/grpc/support/sync.h \
    include/grpc/support/sync_abseil.h \
    include/grpc/support/sync_custom.h \
    include/grpc/support/sync_generic.h \
    include/grpc/support/sync_posix.h \
    include/grpc/support/sync_windows.h \
    include/grpc/support/thd_id.h \
    include/grpc/support/time.h \
    include/grpc/support/workaround_list.h \

LIBGRPC_UNSECURE_OBJS = $(addprefix $(OBJDIR)/$(CONFIG)/, $(addsuffix .o, $(basename $(LIBGRPC_UNSECURE_SRC))))


$(LIBDIR)/$(CONFIG)/libgrpc_unsecure.a: $(ZLIB_DEP) $(CARES_DEP) $(ADDRESS_SORTING_DEP) $(RE2_DEP) $(UPB_DEP) $(GRPC_ABSEIL_DEP)  $(LIBGRPC_UNSECURE_OBJS)  $(LIBGPR_OBJS)  $(LIBGRPC_ABSEIL_OBJS)  $(ZLIB_MERGE_OBJS)  $(CARES_MERGE_OBJS)  $(ADDRESS_SORTING_MERGE_OBJS)  $(RE2_MERGE_OBJS)  $(UPB_MERGE_OBJS) 
	$(E) "[AR]      Creating $@"
	$(Q) mkdir -p `dirname $@`
	$(Q) rm -f $(LIBDIR)/$(CONFIG)/libgrpc_unsecure.a
	$(Q) $(AR) $(ARFLAGS) $(LIBDIR)/$(CONFIG)/libgrpc_unsecure.a $(LIBGRPC_UNSECURE_OBJS)  $(LIBGPR_OBJS)  $(LIBGRPC_ABSEIL_OBJS)  $(ZLIB_MERGE_OBJS)  $(CARES_MERGE_OBJS)  $(ADDRESS_SORTING_MERGE_OBJS)  $(RE2_MERGE_OBJS)  $(UPB_MERGE_OBJS) 
ifeq ($(SYSTEM),Darwin)
	$(Q) $(RANLIB) $(RANLIBFLAGS) $(LIBDIR)/$(CONFIG)/libgrpc_unsecure.a
endif



ifeq ($(SYSTEM),MINGW32)
$(LIBDIR)/$(CONFIG)/grpc_unsecure$(SHARED_VERSION_CORE).$(SHARED_EXT_CORE): $(LIBGRPC_UNSECURE_OBJS)  $(ZLIB_DEP) $(CARES_DEP) $(ADDRESS_SORTING_DEP) $(RE2_DEP) $(UPB_DEP) $(GRPC_ABSEIL_DEP) $(LIBDIR)/$(CONFIG)/libgpr.a $(LIBDIR)/$(CONFIG)/libaddress_sorting.a $(LIBDIR)/$(CONFIG)/libupb.a
	$(E) "[LD]      Linking $@"
	$(Q) mkdir -p `dirname $@`
	$(Q) $(LDXX) $(LDFLAGS) -L$(LIBDIR)/$(CONFIG) -shared -Wl,--output-def=$(LIBDIR)/$(CONFIG)/grpc_unsecure$(SHARED_VERSION_CORE).def -Wl,--out-implib=$(LIBDIR)/$(CONFIG)/libgrpc_unsecure$(SHARED_VERSION_CORE)-dll.a -o $(LIBDIR)/$(CONFIG)/grpc_unsecure$(SHARED_VERSION_CORE).$(SHARED_EXT_CORE) $(LIBGRPC_UNSECURE_OBJS) $(LIBDIR)/$(CONFIG)/libgpr.a $(LIBDIR)/$(CONFIG)/libaddress_sorting.a $(LIBDIR)/$(CONFIG)/libupb.a $(ZLIB_MERGE_LIBS) $(CARES_MERGE_LIBS) $(ADDRESS_SORTING_MERGE_LIBS) $(RE2_MERGE_LIBS) $(UPB_MERGE_LIBS) $(GRPC_ABSEIL_MERGE_LIBS) $(LDLIBS)
else
$(LIBDIR)/$(CONFIG)/libgrpc_unsecure$(SHARED_VERSION_CORE).$(SHARED_EXT_CORE): $(LIBGRPC_UNSECURE_OBJS)  $(ZLIB_DEP) $(CARES_DEP) $(ADDRESS_SORTING_DEP) $(RE2_DEP) $(UPB_DEP) $(GRPC_ABSEIL_DEP) $(LIBDIR)/$(CONFIG)/libgpr.a $(LIBDIR)/$(CONFIG)/libaddress_sorting.a $(LIBDIR)/$(CONFIG)/libupb.a
	$(E) "[LD]      Linking $@"
	$(Q) mkdir -p `dirname $@`
ifeq ($(SYSTEM),Darwin)
	$(Q) $(LDXX) $(LDFLAGS) -L$(LIBDIR)/$(CONFIG) -install_name $(SHARED_PREFIX)grpc_unsecure$(SHARED_VERSION_CORE).$(SHARED_EXT_CORE) -dynamiclib -o $(LIBDIR)/$(CONFIG)/libgrpc_unsecure$(SHARED_VERSION_CORE).$(SHARED_EXT_CORE) $(LIBGRPC_UNSECURE_OBJS) $(LIBDIR)/$(CONFIG)/libgpr.a $(LIBDIR)/$(CONFIG)/libaddress_sorting.a $(LIBDIR)/$(CONFIG)/libupb.a $(ZLIB_MERGE_LIBS) $(CARES_MERGE_LIBS) $(ADDRESS_SORTING_MERGE_LIBS) $(RE2_MERGE_LIBS) $(UPB_MERGE_LIBS) $(GRPC_ABSEIL_MERGE_LIBS) $(LDLIBS)
else
	$(Q) $(LDXX) $(LDFLAGS) -L$(LIBDIR)/$(CONFIG) -shared -Wl,-soname,libgrpc_unsecure.so.30 -o $(LIBDIR)/$(CONFIG)/libgrpc_unsecure$(SHARED_VERSION_CORE).$(SHARED_EXT_CORE) $(LIBGRPC_UNSECURE_OBJS) $(LIBDIR)/$(CONFIG)/libgpr.a $(LIBDIR)/$(CONFIG)/libaddress_sorting.a $(LIBDIR)/$(CONFIG)/libupb.a $(ZLIB_MERGE_LIBS) $(CARES_MERGE_LIBS) $(ADDRESS_SORTING_MERGE_LIBS) $(RE2_MERGE_LIBS) $(UPB_MERGE_LIBS) $(GRPC_ABSEIL_MERGE_LIBS) $(LDLIBS)
	$(Q) ln -sf $(SHARED_PREFIX)grpc_unsecure$(SHARED_VERSION_CORE).$(SHARED_EXT_CORE) $(LIBDIR)/$(CONFIG)/libgrpc_unsecure$(SHARED_VERSION_CORE).so.30
	$(Q) ln -sf $(SHARED_PREFIX)grpc_unsecure$(SHARED_VERSION_CORE).$(SHARED_EXT_CORE) $(LIBDIR)/$(CONFIG)/libgrpc_unsecure$(SHARED_VERSION_CORE).so
endif
endif

ifneq ($(NO_DEPS),true)
-include $(LIBGRPC_UNSECURE_OBJS:.o=.dep)
endif
# end of build recipe for library "grpc_unsecure"


# start of build recipe for library "boringssl" (generated by makelib(lib) template function)
LIBBORINGSSL_SRC = \
    third_party/boringssl-with-bazel/err_data.c \
    third_party/boringssl-with-bazel/src/crypto/asn1/a_bitstr.c \
    third_party/boringssl-with-bazel/src/crypto/asn1/a_bool.c \
    third_party/boringssl-with-bazel/src/crypto/asn1/a_d2i_fp.c \
    third_party/boringssl-with-bazel/src/crypto/asn1/a_dup.c \
    third_party/boringssl-with-bazel/src/crypto/asn1/a_enum.c \
    third_party/boringssl-with-bazel/src/crypto/asn1/a_gentm.c \
    third_party/boringssl-with-bazel/src/crypto/asn1/a_i2d_fp.c \
    third_party/boringssl-with-bazel/src/crypto/asn1/a_int.c \
    third_party/boringssl-with-bazel/src/crypto/asn1/a_mbstr.c \
    third_party/boringssl-with-bazel/src/crypto/asn1/a_object.c \
    third_party/boringssl-with-bazel/src/crypto/asn1/a_octet.c \
    third_party/boringssl-with-bazel/src/crypto/asn1/a_print.c \
    third_party/boringssl-with-bazel/src/crypto/asn1/a_strex.c \
    third_party/boringssl-with-bazel/src/crypto/asn1/a_strnid.c \
    third_party/boringssl-with-bazel/src/crypto/asn1/a_time.c \
    third_party/boringssl-with-bazel/src/crypto/asn1/a_type.c \
    third_party/boringssl-with-bazel/src/crypto/asn1/a_utctm.c \
    third_party/boringssl-with-bazel/src/crypto/asn1/a_utf8.c \
    third_party/boringssl-with-bazel/src/crypto/asn1/asn1_lib.c \
    third_party/boringssl-with-bazel/src/crypto/asn1/asn1_par.c \
    third_party/boringssl-with-bazel/src/crypto/asn1/asn_pack.c \
    third_party/boringssl-with-bazel/src/crypto/asn1/f_int.c \
    third_party/boringssl-with-bazel/src/crypto/asn1/f_string.c \
    third_party/boringssl-with-bazel/src/crypto/asn1/tasn_dec.c \
    third_party/boringssl-with-bazel/src/crypto/asn1/tasn_enc.c \
    third_party/boringssl-with-bazel/src/crypto/asn1/tasn_fre.c \
    third_party/boringssl-with-bazel/src/crypto/asn1/tasn_new.c \
    third_party/boringssl-with-bazel/src/crypto/asn1/tasn_typ.c \
    third_party/boringssl-with-bazel/src/crypto/asn1/tasn_utl.c \
    third_party/boringssl-with-bazel/src/crypto/asn1/time_support.c \
    third_party/boringssl-with-bazel/src/crypto/base64/base64.c \
    third_party/boringssl-with-bazel/src/crypto/bio/bio.c \
    third_party/boringssl-with-bazel/src/crypto/bio/bio_mem.c \
    third_party/boringssl-with-bazel/src/crypto/bio/connect.c \
    third_party/boringssl-with-bazel/src/crypto/bio/fd.c \
    third_party/boringssl-with-bazel/src/crypto/bio/file.c \
    third_party/boringssl-with-bazel/src/crypto/bio/hexdump.c \
    third_party/boringssl-with-bazel/src/crypto/bio/pair.c \
    third_party/boringssl-with-bazel/src/crypto/bio/printf.c \
    third_party/boringssl-with-bazel/src/crypto/bio/socket.c \
    third_party/boringssl-with-bazel/src/crypto/bio/socket_helper.c \
    third_party/boringssl-with-bazel/src/crypto/blake2/blake2.c \
    third_party/boringssl-with-bazel/src/crypto/bn_extra/bn_asn1.c \
    third_party/boringssl-with-bazel/src/crypto/bn_extra/convert.c \
    third_party/boringssl-with-bazel/src/crypto/buf/buf.c \
    third_party/boringssl-with-bazel/src/crypto/bytestring/asn1_compat.c \
    third_party/boringssl-with-bazel/src/crypto/bytestring/ber.c \
    third_party/boringssl-with-bazel/src/crypto/bytestring/cbb.c \
    third_party/boringssl-with-bazel/src/crypto/bytestring/cbs.c \
    third_party/boringssl-with-bazel/src/crypto/bytestring/unicode.c \
    third_party/boringssl-with-bazel/src/crypto/chacha/chacha.c \
    third_party/boringssl-with-bazel/src/crypto/cipher_extra/cipher_extra.c \
    third_party/boringssl-with-bazel/src/crypto/cipher_extra/derive_key.c \
    third_party/boringssl-with-bazel/src/crypto/cipher_extra/e_aesccm.c \
    third_party/boringssl-with-bazel/src/crypto/cipher_extra/e_aesctrhmac.c \
    third_party/boringssl-with-bazel/src/crypto/cipher_extra/e_aesgcmsiv.c \
    third_party/boringssl-with-bazel/src/crypto/cipher_extra/e_chacha20poly1305.c \
    third_party/boringssl-with-bazel/src/crypto/cipher_extra/e_null.c \
    third_party/boringssl-with-bazel/src/crypto/cipher_extra/e_rc2.c \
    third_party/boringssl-with-bazel/src/crypto/cipher_extra/e_rc4.c \
    third_party/boringssl-with-bazel/src/crypto/cipher_extra/e_tls.c \
    third_party/boringssl-with-bazel/src/crypto/cipher_extra/tls_cbc.c \
    third_party/boringssl-with-bazel/src/crypto/cmac/cmac.c \
    third_party/boringssl-with-bazel/src/crypto/conf/conf.c \
    third_party/boringssl-with-bazel/src/crypto/cpu-aarch64-fuchsia.c \
    third_party/boringssl-with-bazel/src/crypto/cpu-aarch64-linux.c \
    third_party/boringssl-with-bazel/src/crypto/cpu-aarch64-win.c \
    third_party/boringssl-with-bazel/src/crypto/cpu-arm-linux.c \
    third_party/boringssl-with-bazel/src/crypto/cpu-arm.c \
    third_party/boringssl-with-bazel/src/crypto/cpu-intel.c \
    third_party/boringssl-with-bazel/src/crypto/cpu-ppc64le.c \
    third_party/boringssl-with-bazel/src/crypto/crypto.c \
    third_party/boringssl-with-bazel/src/crypto/curve25519/curve25519.c \
    third_party/boringssl-with-bazel/src/crypto/curve25519/spake25519.c \
    third_party/boringssl-with-bazel/src/crypto/dh_extra/dh_asn1.c \
    third_party/boringssl-with-bazel/src/crypto/dh_extra/params.c \
    third_party/boringssl-with-bazel/src/crypto/digest_extra/digest_extra.c \
    third_party/boringssl-with-bazel/src/crypto/dsa/dsa.c \
    third_party/boringssl-with-bazel/src/crypto/dsa/dsa_asn1.c \
    third_party/boringssl-with-bazel/src/crypto/ec_extra/ec_asn1.c \
    third_party/boringssl-with-bazel/src/crypto/ec_extra/ec_derive.c \
    third_party/boringssl-with-bazel/src/crypto/ec_extra/hash_to_curve.c \
    third_party/boringssl-with-bazel/src/crypto/ecdh_extra/ecdh_extra.c \
    third_party/boringssl-with-bazel/src/crypto/ecdsa_extra/ecdsa_asn1.c \
    third_party/boringssl-with-bazel/src/crypto/engine/engine.c \
    third_party/boringssl-with-bazel/src/crypto/err/err.c \
    third_party/boringssl-with-bazel/src/crypto/evp/digestsign.c \
    third_party/boringssl-with-bazel/src/crypto/evp/evp.c \
    third_party/boringssl-with-bazel/src/crypto/evp/evp_asn1.c \
    third_party/boringssl-with-bazel/src/crypto/evp/evp_ctx.c \
    third_party/boringssl-with-bazel/src/crypto/evp/p_dsa_asn1.c \
    third_party/boringssl-with-bazel/src/crypto/evp/p_ec.c \
    third_party/boringssl-with-bazel/src/crypto/evp/p_ec_asn1.c \
    third_party/boringssl-with-bazel/src/crypto/evp/p_ed25519.c \
    third_party/boringssl-with-bazel/src/crypto/evp/p_ed25519_asn1.c \
    third_party/boringssl-with-bazel/src/crypto/evp/p_rsa.c \
    third_party/boringssl-with-bazel/src/crypto/evp/p_rsa_asn1.c \
    third_party/boringssl-with-bazel/src/crypto/evp/p_x25519.c \
    third_party/boringssl-with-bazel/src/crypto/evp/p_x25519_asn1.c \
    third_party/boringssl-with-bazel/src/crypto/evp/pbkdf.c \
    third_party/boringssl-with-bazel/src/crypto/evp/print.c \
    third_party/boringssl-with-bazel/src/crypto/evp/scrypt.c \
    third_party/boringssl-with-bazel/src/crypto/evp/sign.c \
    third_party/boringssl-with-bazel/src/crypto/ex_data.c \
    third_party/boringssl-with-bazel/src/crypto/fipsmodule/bcm.c \
    third_party/boringssl-with-bazel/src/crypto/fipsmodule/fips_shared_support.c \
    third_party/boringssl-with-bazel/src/crypto/hkdf/hkdf.c \
    third_party/boringssl-with-bazel/src/crypto/hpke/hpke.c \
    third_party/boringssl-with-bazel/src/crypto/hrss/hrss.c \
    third_party/boringssl-with-bazel/src/crypto/lhash/lhash.c \
    third_party/boringssl-with-bazel/src/crypto/mem.c \
    third_party/boringssl-with-bazel/src/crypto/obj/obj.c \
    third_party/boringssl-with-bazel/src/crypto/obj/obj_xref.c \
    third_party/boringssl-with-bazel/src/crypto/pem/pem_all.c \
    third_party/boringssl-with-bazel/src/crypto/pem/pem_info.c \
    third_party/boringssl-with-bazel/src/crypto/pem/pem_lib.c \
    third_party/boringssl-with-bazel/src/crypto/pem/pem_oth.c \
    third_party/boringssl-with-bazel/src/crypto/pem/pem_pk8.c \
    third_party/boringssl-with-bazel/src/crypto/pem/pem_pkey.c \
    third_party/boringssl-with-bazel/src/crypto/pem/pem_x509.c \
    third_party/boringssl-with-bazel/src/crypto/pem/pem_xaux.c \
    third_party/boringssl-with-bazel/src/crypto/pkcs7/pkcs7.c \
    third_party/boringssl-with-bazel/src/crypto/pkcs7/pkcs7_x509.c \
    third_party/boringssl-with-bazel/src/crypto/pkcs8/p5_pbev2.c \
    third_party/boringssl-with-bazel/src/crypto/pkcs8/pkcs8.c \
    third_party/boringssl-with-bazel/src/crypto/pkcs8/pkcs8_x509.c \
    third_party/boringssl-with-bazel/src/crypto/poly1305/poly1305.c \
    third_party/boringssl-with-bazel/src/crypto/poly1305/poly1305_arm.c \
    third_party/boringssl-with-bazel/src/crypto/poly1305/poly1305_vec.c \
    third_party/boringssl-with-bazel/src/crypto/pool/pool.c \
    third_party/boringssl-with-bazel/src/crypto/rand_extra/deterministic.c \
    third_party/boringssl-with-bazel/src/crypto/rand_extra/forkunsafe.c \
    third_party/boringssl-with-bazel/src/crypto/rand_extra/fuchsia.c \
    third_party/boringssl-with-bazel/src/crypto/rand_extra/passive.c \
    third_party/boringssl-with-bazel/src/crypto/rand_extra/rand_extra.c \
    third_party/boringssl-with-bazel/src/crypto/rand_extra/windows.c \
    third_party/boringssl-with-bazel/src/crypto/rc4/rc4.c \
    third_party/boringssl-with-bazel/src/crypto/refcount_c11.c \
    third_party/boringssl-with-bazel/src/crypto/refcount_lock.c \
    third_party/boringssl-with-bazel/src/crypto/rsa_extra/rsa_asn1.c \
    third_party/boringssl-with-bazel/src/crypto/rsa_extra/rsa_print.c \
    third_party/boringssl-with-bazel/src/crypto/siphash/siphash.c \
    third_party/boringssl-with-bazel/src/crypto/stack/stack.c \
    third_party/boringssl-with-bazel/src/crypto/thread.c \
    third_party/boringssl-with-bazel/src/crypto/thread_none.c \
    third_party/boringssl-with-bazel/src/crypto/thread_pthread.c \
    third_party/boringssl-with-bazel/src/crypto/thread_win.c \
    third_party/boringssl-with-bazel/src/crypto/trust_token/pmbtoken.c \
    third_party/boringssl-with-bazel/src/crypto/trust_token/trust_token.c \
    third_party/boringssl-with-bazel/src/crypto/trust_token/voprf.c \
    third_party/boringssl-with-bazel/src/crypto/x509/a_digest.c \
    third_party/boringssl-with-bazel/src/crypto/x509/a_sign.c \
    third_party/boringssl-with-bazel/src/crypto/x509/a_verify.c \
    third_party/boringssl-with-bazel/src/crypto/x509/algorithm.c \
    third_party/boringssl-with-bazel/src/crypto/x509/asn1_gen.c \
    third_party/boringssl-with-bazel/src/crypto/x509/by_dir.c \
    third_party/boringssl-with-bazel/src/crypto/x509/by_file.c \
    third_party/boringssl-with-bazel/src/crypto/x509/i2d_pr.c \
    third_party/boringssl-with-bazel/src/crypto/x509/name_print.c \
    third_party/boringssl-with-bazel/src/crypto/x509/rsa_pss.c \
    third_party/boringssl-with-bazel/src/crypto/x509/t_crl.c \
    third_party/boringssl-with-bazel/src/crypto/x509/t_req.c \
    third_party/boringssl-with-bazel/src/crypto/x509/t_x509.c \
    third_party/boringssl-with-bazel/src/crypto/x509/t_x509a.c \
    third_party/boringssl-with-bazel/src/crypto/x509/x509.c \
    third_party/boringssl-with-bazel/src/crypto/x509/x509_att.c \
    third_party/boringssl-with-bazel/src/crypto/x509/x509_cmp.c \
    third_party/boringssl-with-bazel/src/crypto/x509/x509_d2.c \
    third_party/boringssl-with-bazel/src/crypto/x509/x509_def.c \
    third_party/boringssl-with-bazel/src/crypto/x509/x509_ext.c \
    third_party/boringssl-with-bazel/src/crypto/x509/x509_lu.c \
    third_party/boringssl-with-bazel/src/crypto/x509/x509_obj.c \
    third_party/boringssl-with-bazel/src/crypto/x509/x509_req.c \
    third_party/boringssl-with-bazel/src/crypto/x509/x509_set.c \
    third_party/boringssl-with-bazel/src/crypto/x509/x509_trs.c \
    third_party/boringssl-with-bazel/src/crypto/x509/x509_txt.c \
    third_party/boringssl-with-bazel/src/crypto/x509/x509_v3.c \
    third_party/boringssl-with-bazel/src/crypto/x509/x509_vfy.c \
    third_party/boringssl-with-bazel/src/crypto/x509/x509_vpm.c \
    third_party/boringssl-with-bazel/src/crypto/x509/x509cset.c \
    third_party/boringssl-with-bazel/src/crypto/x509/x509name.c \
    third_party/boringssl-with-bazel/src/crypto/x509/x509rset.c \
    third_party/boringssl-with-bazel/src/crypto/x509/x509spki.c \
    third_party/boringssl-with-bazel/src/crypto/x509/x_algor.c \
    third_party/boringssl-with-bazel/src/crypto/x509/x_all.c \
    third_party/boringssl-with-bazel/src/crypto/x509/x_attrib.c \
    third_party/boringssl-with-bazel/src/crypto/x509/x_crl.c \
    third_party/boringssl-with-bazel/src/crypto/x509/x_exten.c \
    third_party/boringssl-with-bazel/src/crypto/x509/x_info.c \
    third_party/boringssl-with-bazel/src/crypto/x509/x_name.c \
    third_party/boringssl-with-bazel/src/crypto/x509/x_pkey.c \
    third_party/boringssl-with-bazel/src/crypto/x509/x_pubkey.c \
    third_party/boringssl-with-bazel/src/crypto/x509/x_req.c \
    third_party/boringssl-with-bazel/src/crypto/x509/x_sig.c \
    third_party/boringssl-with-bazel/src/crypto/x509/x_spki.c \
    third_party/boringssl-with-bazel/src/crypto/x509/x_val.c \
    third_party/boringssl-with-bazel/src/crypto/x509/x_x509.c \
    third_party/boringssl-with-bazel/src/crypto/x509/x_x509a.c \
    third_party/boringssl-with-bazel/src/crypto/x509v3/pcy_cache.c \
    third_party/boringssl-with-bazel/src/crypto/x509v3/pcy_data.c \
    third_party/boringssl-with-bazel/src/crypto/x509v3/pcy_lib.c \
    third_party/boringssl-with-bazel/src/crypto/x509v3/pcy_map.c \
    third_party/boringssl-with-bazel/src/crypto/x509v3/pcy_node.c \
    third_party/boringssl-with-bazel/src/crypto/x509v3/pcy_tree.c \
    third_party/boringssl-with-bazel/src/crypto/x509v3/v3_akey.c \
    third_party/boringssl-with-bazel/src/crypto/x509v3/v3_akeya.c \
    third_party/boringssl-with-bazel/src/crypto/x509v3/v3_alt.c \
    third_party/boringssl-with-bazel/src/crypto/x509v3/v3_bcons.c \
    third_party/boringssl-with-bazel/src/crypto/x509v3/v3_bitst.c \
    third_party/boringssl-with-bazel/src/crypto/x509v3/v3_conf.c \
    third_party/boringssl-with-bazel/src/crypto/x509v3/v3_cpols.c \
    third_party/boringssl-with-bazel/src/crypto/x509v3/v3_crld.c \
    third_party/boringssl-with-bazel/src/crypto/x509v3/v3_enum.c \
    third_party/boringssl-with-bazel/src/crypto/x509v3/v3_extku.c \
    third_party/boringssl-with-bazel/src/crypto/x509v3/v3_genn.c \
    third_party/boringssl-with-bazel/src/crypto/x509v3/v3_ia5.c \
    third_party/boringssl-with-bazel/src/crypto/x509v3/v3_info.c \
    third_party/boringssl-with-bazel/src/crypto/x509v3/v3_int.c \
    third_party/boringssl-with-bazel/src/crypto/x509v3/v3_lib.c \
    third_party/boringssl-with-bazel/src/crypto/x509v3/v3_ncons.c \
    third_party/boringssl-with-bazel/src/crypto/x509v3/v3_ocsp.c \
    third_party/boringssl-with-bazel/src/crypto/x509v3/v3_pci.c \
    third_party/boringssl-with-bazel/src/crypto/x509v3/v3_pcia.c \
    third_party/boringssl-with-bazel/src/crypto/x509v3/v3_pcons.c \
    third_party/boringssl-with-bazel/src/crypto/x509v3/v3_pmaps.c \
    third_party/boringssl-with-bazel/src/crypto/x509v3/v3_prn.c \
    third_party/boringssl-with-bazel/src/crypto/x509v3/v3_purp.c \
    third_party/boringssl-with-bazel/src/crypto/x509v3/v3_skey.c \
    third_party/boringssl-with-bazel/src/crypto/x509v3/v3_utl.c \
    third_party/boringssl-with-bazel/src/ssl/bio_ssl.cc \
    third_party/boringssl-with-bazel/src/ssl/d1_both.cc \
    third_party/boringssl-with-bazel/src/ssl/d1_lib.cc \
    third_party/boringssl-with-bazel/src/ssl/d1_pkt.cc \
    third_party/boringssl-with-bazel/src/ssl/d1_srtp.cc \
    third_party/boringssl-with-bazel/src/ssl/dtls_method.cc \
    third_party/boringssl-with-bazel/src/ssl/dtls_record.cc \
    third_party/boringssl-with-bazel/src/ssl/encrypted_client_hello.cc \
    third_party/boringssl-with-bazel/src/ssl/extensions.cc \
    third_party/boringssl-with-bazel/src/ssl/handoff.cc \
    third_party/boringssl-with-bazel/src/ssl/handshake.cc \
    third_party/boringssl-with-bazel/src/ssl/handshake_client.cc \
    third_party/boringssl-with-bazel/src/ssl/handshake_server.cc \
    third_party/boringssl-with-bazel/src/ssl/s3_both.cc \
    third_party/boringssl-with-bazel/src/ssl/s3_lib.cc \
    third_party/boringssl-with-bazel/src/ssl/s3_pkt.cc \
    third_party/boringssl-with-bazel/src/ssl/ssl_aead_ctx.cc \
    third_party/boringssl-with-bazel/src/ssl/ssl_asn1.cc \
    third_party/boringssl-with-bazel/src/ssl/ssl_buffer.cc \
    third_party/boringssl-with-bazel/src/ssl/ssl_cert.cc \
    third_party/boringssl-with-bazel/src/ssl/ssl_cipher.cc \
    third_party/boringssl-with-bazel/src/ssl/ssl_file.cc \
    third_party/boringssl-with-bazel/src/ssl/ssl_key_share.cc \
    third_party/boringssl-with-bazel/src/ssl/ssl_lib.cc \
    third_party/boringssl-with-bazel/src/ssl/ssl_privkey.cc \
    third_party/boringssl-with-bazel/src/ssl/ssl_session.cc \
    third_party/boringssl-with-bazel/src/ssl/ssl_stat.cc \
    third_party/boringssl-with-bazel/src/ssl/ssl_transcript.cc \
    third_party/boringssl-with-bazel/src/ssl/ssl_versions.cc \
    third_party/boringssl-with-bazel/src/ssl/ssl_x509.cc \
    third_party/boringssl-with-bazel/src/ssl/t1_enc.cc \
    third_party/boringssl-with-bazel/src/ssl/tls13_both.cc \
    third_party/boringssl-with-bazel/src/ssl/tls13_client.cc \
    third_party/boringssl-with-bazel/src/ssl/tls13_enc.cc \
    third_party/boringssl-with-bazel/src/ssl/tls13_server.cc \
    third_party/boringssl-with-bazel/src/ssl/tls_method.cc \
    third_party/boringssl-with-bazel/src/ssl/tls_record.cc \


LIBBORINGSSL_OBJS = $(addprefix $(OBJDIR)/$(CONFIG)/, $(addsuffix .o, $(basename $(LIBBORINGSSL_SRC))))

$(LIBBORINGSSL_OBJS): CFLAGS += -g
$(LIBBORINGSSL_OBJS): CPPFLAGS += -Ithird_party/boringssl-with-bazel/src/include -fvisibility=hidden -DOPENSSL_NO_ASM -D_GNU_SOURCE -DWIN32_LEAN_AND_MEAN -D_HAS_EXCEPTIONS=0 -DNOMINMAX
$(LIBBORINGSSL_OBJS): CXXFLAGS += -fno-exceptions

$(LIBDIR)/$(CONFIG)/libboringssl.a: $(ZLIB_DEP) $(CARES_DEP) $(ADDRESS_SORTING_DEP) $(RE2_DEP) $(UPB_DEP) $(GRPC_ABSEIL_DEP)  $(LIBBORINGSSL_OBJS) 
	$(E) "[AR]      Creating $@"
	$(Q) mkdir -p `dirname $@`
	$(Q) rm -f $(LIBDIR)/$(CONFIG)/libboringssl.a
	$(Q) $(AR) $(ARFLAGS) $(LIBDIR)/$(CONFIG)/libboringssl.a $(LIBBORINGSSL_OBJS) 
ifeq ($(SYSTEM),Darwin)
	$(Q) $(RANLIB) $(RANLIBFLAGS) $(LIBDIR)/$(CONFIG)/libboringssl.a
endif




ifneq ($(NO_DEPS),true)
-include $(LIBBORINGSSL_OBJS:.o=.dep)
endif
# end of build recipe for library "boringssl"


# start of build recipe for library "re2" (generated by makelib(lib) template function)
LIBRE2_SRC = \
    third_party/re2/re2/bitstate.cc \
    third_party/re2/re2/compile.cc \
    third_party/re2/re2/dfa.cc \
    third_party/re2/re2/filtered_re2.cc \
    third_party/re2/re2/mimics_pcre.cc \
    third_party/re2/re2/nfa.cc \
    third_party/re2/re2/onepass.cc \
    third_party/re2/re2/parse.cc \
    third_party/re2/re2/perl_groups.cc \
    third_party/re2/re2/prefilter.cc \
    third_party/re2/re2/prefilter_tree.cc \
    third_party/re2/re2/prog.cc \
    third_party/re2/re2/re2.cc \
    third_party/re2/re2/regexp.cc \
    third_party/re2/re2/set.cc \
    third_party/re2/re2/simplify.cc \
    third_party/re2/re2/stringpiece.cc \
    third_party/re2/re2/tostring.cc \
    third_party/re2/re2/unicode_casefold.cc \
    third_party/re2/re2/unicode_groups.cc \
    third_party/re2/util/pcre.cc \
    third_party/re2/util/rune.cc \
    third_party/re2/util/strutil.cc \


LIBRE2_OBJS = $(addprefix $(OBJDIR)/$(CONFIG)/, $(addsuffix .o, $(basename $(LIBRE2_SRC))))


$(LIBDIR)/$(CONFIG)/libre2.a:  $(LIBRE2_OBJS) 
	$(E) "[AR]      Creating $@"
	$(Q) mkdir -p `dirname $@`
	$(Q) rm -f $(LIBDIR)/$(CONFIG)/libre2.a
	$(Q) $(AR) $(ARFLAGS) $(LIBDIR)/$(CONFIG)/libre2.a $(LIBRE2_OBJS) 
ifeq ($(SYSTEM),Darwin)
	$(Q) $(RANLIB) $(RANLIBFLAGS) $(LIBDIR)/$(CONFIG)/libre2.a
endif




ifneq ($(NO_DEPS),true)
-include $(LIBRE2_OBJS:.o=.dep)
endif
# end of build recipe for library "re2"


# start of build recipe for library "upb" (generated by makelib(lib) template function)
LIBUPB_SRC = \
    third_party/upb/third_party/utf8_range/naive.c \
    third_party/upb/third_party/utf8_range/range2-neon.c \
    third_party/upb/third_party/utf8_range/range2-sse.c \
    third_party/upb/upb/arena.c \
    third_party/upb/upb/array.c \
    third_party/upb/upb/decode_fast.c \
    third_party/upb/upb/decode.c \
    third_party/upb/upb/def.c \
    third_party/upb/upb/encode.c \
    third_party/upb/upb/extension_registry.c \
    third_party/upb/upb/json_decode.c \
    third_party/upb/upb/json_encode.c \
    third_party/upb/upb/map.c \
    third_party/upb/upb/mini_table.c \
    third_party/upb/upb/msg.c \
    third_party/upb/upb/reflection.c \
    third_party/upb/upb/status.c \
    third_party/upb/upb/table.c \
    third_party/upb/upb/text_encode.c \
    third_party/upb/upb/upb.c \
    src/core/ext/upb-generated/google/protobuf/descriptor.upb.c \
    src/core/ext/upbdefs-generated/google/protobuf/descriptor.upbdefs.c \


LIBUPB_OBJS = $(addprefix $(OBJDIR)/$(CONFIG)/, $(addsuffix .o, $(basename $(LIBUPB_SRC))))


$(LIBDIR)/$(CONFIG)/libupb.a:  $(LIBUPB_OBJS) 
	$(E) "[AR]      Creating $@"
	$(Q) mkdir -p `dirname $@`
	$(Q) rm -f $(LIBDIR)/$(CONFIG)/libupb.a
	$(Q) $(AR) $(ARFLAGS) $(LIBDIR)/$(CONFIG)/libupb.a $(LIBUPB_OBJS) 
ifeq ($(SYSTEM),Darwin)
	$(Q) $(RANLIB) $(RANLIBFLAGS) $(LIBDIR)/$(CONFIG)/libupb.a
endif



ifeq ($(SYSTEM),MINGW32)
$(LIBDIR)/$(CONFIG)/upb$(SHARED_VERSION_CORE).$(SHARED_EXT_CORE): $(LIBUPB_OBJS)  $(ZLIB_DEP) $(CARES_DEP) $(ADDRESS_SORTING_DEP) $(RE2_DEP) $(UPB_DEP) $(GRPC_ABSEIL_DEP)
	$(E) "[LD]      Linking $@"
	$(Q) mkdir -p `dirname $@`
	$(Q) $(LDXX) $(LDFLAGS) -L$(LIBDIR)/$(CONFIG) -shared -Wl,--output-def=$(LIBDIR)/$(CONFIG)/upb$(SHARED_VERSION_CORE).def -Wl,--out-implib=$(LIBDIR)/$(CONFIG)/libupb$(SHARED_VERSION_CORE)-dll.a -o $(LIBDIR)/$(CONFIG)/upb$(SHARED_VERSION_CORE).$(SHARED_EXT_CORE) $(LIBUPB_OBJS) $(ZLIB_MERGE_LIBS) $(CARES_MERGE_LIBS) $(ADDRESS_SORTING_MERGE_LIBS) $(RE2_MERGE_LIBS) $(UPB_MERGE_LIBS) $(GRPC_ABSEIL_MERGE_LIBS) $(LDLIBS)
else
$(LIBDIR)/$(CONFIG)/libupb$(SHARED_VERSION_CORE).$(SHARED_EXT_CORE): $(LIBUPB_OBJS)  $(ZLIB_DEP) $(CARES_DEP) $(ADDRESS_SORTING_DEP) $(RE2_DEP) $(UPB_DEP) $(GRPC_ABSEIL_DEP)
	$(E) "[LD]      Linking $@"
	$(Q) mkdir -p `dirname $@`
ifeq ($(SYSTEM),Darwin)
	$(Q) $(LDXX) $(LDFLAGS) -L$(LIBDIR)/$(CONFIG) -install_name $(SHARED_PREFIX)upb$(SHARED_VERSION_CORE).$(SHARED_EXT_CORE) -dynamiclib -o $(LIBDIR)/$(CONFIG)/libupb$(SHARED_VERSION_CORE).$(SHARED_EXT_CORE) $(LIBUPB_OBJS) $(ZLIB_MERGE_LIBS) $(CARES_MERGE_LIBS) $(ADDRESS_SORTING_MERGE_LIBS) $(RE2_MERGE_LIBS) $(UPB_MERGE_LIBS) $(GRPC_ABSEIL_MERGE_LIBS) $(LDLIBS)
else
	$(Q) $(LDXX) $(LDFLAGS) -L$(LIBDIR)/$(CONFIG) -shared -Wl,-soname,libupb.so.30 -o $(LIBDIR)/$(CONFIG)/libupb$(SHARED_VERSION_CORE).$(SHARED_EXT_CORE) $(LIBUPB_OBJS) $(ZLIB_MERGE_LIBS) $(CARES_MERGE_LIBS) $(ADDRESS_SORTING_MERGE_LIBS) $(RE2_MERGE_LIBS) $(UPB_MERGE_LIBS) $(GRPC_ABSEIL_MERGE_LIBS) $(LDLIBS)
	$(Q) ln -sf $(SHARED_PREFIX)upb$(SHARED_VERSION_CORE).$(SHARED_EXT_CORE) $(LIBDIR)/$(CONFIG)/libupb$(SHARED_VERSION_CORE).so.30
	$(Q) ln -sf $(SHARED_PREFIX)upb$(SHARED_VERSION_CORE).$(SHARED_EXT_CORE) $(LIBDIR)/$(CONFIG)/libupb$(SHARED_VERSION_CORE).so
endif
endif

ifneq ($(NO_DEPS),true)
-include $(LIBUPB_OBJS:.o=.dep)
endif
# end of build recipe for library "upb"


# start of build recipe for library "z" (generated by makelib(lib) template function)
LIBZ_SRC = \
    third_party/zlib/adler32.c \
    third_party/zlib/compress.c \
    third_party/zlib/crc32.c \
    third_party/zlib/deflate.c \
    third_party/zlib/gzclose.c \
    third_party/zlib/gzlib.c \
    third_party/zlib/gzread.c \
    third_party/zlib/gzwrite.c \
    third_party/zlib/infback.c \
    third_party/zlib/inffast.c \
    third_party/zlib/inflate.c \
    third_party/zlib/inftrees.c \
    third_party/zlib/trees.c \
    third_party/zlib/uncompr.c \
    third_party/zlib/zutil.c \


LIBZ_OBJS = $(addprefix $(OBJDIR)/$(CONFIG)/, $(addsuffix .o, $(basename $(LIBZ_SRC))))

$(LIBZ_OBJS): CFLAGS += -fvisibility=hidden
$(LIBZ_OBJS): CPPFLAGS += -DHAVE_UNISTD_H

$(LIBDIR)/$(CONFIG)/libz.a:  $(LIBZ_OBJS) 
	$(E) "[AR]      Creating $@"
	$(Q) mkdir -p `dirname $@`
	$(Q) rm -f $(LIBDIR)/$(CONFIG)/libz.a
	$(Q) $(AR) $(ARFLAGS) $(LIBDIR)/$(CONFIG)/libz.a $(LIBZ_OBJS) 
ifeq ($(SYSTEM),Darwin)
	$(Q) $(RANLIB) $(RANLIBFLAGS) $(LIBDIR)/$(CONFIG)/libz.a
endif




ifneq ($(NO_DEPS),true)
-include $(LIBZ_OBJS:.o=.dep)
endif
# end of build recipe for library "z"


# start of build recipe for library "ares" (generated by makelib(lib) template function)
LIBARES_SRC = \
    third_party/cares/cares/src/lib/ares_init.c \
    third_party/cares/cares/src/lib/ares_expand_string.c \
    third_party/cares/cares/src/lib/ares_strcasecmp.c \
    third_party/cares/cares/src/lib/ares_destroy.c \
    third_party/cares/cares/src/lib/ares_free_string.c \
    third_party/cares/cares/src/lib/ares__timeval.c \
    third_party/cares/cares/src/lib/ares_library_init.c \
    third_party/cares/cares/src/lib/ares_getsock.c \
    third_party/cares/cares/src/lib/ares_process.c \
    third_party/cares/cares/src/lib/ares_create_query.c \
    third_party/cares/cares/src/lib/ares_fds.c \
    third_party/cares/cares/src/lib/ares_gethostbyname.c \
    third_party/cares/cares/src/lib/ares_mkquery.c \
    third_party/cares/cares/src/lib/ares_freeaddrinfo.c \
    third_party/cares/cares/src/lib/ares_strdup.c \
    third_party/cares/cares/src/lib/ares_timeout.c \
    third_party/cares/cares/src/lib/ares_getnameinfo.c \
    third_party/cares/cares/src/lib/ares_parse_soa_reply.c \
    third_party/cares/cares/src/lib/ares_parse_naptr_reply.c \
    third_party/cares/cares/src/lib/ares_parse_a_reply.c \
    third_party/cares/cares/src/lib/ares_send.c \
    third_party/cares/cares/src/lib/ares_nowarn.c \
    third_party/cares/cares/src/lib/ares__sortaddrinfo.c \
    third_party/cares/cares/src/lib/ares_android.c \
    third_party/cares/cares/src/lib/ares_strerror.c \
    third_party/cares/cares/src/lib/ares_parse_caa_reply.c \
    third_party/cares/cares/src/lib/ares__close_sockets.c \
    third_party/cares/cares/src/lib/ares_llist.c \
    third_party/cares/cares/src/lib/ares_parse_aaaa_reply.c \
    third_party/cares/cares/src/lib/ares_getaddrinfo.c \
    third_party/cares/cares/src/lib/ares_parse_ns_reply.c \
    third_party/cares/cares/src/lib/windows_port.c \
    third_party/cares/cares/src/lib/bitncmp.c \
    third_party/cares/cares/src/lib/ares_strsplit.c \
    third_party/cares/cares/src/lib/ares_data.c \
    third_party/cares/cares/src/lib/ares_free_hostent.c \
    third_party/cares/cares/src/lib/ares_platform.c \
    third_party/cares/cares/src/lib/ares_parse_txt_reply.c \
    third_party/cares/cares/src/lib/ares__parse_into_addrinfo.c \
    third_party/cares/cares/src/lib/ares_gethostbyaddr.c \
    third_party/cares/cares/src/lib/ares_parse_srv_reply.c \
    third_party/cares/cares/src/lib/ares_version.c \
    third_party/cares/cares/src/lib/ares_getenv.c \
    third_party/cares/cares/src/lib/ares_search.c \
    third_party/cares/cares/src/lib/ares_parse_mx_reply.c \
    third_party/cares/cares/src/lib/ares__get_hostent.c \
    third_party/cares/cares/src/lib/ares__readaddrinfo.c \
    third_party/cares/cares/src/lib/ares_parse_ptr_reply.c \
    third_party/cares/cares/src/lib/ares__read_line.c \
    third_party/cares/cares/src/lib/ares_query.c \
    third_party/cares/cares/src/lib/ares_options.c \
    third_party/cares/cares/src/lib/inet_net_pton.c \
    third_party/cares/cares/src/lib/ares_expand_name.c \
    third_party/cares/cares/src/lib/inet_ntop.c \
    third_party/cares/cares/src/lib/ares_cancel.c \
    third_party/cares/cares/src/lib/ares_writev.c \


LIBARES_OBJS = $(addprefix $(OBJDIR)/$(CONFIG)/, $(addsuffix .o, $(basename $(LIBARES_SRC))))

$(LIBARES_OBJS): CFLAGS += -g
$(LIBARES_OBJS): CPPFLAGS += -Ithird_party/cares/cares/include -Ithird_party/cares -Ithird_party/cares/cares -fvisibility=hidden -D_GNU_SOURCE $(if $(subst Darwin,,$(SYSTEM)),,-Ithird_party/cares/config_darwin) $(if $(subst FreeBSD,,$(SYSTEM)),,-Ithird_party/cares/config_freebsd) $(if $(subst Linux,,$(SYSTEM)),,-Ithird_party/cares/config_linux) $(if $(subst OpenBSD,,$(SYSTEM)),,-Ithird_party/cares/config_openbsd) -DWIN32_LEAN_AND_MEAN -D_HAS_EXCEPTIONS=0 -DNOMINMAX $(if $(subst MINGW32,,$(SYSTEM)),-DHAVE_CONFIG_H,)

$(LIBDIR)/$(CONFIG)/libares.a:  $(LIBARES_OBJS) 
	$(E) "[AR]      Creating $@"
	$(Q) mkdir -p `dirname $@`
	$(Q) rm -f $(LIBDIR)/$(CONFIG)/libares.a
	$(Q) $(AR) $(ARFLAGS) $(LIBDIR)/$(CONFIG)/libares.a $(LIBARES_OBJS) 
ifeq ($(SYSTEM),Darwin)
	$(Q) $(RANLIB) $(RANLIBFLAGS) $(LIBDIR)/$(CONFIG)/libares.a
endif




ifneq ($(NO_DEPS),true)
-include $(LIBARES_OBJS:.o=.dep)
endif
# end of build recipe for library "ares"


# Add private ABSEIL target which contains all sources used by all baselib libraries.


# start of build recipe for library "grpc_abseil" (generated by makelib(lib) template function)
LIBGRPC_ABSEIL_SRC = \
    third_party/abseil-cpp/absl/base/internal/cycleclock.cc \
    third_party/abseil-cpp/absl/base/internal/low_level_alloc.cc \
    third_party/abseil-cpp/absl/base/internal/raw_logging.cc \
    third_party/abseil-cpp/absl/base/internal/spinlock.cc \
    third_party/abseil-cpp/absl/base/internal/spinlock_wait.cc \
    third_party/abseil-cpp/absl/base/internal/strerror.cc \
    third_party/abseil-cpp/absl/base/internal/sysinfo.cc \
    third_party/abseil-cpp/absl/base/internal/thread_identity.cc \
    third_party/abseil-cpp/absl/base/internal/throw_delegate.cc \
    third_party/abseil-cpp/absl/base/internal/unscaledcycleclock.cc \
    third_party/abseil-cpp/absl/base/log_severity.cc \
    third_party/abseil-cpp/absl/container/internal/hashtablez_sampler.cc \
    third_party/abseil-cpp/absl/container/internal/hashtablez_sampler_force_weak_definition.cc \
    third_party/abseil-cpp/absl/container/internal/raw_hash_set.cc \
    third_party/abseil-cpp/absl/debugging/internal/address_is_readable.cc \
    third_party/abseil-cpp/absl/debugging/internal/demangle.cc \
    third_party/abseil-cpp/absl/debugging/internal/elf_mem_image.cc \
    third_party/abseil-cpp/absl/debugging/internal/vdso_support.cc \
    third_party/abseil-cpp/absl/debugging/stacktrace.cc \
    third_party/abseil-cpp/absl/debugging/symbolize.cc \
    third_party/abseil-cpp/absl/hash/internal/city.cc \
    third_party/abseil-cpp/absl/hash/internal/hash.cc \
    third_party/abseil-cpp/absl/hash/internal/low_level_hash.cc \
    third_party/abseil-cpp/absl/numeric/int128.cc \
    third_party/abseil-cpp/absl/profiling/internal/exponential_biased.cc \
    third_party/abseil-cpp/absl/random/discrete_distribution.cc \
    third_party/abseil-cpp/absl/random/gaussian_distribution.cc \
    third_party/abseil-cpp/absl/random/internal/pool_urbg.cc \
    third_party/abseil-cpp/absl/random/internal/randen.cc \
    third_party/abseil-cpp/absl/random/internal/randen_detect.cc \
    third_party/abseil-cpp/absl/random/internal/randen_hwaes.cc \
    third_party/abseil-cpp/absl/random/internal/randen_round_keys.cc \
    third_party/abseil-cpp/absl/random/internal/randen_slow.cc \
    third_party/abseil-cpp/absl/random/internal/seed_material.cc \
    third_party/abseil-cpp/absl/random/seed_gen_exception.cc \
    third_party/abseil-cpp/absl/random/seed_sequences.cc \
    third_party/abseil-cpp/absl/status/status.cc \
    third_party/abseil-cpp/absl/status/status_payload_printer.cc \
    third_party/abseil-cpp/absl/status/statusor.cc \
    third_party/abseil-cpp/absl/strings/ascii.cc \
    third_party/abseil-cpp/absl/strings/charconv.cc \
    third_party/abseil-cpp/absl/strings/cord.cc \
    third_party/abseil-cpp/absl/strings/cord_analysis.cc \
    third_party/abseil-cpp/absl/strings/cord_buffer.cc \
    third_party/abseil-cpp/absl/strings/escaping.cc \
    third_party/abseil-cpp/absl/strings/internal/charconv_bigint.cc \
    third_party/abseil-cpp/absl/strings/internal/charconv_parse.cc \
    third_party/abseil-cpp/absl/strings/internal/cord_internal.cc \
    third_party/abseil-cpp/absl/strings/internal/cord_rep_btree.cc \
    third_party/abseil-cpp/absl/strings/internal/cord_rep_btree_navigator.cc \
    third_party/abseil-cpp/absl/strings/internal/cord_rep_btree_reader.cc \
    third_party/abseil-cpp/absl/strings/internal/cord_rep_consume.cc \
    third_party/abseil-cpp/absl/strings/internal/cord_rep_crc.cc \
    third_party/abseil-cpp/absl/strings/internal/cord_rep_ring.cc \
    third_party/abseil-cpp/absl/strings/internal/cordz_functions.cc \
    third_party/abseil-cpp/absl/strings/internal/cordz_handle.cc \
    third_party/abseil-cpp/absl/strings/internal/cordz_info.cc \
    third_party/abseil-cpp/absl/strings/internal/escaping.cc \
    third_party/abseil-cpp/absl/strings/internal/memutil.cc \
    third_party/abseil-cpp/absl/strings/internal/ostringstream.cc \
    third_party/abseil-cpp/absl/strings/internal/str_format/arg.cc \
    third_party/abseil-cpp/absl/strings/internal/str_format/bind.cc \
    third_party/abseil-cpp/absl/strings/internal/str_format/extension.cc \
    third_party/abseil-cpp/absl/strings/internal/str_format/float_conversion.cc \
    third_party/abseil-cpp/absl/strings/internal/str_format/output.cc \
    third_party/abseil-cpp/absl/strings/internal/str_format/parser.cc \
    third_party/abseil-cpp/absl/strings/internal/utf8.cc \
    third_party/abseil-cpp/absl/strings/match.cc \
    third_party/abseil-cpp/absl/strings/numbers.cc \
    third_party/abseil-cpp/absl/strings/str_cat.cc \
    third_party/abseil-cpp/absl/strings/str_replace.cc \
    third_party/abseil-cpp/absl/strings/str_split.cc \
    third_party/abseil-cpp/absl/strings/string_view.cc \
    third_party/abseil-cpp/absl/strings/substitute.cc \
    third_party/abseil-cpp/absl/synchronization/barrier.cc \
    third_party/abseil-cpp/absl/synchronization/blocking_counter.cc \
    third_party/abseil-cpp/absl/synchronization/internal/create_thread_identity.cc \
    third_party/abseil-cpp/absl/synchronization/internal/graphcycles.cc \
    third_party/abseil-cpp/absl/synchronization/internal/per_thread_sem.cc \
    third_party/abseil-cpp/absl/synchronization/internal/waiter.cc \
    third_party/abseil-cpp/absl/synchronization/mutex.cc \
    third_party/abseil-cpp/absl/synchronization/notification.cc \
    third_party/abseil-cpp/absl/time/civil_time.cc \
    third_party/abseil-cpp/absl/time/clock.cc \
    third_party/abseil-cpp/absl/time/duration.cc \
    third_party/abseil-cpp/absl/time/format.cc \
    third_party/abseil-cpp/absl/time/internal/cctz/src/civil_time_detail.cc \
    third_party/abseil-cpp/absl/time/internal/cctz/src/time_zone_fixed.cc \
    third_party/abseil-cpp/absl/time/internal/cctz/src/time_zone_format.cc \
    third_party/abseil-cpp/absl/time/internal/cctz/src/time_zone_if.cc \
    third_party/abseil-cpp/absl/time/internal/cctz/src/time_zone_impl.cc \
    third_party/abseil-cpp/absl/time/internal/cctz/src/time_zone_info.cc \
    third_party/abseil-cpp/absl/time/internal/cctz/src/time_zone_libc.cc \
    third_party/abseil-cpp/absl/time/internal/cctz/src/time_zone_lookup.cc \
    third_party/abseil-cpp/absl/time/internal/cctz/src/time_zone_posix.cc \
    third_party/abseil-cpp/absl/time/internal/cctz/src/zone_info_source.cc \
    third_party/abseil-cpp/absl/time/time.cc \
    third_party/abseil-cpp/absl/types/bad_optional_access.cc \
    third_party/abseil-cpp/absl/types/bad_variant_access.cc \


LIBGRPC_ABSEIL_OBJS = $(addprefix $(OBJDIR)/$(CONFIG)/, $(addsuffix .o, $(basename $(LIBGRPC_ABSEIL_SRC))))

$(LIBGRPC_ABSEIL_OBJS): CPPFLAGS += -g -Ithird_party/abseil-cpp

$(LIBDIR)/$(CONFIG)/libgrpc_abseil.a:  $(LIBGRPC_ABSEIL_OBJS) 
	$(E) "[AR]      Creating $@"
	$(Q) mkdir -p `dirname $@`
	$(Q) rm -f $(LIBDIR)/$(CONFIG)/libgrpc_abseil.a
	$(Q) $(AR) $(ARFLAGS) $(LIBDIR)/$(CONFIG)/libgrpc_abseil.a $(LIBGRPC_ABSEIL_OBJS) 
ifeq ($(SYSTEM),Darwin)
	$(Q) $(RANLIB) $(RANLIBFLAGS) $(LIBDIR)/$(CONFIG)/libgrpc_abseil.a
endif




ifneq ($(NO_DEPS),true)
-include $(LIBGRPC_ABSEIL_OBJS:.o=.dep)
endif
# end of build recipe for library "grpc_abseil"




# TODO(jtattermusch): is there a way to get around this hack?
ifneq ($(OPENSSL_DEP),)
# This is to ensure the embedded OpenSSL is built beforehand, properly
# installing headers to their final destination on the drive. We need this
# otherwise parallel compilation will fail if a source is compiled first.
src/core/ext/filters/client_channel/lb_policy/xds/cds.cc: $(OPENSSL_DEP)
src/core/ext/filters/client_channel/lb_policy/xds/xds_attributes.cc: $(OPENSSL_DEP)
src/core/ext/filters/client_channel/lb_policy/xds/xds_cluster_impl.cc: $(OPENSSL_DEP)
src/core/ext/filters/client_channel/lb_policy/xds/xds_cluster_manager.cc: $(OPENSSL_DEP)
src/core/ext/filters/client_channel/lb_policy/xds/xds_cluster_resolver.cc: $(OPENSSL_DEP)
src/core/ext/filters/client_channel/lb_policy/xds/xds_override_host.cc: $(OPENSSL_DEP)
src/core/ext/filters/client_channel/lb_policy/xds/xds_wrr_locality.cc: $(OPENSSL_DEP)
src/core/ext/filters/client_channel/resolver/google_c2p/google_c2p_resolver.cc: $(OPENSSL_DEP)
src/core/ext/filters/client_channel/resolver/xds/xds_resolver.cc: $(OPENSSL_DEP)
src/core/ext/filters/rbac/rbac_filter.cc: $(OPENSSL_DEP)
src/core/ext/filters/rbac/rbac_service_config_parser.cc: $(OPENSSL_DEP)
src/core/ext/filters/server_config_selector/server_config_selector_filter.cc: $(OPENSSL_DEP)
src/core/ext/filters/stateful_session/stateful_session_filter.cc: $(OPENSSL_DEP)
src/core/ext/filters/stateful_session/stateful_session_service_config_parser.cc: $(OPENSSL_DEP)
src/core/ext/transport/chttp2/alpn/alpn.cc: $(OPENSSL_DEP)
src/core/ext/upb-generated/envoy/admin/v3/certs.upb.c: $(OPENSSL_DEP)
src/core/ext/upb-generated/envoy/admin/v3/clusters.upb.c: $(OPENSSL_DEP)
src/core/ext/upb-generated/envoy/admin/v3/config_dump.upb.c: $(OPENSSL_DEP)
src/core/ext/upb-generated/envoy/admin/v3/config_dump_shared.upb.c: $(OPENSSL_DEP)
src/core/ext/upb-generated/envoy/admin/v3/init_dump.upb.c: $(OPENSSL_DEP)
src/core/ext/upb-generated/envoy/admin/v3/listeners.upb.c: $(OPENSSL_DEP)
src/core/ext/upb-generated/envoy/admin/v3/memory.upb.c: $(OPENSSL_DEP)
src/core/ext/upb-generated/envoy/admin/v3/metrics.upb.c: $(OPENSSL_DEP)
src/core/ext/upb-generated/envoy/admin/v3/mutex_stats.upb.c: $(OPENSSL_DEP)
src/core/ext/upb-generated/envoy/admin/v3/server_info.upb.c: $(OPENSSL_DEP)
src/core/ext/upb-generated/envoy/admin/v3/tap.upb.c: $(OPENSSL_DEP)
src/core/ext/upb-generated/envoy/annotations/deprecation.upb.c: $(OPENSSL_DEP)
src/core/ext/upb-generated/envoy/annotations/resource.upb.c: $(OPENSSL_DEP)
src/core/ext/upb-generated/envoy/config/accesslog/v3/accesslog.upb.c: $(OPENSSL_DEP)
src/core/ext/upb-generated/envoy/config/bootstrap/v3/bootstrap.upb.c: $(OPENSSL_DEP)
src/core/ext/upb-generated/envoy/config/cluster/v3/circuit_breaker.upb.c: $(OPENSSL_DEP)
src/core/ext/upb-generated/envoy/config/cluster/v3/cluster.upb.c: $(OPENSSL_DEP)
src/core/ext/upb-generated/envoy/config/cluster/v3/filter.upb.c: $(OPENSSL_DEP)
src/core/ext/upb-generated/envoy/config/cluster/v3/outlier_detection.upb.c: $(OPENSSL_DEP)
src/core/ext/upb-generated/envoy/config/common/matcher/v3/matcher.upb.c: $(OPENSSL_DEP)
src/core/ext/upb-generated/envoy/config/core/v3/address.upb.c: $(OPENSSL_DEP)
src/core/ext/upb-generated/envoy/config/core/v3/backoff.upb.c: $(OPENSSL_DEP)
src/core/ext/upb-generated/envoy/config/core/v3/base.upb.c: $(OPENSSL_DEP)
src/core/ext/upb-generated/envoy/config/core/v3/config_source.upb.c: $(OPENSSL_DEP)
src/core/ext/upb-generated/envoy/config/core/v3/event_service_config.upb.c: $(OPENSSL_DEP)
src/core/ext/upb-generated/envoy/config/core/v3/extension.upb.c: $(OPENSSL_DEP)
src/core/ext/upb-generated/envoy/config/core/v3/grpc_method_list.upb.c: $(OPENSSL_DEP)
src/core/ext/upb-generated/envoy/config/core/v3/grpc_service.upb.c: $(OPENSSL_DEP)
src/core/ext/upb-generated/envoy/config/core/v3/health_check.upb.c: $(OPENSSL_DEP)
src/core/ext/upb-generated/envoy/config/core/v3/http_uri.upb.c: $(OPENSSL_DEP)
src/core/ext/upb-generated/envoy/config/core/v3/protocol.upb.c: $(OPENSSL_DEP)
src/core/ext/upb-generated/envoy/config/core/v3/proxy_protocol.upb.c: $(OPENSSL_DEP)
src/core/ext/upb-generated/envoy/config/core/v3/resolver.upb.c: $(OPENSSL_DEP)
src/core/ext/upb-generated/envoy/config/core/v3/socket_option.upb.c: $(OPENSSL_DEP)
src/core/ext/upb-generated/envoy/config/core/v3/substitution_format_string.upb.c: $(OPENSSL_DEP)
src/core/ext/upb-generated/envoy/config/core/v3/udp_socket_config.upb.c: $(OPENSSL_DEP)
src/core/ext/upb-generated/envoy/config/endpoint/v3/endpoint.upb.c: $(OPENSSL_DEP)
src/core/ext/upb-generated/envoy/config/endpoint/v3/endpoint_components.upb.c: $(OPENSSL_DEP)
src/core/ext/upb-generated/envoy/config/endpoint/v3/load_report.upb.c: $(OPENSSL_DEP)
src/core/ext/upb-generated/envoy/config/listener/v3/api_listener.upb.c: $(OPENSSL_DEP)
src/core/ext/upb-generated/envoy/config/listener/v3/listener.upb.c: $(OPENSSL_DEP)
src/core/ext/upb-generated/envoy/config/listener/v3/listener_components.upb.c: $(OPENSSL_DEP)
src/core/ext/upb-generated/envoy/config/listener/v3/quic_config.upb.c: $(OPENSSL_DEP)
src/core/ext/upb-generated/envoy/config/listener/v3/udp_listener_config.upb.c: $(OPENSSL_DEP)
src/core/ext/upb-generated/envoy/config/metrics/v3/metrics_service.upb.c: $(OPENSSL_DEP)
src/core/ext/upb-generated/envoy/config/metrics/v3/stats.upb.c: $(OPENSSL_DEP)
src/core/ext/upb-generated/envoy/config/overload/v3/overload.upb.c: $(OPENSSL_DEP)
src/core/ext/upb-generated/envoy/config/rbac/v3/rbac.upb.c: $(OPENSSL_DEP)
src/core/ext/upb-generated/envoy/config/route/v3/route.upb.c: $(OPENSSL_DEP)
src/core/ext/upb-generated/envoy/config/route/v3/route_components.upb.c: $(OPENSSL_DEP)
src/core/ext/upb-generated/envoy/config/route/v3/scoped_route.upb.c: $(OPENSSL_DEP)
src/core/ext/upb-generated/envoy/config/tap/v3/common.upb.c: $(OPENSSL_DEP)
src/core/ext/upb-generated/envoy/config/trace/v3/datadog.upb.c: $(OPENSSL_DEP)
src/core/ext/upb-generated/envoy/config/trace/v3/dynamic_ot.upb.c: $(OPENSSL_DEP)
src/core/ext/upb-generated/envoy/config/trace/v3/http_tracer.upb.c: $(OPENSSL_DEP)
src/core/ext/upb-generated/envoy/config/trace/v3/lightstep.upb.c: $(OPENSSL_DEP)
src/core/ext/upb-generated/envoy/config/trace/v3/opencensus.upb.c: $(OPENSSL_DEP)
src/core/ext/upb-generated/envoy/config/trace/v3/opentelemetry.upb.c: $(OPENSSL_DEP)
src/core/ext/upb-generated/envoy/config/trace/v3/service.upb.c: $(OPENSSL_DEP)
src/core/ext/upb-generated/envoy/config/trace/v3/skywalking.upb.c: $(OPENSSL_DEP)
src/core/ext/upb-generated/envoy/config/trace/v3/trace.upb.c: $(OPENSSL_DEP)
src/core/ext/upb-generated/envoy/config/trace/v3/xray.upb.c: $(OPENSSL_DEP)
src/core/ext/upb-generated/envoy/config/trace/v3/zipkin.upb.c: $(OPENSSL_DEP)
src/core/ext/upb-generated/envoy/extensions/clusters/aggregate/v3/cluster.upb.c: $(OPENSSL_DEP)
src/core/ext/upb-generated/envoy/extensions/filters/common/fault/v3/fault.upb.c: $(OPENSSL_DEP)
src/core/ext/upb-generated/envoy/extensions/filters/http/fault/v3/fault.upb.c: $(OPENSSL_DEP)
src/core/ext/upb-generated/envoy/extensions/filters/http/rbac/v3/rbac.upb.c: $(OPENSSL_DEP)
src/core/ext/upb-generated/envoy/extensions/filters/http/router/v3/router.upb.c: $(OPENSSL_DEP)
src/core/ext/upb-generated/envoy/extensions/filters/http/stateful_session/v3/stateful_session.upb.c: $(OPENSSL_DEP)
src/core/ext/upb-generated/envoy/extensions/filters/network/http_connection_manager/v3/http_connection_manager.upb.c: $(OPENSSL_DEP)
src/core/ext/upb-generated/envoy/extensions/http/stateful_session/cookie/v3/cookie.upb.c: $(OPENSSL_DEP)
src/core/ext/upb-generated/envoy/extensions/load_balancing_policies/ring_hash/v3/ring_hash.upb.c: $(OPENSSL_DEP)
src/core/ext/upb-generated/envoy/extensions/load_balancing_policies/wrr_locality/v3/wrr_locality.upb.c: $(OPENSSL_DEP)
src/core/ext/upb-generated/envoy/extensions/transport_sockets/tls/v3/cert.upb.c: $(OPENSSL_DEP)
src/core/ext/upb-generated/envoy/extensions/transport_sockets/tls/v3/common.upb.c: $(OPENSSL_DEP)
src/core/ext/upb-generated/envoy/extensions/transport_sockets/tls/v3/secret.upb.c: $(OPENSSL_DEP)
src/core/ext/upb-generated/envoy/extensions/transport_sockets/tls/v3/tls.upb.c: $(OPENSSL_DEP)
src/core/ext/upb-generated/envoy/extensions/transport_sockets/tls/v3/tls_spiffe_validator_config.upb.c: $(OPENSSL_DEP)
src/core/ext/upb-generated/envoy/service/discovery/v3/ads.upb.c: $(OPENSSL_DEP)
src/core/ext/upb-generated/envoy/service/discovery/v3/discovery.upb.c: $(OPENSSL_DEP)
src/core/ext/upb-generated/envoy/service/load_stats/v3/lrs.upb.c: $(OPENSSL_DEP)
src/core/ext/upb-generated/envoy/service/status/v3/csds.upb.c: $(OPENSSL_DEP)
src/core/ext/upb-generated/envoy/type/http/v3/cookie.upb.c: $(OPENSSL_DEP)
src/core/ext/upb-generated/envoy/type/http/v3/path_transformation.upb.c: $(OPENSSL_DEP)
src/core/ext/upb-generated/envoy/type/matcher/v3/http_inputs.upb.c: $(OPENSSL_DEP)
src/core/ext/upb-generated/envoy/type/matcher/v3/metadata.upb.c: $(OPENSSL_DEP)
src/core/ext/upb-generated/envoy/type/matcher/v3/node.upb.c: $(OPENSSL_DEP)
src/core/ext/upb-generated/envoy/type/matcher/v3/number.upb.c: $(OPENSSL_DEP)
src/core/ext/upb-generated/envoy/type/matcher/v3/path.upb.c: $(OPENSSL_DEP)
src/core/ext/upb-generated/envoy/type/matcher/v3/regex.upb.c: $(OPENSSL_DEP)
src/core/ext/upb-generated/envoy/type/matcher/v3/string.upb.c: $(OPENSSL_DEP)
src/core/ext/upb-generated/envoy/type/matcher/v3/struct.upb.c: $(OPENSSL_DEP)
src/core/ext/upb-generated/envoy/type/matcher/v3/value.upb.c: $(OPENSSL_DEP)
src/core/ext/upb-generated/envoy/type/metadata/v3/metadata.upb.c: $(OPENSSL_DEP)
src/core/ext/upb-generated/envoy/type/tracing/v3/custom_tag.upb.c: $(OPENSSL_DEP)
src/core/ext/upb-generated/envoy/type/v3/hash_policy.upb.c: $(OPENSSL_DEP)
src/core/ext/upb-generated/envoy/type/v3/http.upb.c: $(OPENSSL_DEP)
src/core/ext/upb-generated/envoy/type/v3/http_status.upb.c: $(OPENSSL_DEP)
src/core/ext/upb-generated/envoy/type/v3/percent.upb.c: $(OPENSSL_DEP)
src/core/ext/upb-generated/envoy/type/v3/range.upb.c: $(OPENSSL_DEP)
src/core/ext/upb-generated/envoy/type/v3/ratelimit_strategy.upb.c: $(OPENSSL_DEP)
src/core/ext/upb-generated/envoy/type/v3/ratelimit_unit.upb.c: $(OPENSSL_DEP)
src/core/ext/upb-generated/envoy/type/v3/semantic_version.upb.c: $(OPENSSL_DEP)
src/core/ext/upb-generated/envoy/type/v3/token_bucket.upb.c: $(OPENSSL_DEP)
src/core/ext/upb-generated/google/api/expr/v1alpha1/checked.upb.c: $(OPENSSL_DEP)
src/core/ext/upb-generated/google/api/expr/v1alpha1/syntax.upb.c: $(OPENSSL_DEP)
src/core/ext/upb-generated/google/api/httpbody.upb.c: $(OPENSSL_DEP)
src/core/ext/upb-generated/opencensus/proto/trace/v1/trace_config.upb.c: $(OPENSSL_DEP)
src/core/ext/upb-generated/src/proto/grpc/lookup/v1/rls_config.upb.c: $(OPENSSL_DEP)
src/core/ext/upb-generated/udpa/annotations/migrate.upb.c: $(OPENSSL_DEP)
src/core/ext/upb-generated/udpa/annotations/security.upb.c: $(OPENSSL_DEP)
src/core/ext/upb-generated/udpa/annotations/sensitive.upb.c: $(OPENSSL_DEP)
src/core/ext/upb-generated/udpa/annotations/status.upb.c: $(OPENSSL_DEP)
src/core/ext/upb-generated/udpa/annotations/versioning.upb.c: $(OPENSSL_DEP)
src/core/ext/upb-generated/xds/annotations/v3/migrate.upb.c: $(OPENSSL_DEP)
src/core/ext/upb-generated/xds/annotations/v3/security.upb.c: $(OPENSSL_DEP)
src/core/ext/upb-generated/xds/annotations/v3/sensitive.upb.c: $(OPENSSL_DEP)
src/core/ext/upb-generated/xds/annotations/v3/status.upb.c: $(OPENSSL_DEP)
src/core/ext/upb-generated/xds/annotations/v3/versioning.upb.c: $(OPENSSL_DEP)
src/core/ext/upb-generated/xds/core/v3/authority.upb.c: $(OPENSSL_DEP)
src/core/ext/upb-generated/xds/core/v3/cidr.upb.c: $(OPENSSL_DEP)
src/core/ext/upb-generated/xds/core/v3/collection_entry.upb.c: $(OPENSSL_DEP)
src/core/ext/upb-generated/xds/core/v3/context_params.upb.c: $(OPENSSL_DEP)
src/core/ext/upb-generated/xds/core/v3/extension.upb.c: $(OPENSSL_DEP)
src/core/ext/upb-generated/xds/core/v3/resource.upb.c: $(OPENSSL_DEP)
src/core/ext/upb-generated/xds/core/v3/resource_locator.upb.c: $(OPENSSL_DEP)
src/core/ext/upb-generated/xds/core/v3/resource_name.upb.c: $(OPENSSL_DEP)
src/core/ext/upb-generated/xds/type/matcher/v3/cel.upb.c: $(OPENSSL_DEP)
src/core/ext/upb-generated/xds/type/matcher/v3/domain.upb.c: $(OPENSSL_DEP)
src/core/ext/upb-generated/xds/type/matcher/v3/http_inputs.upb.c: $(OPENSSL_DEP)
src/core/ext/upb-generated/xds/type/matcher/v3/ip.upb.c: $(OPENSSL_DEP)
src/core/ext/upb-generated/xds/type/matcher/v3/matcher.upb.c: $(OPENSSL_DEP)
src/core/ext/upb-generated/xds/type/matcher/v3/range.upb.c: $(OPENSSL_DEP)
src/core/ext/upb-generated/xds/type/matcher/v3/regex.upb.c: $(OPENSSL_DEP)
src/core/ext/upb-generated/xds/type/matcher/v3/string.upb.c: $(OPENSSL_DEP)
src/core/ext/upb-generated/xds/type/v3/cel.upb.c: $(OPENSSL_DEP)
src/core/ext/upb-generated/xds/type/v3/range.upb.c: $(OPENSSL_DEP)
src/core/ext/upb-generated/xds/type/v3/typed_struct.upb.c: $(OPENSSL_DEP)
src/core/ext/upbdefs-generated/envoy/admin/v3/certs.upbdefs.c: $(OPENSSL_DEP)
src/core/ext/upbdefs-generated/envoy/admin/v3/clusters.upbdefs.c: $(OPENSSL_DEP)
src/core/ext/upbdefs-generated/envoy/admin/v3/config_dump.upbdefs.c: $(OPENSSL_DEP)
src/core/ext/upbdefs-generated/envoy/admin/v3/config_dump_shared.upbdefs.c: $(OPENSSL_DEP)
src/core/ext/upbdefs-generated/envoy/admin/v3/init_dump.upbdefs.c: $(OPENSSL_DEP)
src/core/ext/upbdefs-generated/envoy/admin/v3/listeners.upbdefs.c: $(OPENSSL_DEP)
src/core/ext/upbdefs-generated/envoy/admin/v3/memory.upbdefs.c: $(OPENSSL_DEP)
src/core/ext/upbdefs-generated/envoy/admin/v3/metrics.upbdefs.c: $(OPENSSL_DEP)
src/core/ext/upbdefs-generated/envoy/admin/v3/mutex_stats.upbdefs.c: $(OPENSSL_DEP)
src/core/ext/upbdefs-generated/envoy/admin/v3/server_info.upbdefs.c: $(OPENSSL_DEP)
src/core/ext/upbdefs-generated/envoy/admin/v3/tap.upbdefs.c: $(OPENSSL_DEP)
src/core/ext/upbdefs-generated/envoy/annotations/deprecation.upbdefs.c: $(OPENSSL_DEP)
src/core/ext/upbdefs-generated/envoy/annotations/resource.upbdefs.c: $(OPENSSL_DEP)
src/core/ext/upbdefs-generated/envoy/config/accesslog/v3/accesslog.upbdefs.c: $(OPENSSL_DEP)
src/core/ext/upbdefs-generated/envoy/config/bootstrap/v3/bootstrap.upbdefs.c: $(OPENSSL_DEP)
src/core/ext/upbdefs-generated/envoy/config/cluster/v3/circuit_breaker.upbdefs.c: $(OPENSSL_DEP)
src/core/ext/upbdefs-generated/envoy/config/cluster/v3/cluster.upbdefs.c: $(OPENSSL_DEP)
src/core/ext/upbdefs-generated/envoy/config/cluster/v3/filter.upbdefs.c: $(OPENSSL_DEP)
src/core/ext/upbdefs-generated/envoy/config/cluster/v3/outlier_detection.upbdefs.c: $(OPENSSL_DEP)
src/core/ext/upbdefs-generated/envoy/config/common/matcher/v3/matcher.upbdefs.c: $(OPENSSL_DEP)
src/core/ext/upbdefs-generated/envoy/config/core/v3/address.upbdefs.c: $(OPENSSL_DEP)
src/core/ext/upbdefs-generated/envoy/config/core/v3/backoff.upbdefs.c: $(OPENSSL_DEP)
src/core/ext/upbdefs-generated/envoy/config/core/v3/base.upbdefs.c: $(OPENSSL_DEP)
src/core/ext/upbdefs-generated/envoy/config/core/v3/config_source.upbdefs.c: $(OPENSSL_DEP)
src/core/ext/upbdefs-generated/envoy/config/core/v3/event_service_config.upbdefs.c: $(OPENSSL_DEP)
src/core/ext/upbdefs-generated/envoy/config/core/v3/extension.upbdefs.c: $(OPENSSL_DEP)
src/core/ext/upbdefs-generated/envoy/config/core/v3/grpc_method_list.upbdefs.c: $(OPENSSL_DEP)
src/core/ext/upbdefs-generated/envoy/config/core/v3/grpc_service.upbdefs.c: $(OPENSSL_DEP)
src/core/ext/upbdefs-generated/envoy/config/core/v3/health_check.upbdefs.c: $(OPENSSL_DEP)
src/core/ext/upbdefs-generated/envoy/config/core/v3/http_uri.upbdefs.c: $(OPENSSL_DEP)
src/core/ext/upbdefs-generated/envoy/config/core/v3/protocol.upbdefs.c: $(OPENSSL_DEP)
src/core/ext/upbdefs-generated/envoy/config/core/v3/proxy_protocol.upbdefs.c: $(OPENSSL_DEP)
src/core/ext/upbdefs-generated/envoy/config/core/v3/resolver.upbdefs.c: $(OPENSSL_DEP)
src/core/ext/upbdefs-generated/envoy/config/core/v3/socket_option.upbdefs.c: $(OPENSSL_DEP)
src/core/ext/upbdefs-generated/envoy/config/core/v3/substitution_format_string.upbdefs.c: $(OPENSSL_DEP)
src/core/ext/upbdefs-generated/envoy/config/core/v3/udp_socket_config.upbdefs.c: $(OPENSSL_DEP)
src/core/ext/upbdefs-generated/envoy/config/endpoint/v3/endpoint.upbdefs.c: $(OPENSSL_DEP)
src/core/ext/upbdefs-generated/envoy/config/endpoint/v3/endpoint_components.upbdefs.c: $(OPENSSL_DEP)
src/core/ext/upbdefs-generated/envoy/config/endpoint/v3/load_report.upbdefs.c: $(OPENSSL_DEP)
src/core/ext/upbdefs-generated/envoy/config/listener/v3/api_listener.upbdefs.c: $(OPENSSL_DEP)
src/core/ext/upbdefs-generated/envoy/config/listener/v3/listener.upbdefs.c: $(OPENSSL_DEP)
src/core/ext/upbdefs-generated/envoy/config/listener/v3/listener_components.upbdefs.c: $(OPENSSL_DEP)
src/core/ext/upbdefs-generated/envoy/config/listener/v3/quic_config.upbdefs.c: $(OPENSSL_DEP)
src/core/ext/upbdefs-generated/envoy/config/listener/v3/udp_listener_config.upbdefs.c: $(OPENSSL_DEP)
src/core/ext/upbdefs-generated/envoy/config/metrics/v3/metrics_service.upbdefs.c: $(OPENSSL_DEP)
src/core/ext/upbdefs-generated/envoy/config/metrics/v3/stats.upbdefs.c: $(OPENSSL_DEP)
src/core/ext/upbdefs-generated/envoy/config/overload/v3/overload.upbdefs.c: $(OPENSSL_DEP)
src/core/ext/upbdefs-generated/envoy/config/rbac/v3/rbac.upbdefs.c: $(OPENSSL_DEP)
src/core/ext/upbdefs-generated/envoy/config/route/v3/route.upbdefs.c: $(OPENSSL_DEP)
src/core/ext/upbdefs-generated/envoy/config/route/v3/route_components.upbdefs.c: $(OPENSSL_DEP)
src/core/ext/upbdefs-generated/envoy/config/route/v3/scoped_route.upbdefs.c: $(OPENSSL_DEP)
src/core/ext/upbdefs-generated/envoy/config/tap/v3/common.upbdefs.c: $(OPENSSL_DEP)
src/core/ext/upbdefs-generated/envoy/config/trace/v3/datadog.upbdefs.c: $(OPENSSL_DEP)
src/core/ext/upbdefs-generated/envoy/config/trace/v3/dynamic_ot.upbdefs.c: $(OPENSSL_DEP)
src/core/ext/upbdefs-generated/envoy/config/trace/v3/http_tracer.upbdefs.c: $(OPENSSL_DEP)
src/core/ext/upbdefs-generated/envoy/config/trace/v3/lightstep.upbdefs.c: $(OPENSSL_DEP)
src/core/ext/upbdefs-generated/envoy/config/trace/v3/opencensus.upbdefs.c: $(OPENSSL_DEP)
src/core/ext/upbdefs-generated/envoy/config/trace/v3/opentelemetry.upbdefs.c: $(OPENSSL_DEP)
src/core/ext/upbdefs-generated/envoy/config/trace/v3/service.upbdefs.c: $(OPENSSL_DEP)
src/core/ext/upbdefs-generated/envoy/config/trace/v3/skywalking.upbdefs.c: $(OPENSSL_DEP)
src/core/ext/upbdefs-generated/envoy/config/trace/v3/trace.upbdefs.c: $(OPENSSL_DEP)
src/core/ext/upbdefs-generated/envoy/config/trace/v3/xray.upbdefs.c: $(OPENSSL_DEP)
src/core/ext/upbdefs-generated/envoy/config/trace/v3/zipkin.upbdefs.c: $(OPENSSL_DEP)
src/core/ext/upbdefs-generated/envoy/extensions/clusters/aggregate/v3/cluster.upbdefs.c: $(OPENSSL_DEP)
src/core/ext/upbdefs-generated/envoy/extensions/filters/common/fault/v3/fault.upbdefs.c: $(OPENSSL_DEP)
src/core/ext/upbdefs-generated/envoy/extensions/filters/http/fault/v3/fault.upbdefs.c: $(OPENSSL_DEP)
src/core/ext/upbdefs-generated/envoy/extensions/filters/http/rbac/v3/rbac.upbdefs.c: $(OPENSSL_DEP)
src/core/ext/upbdefs-generated/envoy/extensions/filters/http/router/v3/router.upbdefs.c: $(OPENSSL_DEP)
src/core/ext/upbdefs-generated/envoy/extensions/filters/http/stateful_session/v3/stateful_session.upbdefs.c: $(OPENSSL_DEP)
src/core/ext/upbdefs-generated/envoy/extensions/filters/network/http_connection_manager/v3/http_connection_manager.upbdefs.c: $(OPENSSL_DEP)
src/core/ext/upbdefs-generated/envoy/extensions/http/stateful_session/cookie/v3/cookie.upbdefs.c: $(OPENSSL_DEP)
src/core/ext/upbdefs-generated/envoy/extensions/transport_sockets/tls/v3/cert.upbdefs.c: $(OPENSSL_DEP)
src/core/ext/upbdefs-generated/envoy/extensions/transport_sockets/tls/v3/common.upbdefs.c: $(OPENSSL_DEP)
src/core/ext/upbdefs-generated/envoy/extensions/transport_sockets/tls/v3/secret.upbdefs.c: $(OPENSSL_DEP)
src/core/ext/upbdefs-generated/envoy/extensions/transport_sockets/tls/v3/tls.upbdefs.c: $(OPENSSL_DEP)
src/core/ext/upbdefs-generated/envoy/extensions/transport_sockets/tls/v3/tls_spiffe_validator_config.upbdefs.c: $(OPENSSL_DEP)
src/core/ext/upbdefs-generated/envoy/service/discovery/v3/ads.upbdefs.c: $(OPENSSL_DEP)
src/core/ext/upbdefs-generated/envoy/service/discovery/v3/discovery.upbdefs.c: $(OPENSSL_DEP)
src/core/ext/upbdefs-generated/envoy/service/load_stats/v3/lrs.upbdefs.c: $(OPENSSL_DEP)
src/core/ext/upbdefs-generated/envoy/service/status/v3/csds.upbdefs.c: $(OPENSSL_DEP)
src/core/ext/upbdefs-generated/envoy/type/http/v3/cookie.upbdefs.c: $(OPENSSL_DEP)
src/core/ext/upbdefs-generated/envoy/type/http/v3/path_transformation.upbdefs.c: $(OPENSSL_DEP)
src/core/ext/upbdefs-generated/envoy/type/matcher/v3/http_inputs.upbdefs.c: $(OPENSSL_DEP)
src/core/ext/upbdefs-generated/envoy/type/matcher/v3/metadata.upbdefs.c: $(OPENSSL_DEP)
src/core/ext/upbdefs-generated/envoy/type/matcher/v3/node.upbdefs.c: $(OPENSSL_DEP)
src/core/ext/upbdefs-generated/envoy/type/matcher/v3/number.upbdefs.c: $(OPENSSL_DEP)
src/core/ext/upbdefs-generated/envoy/type/matcher/v3/path.upbdefs.c: $(OPENSSL_DEP)
src/core/ext/upbdefs-generated/envoy/type/matcher/v3/regex.upbdefs.c: $(OPENSSL_DEP)
src/core/ext/upbdefs-generated/envoy/type/matcher/v3/string.upbdefs.c: $(OPENSSL_DEP)
src/core/ext/upbdefs-generated/envoy/type/matcher/v3/struct.upbdefs.c: $(OPENSSL_DEP)
src/core/ext/upbdefs-generated/envoy/type/matcher/v3/value.upbdefs.c: $(OPENSSL_DEP)
src/core/ext/upbdefs-generated/envoy/type/metadata/v3/metadata.upbdefs.c: $(OPENSSL_DEP)
src/core/ext/upbdefs-generated/envoy/type/tracing/v3/custom_tag.upbdefs.c: $(OPENSSL_DEP)
src/core/ext/upbdefs-generated/envoy/type/v3/hash_policy.upbdefs.c: $(OPENSSL_DEP)
src/core/ext/upbdefs-generated/envoy/type/v3/http.upbdefs.c: $(OPENSSL_DEP)
src/core/ext/upbdefs-generated/envoy/type/v3/http_status.upbdefs.c: $(OPENSSL_DEP)
src/core/ext/upbdefs-generated/envoy/type/v3/percent.upbdefs.c: $(OPENSSL_DEP)
src/core/ext/upbdefs-generated/envoy/type/v3/range.upbdefs.c: $(OPENSSL_DEP)
src/core/ext/upbdefs-generated/envoy/type/v3/ratelimit_strategy.upbdefs.c: $(OPENSSL_DEP)
src/core/ext/upbdefs-generated/envoy/type/v3/ratelimit_unit.upbdefs.c: $(OPENSSL_DEP)
src/core/ext/upbdefs-generated/envoy/type/v3/semantic_version.upbdefs.c: $(OPENSSL_DEP)
src/core/ext/upbdefs-generated/envoy/type/v3/token_bucket.upbdefs.c: $(OPENSSL_DEP)
src/core/ext/upbdefs-generated/google/api/annotations.upbdefs.c: $(OPENSSL_DEP)
src/core/ext/upbdefs-generated/google/api/expr/v1alpha1/checked.upbdefs.c: $(OPENSSL_DEP)
src/core/ext/upbdefs-generated/google/api/expr/v1alpha1/syntax.upbdefs.c: $(OPENSSL_DEP)
src/core/ext/upbdefs-generated/google/api/http.upbdefs.c: $(OPENSSL_DEP)
src/core/ext/upbdefs-generated/google/api/httpbody.upbdefs.c: $(OPENSSL_DEP)
src/core/ext/upbdefs-generated/google/protobuf/any.upbdefs.c: $(OPENSSL_DEP)
src/core/ext/upbdefs-generated/google/protobuf/duration.upbdefs.c: $(OPENSSL_DEP)
src/core/ext/upbdefs-generated/google/protobuf/empty.upbdefs.c: $(OPENSSL_DEP)
src/core/ext/upbdefs-generated/google/protobuf/struct.upbdefs.c: $(OPENSSL_DEP)
src/core/ext/upbdefs-generated/google/protobuf/timestamp.upbdefs.c: $(OPENSSL_DEP)
src/core/ext/upbdefs-generated/google/protobuf/wrappers.upbdefs.c: $(OPENSSL_DEP)
src/core/ext/upbdefs-generated/google/rpc/status.upbdefs.c: $(OPENSSL_DEP)
src/core/ext/upbdefs-generated/opencensus/proto/trace/v1/trace_config.upbdefs.c: $(OPENSSL_DEP)
src/core/ext/upbdefs-generated/src/proto/grpc/lookup/v1/rls_config.upbdefs.c: $(OPENSSL_DEP)
src/core/ext/upbdefs-generated/udpa/annotations/migrate.upbdefs.c: $(OPENSSL_DEP)
src/core/ext/upbdefs-generated/udpa/annotations/security.upbdefs.c: $(OPENSSL_DEP)
src/core/ext/upbdefs-generated/udpa/annotations/sensitive.upbdefs.c: $(OPENSSL_DEP)
src/core/ext/upbdefs-generated/udpa/annotations/status.upbdefs.c: $(OPENSSL_DEP)
src/core/ext/upbdefs-generated/udpa/annotations/versioning.upbdefs.c: $(OPENSSL_DEP)
src/core/ext/upbdefs-generated/validate/validate.upbdefs.c: $(OPENSSL_DEP)
src/core/ext/upbdefs-generated/xds/annotations/v3/migrate.upbdefs.c: $(OPENSSL_DEP)
src/core/ext/upbdefs-generated/xds/annotations/v3/security.upbdefs.c: $(OPENSSL_DEP)
src/core/ext/upbdefs-generated/xds/annotations/v3/sensitive.upbdefs.c: $(OPENSSL_DEP)
src/core/ext/upbdefs-generated/xds/annotations/v3/status.upbdefs.c: $(OPENSSL_DEP)
src/core/ext/upbdefs-generated/xds/annotations/v3/versioning.upbdefs.c: $(OPENSSL_DEP)
src/core/ext/upbdefs-generated/xds/core/v3/authority.upbdefs.c: $(OPENSSL_DEP)
src/core/ext/upbdefs-generated/xds/core/v3/cidr.upbdefs.c: $(OPENSSL_DEP)
src/core/ext/upbdefs-generated/xds/core/v3/collection_entry.upbdefs.c: $(OPENSSL_DEP)
src/core/ext/upbdefs-generated/xds/core/v3/context_params.upbdefs.c: $(OPENSSL_DEP)
src/core/ext/upbdefs-generated/xds/core/v3/extension.upbdefs.c: $(OPENSSL_DEP)
src/core/ext/upbdefs-generated/xds/core/v3/resource.upbdefs.c: $(OPENSSL_DEP)
src/core/ext/upbdefs-generated/xds/core/v3/resource_locator.upbdefs.c: $(OPENSSL_DEP)
src/core/ext/upbdefs-generated/xds/core/v3/resource_name.upbdefs.c: $(OPENSSL_DEP)
src/core/ext/upbdefs-generated/xds/type/matcher/v3/cel.upbdefs.c: $(OPENSSL_DEP)
src/core/ext/upbdefs-generated/xds/type/matcher/v3/domain.upbdefs.c: $(OPENSSL_DEP)
src/core/ext/upbdefs-generated/xds/type/matcher/v3/http_inputs.upbdefs.c: $(OPENSSL_DEP)
src/core/ext/upbdefs-generated/xds/type/matcher/v3/ip.upbdefs.c: $(OPENSSL_DEP)
src/core/ext/upbdefs-generated/xds/type/matcher/v3/matcher.upbdefs.c: $(OPENSSL_DEP)
src/core/ext/upbdefs-generated/xds/type/matcher/v3/range.upbdefs.c: $(OPENSSL_DEP)
src/core/ext/upbdefs-generated/xds/type/matcher/v3/regex.upbdefs.c: $(OPENSSL_DEP)
src/core/ext/upbdefs-generated/xds/type/matcher/v3/string.upbdefs.c: $(OPENSSL_DEP)
src/core/ext/upbdefs-generated/xds/type/v3/cel.upbdefs.c: $(OPENSSL_DEP)
src/core/ext/upbdefs-generated/xds/type/v3/range.upbdefs.c: $(OPENSSL_DEP)
src/core/ext/upbdefs-generated/xds/type/v3/typed_struct.upbdefs.c: $(OPENSSL_DEP)
src/core/ext/xds/certificate_provider_store.cc: $(OPENSSL_DEP)
src/core/ext/xds/file_watcher_certificate_provider_factory.cc: $(OPENSSL_DEP)
src/core/ext/xds/xds_api.cc: $(OPENSSL_DEP)
src/core/ext/xds/xds_bootstrap.cc: $(OPENSSL_DEP)
src/core/ext/xds/xds_bootstrap_grpc.cc: $(OPENSSL_DEP)
src/core/ext/xds/xds_certificate_provider.cc: $(OPENSSL_DEP)
src/core/ext/xds/xds_channel_stack_modifier.cc: $(OPENSSL_DEP)
src/core/ext/xds/xds_client.cc: $(OPENSSL_DEP)
src/core/ext/xds/xds_client_grpc.cc: $(OPENSSL_DEP)
src/core/ext/xds/xds_client_stats.cc: $(OPENSSL_DEP)
src/core/ext/xds/xds_cluster.cc: $(OPENSSL_DEP)
src/core/ext/xds/xds_cluster_specifier_plugin.cc: $(OPENSSL_DEP)
src/core/ext/xds/xds_common_types.cc: $(OPENSSL_DEP)
src/core/ext/xds/xds_endpoint.cc: $(OPENSSL_DEP)
src/core/ext/xds/xds_health_status.cc: $(OPENSSL_DEP)
src/core/ext/xds/xds_http_fault_filter.cc: $(OPENSSL_DEP)
src/core/ext/xds/xds_http_filters.cc: $(OPENSSL_DEP)
src/core/ext/xds/xds_http_rbac_filter.cc: $(OPENSSL_DEP)
src/core/ext/xds/xds_http_stateful_session_filter.cc: $(OPENSSL_DEP)
src/core/ext/xds/xds_lb_policy_registry.cc: $(OPENSSL_DEP)
src/core/ext/xds/xds_listener.cc: $(OPENSSL_DEP)
src/core/ext/xds/xds_route_config.cc: $(OPENSSL_DEP)
src/core/ext/xds/xds_routing.cc: $(OPENSSL_DEP)
src/core/ext/xds/xds_server_config_fetcher.cc: $(OPENSSL_DEP)
src/core/ext/xds/xds_transport_grpc.cc: $(OPENSSL_DEP)
src/core/lib/http/httpcli_security_connector.cc: $(OPENSSL_DEP)
src/core/lib/json/json_util.cc: $(OPENSSL_DEP)
src/core/lib/matchers/matchers.cc: $(OPENSSL_DEP)
src/core/lib/security/authorization/grpc_authorization_engine.cc: $(OPENSSL_DEP)
src/core/lib/security/authorization/matchers.cc: $(OPENSSL_DEP)
src/core/lib/security/authorization/rbac_policy.cc: $(OPENSSL_DEP)
src/core/lib/security/credentials/alts/alts_credentials.cc: $(OPENSSL_DEP)
src/core/lib/security/credentials/channel_creds_registry_init.cc: $(OPENSSL_DEP)
src/core/lib/security/credentials/external/aws_external_account_credentials.cc: $(OPENSSL_DEP)
src/core/lib/security/credentials/external/aws_request_signer.cc: $(OPENSSL_DEP)
src/core/lib/security/credentials/external/external_account_credentials.cc: $(OPENSSL_DEP)
src/core/lib/security/credentials/external/file_external_account_credentials.cc: $(OPENSSL_DEP)
src/core/lib/security/credentials/external/url_external_account_credentials.cc: $(OPENSSL_DEP)
src/core/lib/security/credentials/google_default/credentials_generic.cc: $(OPENSSL_DEP)
src/core/lib/security/credentials/google_default/google_default_credentials.cc: $(OPENSSL_DEP)
src/core/lib/security/credentials/iam/iam_credentials.cc: $(OPENSSL_DEP)
src/core/lib/security/credentials/jwt/json_token.cc: $(OPENSSL_DEP)
src/core/lib/security/credentials/jwt/jwt_credentials.cc: $(OPENSSL_DEP)
src/core/lib/security/credentials/jwt/jwt_verifier.cc: $(OPENSSL_DEP)
src/core/lib/security/credentials/local/local_credentials.cc: $(OPENSSL_DEP)
src/core/lib/security/credentials/oauth2/oauth2_credentials.cc: $(OPENSSL_DEP)
src/core/lib/security/credentials/ssl/ssl_credentials.cc: $(OPENSSL_DEP)
src/core/lib/security/credentials/tls/grpc_tls_certificate_distributor.cc: $(OPENSSL_DEP)
src/core/lib/security/credentials/tls/grpc_tls_certificate_provider.cc: $(OPENSSL_DEP)
src/core/lib/security/credentials/tls/grpc_tls_certificate_verifier.cc: $(OPENSSL_DEP)
src/core/lib/security/credentials/tls/grpc_tls_credentials_options.cc: $(OPENSSL_DEP)
src/core/lib/security/credentials/tls/tls_credentials.cc: $(OPENSSL_DEP)
src/core/lib/security/credentials/xds/xds_credentials.cc: $(OPENSSL_DEP)
src/core/lib/security/security_connector/alts/alts_security_connector.cc: $(OPENSSL_DEP)
src/core/lib/security/security_connector/local/local_security_connector.cc: $(OPENSSL_DEP)
src/core/lib/security/security_connector/ssl/ssl_security_connector.cc: $(OPENSSL_DEP)
src/core/lib/security/security_connector/ssl_utils.cc: $(OPENSSL_DEP)
src/core/lib/security/security_connector/ssl_utils_config.cc: $(OPENSSL_DEP)
src/core/lib/security/security_connector/tls/tls_security_connector.cc: $(OPENSSL_DEP)
src/core/plugin_registry/grpc_plugin_registry_extra.cc: $(OPENSSL_DEP)
src/core/tsi/alts/crypt/aes_gcm.cc: $(OPENSSL_DEP)
src/core/tsi/alts/crypt/gsec.cc: $(OPENSSL_DEP)
src/core/tsi/alts/frame_protector/alts_counter.cc: $(OPENSSL_DEP)
src/core/tsi/alts/frame_protector/alts_crypter.cc: $(OPENSSL_DEP)
src/core/tsi/alts/frame_protector/alts_frame_protector.cc: $(OPENSSL_DEP)
src/core/tsi/alts/frame_protector/alts_record_protocol_crypter_common.cc: $(OPENSSL_DEP)
src/core/tsi/alts/frame_protector/alts_seal_privacy_integrity_crypter.cc: $(OPENSSL_DEP)
src/core/tsi/alts/frame_protector/alts_unseal_privacy_integrity_crypter.cc: $(OPENSSL_DEP)
src/core/tsi/alts/frame_protector/frame_handler.cc: $(OPENSSL_DEP)
src/core/tsi/alts/handshaker/alts_handshaker_client.cc: $(OPENSSL_DEP)
src/core/tsi/alts/handshaker/alts_shared_resource.cc: $(OPENSSL_DEP)
src/core/tsi/alts/handshaker/alts_tsi_handshaker.cc: $(OPENSSL_DEP)
src/core/tsi/alts/handshaker/alts_tsi_utils.cc: $(OPENSSL_DEP)
src/core/tsi/alts/zero_copy_frame_protector/alts_grpc_integrity_only_record_protocol.cc: $(OPENSSL_DEP)
src/core/tsi/alts/zero_copy_frame_protector/alts_grpc_privacy_integrity_record_protocol.cc: $(OPENSSL_DEP)
src/core/tsi/alts/zero_copy_frame_protector/alts_grpc_record_protocol_common.cc: $(OPENSSL_DEP)
src/core/tsi/alts/zero_copy_frame_protector/alts_iovec_record_protocol.cc: $(OPENSSL_DEP)
src/core/tsi/alts/zero_copy_frame_protector/alts_zero_copy_grpc_protector.cc: $(OPENSSL_DEP)
src/core/tsi/ssl/key_logging/ssl_key_logging.cc: $(OPENSSL_DEP)
src/core/tsi/ssl/session_cache/ssl_session_boringssl.cc: $(OPENSSL_DEP)
src/core/tsi/ssl/session_cache/ssl_session_cache.cc: $(OPENSSL_DEP)
src/core/tsi/ssl/session_cache/ssl_session_openssl.cc: $(OPENSSL_DEP)
src/core/tsi/ssl_transport_security.cc: $(OPENSSL_DEP)
src/core/tsi/ssl_transport_security_utils.cc: $(OPENSSL_DEP)
endif

.PHONY: all strip tools dep_error openssl_dep_error openssl_dep_message git_update stop buildtests buildtests_c buildtests_cxx test test_c test_cxx install install_c install_cxx install_csharp install-static install-certs strip strip-shared strip-static strip_c strip-shared_c strip-static_c strip_cxx strip-shared_cxx strip-static_cxx dep_c dep_cxx bins_dep_c bins_dep_cxx clean

.PHONY: printvars
printvars:
	@$(foreach V,$(sort $(.VARIABLES)),                 	  $(if $(filter-out environment% default automatic, 	  $(origin $V)),$(warning $V=$($V) ($(value $V)))))<|MERGE_RESOLUTION|>--- conflicted
+++ resolved
@@ -1479,10 +1479,7 @@
     src/core/lib/iomgr/ev_poll_posix.cc \
     src/core/lib/iomgr/ev_posix.cc \
     src/core/lib/iomgr/ev_windows.cc \
-<<<<<<< HEAD
     src/core/lib/iomgr/event_engine_shims/closure.cc \
-=======
->>>>>>> 8cf04e9a
     src/core/lib/iomgr/event_engine_shims/endpoint.cc \
     src/core/lib/iomgr/event_engine_shims/tcp_client.cc \
     src/core/lib/iomgr/exec_ctx.cc \
@@ -2017,10 +2014,7 @@
     src/core/lib/iomgr/ev_poll_posix.cc \
     src/core/lib/iomgr/ev_posix.cc \
     src/core/lib/iomgr/ev_windows.cc \
-<<<<<<< HEAD
     src/core/lib/iomgr/event_engine_shims/closure.cc \
-=======
->>>>>>> 8cf04e9a
     src/core/lib/iomgr/event_engine_shims/endpoint.cc \
     src/core/lib/iomgr/event_engine_shims/tcp_client.cc \
     src/core/lib/iomgr/exec_ctx.cc \
