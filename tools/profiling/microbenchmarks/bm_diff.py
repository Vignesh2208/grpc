--- conflicted
+++ resolved
@@ -56,14 +56,11 @@
   'writes_per_iteration',
   'atm_cas_per_iteration',
   'atm_add_per_iteration',
-<<<<<<< HEAD
   'cli_transport_stalls_per_iteration',
   'cli_stream_stalls_per_iteration',
   'svr_transport_stalls_per_iteration',
   'svr_stream_stalls_per_iteration'
-=======
   'nows_per_iteration',
->>>>>>> 9c92a693
 )
 
 def changed_ratio(n, o):
