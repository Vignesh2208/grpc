#!/bin/bash
# Copyright 2016, Google Inc.
# All rights reserved.
#
# Redistribution and use in source and binary forms, with or without
# modification, are permitted provided that the following conditions are
# met:
#
#     * Redistributions of source code must retain the above copyright
# notice, this list of conditions and the following disclaimer.
#     * Redistributions in binary form must reproduce the above
# copyright notice, this list of conditions and the following disclaimer
# in the documentation and/or other materials provided with the
# distribution.
#     * Neither the name of Google Inc. nor the names of its
# contributors may be used to endorse or promote products derived from
# this software without specific prior written permission.
#
# THIS SOFTWARE IS PROVIDED BY THE COPYRIGHT HOLDERS AND CONTRIBUTORS
# "AS IS" AND ANY EXPRESS OR IMPLIED WARRANTIES, INCLUDING, BUT NOT
# LIMITED TO, THE IMPLIED WARRANTIES OF MERCHANTABILITY AND FITNESS FOR
# A PARTICULAR PURPOSE ARE DISCLAIMED. IN NO EVENT SHALL THE COPYRIGHT
# OWNER OR CONTRIBUTORS BE LIABLE FOR ANY DIRECT, INDIRECT, INCIDENTAL,
# SPECIAL, EXEMPLARY, OR CONSEQUENTIAL DAMAGES (INCLUDING, BUT NOT
# LIMITED TO, PROCUREMENT OF SUBSTITUTE GOODS OR SERVICES; LOSS OF USE,
# DATA, OR PROFITS; OR BUSINESS INTERRUPTION) HOWEVER CAUSED AND ON ANY
# THEORY OF LIABILITY, WHETHER IN CONTRACT, STRICT LIABILITY, OR TORT
# (INCLUDING NEGLIGENCE OR OTHERWISE) ARISING IN ANY WAY OUT OF THE USE
# OF THIS SOFTWARE, EVEN IF ADVISED OF THE POSSIBILITY OF SUCH DAMAGE.
#
# Builds selected testing docker images and pushes them to dockerhub.
# Useful for testing environments where it's impractical (or impossible)
# to rely on docker images being cached locally after they've been built
# for the first time (which might be costly especially for some images).
# NOTE: gRPC docker images intended to be used by end users are NOT
# pushed using this script (they're built automatically by dockerhub).
# This script is only for "internal" images we use when testing gRPC.  

set -ex

cd $(dirname $0)/../..
git_root=$(pwd)
cd -

DOCKERHUB_ORGANIZATION=grpctesting

<<<<<<< HEAD
for DOCKERFILE_DIR in tools/dockerfile/test/* tools/dockerfile/interoptest/*
=======
for DOCKERFILE_DIR in tools/dockerfile/test/* tools/dockerfile/grpc_artifact_*
>>>>>>> 3f8b3977
do
  # Generate image name based on Dockerfile checksum. That works well as long
  # as can count on dockerfiles being written in a way that changing the logical 
  # contents of the docker image always changes the SHA (e.g. using "ADD file" 
  # cmd in the dockerfile in not ok as contents of the added file will not be
  # reflected in the SHA).
  DOCKER_IMAGE_NAME=$(basename $DOCKERFILE_DIR)_$(sha1sum $DOCKERFILE_DIR/Dockerfile | cut -f1 -d\ )

  # skip the image if it already exists in the repo 
  curl --silent -f -lSL https://registry.hub.docker.com/v2/repositories/${DOCKERHUB_ORGANIZATION}/${DOCKER_IMAGE_NAME}/tags/latest > /dev/null \
      && continue

  docker build -t ${DOCKERHUB_ORGANIZATION}/${DOCKER_IMAGE_NAME} ${DOCKERFILE_DIR}
      
  # "docker login" needs to be run in advance
  docker push ${DOCKERHUB_ORGANIZATION}/${DOCKER_IMAGE_NAME}
done<|MERGE_RESOLUTION|>--- conflicted
+++ resolved
@@ -44,11 +44,7 @@
 
 DOCKERHUB_ORGANIZATION=grpctesting
 
-<<<<<<< HEAD
-for DOCKERFILE_DIR in tools/dockerfile/test/* tools/dockerfile/interoptest/*
-=======
-for DOCKERFILE_DIR in tools/dockerfile/test/* tools/dockerfile/grpc_artifact_*
->>>>>>> 3f8b3977
+for DOCKERFILE_DIR in tools/dockerfile/test/* tools/dockerfile/grpc_artifact_* tools/dockerfile/interoptest/*
 do
   # Generate image name based on Dockerfile checksum. That works well as long
   # as can count on dockerfiles being written in a way that changing the logical 
