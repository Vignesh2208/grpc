--- conflicted
+++ resolved
@@ -5290,31 +5290,6 @@
       "linux",
       "mac",
       "posix"
-<<<<<<< HEAD
-=======
-    ],
-    "cpu_cost": 1.0,
-    "exclude_configs": [],
-    "exclude_iomgrs": [],
-    "flaky": false,
-    "gtest": true,
-    "language": "c++",
-    "name": "posix_event_engine_connect_test",
-    "platforms": [
-      "linux",
-      "mac",
-      "posix"
-    ],
-    "uses_polling": true
-  },
-  {
-    "args": [],
-    "benchmark": false,
-    "ci_platforms": [
-      "linux",
-      "mac",
-      "posix"
->>>>>>> 1c5805ff
     ],
     "cpu_cost": 1.0,
     "exclude_configs": [],
@@ -5328,7 +5303,7 @@
       "mac",
       "posix"
     ],
-    "uses_polling": true
+    "uses_polling": false
   },
   {
     "args": [],
