--- conflicted
+++ resolved
@@ -32,11 +32,7 @@
 import collections
 import unittest
 
-<<<<<<< HEAD
-from grpc.beta import beta
-=======
 from grpc.beta import implementations
->>>>>>> 35fea624
 from grpc.beta import interfaces
 from grpc_test import resources
 from grpc_test import test_common as grpc_test_common
