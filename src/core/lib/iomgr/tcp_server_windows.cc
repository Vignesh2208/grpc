--- conflicted
+++ resolved
@@ -526,10 +526,6 @@
                              const std::vector<grpc_pollset*>* /*pollsets*/) {
   grpc_tcp_listener* sp;
   gpr_mu_lock(&s->mu);
-<<<<<<< HEAD
-  GPR_ASSERT(s->on_accept_cb);
-=======
->>>>>>> be0a04f4
   GPR_ASSERT(s->active_ports == 0);
   for (sp = s->head; sp; sp = sp->next) {
     GPR_ASSERT(GRPC_LOG_IF_ERROR("start_accept", start_accept_locked(sp)));
