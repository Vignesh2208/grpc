--- conflicted
+++ resolved
@@ -64,19 +64,13 @@
   const grpc_channel_args* new_args = grpc_core::CoreConfiguration::Get()
                                           .channel_args_preconditioning()
                                           .PreconditionChannelArgs(args)
-<<<<<<< HEAD
-                                          .ToC();
+                                          .ToC()
+                                          .release();
   p.client = grpc_tcp_create(
       grpc_fd_create(sv[1], final_name.c_str(), false),
       TcpOptionsFromEndpointConfig(
           grpc_event_engine::experimental::ChannelArgsEndpointConfig(new_args)),
       "socketpair-server");
-=======
-                                          .ToC()
-                                          .release();
-  p.client = grpc_tcp_create(grpc_fd_create(sv[1], final_name.c_str(), false),
-                             new_args, "socketpair-server");
->>>>>>> 1076a7d4
   final_name = absl::StrCat(name, ":server");
   p.server = grpc_tcp_create(
       grpc_fd_create(sv[0], final_name.c_str(), false),
