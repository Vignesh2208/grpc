//
//
// Copyright 2015 gRPC authors.
//
// Licensed under the Apache License, Version 2.0 (the "License");
// you may not use this file except in compliance with the License.
// You may obtain a copy of the License at
//
//     http://www.apache.org/licenses/LICENSE-2.0
//
// Unless required by applicable law or agreed to in writing, software
// distributed under the License is distributed on an "AS IS" BASIS,
// WITHOUT WARRANTIES OR CONDITIONS OF ANY KIND, either express or implied.
// See the License for the specific language governing permissions and
// limitations under the License.
//
//

#include <grpc/support/port_platform.h>

#include "src/core/lib/iomgr/exec_ctx.h"
#include "src/core/lib/iomgr/port.h"

#ifdef GRPC_POSIX_SOCKET_TCP_CLIENT

#include <errno.h>
#include <netinet/in.h>
#include <string.h>
#include <unistd.h>

#include "absl/container/flat_hash_map.h"
#include "absl/status/status.h"
#include "absl/strings/str_cat.h"

#include <grpc/event_engine/event_engine.h>
#include <grpc/event_engine/memory_allocator.h>
#include <grpc/support/alloc.h>
#include <grpc/support/log.h>
#include <grpc/support/time.h>

#include "src/core/lib/address_utils/sockaddr_utils.h"
#include "src/core/lib/event_engine/default_event_engine.h"
#include "src/core/lib/experiments/experiments.h"
#include "src/core/lib/gpr/string.h"
<<<<<<< HEAD
#include "src/core/lib/gprpp/time.h"
=======
#include "src/core/lib/gprpp/crash.h"
>>>>>>> 5680a9b5
#include "src/core/lib/iomgr/ev_posix.h"
#include "src/core/lib/iomgr/event_engine_shims/endpoint.h"
#include "src/core/lib/iomgr/event_engine_shims/resolved_address.h"
#include "src/core/lib/iomgr/executor.h"
#include "src/core/lib/iomgr/iomgr_internal.h"
#include "src/core/lib/iomgr/sockaddr.h"
#include "src/core/lib/iomgr/socket_mutator.h"
#include "src/core/lib/iomgr/socket_utils_posix.h"
#include "src/core/lib/iomgr/tcp_client.h"
#include "src/core/lib/iomgr/tcp_client_posix.h"
#include "src/core/lib/iomgr/tcp_posix.h"
#include "src/core/lib/iomgr/timer.h"
#include "src/core/lib/iomgr/unix_sockets_posix.h"
#include "src/core/lib/slice/slice_internal.h"
#include "src/core/lib/transport/error_utils.h"

extern grpc_core::TraceFlag grpc_tcp_trace;

using ::grpc_event_engine::experimental::CreateResolvedAddress;
using ::grpc_event_engine::experimental::EndpointConfig;
using ::grpc_event_engine::experimental::EventEngine;
using ::grpc_event_engine::experimental::GetDefaultEventEngine;

struct async_connect {
  gpr_mu mu;
  grpc_fd* fd;
  grpc_timer alarm;
  grpc_closure on_alarm;
  int refs;
  grpc_closure write_closure;
  grpc_pollset_set* interested_parties;
  std::string addr_str;
  grpc_endpoint** ep;
  grpc_closure* closure;
  int64_t connection_handle;
  bool connect_cancelled;
  grpc_core::PosixTcpOptions options;
};

struct ConnectionShard {
  grpc_core::Mutex mu;
  absl::flat_hash_map<int64_t, async_connect*> pending_connections
      ABSL_GUARDED_BY(&mu);
};

namespace {

gpr_once g_tcp_client_posix_init = GPR_ONCE_INIT;
std::vector<ConnectionShard>* g_connection_shards = nullptr;
std::atomic<int64_t> g_connection_id{1};

void do_tcp_client_global_init(void) {
  size_t num_shards = std::max(2 * gpr_cpu_num_cores(), 1u);
  g_connection_shards = new std::vector<struct ConnectionShard>(num_shards);
}

int64_t event_engine_tcp_client_connect(
    grpc_closure* on_connect, grpc_endpoint** endpoint,
    const grpc_event_engine::experimental::EndpointConfig& config,
    const grpc_resolved_address* addr, grpc_core::Timestamp deadline) {
  auto resource_quota = reinterpret_cast<grpc_core::ResourceQuota*>(
      config.GetVoidPointer(GRPC_ARG_RESOURCE_QUOTA));
  auto addr_uri = grpc_sockaddr_to_uri(addr);
  EventEngine::ConnectionHandle handle = GetDefaultEventEngine()->Connect(
      [on_connect,
       endpoint](absl::StatusOr<std::unique_ptr<EventEngine::Endpoint>> ep) {
        grpc_core::ExecCtx exec_ctx;
        absl::Status conn_status = ep.ok() ? absl::OkStatus() : ep.status();
        if (ep.ok()) {
          *endpoint = grpc_event_engine_endpoint_create(std::move(*ep));
        } else {
          *endpoint = nullptr;
        }
        grpc_core::ExecCtx::Run(DEBUG_LOCATION, on_connect,
                                absl_status_to_grpc_error(conn_status));
      },
      CreateResolvedAddress(*addr), config,
      resource_quota != nullptr
          ? resource_quota->memory_quota()->CreateMemoryOwner(
                absl::StrCat("tcp-client:", addr_uri.value()))
          : grpc_event_engine::experimental::MemoryAllocator(),
      std::max(grpc_core::Duration::Milliseconds(1),
               deadline - grpc_core::Timestamp::Now()));
  return handle.keys[0];
}

bool event_engine_tcp_client_cancel_connect(int64_t connection_handle) {
  return GetDefaultEventEngine()->CancelConnect(
      {static_cast<intptr_t>(connection_handle), 0});
}

}  // namespace

void grpc_tcp_client_global_init() {
  gpr_once_init(&g_tcp_client_posix_init, do_tcp_client_global_init);
}

static grpc_error_handle prepare_socket(
    const grpc_resolved_address* addr, int fd,
    const grpc_core::PosixTcpOptions& options) {
  grpc_error_handle err;

  GPR_ASSERT(fd >= 0);

  err = grpc_set_socket_nonblocking(fd, 1);
  if (!err.ok()) goto error;
  err = grpc_set_socket_cloexec(fd, 1);
  if (!err.ok()) goto error;
  if (!grpc_is_unix_socket(addr)) {
    err = grpc_set_socket_low_latency(fd, 1);
    if (!err.ok()) goto error;
    err = grpc_set_socket_reuse_addr(fd, 1);
    if (!err.ok()) goto error;
    err = grpc_set_socket_tcp_user_timeout(fd, options, true /* is_client */);
    if (!err.ok()) goto error;
  }
  err = grpc_set_socket_no_sigpipe_if_possible(fd);
  if (!err.ok()) goto error;

  err = grpc_apply_socket_mutator_in_args(fd, GRPC_FD_CLIENT_CONNECTION_USAGE,
                                          options);
  if (!err.ok()) goto error;

  goto done;

error:
  if (fd >= 0) {
    close(fd);
  }
done:
  return err;
}

static void tc_on_alarm(void* acp, grpc_error_handle error) {
  int done;
  async_connect* ac = static_cast<async_connect*>(acp);
  if (GRPC_TRACE_FLAG_ENABLED(grpc_tcp_trace)) {
    gpr_log(GPR_INFO, "CLIENT_CONNECT: %s: on_alarm: error=%s",
            ac->addr_str.c_str(), grpc_core::StatusToString(error).c_str());
  }
  gpr_mu_lock(&ac->mu);
  if (ac->fd != nullptr) {
    grpc_fd_shutdown(ac->fd, GRPC_ERROR_CREATE("connect() timed out"));
  }
  done = (--ac->refs == 0);
  gpr_mu_unlock(&ac->mu);
  if (done) {
    gpr_mu_destroy(&ac->mu);
    delete ac;
  }
}

static grpc_endpoint* grpc_tcp_client_create_from_fd(
    grpc_fd* fd, const grpc_core::PosixTcpOptions& options,
    absl::string_view addr_str) {
  return grpc_tcp_create(fd, options, addr_str);
}

grpc_endpoint* grpc_tcp_create_from_fd(
    grpc_fd* fd, const grpc_event_engine::experimental::EndpointConfig& config,
    absl::string_view addr_str) {
  return grpc_tcp_create(fd, TcpOptionsFromEndpointConfig(config), addr_str);
}

static void on_writable(void* acp, grpc_error_handle error) {
  async_connect* ac = static_cast<async_connect*>(acp);
  int so_error = 0;
  socklen_t so_error_size;
  int err;
  int done;
  grpc_endpoint** ep = ac->ep;
  grpc_closure* closure = ac->closure;
  std::string addr_str = ac->addr_str;
  grpc_fd* fd;

  if (GRPC_TRACE_FLAG_ENABLED(grpc_tcp_trace)) {
    gpr_log(GPR_INFO, "CLIENT_CONNECT: %s: on_writable: error=%s",
            ac->addr_str.c_str(), grpc_core::StatusToString(error).c_str());
  }

  gpr_mu_lock(&ac->mu);
  GPR_ASSERT(ac->fd);
  fd = ac->fd;
  ac->fd = nullptr;
  bool connect_cancelled = ac->connect_cancelled;
  gpr_mu_unlock(&ac->mu);

  grpc_timer_cancel(&ac->alarm);

  gpr_mu_lock(&ac->mu);
  if (!error.ok()) {
    error = grpc_error_set_str(error, grpc_core::StatusStrProperty::kOsError,
                               "Timeout occurred");
    goto finish;
  }

  if (connect_cancelled) {
    // The callback should not get scheduled in this case.
    error = absl::OkStatus();
    goto finish;
  }

  do {
    so_error_size = sizeof(so_error);
    err = getsockopt(grpc_fd_wrapped_fd(fd), SOL_SOCKET, SO_ERROR, &so_error,
                     &so_error_size);
  } while (err < 0 && errno == EINTR);
  if (err < 0) {
    error = GRPC_OS_ERROR(errno, "getsockopt");
    goto finish;
  }

  switch (so_error) {
    case 0:
      grpc_pollset_set_del_fd(ac->interested_parties, fd);
      *ep = grpc_tcp_client_create_from_fd(fd, ac->options, ac->addr_str);
      fd = nullptr;
      break;
    case ENOBUFS:
      // We will get one of these errors if we have run out of
      // memory in the kernel for the data structures allocated
      // when you connect a socket.  If this happens it is very
      // likely that if we wait a little bit then try again the
      // connection will work (since other programs or this
      // program will close their network connections and free up
      // memory).  This does _not_ indicate that there is anything
      // wrong with the server we are connecting to, this is a
      // local problem.

      // If you are looking at this code, then chances are that
      // your program or another program on the same computer
      // opened too many network connections.  The "easy" fix:
      // don't do that!
      gpr_log(GPR_ERROR, "kernel out of buffers");
      gpr_mu_unlock(&ac->mu);
      grpc_fd_notify_on_write(fd, &ac->write_closure);
      return;
    case ECONNREFUSED:
      // This error shouldn't happen for anything other than connect().
      error = GRPC_OS_ERROR(so_error, "connect");
      break;
    default:
      // We don't really know which syscall triggered the problem here,
      // so punt by reporting getsockopt().
      error = GRPC_OS_ERROR(so_error, "getsockopt(SO_ERROR)");
      break;
  }

finish:
  if (!connect_cancelled) {
    int shard_number = ac->connection_handle % (*g_connection_shards).size();
    struct ConnectionShard* shard = &(*g_connection_shards)[shard_number];
    {
      grpc_core::MutexLock lock(&shard->mu);
      shard->pending_connections.erase(ac->connection_handle);
    }
  }
  if (fd != nullptr) {
    grpc_pollset_set_del_fd(ac->interested_parties, fd);
    grpc_fd_orphan(fd, nullptr, nullptr, "tcp_client_orphan");
    fd = nullptr;
  }
  done = (--ac->refs == 0);
  gpr_mu_unlock(&ac->mu);
  if (!error.ok()) {
    std::string str;
    bool ret = grpc_error_get_str(
        error, grpc_core::StatusStrProperty::kDescription, &str);
    GPR_ASSERT(ret);
    std::string description =
        absl::StrCat("Failed to connect to remote host: ", str);
    error = grpc_error_set_str(
        error, grpc_core::StatusStrProperty::kDescription, description);
    error = grpc_error_set_str(
        error, grpc_core::StatusStrProperty::kTargetAddress, addr_str);
  }
  if (done) {
    // This is safe even outside the lock, because "done", the sentinel, is
    // populated *inside* the lock.
    gpr_mu_destroy(&ac->mu);
    delete ac;
  }
  // Push async connect closure to the executor since this may actually be
  // called during the shutdown process, in which case a deadlock could form
  // between the core shutdown mu and the connector mu (b/188239051)
  if (!connect_cancelled) {
    grpc_core::Executor::Run(closure, error);
  }
}

grpc_error_handle grpc_tcp_client_prepare_fd(
    const grpc_core::PosixTcpOptions& options,
    const grpc_resolved_address* addr, grpc_resolved_address* mapped_addr,
    int* fd) {
  grpc_dualstack_mode dsmode;
  grpc_error_handle error;
  *fd = -1;
  // Use dualstack sockets where available. Set mapped to v6 or v4 mapped to
  // v6.
  if (!grpc_sockaddr_to_v4mapped(addr, mapped_addr)) {
    // addr is v4 mapped to v6 or v6.
    memcpy(mapped_addr, addr, sizeof(*mapped_addr));
  }
  error =
      grpc_create_dualstack_socket(mapped_addr, SOCK_STREAM, 0, &dsmode, fd);
  if (!error.ok()) {
    return error;
  }
  if (dsmode == GRPC_DSMODE_IPV4) {
    // Original addr is either v4 or v4 mapped to v6. Set mapped_addr to v4.
    if (!grpc_sockaddr_is_v4mapped(addr, mapped_addr)) {
      memcpy(mapped_addr, addr, sizeof(*mapped_addr));
    }
  }
  if ((error = prepare_socket(mapped_addr, *fd, options)) != absl::OkStatus()) {
    return error;
  }
  return absl::OkStatus();
}

int64_t grpc_tcp_client_create_from_prepared_fd(
    grpc_pollset_set* interested_parties, grpc_closure* closure, const int fd,
    const grpc_core::PosixTcpOptions& options,
    const grpc_resolved_address* addr, grpc_core::Timestamp deadline,
    grpc_endpoint** ep) {
  int err;
  do {
    err = connect(fd, reinterpret_cast<const grpc_sockaddr*>(addr->addr),
                  addr->len);
  } while (err < 0 && errno == EINTR);

  auto addr_uri = grpc_sockaddr_to_uri(addr);
  if (!addr_uri.ok()) {
    grpc_error_handle error = GRPC_ERROR_CREATE(addr_uri.status().ToString());
    grpc_core::ExecCtx::Run(DEBUG_LOCATION, closure, error);
    return 0;
  }

  std::string name = absl::StrCat("tcp-client:", addr_uri.value());
  grpc_fd* fdobj = grpc_fd_create(fd, name.c_str(), true);
  int64_t connection_id = 0;
  if (errno == EWOULDBLOCK || errno == EINPROGRESS) {
    // Connection is still in progress.
    connection_id = g_connection_id.fetch_add(1, std::memory_order_acq_rel);
  }

  if (err >= 0) {
    // Connection already succeded. Return 0 to discourage any cancellation
    // attempts.
    *ep = grpc_tcp_client_create_from_fd(fdobj, options, addr_uri.value());
    grpc_core::ExecCtx::Run(DEBUG_LOCATION, closure, absl::OkStatus());
    return 0;
  }
  if (errno != EWOULDBLOCK && errno != EINPROGRESS) {
    // Connection already failed. Return 0 to discourage any cancellation
    // attempts.
    grpc_error_handle error = GRPC_OS_ERROR(errno, "connect");
    error = grpc_error_set_str(
        error, grpc_core::StatusStrProperty::kTargetAddress, addr_uri.value());
    grpc_fd_orphan(fdobj, nullptr, nullptr, "tcp_client_connect_error");
    grpc_core::ExecCtx::Run(DEBUG_LOCATION, closure, error);
    return 0;
  }

  grpc_pollset_set_add_fd(interested_parties, fdobj);

  async_connect* ac = new async_connect();
  ac->closure = closure;
  ac->ep = ep;
  ac->fd = fdobj;
  ac->interested_parties = interested_parties;
  ac->addr_str = addr_uri.value();
  ac->connection_handle = connection_id;
  ac->connect_cancelled = false;
  gpr_mu_init(&ac->mu);
  ac->refs = 2;
  GRPC_CLOSURE_INIT(&ac->write_closure, on_writable, ac,
                    grpc_schedule_on_exec_ctx);
  ac->options = options;

  if (GRPC_TRACE_FLAG_ENABLED(grpc_tcp_trace)) {
    gpr_log(GPR_INFO, "CLIENT_CONNECT: %s: asynchronously connecting fd %p",
            ac->addr_str.c_str(), fdobj);
  }

  int shard_number = connection_id % (*g_connection_shards).size();
  struct ConnectionShard* shard = &(*g_connection_shards)[shard_number];
  {
    grpc_core::MutexLock lock(&shard->mu);
    shard->pending_connections.insert_or_assign(connection_id, ac);
  }

  gpr_mu_lock(&ac->mu);
  GRPC_CLOSURE_INIT(&ac->on_alarm, tc_on_alarm, ac, grpc_schedule_on_exec_ctx);
  grpc_timer_init(&ac->alarm, deadline, &ac->on_alarm);
  grpc_fd_notify_on_write(ac->fd, &ac->write_closure);
  gpr_mu_unlock(&ac->mu);
  return connection_id;
}

static int64_t tcp_connect(grpc_closure* closure, grpc_endpoint** ep,
                           grpc_pollset_set* interested_parties,
                           const EndpointConfig& config,
                           const grpc_resolved_address* addr,
                           grpc_core::Timestamp deadline) {
  if (grpc_core::IsEventEngineClientEnabled() &&
      grpc_core::IsPosixEventEngineEnablePollingEnabled()) {
    return event_engine_tcp_client_connect(closure, ep, config, addr, deadline);
  }
  grpc_resolved_address mapped_addr;
  grpc_core::PosixTcpOptions options(TcpOptionsFromEndpointConfig(config));
  int fd = -1;
  grpc_error_handle error;
  *ep = nullptr;
  if ((error = grpc_tcp_client_prepare_fd(options, addr, &mapped_addr, &fd)) !=
      absl::OkStatus()) {
    grpc_core::ExecCtx::Run(DEBUG_LOCATION, closure, error);
    return 0;
  }
  return grpc_tcp_client_create_from_prepared_fd(
      interested_parties, closure, fd, options, &mapped_addr, deadline, ep);
}

static bool tcp_cancel_connect(int64_t connection_handle) {
  if (grpc_core::IsEventEngineClientEnabled() &&
      grpc_core::IsPosixEventEngineEnablePollingEnabled()) {
    return event_engine_tcp_client_cancel_connect(connection_handle);
  }
  if (connection_handle <= 0) {
    return false;
  }
  int shard_number = connection_handle % (*g_connection_shards).size();
  struct ConnectionShard* shard = &(*g_connection_shards)[shard_number];
  async_connect* ac = nullptr;
  {
    grpc_core::MutexLock lock(&shard->mu);
    auto it = shard->pending_connections.find(connection_handle);
    if (it != shard->pending_connections.end()) {
      ac = it->second;
      GPR_ASSERT(ac != nullptr);
      // Trying to acquire ac->mu here would could cause a deadlock because
      // the on_writable method tries to acquire the two mutexes used
      // here in the reverse order. But we dont need to acquire ac->mu before
      // incrementing ac->refs here. This is because the on_writable
      // method decrements ac->refs only after deleting the connection handle
      // from the corresponding hashmap. If the code enters here, it means that
      // deletion hasn't happened yet. The deletion can only happen after the
      // corresponding g_shard_mu is unlocked.
      ++ac->refs;
      // Remove connection from list of active connections.
      shard->pending_connections.erase(it);
    }
  }
  if (ac == nullptr) {
    return false;
  }
  gpr_mu_lock(&ac->mu);
  bool connection_cancel_success = (ac->fd != nullptr);
  if (connection_cancel_success) {
    // Connection is still pending. The on_writable callback hasn't executed
    // yet because ac->fd != nullptr.
    ac->connect_cancelled = true;
    // Shutdown the fd. This would cause on_writable to run as soon as possible.
    // We dont need to pass a custom error here because it wont be used since
    // the on_connect_closure is not run if connect cancellation is successfull.
    grpc_fd_shutdown(ac->fd, absl::OkStatus());
  }
  bool done = (--ac->refs == 0);
  gpr_mu_unlock(&ac->mu);
  if (done) {
    // This is safe even outside the lock, because "done", the sentinel, is
    // populated *inside* the lock.
    gpr_mu_destroy(&ac->mu);
    delete ac;
  }
  return connection_cancel_success;
}

grpc_tcp_client_vtable grpc_posix_tcp_client_vtable = {tcp_connect,
                                                       tcp_cancel_connect};
#endif<|MERGE_RESOLUTION|>--- conflicted
+++ resolved
@@ -42,11 +42,8 @@
 #include "src/core/lib/event_engine/default_event_engine.h"
 #include "src/core/lib/experiments/experiments.h"
 #include "src/core/lib/gpr/string.h"
-<<<<<<< HEAD
+#include "src/core/lib/gprpp/crash.h"
 #include "src/core/lib/gprpp/time.h"
-=======
-#include "src/core/lib/gprpp/crash.h"
->>>>>>> 5680a9b5
 #include "src/core/lib/iomgr/ev_posix.h"
 #include "src/core/lib/iomgr/event_engine_shims/endpoint.h"
 #include "src/core/lib/iomgr/event_engine_shims/resolved_address.h"
@@ -452,8 +449,7 @@
                            const EndpointConfig& config,
                            const grpc_resolved_address* addr,
                            grpc_core::Timestamp deadline) {
-  if (grpc_core::IsEventEngineClientEnabled() &&
-      grpc_core::IsPosixEventEngineEnablePollingEnabled()) {
+  if (grpc_core::IsEventEngineClientEnabled()) {
     return event_engine_tcp_client_connect(closure, ep, config, addr, deadline);
   }
   grpc_resolved_address mapped_addr;
@@ -471,8 +467,7 @@
 }
 
 static bool tcp_cancel_connect(int64_t connection_handle) {
-  if (grpc_core::IsEventEngineClientEnabled() &&
-      grpc_core::IsPosixEventEngineEnablePollingEnabled()) {
+  if (grpc_core::IsEventEngineClientEnabled()) {
     return event_engine_tcp_client_cancel_connect(connection_handle);
   }
   if (connection_handle <= 0) {
