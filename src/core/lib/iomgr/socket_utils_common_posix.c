/*
 *
 * Copyright 2015, Google Inc.
 * All rights reserved.
 *
 * Redistribution and use in source and binary forms, with or without
 * modification, are permitted provided that the following conditions are
 * met:
 *
 *     * Redistributions of source code must retain the above copyright
 * notice, this list of conditions and the following disclaimer.
 *     * Redistributions in binary form must reproduce the above
 * copyright notice, this list of conditions and the following disclaimer
 * in the documentation and/or other materials provided with the
 * distribution.
 *     * Neither the name of Google Inc. nor the names of its
 * contributors may be used to endorse or promote products derived from
 * this software without specific prior written permission.
 *
 * THIS SOFTWARE IS PROVIDED BY THE COPYRIGHT HOLDERS AND CONTRIBUTORS
 * "AS IS" AND ANY EXPRESS OR IMPLIED WARRANTIES, INCLUDING, BUT NOT
 * LIMITED TO, THE IMPLIED WARRANTIES OF MERCHANTABILITY AND FITNESS FOR
 * A PARTICULAR PURPOSE ARE DISCLAIMED. IN NO EVENT SHALL THE COPYRIGHT
 * OWNER OR CONTRIBUTORS BE LIABLE FOR ANY DIRECT, INDIRECT, INCIDENTAL,
 * SPECIAL, EXEMPLARY, OR CONSEQUENTIAL DAMAGES (INCLUDING, BUT NOT
 * LIMITED TO, PROCUREMENT OF SUBSTITUTE GOODS OR SERVICES; LOSS OF USE,
 * DATA, OR PROFITS; OR BUSINESS INTERRUPTION) HOWEVER CAUSED AND ON ANY
 * THEORY OF LIABILITY, WHETHER IN CONTRACT, STRICT LIABILITY, OR TORT
 * (INCLUDING NEGLIGENCE OR OTHERWISE) ARISING IN ANY WAY OUT OF THE USE
 * OF THIS SOFTWARE, EVEN IF ADVISED OF THE POSSIBILITY OF SUCH DAMAGE.
 *
 */

#include <grpc/support/port_platform.h>

#ifdef GPR_POSIX_SOCKET

#include "src/core/lib/iomgr/socket_utils_posix.h"

#include <arpa/inet.h>
#include <errno.h>
#include <fcntl.h>
#include <limits.h>
#include <netinet/in.h>
#include <netinet/tcp.h>
#include <stdio.h>
#include <string.h>
#include <sys/socket.h>
#include <sys/types.h>
#include <unistd.h>

#include <grpc/support/alloc.h>
#include <grpc/support/host_port.h>
#include <grpc/support/log.h>
#include <grpc/support/port_platform.h>
#include <grpc/support/sync.h>
#include "src/core/lib/iomgr/sockaddr_utils.h"
#include "src/core/lib/support/string.h"

/* set a socket to non blocking mode */
grpc_error *grpc_set_socket_nonblocking(int fd, int non_blocking) {
  int oldflags = fcntl(fd, F_GETFL, 0);
  if (oldflags < 0) {
    return GRPC_OS_ERROR(errno, "fcntl");
  }

  if (non_blocking) {
    oldflags |= O_NONBLOCK;
  } else {
    oldflags &= ~O_NONBLOCK;
  }

  if (fcntl(fd, F_SETFL, oldflags) != 0) {
    return GRPC_OS_ERROR(errno, "fcntl");
  }

  return GRPC_ERROR_NONE;
}

grpc_error *grpc_set_socket_no_sigpipe_if_possible(int fd) {
#ifdef GPR_HAVE_SO_NOSIGPIPE
  int val = 1;
  int newval;
  socklen_t intlen = sizeof(newval);
  if (0 != setsockopt(fd, SOL_SOCKET, SO_NOSIGPIPE, &val, sizeof(val))) {
    return GRPC_OS_ERROR(errno, "setsockopt(SO_NOSIGPIPE)");
  }
  if (0 != getsockopt(fd, SOL_SOCKET, SO_NOSIGPIPE, &newval, &intlen)) {
    return GRPC_OS_ERROR(errno, "getsockopt(SO_NOSIGPIPE)");
  }
  if ((newval != 0) != (val != 0)) {
    return GRPC_ERROR_CREATE("Failed to set SO_NOSIGPIPE");
  }
#endif
  return GRPC_ERROR_NONE;
}

grpc_error *grpc_set_socket_ip_pktinfo_if_possible(int fd) {
#ifdef GPR_HAVE_IP_PKTINFO
  int get_local_ip = 1;
  if (0 != setsockopt(fd, IPPROTO_IP, IP_PKTINFO, &get_local_ip,
                      sizeof(get_local_ip))) {
    return GRPC_OS_ERROR(errno, "setsockopt(IP_PKTINFO)");
  }
#endif
  return GRPC_ERROR_NONE;
}

grpc_error *grpc_set_socket_ipv6_recvpktinfo_if_possible(int fd) {
#ifdef GPR_HAVE_IPV6_RECVPKTINFO
  int get_local_ip = 1;
  if (0 != setsockopt(fd, IPPROTO_IPV6, IPV6_RECVPKTINFO, &get_local_ip,
                      sizeof(get_local_ip))) {
    return GRPC_OS_ERROR(errno, "setsockopt(IPV6_RECVPKTINFO)");
  }
#endif
  return GRPC_ERROR_NONE;
<<<<<<< HEAD
=======
}

grpc_error *grpc_set_socket_sndbuf(int fd, int buffer_size_bytes) {
  return 0 == setsockopt(fd, SOL_SOCKET, SO_SNDBUF, &buffer_size_bytes,
                         sizeof(buffer_size_bytes))
             ? GRPC_ERROR_NONE
             : GRPC_OS_ERROR(errno, "setsockopt(SO_SNDBUF)");
}

grpc_error *grpc_set_socket_rcvbuf(int fd, int buffer_size_bytes) {
  return 0 == setsockopt(fd, SOL_SOCKET, SO_RCVBUF, &buffer_size_bytes,
                         sizeof(buffer_size_bytes))
             ? GRPC_ERROR_NONE
             : GRPC_OS_ERROR(errno, "setsockopt(SO_RCVBUF)");
>>>>>>> a5596db1
}

/* set a socket to close on exec */
grpc_error *grpc_set_socket_cloexec(int fd, int close_on_exec) {
  int oldflags = fcntl(fd, F_GETFD, 0);
  if (oldflags < 0) {
    return GRPC_OS_ERROR(errno, "fcntl");
  }

  if (close_on_exec) {
    oldflags |= FD_CLOEXEC;
  } else {
    oldflags &= ~FD_CLOEXEC;
  }

  if (fcntl(fd, F_SETFD, oldflags) != 0) {
    return GRPC_OS_ERROR(errno, "fcntl");
<<<<<<< HEAD
  }

  return GRPC_ERROR_NONE;
}

/* set a socket to reuse old addresses */
grpc_error *grpc_set_socket_reuse_addr(int fd, int reuse) {
  int val = (reuse != 0);
  int newval;
  socklen_t intlen = sizeof(newval);
  if (0 != setsockopt(fd, SOL_SOCKET, SO_REUSEADDR, &val, sizeof(val))) {
    return GRPC_OS_ERROR(errno, "setsockopt(SO_REUSEADDR)");
  }
  if (0 != getsockopt(fd, SOL_SOCKET, SO_REUSEADDR, &newval, &intlen)) {
    return GRPC_OS_ERROR(errno, "getsockopt(SO_REUSEADDR)");
  }
  if ((newval != 0) != val) {
    return GRPC_ERROR_CREATE("Failed to set SO_REUSEADDR");
=======
>>>>>>> a5596db1
  }

  return GRPC_ERROR_NONE;
}

/* set a socket to reuse old addresses */
<<<<<<< HEAD
grpc_error *grpc_set_socket_reuse_port(int fd, int reuse) {
#ifndef SO_REUSEPORT
  return GRPC_ERROR_CREATE("SO_REUSEPORT unavailable on compiling system");
#else
  int val = (reuse != 0);
  int newval;
  socklen_t intlen = sizeof(newval);
=======
grpc_error *grpc_set_socket_reuse_addr(int fd, int reuse) {
  int val = (reuse != 0);
  int newval;
  socklen_t intlen = sizeof(newval);
  if (0 != setsockopt(fd, SOL_SOCKET, SO_REUSEADDR, &val, sizeof(val))) {
    return GRPC_OS_ERROR(errno, "setsockopt(SO_REUSEADDR)");
  }
  if (0 != getsockopt(fd, SOL_SOCKET, SO_REUSEADDR, &newval, &intlen)) {
    return GRPC_OS_ERROR(errno, "getsockopt(SO_REUSEADDR)");
  }
  if ((newval != 0) != val) {
    return GRPC_ERROR_CREATE("Failed to set SO_REUSEADDR");
  }

  return GRPC_ERROR_NONE;
}

/* set a socket to reuse old addresses */
grpc_error *grpc_set_socket_reuse_port(int fd, int reuse) {
#ifndef SO_REUSEPORT
  return GRPC_ERROR_CREATE("SO_REUSEPORT unavailable on compiling system");
#else
  int val = (reuse != 0);
  int newval;
  socklen_t intlen = sizeof(newval);
>>>>>>> a5596db1
  if (0 != setsockopt(fd, SOL_SOCKET, SO_REUSEPORT, &val, sizeof(val))) {
    return GRPC_OS_ERROR(errno, "setsockopt(SO_REUSEPORT)");
  }
  if (0 != getsockopt(fd, SOL_SOCKET, SO_REUSEPORT, &newval, &intlen)) {
    return GRPC_OS_ERROR(errno, "getsockopt(SO_REUSEPORT)");
  }
  if ((newval != 0) != val) {
    return GRPC_ERROR_CREATE("Failed to set SO_REUSEPORT");
  }

  return GRPC_ERROR_NONE;
#endif
}

/* disable nagle */
grpc_error *grpc_set_socket_low_latency(int fd, int low_latency) {
  int val = (low_latency != 0);
  int newval;
  socklen_t intlen = sizeof(newval);
  if (0 != setsockopt(fd, IPPROTO_TCP, TCP_NODELAY, &val, sizeof(val))) {
    return GRPC_OS_ERROR(errno, "setsockopt(TCP_NODELAY)");
  }
  if (0 != getsockopt(fd, IPPROTO_TCP, TCP_NODELAY, &newval, &intlen)) {
    return GRPC_OS_ERROR(errno, "getsockopt(TCP_NODELAY)");
  }
  if ((newval != 0) != val) {
    return GRPC_ERROR_CREATE("Failed to set TCP_NODELAY");
  }
  return GRPC_ERROR_NONE;
}

static gpr_once g_probe_ipv6_once = GPR_ONCE_INIT;
static int g_ipv6_loopback_available;

static void probe_ipv6_once(void) {
  int fd = socket(AF_INET6, SOCK_STREAM, 0);
  g_ipv6_loopback_available = 0;
  if (fd < 0) {
    gpr_log(GPR_INFO, "Disabling AF_INET6 sockets because socket() failed.");
  } else {
    struct sockaddr_in6 addr;
    memset(&addr, 0, sizeof(addr));
    addr.sin6_family = AF_INET6;
    addr.sin6_addr.s6_addr[15] = 1; /* [::1]:0 */
    if (bind(fd, (struct sockaddr *)&addr, sizeof(addr)) == 0) {
      g_ipv6_loopback_available = 1;
    } else {
      gpr_log(GPR_INFO,
              "Disabling AF_INET6 sockets because ::1 is not available.");
    }
    close(fd);
  }
}

int grpc_ipv6_loopback_available(void) {
  gpr_once_init(&g_probe_ipv6_once, probe_ipv6_once);
  return g_ipv6_loopback_available;
}

/* This should be 0 in production, but it may be enabled for testing or
   debugging purposes, to simulate an environment where IPv6 sockets can't
   also speak IPv4. */
int grpc_forbid_dualstack_sockets_for_testing = 0;

static int set_socket_dualstack(int fd) {
  if (!grpc_forbid_dualstack_sockets_for_testing) {
    const int off = 0;
    return 0 == setsockopt(fd, IPPROTO_IPV6, IPV6_V6ONLY, &off, sizeof(off));
  } else {
    /* Force an IPv6-only socket, for testing purposes. */
    const int on = 1;
    setsockopt(fd, IPPROTO_IPV6, IPV6_V6ONLY, &on, sizeof(on));
    return 0;
  }
}

<<<<<<< HEAD
=======
static grpc_error *error_for_fd(int fd, const struct sockaddr *addr) {
  if (fd >= 0) return GRPC_ERROR_NONE;
  char *addr_str;
  grpc_sockaddr_to_string(&addr_str, addr, 0);
  grpc_error *err = grpc_error_set_str(GRPC_OS_ERROR(errno, "socket"),
                                       GRPC_ERROR_STR_TARGET_ADDRESS, addr_str);
  gpr_free(addr_str);
  return err;
}

>>>>>>> a5596db1
grpc_error *grpc_create_dualstack_socket(const struct sockaddr *addr, int type,
                                         int protocol,
                                         grpc_dualstack_mode *dsmode,
                                         int *newfd) {
  int family = addr->sa_family;
  if (family == AF_INET6) {
    if (grpc_ipv6_loopback_available()) {
      *newfd = socket(family, type, protocol);
    } else {
      *newfd = -1;
      errno = EAFNOSUPPORT;
    }
    /* Check if we've got a valid dualstack socket. */
    if (*newfd >= 0 && set_socket_dualstack(*newfd)) {
      *dsmode = GRPC_DSMODE_DUALSTACK;
      return GRPC_ERROR_NONE;
    }
    /* If this isn't an IPv4 address, then return whatever we've got. */
    if (!grpc_sockaddr_is_v4mapped(addr, NULL)) {
      *dsmode = GRPC_DSMODE_IPV6;
<<<<<<< HEAD
      return GRPC_ERROR_NONE;
=======
      return error_for_fd(*newfd, addr);
>>>>>>> a5596db1
    }
    /* Fall back to AF_INET. */
    if (*newfd >= 0) {
      close(*newfd);
    }
    family = AF_INET;
  }
  *dsmode = family == AF_INET ? GRPC_DSMODE_IPV4 : GRPC_DSMODE_NONE;
  *newfd = socket(family, type, protocol);
<<<<<<< HEAD
  if (*newfd == -1) {
    return GRPC_OS_ERROR(errno, "socket");
  }
  return GRPC_ERROR_NONE;
=======
  return error_for_fd(*newfd, addr);
>>>>>>> a5596db1
}

#endif<|MERGE_RESOLUTION|>--- conflicted
+++ resolved
@@ -115,8 +115,6 @@
   }
 #endif
   return GRPC_ERROR_NONE;
-<<<<<<< HEAD
-=======
 }
 
 grpc_error *grpc_set_socket_sndbuf(int fd, int buffer_size_bytes) {
@@ -131,7 +129,6 @@
                          sizeof(buffer_size_bytes))
              ? GRPC_ERROR_NONE
              : GRPC_OS_ERROR(errno, "setsockopt(SO_RCVBUF)");
->>>>>>> a5596db1
 }
 
 /* set a socket to close on exec */
@@ -149,42 +146,12 @@
 
   if (fcntl(fd, F_SETFD, oldflags) != 0) {
     return GRPC_OS_ERROR(errno, "fcntl");
-<<<<<<< HEAD
   }
 
   return GRPC_ERROR_NONE;
 }
 
 /* set a socket to reuse old addresses */
-grpc_error *grpc_set_socket_reuse_addr(int fd, int reuse) {
-  int val = (reuse != 0);
-  int newval;
-  socklen_t intlen = sizeof(newval);
-  if (0 != setsockopt(fd, SOL_SOCKET, SO_REUSEADDR, &val, sizeof(val))) {
-    return GRPC_OS_ERROR(errno, "setsockopt(SO_REUSEADDR)");
-  }
-  if (0 != getsockopt(fd, SOL_SOCKET, SO_REUSEADDR, &newval, &intlen)) {
-    return GRPC_OS_ERROR(errno, "getsockopt(SO_REUSEADDR)");
-  }
-  if ((newval != 0) != val) {
-    return GRPC_ERROR_CREATE("Failed to set SO_REUSEADDR");
-=======
->>>>>>> a5596db1
-  }
-
-  return GRPC_ERROR_NONE;
-}
-
-/* set a socket to reuse old addresses */
-<<<<<<< HEAD
-grpc_error *grpc_set_socket_reuse_port(int fd, int reuse) {
-#ifndef SO_REUSEPORT
-  return GRPC_ERROR_CREATE("SO_REUSEPORT unavailable on compiling system");
-#else
-  int val = (reuse != 0);
-  int newval;
-  socklen_t intlen = sizeof(newval);
-=======
 grpc_error *grpc_set_socket_reuse_addr(int fd, int reuse) {
   int val = (reuse != 0);
   int newval;
@@ -210,7 +177,6 @@
   int val = (reuse != 0);
   int newval;
   socklen_t intlen = sizeof(newval);
->>>>>>> a5596db1
   if (0 != setsockopt(fd, SOL_SOCKET, SO_REUSEPORT, &val, sizeof(val))) {
     return GRPC_OS_ERROR(errno, "setsockopt(SO_REUSEPORT)");
   }
@@ -287,8 +253,6 @@
   }
 }
 
-<<<<<<< HEAD
-=======
 static grpc_error *error_for_fd(int fd, const struct sockaddr *addr) {
   if (fd >= 0) return GRPC_ERROR_NONE;
   char *addr_str;
@@ -299,7 +263,6 @@
   return err;
 }
 
->>>>>>> a5596db1
 grpc_error *grpc_create_dualstack_socket(const struct sockaddr *addr, int type,
                                          int protocol,
                                          grpc_dualstack_mode *dsmode,
@@ -320,11 +283,7 @@
     /* If this isn't an IPv4 address, then return whatever we've got. */
     if (!grpc_sockaddr_is_v4mapped(addr, NULL)) {
       *dsmode = GRPC_DSMODE_IPV6;
-<<<<<<< HEAD
-      return GRPC_ERROR_NONE;
-=======
       return error_for_fd(*newfd, addr);
->>>>>>> a5596db1
     }
     /* Fall back to AF_INET. */
     if (*newfd >= 0) {
@@ -334,14 +293,7 @@
   }
   *dsmode = family == AF_INET ? GRPC_DSMODE_IPV4 : GRPC_DSMODE_NONE;
   *newfd = socket(family, type, protocol);
-<<<<<<< HEAD
-  if (*newfd == -1) {
-    return GRPC_OS_ERROR(errno, "socket");
-  }
-  return GRPC_ERROR_NONE;
-=======
   return error_for_fd(*newfd, addr);
->>>>>>> a5596db1
 }
 
 #endif