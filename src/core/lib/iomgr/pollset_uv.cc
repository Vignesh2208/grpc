--- conflicted
+++ resolved
@@ -87,12 +87,7 @@
   pollset->shutting_down = 0;
 }
 
-<<<<<<< HEAD
-void grpc_pollset_shutdown(grpc_pollset *pollset, grpc_closure *closure) {
-=======
-void grpc_pollset_shutdown(grpc_exec_ctx* exec_ctx, grpc_pollset* pollset,
-                           grpc_closure* closure) {
->>>>>>> d9da7387
+void grpc_pollset_shutdown(grpc_pollset* pollset, grpc_closure* closure) {
   GPR_ASSERT(!pollset->shutting_down);
   GRPC_UV_ASSERT_SAME_THREAD();
   pollset->shutting_down = 1;
@@ -106,11 +101,7 @@
   GRPC_CLOSURE_SCHED(closure, GRPC_ERROR_NONE);
 }
 
-<<<<<<< HEAD
-void grpc_pollset_destroy(grpc_pollset *pollset) {
-=======
-void grpc_pollset_destroy(grpc_exec_ctx* exec_ctx, grpc_pollset* pollset) {
->>>>>>> d9da7387
+void grpc_pollset_destroy(grpc_pollset* pollset) {
   GRPC_UV_ASSERT_SAME_THREAD();
   uv_close((uv_handle_t*)&pollset->timer, timer_close_cb);
   // timer.data is a boolean indicating that the timer has finished closing
@@ -122,13 +113,8 @@
   }
 }
 
-<<<<<<< HEAD
-grpc_error *grpc_pollset_work(grpc_pollset *pollset,
-                              grpc_pollset_worker **worker_hdl,
-=======
-grpc_error* grpc_pollset_work(grpc_exec_ctx* exec_ctx, grpc_pollset* pollset,
+grpc_error* grpc_pollset_work(grpc_pollset* pollset,
                               grpc_pollset_worker** worker_hdl,
->>>>>>> d9da7387
                               grpc_millis deadline) {
   uint64_t timeout;
   GRPC_UV_ASSERT_SAME_THREAD();
@@ -159,13 +145,8 @@
   return GRPC_ERROR_NONE;
 }
 
-<<<<<<< HEAD
-grpc_error *grpc_pollset_kick(grpc_pollset *pollset,
-                              grpc_pollset_worker *specific_worker) {
-=======
-grpc_error* grpc_pollset_kick(grpc_exec_ctx* exec_ctx, grpc_pollset* pollset,
+grpc_error* grpc_pollset_kick(grpc_pollset* pollset,
                               grpc_pollset_worker* specific_worker) {
->>>>>>> d9da7387
   GRPC_UV_ASSERT_SAME_THREAD();
   uv_timer_start(dummy_uv_handle, dummy_timer_cb, 0, 0);
   return GRPC_ERROR_NONE;
