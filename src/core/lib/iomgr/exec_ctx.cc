/*
 *
 * Copyright 2015 gRPC authors.
 *
 * Licensed under the Apache License, Version 2.0 (the "License");
 * you may not use this file except in compliance with the License.
 * You may obtain a copy of the License at
 *
 *     http://www.apache.org/licenses/LICENSE-2.0
 *
 * Unless required by applicable law or agreed to in writing, software
 * distributed under the License is distributed on an "AS IS" BASIS,
 * WITHOUT WARRANTIES OR CONDITIONS OF ANY KIND, either express or implied.
 * See the License for the specific language governing permissions and
 * limitations under the License.
 *
 */

#include "src/core/lib/iomgr/exec_ctx.h"

#include <grpc/support/log.h>
#include <grpc/support/sync.h>
#include <grpc/support/thd.h>

#include "src/core/lib/iomgr/combiner.h"
#include "src/core/lib/profiling/timers.h"

<<<<<<< HEAD
#define GRPC_START_TIME_UPDATE_INTERVAL 10000
extern grpc_core::TraceFlag grpc_timer_check_trace;

=======
>>>>>>> 90c8cf6a
bool grpc_exec_ctx_ready_to_finish(grpc_exec_ctx* exec_ctx) {
  if ((exec_ctx->flags & GRPC_EXEC_CTX_FLAG_IS_FINISHED) == 0) {
    if (exec_ctx->check_ready_to_finish(exec_ctx,
                                        exec_ctx->check_ready_to_finish_arg)) {
      exec_ctx->flags |= GRPC_EXEC_CTX_FLAG_IS_FINISHED;
      return true;
    }
    return false;
  } else {
    return true;
  }
}

bool grpc_never_ready_to_finish(grpc_exec_ctx* exec_ctx, void* arg_ignored) {
  return false;
}

bool grpc_always_ready_to_finish(grpc_exec_ctx* exec_ctx, void* arg_ignored) {
  return true;
}

bool grpc_exec_ctx_has_work(grpc_exec_ctx* exec_ctx) {
  return exec_ctx->active_combiner != nullptr ||
         !grpc_closure_list_empty(exec_ctx->closure_list);
}

void grpc_exec_ctx_finish(grpc_exec_ctx* exec_ctx) {
  exec_ctx->flags |= GRPC_EXEC_CTX_FLAG_IS_FINISHED;
  grpc_exec_ctx_flush(exec_ctx);
}

static void exec_ctx_run(grpc_exec_ctx* exec_ctx, grpc_closure* closure,
                         grpc_error* error) {
#ifndef NDEBUG
  closure->scheduled = false;
  if (grpc_trace_closure.enabled()) {
    gpr_log(GPR_DEBUG, "running closure %p: created [%s:%d]: %s [%s:%d]",
            closure, closure->file_created, closure->line_created,
            closure->run ? "run" : "scheduled", closure->file_initiated,
            closure->line_initiated);
  }
#endif
  closure->cb(exec_ctx, closure->cb_arg, error);
#ifndef NDEBUG
  if (grpc_trace_closure.enabled()) {
    gpr_log(GPR_DEBUG, "closure %p finished", closure);
  }
#endif
  GRPC_ERROR_UNREF(error);
}

bool grpc_exec_ctx_flush(grpc_exec_ctx* exec_ctx) {
  bool did_something = 0;
  GPR_TIMER_BEGIN("grpc_exec_ctx_flush", 0);
  for (;;) {
    if (!grpc_closure_list_empty(exec_ctx->closure_list)) {
      grpc_closure* c = exec_ctx->closure_list.head;
      exec_ctx->closure_list.head = exec_ctx->closure_list.tail = nullptr;
      while (c != nullptr) {
        grpc_closure* next = c->next_data.next;
        grpc_error* error = c->error_data.error;
        did_something = true;
        exec_ctx_run(exec_ctx, c, error);
        c = next;
      }
    } else if (!grpc_combiner_continue_exec_ctx(exec_ctx)) {
      break;
    }
  }
  GPR_ASSERT(exec_ctx->active_combiner == nullptr);
  GPR_TIMER_END("grpc_exec_ctx_flush", 0);
  return did_something;
}

static void exec_ctx_sched(grpc_exec_ctx* exec_ctx, grpc_closure* closure,
                           grpc_error* error) {
  grpc_closure_list_append(&exec_ctx->closure_list, closure, error);
}

static gpr_timespec g_start_time;

void grpc_exec_ctx_global_init(void) {
  g_start_time = gpr_now(GPR_CLOCK_MONOTONIC);
}

void grpc_exec_ctx_global_shutdown(void) {}

static gpr_atm timespec_to_atm_round_down(gpr_timespec ts) {
  ts = gpr_time_sub(ts, g_start_time);
  double x =
      GPR_MS_PER_SEC * (double)ts.tv_sec + (double)ts.tv_nsec / GPR_NS_PER_MS;
  if (x < 0) return 0;
  if (x > GPR_ATM_MAX) return GPR_ATM_MAX;
  return (gpr_atm)x;
}

static gpr_atm timespec_to_atm_round_up(gpr_timespec ts) {
  ts = gpr_time_sub(ts, g_start_time);
  double x = GPR_MS_PER_SEC * (double)ts.tv_sec +
             (double)ts.tv_nsec / GPR_NS_PER_MS +
             (double)(GPR_NS_PER_SEC - 1) / (double)GPR_NS_PER_SEC;
  if (x < 0) return 0;
  if (x > GPR_ATM_MAX) return GPR_ATM_MAX;
  return (gpr_atm)x;
}

grpc_millis grpc_exec_ctx_now(grpc_exec_ctx* exec_ctx) {
  if (!exec_ctx->now_is_valid) {
    exec_ctx->now = timespec_to_atm_round_down(gpr_now(GPR_CLOCK_MONOTONIC));
    exec_ctx->now_is_valid = true;
  }
  return exec_ctx->now;
}

void grpc_exec_ctx_invalidate_now(grpc_exec_ctx* exec_ctx) {
  exec_ctx->now_is_valid = false;
}

gpr_timespec grpc_millis_to_timespec(grpc_millis millis,
                                     gpr_clock_type clock_type) {
  // special-case infinities as grpc_millis can be 32bit on some platforms
  // while gpr_time_from_millis always takes an int64_t.
  if (millis == GRPC_MILLIS_INF_FUTURE) {
    return gpr_inf_future(clock_type);
  }
  if (millis == GRPC_MILLIS_INF_PAST) {
    return gpr_inf_past(clock_type);
  }

  if (clock_type == GPR_TIMESPAN) {
    return gpr_time_from_millis(millis, GPR_TIMESPAN);
  }
  return gpr_time_add(gpr_convert_clock_type(g_start_time, clock_type),
                      gpr_time_from_millis(millis, GPR_TIMESPAN));
}

grpc_millis grpc_timespec_to_millis_round_down(gpr_timespec ts) {
  return timespec_to_atm_round_down(
      gpr_convert_clock_type(ts, g_start_time.clock_type));
}

grpc_millis grpc_timespec_to_millis_round_up(gpr_timespec ts) {
<<<<<<< HEAD
  return timespec_to_atm_round_up(ts);
}

void grpc_exec_ctx_maybe_update_start_time(grpc_exec_ctx* exec_ctx) {
  grpc_millis now = grpc_exec_ctx_now(exec_ctx);
  grpc_millis last_start_time_update =
      gpr_atm_no_barrier_load(&g_last_start_time_update);

  if (now > last_start_time_update &&
      now - last_start_time_update > GRPC_START_TIME_UPDATE_INTERVAL) {
    /* Get the current system time and subtract \a now from it, where \a now is
     * the relative time from grpc_init() from monotonic clock. This calibrates
     * the time when grpc_exec_ctx_global_init was called based on current
     * system clock. */
    gpr_atm_no_barrier_store(&g_last_start_time_update, now);
    gpr_timespec real_now = gpr_now(GPR_CLOCK_REALTIME);
    gpr_timespec real_start_time =
        gpr_time_sub(real_now, gpr_time_from_millis(now, GPR_TIMESPAN));
    time_atm_pair_store(&g_start_time[GPR_CLOCK_REALTIME], real_start_time);

    if (grpc_timer_check_trace.enabled()) {
      gpr_log(GPR_DEBUG, "Update realtime clock start time: %" PRId64 "s %dns",
              real_start_time.tv_sec, real_start_time.tv_nsec);
    }
  }
=======
  return timespec_to_atm_round_up(
      gpr_convert_clock_type(ts, g_start_time.clock_type));
>>>>>>> 90c8cf6a
}

static const grpc_closure_scheduler_vtable exec_ctx_scheduler_vtable = {
    exec_ctx_run, exec_ctx_sched, "exec_ctx"};
static grpc_closure_scheduler exec_ctx_scheduler = {&exec_ctx_scheduler_vtable};
grpc_closure_scheduler* grpc_schedule_on_exec_ctx = &exec_ctx_scheduler;<|MERGE_RESOLUTION|>--- conflicted
+++ resolved
@@ -25,12 +25,6 @@
 #include "src/core/lib/iomgr/combiner.h"
 #include "src/core/lib/profiling/timers.h"
 
-<<<<<<< HEAD
-#define GRPC_START_TIME_UPDATE_INTERVAL 10000
-extern grpc_core::TraceFlag grpc_timer_check_trace;
-
-=======
->>>>>>> 90c8cf6a
 bool grpc_exec_ctx_ready_to_finish(grpc_exec_ctx* exec_ctx) {
   if ((exec_ctx->flags & GRPC_EXEC_CTX_FLAG_IS_FINISHED) == 0) {
     if (exec_ctx->check_ready_to_finish(exec_ctx,
@@ -173,36 +167,8 @@
 }
 
 grpc_millis grpc_timespec_to_millis_round_up(gpr_timespec ts) {
-<<<<<<< HEAD
-  return timespec_to_atm_round_up(ts);
-}
-
-void grpc_exec_ctx_maybe_update_start_time(grpc_exec_ctx* exec_ctx) {
-  grpc_millis now = grpc_exec_ctx_now(exec_ctx);
-  grpc_millis last_start_time_update =
-      gpr_atm_no_barrier_load(&g_last_start_time_update);
-
-  if (now > last_start_time_update &&
-      now - last_start_time_update > GRPC_START_TIME_UPDATE_INTERVAL) {
-    /* Get the current system time and subtract \a now from it, where \a now is
-     * the relative time from grpc_init() from monotonic clock. This calibrates
-     * the time when grpc_exec_ctx_global_init was called based on current
-     * system clock. */
-    gpr_atm_no_barrier_store(&g_last_start_time_update, now);
-    gpr_timespec real_now = gpr_now(GPR_CLOCK_REALTIME);
-    gpr_timespec real_start_time =
-        gpr_time_sub(real_now, gpr_time_from_millis(now, GPR_TIMESPAN));
-    time_atm_pair_store(&g_start_time[GPR_CLOCK_REALTIME], real_start_time);
-
-    if (grpc_timer_check_trace.enabled()) {
-      gpr_log(GPR_DEBUG, "Update realtime clock start time: %" PRId64 "s %dns",
-              real_start_time.tv_sec, real_start_time.tv_nsec);
-    }
-  }
-=======
   return timespec_to_atm_round_up(
       gpr_convert_clock_type(ts, g_start_time.clock_type));
->>>>>>> 90c8cf6a
 }
 
 static const grpc_closure_scheduler_vtable exec_ctx_scheduler_vtable = {
