/*
 *
 * Copyright 2017 gRPC authors.
 *
 * Licensed under the Apache License, Version 2.0 (the "License");
 * you may not use this file except in compliance with the License.
 * You may obtain a copy of the License at
 *
 *     http://www.apache.org/licenses/LICENSE-2.0
 *
 * Unless required by applicable law or agreed to in writing, software
 * distributed under the License is distributed on an "AS IS" BASIS,
 * WITHOUT WARRANTIES OR CONDITIONS OF ANY KIND, either express or implied.
 * See the License for the specific language governing permissions and
 * limitations under the License.
 *
 */

#include <grpc/support/port_platform.h>

#include "src/core/lib/iomgr/port.h"

#include <grpc/support/log.h>

/* This polling engine is only relevant on linux kernels supporting epoll() */
#ifdef GRPC_LINUX_EPOLL_CREATE1

#include "src/core/lib/iomgr/ev_epollex_linux.h"

#include <assert.h>
#include <errno.h>
#include <limits.h>
#include <poll.h>
#include <pthread.h>
#include <string.h>
#include <sys/socket.h>
#include <sys/syscall.h>
#include <unistd.h>

#include <grpc/support/alloc.h>
#include <grpc/support/string_util.h>

#include "src/core/lib/debug/stats.h"
#include "src/core/lib/gpr/spinlock.h"
#include "src/core/lib/gpr/tls.h"
#include "src/core/lib/gpr/useful.h"
#include "src/core/lib/gprpp/manual_constructor.h"
#include "src/core/lib/iomgr/block_annotate.h"
#include "src/core/lib/iomgr/iomgr_internal.h"
#include "src/core/lib/iomgr/is_epollexclusive_available.h"
#include "src/core/lib/iomgr/lockfree_event.h"
#include "src/core/lib/iomgr/sys_epoll_wrapper.h"
#include "src/core/lib/iomgr/timer.h"
#include "src/core/lib/iomgr/wakeup_fd_posix.h"
#include "src/core/lib/profiling/timers.h"

// debug aid: create workers on the heap (allows asan to spot
// use-after-destruction)
//#define GRPC_EPOLLEX_CREATE_WORKERS_ON_HEAP 1

#define MAX_EPOLL_EVENTS 100
// TODO(juanlishen): We use a greater-than-one value here as a workaround fix to
// a keepalive ping timeout issue. We may want to revert https://github
// .com/grpc/grpc/pull/14943 once we figure out the root cause.
#define MAX_EPOLL_EVENTS_HANDLED_EACH_POLL_CALL 16
#define MAX_PROBE_EPOLL_FDS 32

grpc_core::DebugOnlyTraceFlag grpc_trace_pollable_refcount(false,
                                                           "pollable_refcount");

/*******************************************************************************
 * pollable Declarations
 */

typedef enum { PO_MULTI, PO_FD, PO_EMPTY } pollable_type;

typedef struct pollable pollable;

typedef struct cached_fd {
  intptr_t salt;
  int fd;
  uint64_t last_used;
} cached_fd;

/// A pollable is something that can be polled: it has an epoll set to poll on,
/// and a wakeup fd for kicks
/// There are three broad types:
///  - PO_EMPTY - the empty pollable, used before file descriptors are added to
///               a pollset
///  - PO_FD - a pollable containing only one FD - used to optimize single-fd
///            pollsets (which are common with synchronous api usage)
///  - PO_MULTI - a pollable containing many fds
struct pollable {
  pollable_type type;  // immutable
  gpr_refcount refs;

  int epfd;
  grpc_wakeup_fd wakeup;

  // only for type fd... one ref to the owner fd
  grpc_fd* owner_fd;

  grpc_pollset_set* pollset_set;
  pollable* next;
  pollable* prev;

  gpr_mu mu;
  grpc_pollset_worker* root_worker;

  int event_cursor;
  int event_count;
  struct epoll_event events[MAX_EPOLL_EVENTS];

  // Maintain a LRU-eviction cache of fds in this pollable
  cached_fd fd_cache[MAX_PROBE_EPOLL_FDS];
  int fd_cache_size;
  uint64_t fd_cache_counter;
};

static const char* pollable_type_string(pollable_type t) {
  switch (t) {
    case PO_MULTI:
      return "pollset";
    case PO_FD:
      return "fd";
    case PO_EMPTY:
      return "empty";
  }
  return "<invalid>";
}

static char* pollable_desc(pollable* p) {
  char* out;
  gpr_asprintf(&out, "type=%s epfd=%d wakeup=%d", pollable_type_string(p->type),
               p->epfd, p->wakeup.read_fd);
  return out;
}

/// Shared empty pollable - used by pollset to poll on until the first fd is
/// added
static pollable* g_empty_pollable;

static grpc_error* pollable_create(pollable_type type, pollable** p);
#ifdef NDEBUG
static pollable* pollable_ref(pollable* p);
static void pollable_unref(pollable* p);
#define POLLABLE_REF(p, r) pollable_ref(p)
#define POLLABLE_UNREF(p, r) pollable_unref(p)
#else
static pollable* pollable_ref(pollable* p, int line, const char* reason);
static void pollable_unref(pollable* p, int line, const char* reason);
#define POLLABLE_REF(p, r) pollable_ref((p), __LINE__, (r))
#define POLLABLE_UNREF(p, r) pollable_unref((p), __LINE__, (r))
#endif

/*******************************************************************************
 * Fd Declarations
 */

static gpr_atm g_fd_salt;

struct grpc_fd {
  int fd;
  intptr_t salt;
  /* refst format:
       bit 0    : 1=Active / 0=Orphaned
       bits 1-n : refcount
     Ref/Unref by two to avoid altering the orphaned bit */
  gpr_atm refst;

  gpr_mu orphan_mu;

  gpr_mu pollable_mu;
  pollable* pollable_obj;

  grpc_core::ManualConstructor<grpc_core::LockfreeEvent> read_closure;
  grpc_core::ManualConstructor<grpc_core::LockfreeEvent> write_closure;
  grpc_core::ManualConstructor<grpc_core::LockfreeEvent> error_closure;

  struct grpc_fd* freelist_next;
  grpc_closure* on_done_closure;

  /* The pollset that last noticed that the fd is readable. The actual type
   * stored in this is (grpc_pollset *) */
  gpr_atm read_notifier_pollset;

  grpc_iomgr_object iomgr_object;

  /* Do we need to track EPOLLERR events separately? */
  bool track_err;
};

static void fd_global_init(void);
static void fd_global_shutdown(void);

/*******************************************************************************
 * Pollset Declarations
 */

typedef struct {
  grpc_pollset_worker* next;
  grpc_pollset_worker* prev;
} pwlink;

typedef enum { PWLINK_POLLABLE = 0, PWLINK_POLLSET, PWLINK_COUNT } pwlinks;

struct grpc_pollset_worker {
  bool kicked;
  bool initialized_cv;
#ifndef NDEBUG
  // debug aid: which thread started this worker
  pid_t originator;
#endif
  gpr_cv cv;
  grpc_pollset* pollset;
  pollable* pollable_obj;

  pwlink links[PWLINK_COUNT];
};

struct grpc_pollset {
  gpr_mu mu;
  gpr_atm worker_count;
  pollable* active_pollable;
  bool kicked_without_poller;
  grpc_closure* shutdown_closure;
  bool already_shutdown;
  grpc_pollset_worker* root_worker;
  int containing_pollset_set_count;
};

/*******************************************************************************
 * Pollset-set Declarations
 */

struct grpc_pollset_set {
  gpr_refcount refs;
  gpr_mu mu;
  grpc_pollset_set* parent;

  size_t pollset_count;
  size_t pollset_capacity;
  grpc_pollset** pollsets;

  size_t fd_count;
  size_t fd_capacity;
  grpc_fd** fds;
};

/*******************************************************************************
 * Common helpers
 */

static bool append_error(grpc_error** composite, grpc_error* error,
                         const char* desc) {
  if (error == GRPC_ERROR_NONE) return true;
  if (*composite == GRPC_ERROR_NONE) {
    *composite = GRPC_ERROR_CREATE_FROM_COPIED_STRING(desc);
  }
  *composite = grpc_error_add_child(*composite, error);
  return false;
}

/*******************************************************************************
 * Fd Definitions
 */

/* We need to keep a freelist not because of any concerns of malloc performance
 * but instead so that implementations with multiple threads in (for example)
 * epoll_wait deal with the race between pollset removal and incoming poll
 * notifications.
 *
 * The problem is that the poller ultimately holds a reference to this
 * object, so it is very difficult to know when is safe to free it, at least
 * without some expensive synchronization.
 *
 * If we keep the object freelisted, in the worst case losing this race just
 * becomes a spurious read notification on a reused fd.
 */

static grpc_fd* fd_freelist = nullptr;
static gpr_mu fd_freelist_mu;

#ifndef NDEBUG
#define REF_BY(fd, n, reason) ref_by(fd, n, reason, __FILE__, __LINE__)
#define UNREF_BY(fd, n, reason) unref_by(fd, n, reason, __FILE__, __LINE__)
static void ref_by(grpc_fd* fd, int n, const char* reason, const char* file,
                   int line) {
  if (grpc_trace_fd_refcount.enabled()) {
    gpr_log(GPR_DEBUG,
            "FD %d %p   ref %d %" PRIdPTR " -> %" PRIdPTR " [%s; %s:%d]",
            fd->fd, fd, n, gpr_atm_no_barrier_load(&fd->refst),
            gpr_atm_no_barrier_load(&fd->refst) + n, reason, file, line);
  }
#else
#define REF_BY(fd, n, reason) ref_by(fd, n)
#define UNREF_BY(fd, n, reason) unref_by(fd, n)
static void ref_by(grpc_fd* fd, int n) {
#endif
  GPR_ASSERT(gpr_atm_no_barrier_fetch_add(&fd->refst, n) > 0);
}

static void fd_destroy(void* arg, grpc_error* error) {
  grpc_fd* fd = static_cast<grpc_fd*>(arg);
  /* Add the fd to the freelist */
  grpc_iomgr_unregister_object(&fd->iomgr_object);
  POLLABLE_UNREF(fd->pollable_obj, "fd_pollable");
  gpr_mu_destroy(&fd->pollable_mu);
  gpr_mu_destroy(&fd->orphan_mu);
  gpr_mu_lock(&fd_freelist_mu);
  fd->freelist_next = fd_freelist;
  fd_freelist = fd;

  fd->read_closure->DestroyEvent();
  fd->write_closure->DestroyEvent();
  fd->error_closure->DestroyEvent();

  gpr_mu_unlock(&fd_freelist_mu);
}

#ifndef NDEBUG
static void unref_by(grpc_fd* fd, int n, const char* reason, const char* file,
                     int line) {
  if (grpc_trace_fd_refcount.enabled()) {
    gpr_log(GPR_DEBUG,
            "FD %d %p unref %d %" PRIdPTR " -> %" PRIdPTR " [%s; %s:%d]",
            fd->fd, fd, n, gpr_atm_no_barrier_load(&fd->refst),
            gpr_atm_no_barrier_load(&fd->refst) - n, reason, file, line);
  }
#else
static void unref_by(grpc_fd* fd, int n) {
#endif
  gpr_atm old = gpr_atm_full_fetch_add(&fd->refst, -n);
  if (old == n) {
    GRPC_CLOSURE_SCHED(
        GRPC_CLOSURE_CREATE(fd_destroy, fd, grpc_schedule_on_exec_ctx),
        GRPC_ERROR_NONE);
  } else {
    GPR_ASSERT(old > n);
  }
}

static void fd_global_init(void) { gpr_mu_init(&fd_freelist_mu); }

static void fd_global_shutdown(void) {
  gpr_mu_lock(&fd_freelist_mu);
  gpr_mu_unlock(&fd_freelist_mu);
  while (fd_freelist != nullptr) {
    grpc_fd* fd = fd_freelist;
    fd_freelist = fd_freelist->freelist_next;
    gpr_free(fd);
  }
  gpr_mu_destroy(&fd_freelist_mu);
}

static grpc_fd* fd_create(int fd, const char* name, bool track_err) {
  grpc_fd* new_fd = nullptr;

  gpr_mu_lock(&fd_freelist_mu);
  if (fd_freelist != nullptr) {
    new_fd = fd_freelist;
    fd_freelist = fd_freelist->freelist_next;
  }
  gpr_mu_unlock(&fd_freelist_mu);

  if (new_fd == nullptr) {
    new_fd = static_cast<grpc_fd*>(gpr_malloc(sizeof(grpc_fd)));
    new_fd->read_closure.Init();
    new_fd->write_closure.Init();
    new_fd->error_closure.Init();
  }

  gpr_mu_init(&new_fd->pollable_mu);
  gpr_mu_init(&new_fd->orphan_mu);
  new_fd->pollable_obj = nullptr;
  gpr_atm_rel_store(&new_fd->refst, (gpr_atm)1);
  new_fd->fd = fd;
<<<<<<< HEAD
  new_fd->track_err = track_err;
=======
  new_fd->salt = gpr_atm_no_barrier_fetch_add(&g_fd_salt, 1);
>>>>>>> a421c153
  new_fd->read_closure->InitEvent();
  new_fd->write_closure->InitEvent();
  new_fd->error_closure->InitEvent();
  gpr_atm_no_barrier_store(&new_fd->read_notifier_pollset, (gpr_atm)NULL);

  new_fd->freelist_next = nullptr;
  new_fd->on_done_closure = nullptr;

  char* fd_name;
  gpr_asprintf(&fd_name, "%s fd=%d", name, fd);
  grpc_iomgr_register_object(&new_fd->iomgr_object, fd_name);
#ifndef NDEBUG
  if (grpc_trace_fd_refcount.enabled()) {
    gpr_log(GPR_DEBUG, "FD %d %p create %s", fd, new_fd, fd_name);
  }
#endif
  gpr_free(fd_name);
  return new_fd;
}

static int fd_wrapped_fd(grpc_fd* fd) {
  int ret_fd = fd->fd;
  return (gpr_atm_acq_load(&fd->refst) & 1) ? ret_fd : -1;
}

static void fd_orphan(grpc_fd* fd, grpc_closure* on_done, int* release_fd,
                      bool already_closed, const char* reason) {
  bool is_fd_closed = already_closed;

  gpr_mu_lock(&fd->orphan_mu);

  fd->on_done_closure = on_done;

  /* If release_fd is not NULL, we should be relinquishing control of the file
     descriptor fd->fd (but we still own the grpc_fd structure). */
  if (release_fd != nullptr) {
    *release_fd = fd->fd;
  } else if (!is_fd_closed) {
    close(fd->fd);
    is_fd_closed = true;
  }

  if (!is_fd_closed) {
    gpr_log(GPR_DEBUG, "TODO: handle fd removal?");
  }

  /* Remove the active status but keep referenced. We want this grpc_fd struct
     to be alive (and not added to freelist) until the end of this function */
  REF_BY(fd, 1, reason);

  GRPC_CLOSURE_SCHED(fd->on_done_closure, GRPC_ERROR_NONE);

  gpr_mu_unlock(&fd->orphan_mu);

  UNREF_BY(fd, 2, reason); /* Drop the reference */
}

static grpc_pollset* fd_get_read_notifier_pollset(grpc_fd* fd) {
  gpr_atm notifier = gpr_atm_acq_load(&fd->read_notifier_pollset);
  return (grpc_pollset*)notifier;
}

static bool fd_is_shutdown(grpc_fd* fd) {
  return fd->read_closure->IsShutdown();
}

/* Might be called multiple times */
static void fd_shutdown(grpc_fd* fd, grpc_error* why) {
  if (fd->read_closure->SetShutdown(GRPC_ERROR_REF(why))) {
    shutdown(fd->fd, SHUT_RDWR);
    fd->write_closure->SetShutdown(GRPC_ERROR_REF(why));
    fd->error_closure->SetShutdown(GRPC_ERROR_REF(why));
  }
  GRPC_ERROR_UNREF(why);
}

static void fd_notify_on_read(grpc_fd* fd, grpc_closure* closure) {
  fd->read_closure->NotifyOn(closure);
}

static void fd_notify_on_write(grpc_fd* fd, grpc_closure* closure) {
  fd->write_closure->NotifyOn(closure);
}

static void fd_notify_on_error(grpc_fd* fd, grpc_closure* closure) {
  fd->error_closure->NotifyOn(closure);
}

/*******************************************************************************
 * Pollable Definitions
 */

static grpc_error* pollable_create(pollable_type type, pollable** p) {
  *p = nullptr;

  int epfd = epoll_create1(EPOLL_CLOEXEC);
  if (epfd == -1) {
    return GRPC_OS_ERROR(errno, "epoll_create1");
  }
  GRPC_FD_TRACE("Pollable_create: created epfd: %d (type: %d)", epfd, type);
  *p = static_cast<pollable*>(gpr_malloc(sizeof(**p)));
  grpc_error* err = grpc_wakeup_fd_init(&(*p)->wakeup);
  if (err != GRPC_ERROR_NONE) {
    GRPC_FD_TRACE(
        "Pollable_create: closed epfd: %d (type: %d). wakeupfd_init error",
        epfd, type);
    close(epfd);
    gpr_free(*p);
    *p = nullptr;
    return err;
  }
  struct epoll_event ev;
  ev.events = static_cast<uint32_t>(EPOLLIN | EPOLLET);
  ev.data.ptr = (void*)(1 | (intptr_t) & (*p)->wakeup);
  if (epoll_ctl(epfd, EPOLL_CTL_ADD, (*p)->wakeup.read_fd, &ev) != 0) {
    err = GRPC_OS_ERROR(errno, "epoll_ctl");
    GRPC_FD_TRACE(
        "Pollable_create: closed epfd: %d (type: %d). epoll_ctl error", epfd,
        type);
    close(epfd);
    grpc_wakeup_fd_destroy(&(*p)->wakeup);
    gpr_free(*p);
    *p = nullptr;
    return err;
  }

  (*p)->type = type;
  gpr_ref_init(&(*p)->refs, 1);
  gpr_mu_init(&(*p)->mu);
  (*p)->epfd = epfd;
  (*p)->owner_fd = nullptr;
  (*p)->pollset_set = nullptr;
  (*p)->next = (*p)->prev = *p;
  (*p)->root_worker = nullptr;
  (*p)->event_cursor = 0;
  (*p)->event_count = 0;
  (*p)->fd_cache_size = 0;
  (*p)->fd_cache_counter = 0;
  return GRPC_ERROR_NONE;
}

#ifdef NDEBUG
static pollable* pollable_ref(pollable* p) {
#else
static pollable* pollable_ref(pollable* p, int line, const char* reason) {
  if (grpc_trace_pollable_refcount.enabled()) {
    int r = static_cast<int> gpr_atm_no_barrier_load(&p->refs.count);
    gpr_log(__FILE__, line, GPR_LOG_SEVERITY_DEBUG,
            "POLLABLE:%p   ref %d->%d %s", p, r, r + 1, reason);
  }
#endif
  gpr_ref(&p->refs);
  return p;
}

#ifdef NDEBUG
static void pollable_unref(pollable* p) {
#else
static void pollable_unref(pollable* p, int line, const char* reason) {
  if (p == nullptr) return;
  if (grpc_trace_pollable_refcount.enabled()) {
    int r = static_cast<int> gpr_atm_no_barrier_load(&p->refs.count);
    gpr_log(__FILE__, line, GPR_LOG_SEVERITY_DEBUG,
            "POLLABLE:%p unref %d->%d %s", p, r, r - 1, reason);
  }
#endif
  if (p != nullptr && gpr_unref(&p->refs)) {
    GRPC_FD_TRACE("pollable_unref: Closing epfd: %d", p->epfd);
    close(p->epfd);
    grpc_wakeup_fd_destroy(&p->wakeup);
    gpr_free(p);
  }
}

static grpc_error* pollable_add_fd(pollable* p, grpc_fd* fd) {
  grpc_error* error = GRPC_ERROR_NONE;
  static const char* err_desc = "pollable_add_fd";
  const int epfd = p->epfd;
  gpr_mu_lock(&p->mu);
  p->fd_cache_counter++;
  // Handle the case of overflow for our cache counter by
  // reseting the recency-counter on all cache objects
  if (p->fd_cache_counter == 0) {
    for (int i = 0; i < p->fd_cache_size; i++) {
      p->fd_cache[i].last_used = 0;
    }
  }

  int lru_idx = 0;
  for (int i = 0; i < p->fd_cache_size; i++) {
    if (p->fd_cache[i].fd == fd->fd && p->fd_cache[i].salt == fd->salt) {
      GRPC_STATS_INC_POLLSET_FD_CACHE_HITS();
      p->fd_cache[i].last_used = p->fd_cache_counter;
      gpr_mu_unlock(&p->mu);
      return GRPC_ERROR_NONE;
    } else if (p->fd_cache[i].last_used < p->fd_cache[lru_idx].last_used) {
      lru_idx = i;
    }
  }
  // Add to cache
  if (p->fd_cache_size < MAX_PROBE_EPOLL_FDS) {
    lru_idx = p->fd_cache_size;
    p->fd_cache_size++;
  }
  p->fd_cache[lru_idx].fd = fd->fd;
  p->fd_cache[lru_idx].salt = fd->salt;
  p->fd_cache[lru_idx].last_used = p->fd_cache_counter;
  gpr_mu_unlock(&p->mu);
  if (grpc_polling_trace.enabled()) {
    gpr_log(GPR_INFO, "add fd %p (%d) to pollable %p", fd, fd->fd, p);
  }

  struct epoll_event ev_fd;
  ev_fd.events =
      static_cast<uint32_t>(EPOLLET | EPOLLIN | EPOLLOUT | EPOLLEXCLUSIVE);
<<<<<<< HEAD
  /* Use the second least significant bit of ev_fd.data.ptr to store track_err
   * to avoid synchronization issues when accessing it after receiving an event.
   */
  ev_fd.data.ptr = reinterpret_cast<void*>(reinterpret_cast<intptr_t>(fd) |
                                           (fd->track_err ? 2 : 0));
=======
  ev_fd.data.ptr = fd;
  GRPC_STATS_INC_SYSCALL_EPOLL_CTL();
>>>>>>> a421c153
  if (epoll_ctl(epfd, EPOLL_CTL_ADD, fd->fd, &ev_fd) != 0) {
    switch (errno) {
      case EEXIST:
        break;
      default:
        append_error(&error, GRPC_OS_ERROR(errno, "epoll_ctl"), err_desc);
    }
  }

  return error;
}

/*******************************************************************************
 * Pollset Definitions
 */

GPR_TLS_DECL(g_current_thread_pollset);
GPR_TLS_DECL(g_current_thread_worker);

/* Global state management */
static grpc_error* pollset_global_init(void) {
  gpr_tls_init(&g_current_thread_pollset);
  gpr_tls_init(&g_current_thread_worker);
  return pollable_create(PO_EMPTY, &g_empty_pollable);
}

static void pollset_global_shutdown(void) {
  POLLABLE_UNREF(g_empty_pollable, "g_empty_pollable");
  gpr_tls_destroy(&g_current_thread_pollset);
  gpr_tls_destroy(&g_current_thread_worker);
}

/* pollset->mu must be held while calling this function */
static void pollset_maybe_finish_shutdown(grpc_pollset* pollset) {
  if (grpc_polling_trace.enabled()) {
    gpr_log(GPR_INFO,
            "PS:%p (pollable:%p) maybe_finish_shutdown sc=%p (target:!NULL) "
            "rw=%p (target:NULL) cpsc=%d (target:0)",
            pollset, pollset->active_pollable, pollset->shutdown_closure,
            pollset->root_worker, pollset->containing_pollset_set_count);
  }
  if (pollset->shutdown_closure != nullptr && pollset->root_worker == nullptr &&
      pollset->containing_pollset_set_count == 0) {
    GPR_TIMER_MARK("pollset_finish_shutdown", 0);
    GRPC_CLOSURE_SCHED(pollset->shutdown_closure, GRPC_ERROR_NONE);
    pollset->shutdown_closure = nullptr;
    pollset->already_shutdown = true;
  }
}

/* pollset->mu must be held before calling this function,
 * pollset->active_pollable->mu & specific_worker->pollable_obj->mu must not be
 * held */
static grpc_error* kick_one_worker(grpc_pollset_worker* specific_worker) {
  GPR_TIMER_SCOPE("kick_one_worker", 0);
  pollable* p = specific_worker->pollable_obj;
  grpc_core::mu_guard lock(&p->mu);
  GPR_ASSERT(specific_worker != nullptr);
  if (specific_worker->kicked) {
    if (grpc_polling_trace.enabled()) {
      gpr_log(GPR_INFO, "PS:%p kicked_specific_but_already_kicked", p);
    }
    GRPC_STATS_INC_POLLSET_KICKED_AGAIN();
    return GRPC_ERROR_NONE;
  }
  if (gpr_tls_get(&g_current_thread_worker) == (intptr_t)specific_worker) {
    if (grpc_polling_trace.enabled()) {
      gpr_log(GPR_INFO, "PS:%p kicked_specific_but_awake", p);
    }
    GRPC_STATS_INC_POLLSET_KICK_OWN_THREAD();
    specific_worker->kicked = true;
    return GRPC_ERROR_NONE;
  }
  if (specific_worker == p->root_worker) {
    GRPC_STATS_INC_POLLSET_KICK_WAKEUP_FD();
    if (grpc_polling_trace.enabled()) {
      gpr_log(GPR_INFO, "PS:%p kicked_specific_via_wakeup_fd", p);
    }
    specific_worker->kicked = true;
    grpc_error* error = grpc_wakeup_fd_wakeup(&p->wakeup);
    return error;
  }
  if (specific_worker->initialized_cv) {
    GRPC_STATS_INC_POLLSET_KICK_WAKEUP_CV();
    if (grpc_polling_trace.enabled()) {
      gpr_log(GPR_INFO, "PS:%p kicked_specific_via_cv", p);
    }
    specific_worker->kicked = true;
    gpr_cv_signal(&specific_worker->cv);
    return GRPC_ERROR_NONE;
  }
  // we can get here during end_worker after removing specific_worker from the
  // pollable list but before removing it from the pollset list
  return GRPC_ERROR_NONE;
}

static grpc_error* pollset_kick(grpc_pollset* pollset,
                                grpc_pollset_worker* specific_worker) {
  GPR_TIMER_SCOPE("pollset_kick", 0);
  GRPC_STATS_INC_POLLSET_KICK();
  if (grpc_polling_trace.enabled()) {
    gpr_log(GPR_INFO,
            "PS:%p kick %p tls_pollset=%p tls_worker=%p pollset.root_worker=%p",
            pollset, specific_worker,
            (void*)gpr_tls_get(&g_current_thread_pollset),
            (void*)gpr_tls_get(&g_current_thread_worker), pollset->root_worker);
  }
  if (specific_worker == nullptr) {
    if (gpr_tls_get(&g_current_thread_pollset) != (intptr_t)pollset) {
      if (pollset->root_worker == nullptr) {
        if (grpc_polling_trace.enabled()) {
          gpr_log(GPR_INFO, "PS:%p kicked_any_without_poller", pollset);
        }
        GRPC_STATS_INC_POLLSET_KICKED_WITHOUT_POLLER();
        pollset->kicked_without_poller = true;
        return GRPC_ERROR_NONE;
      } else {
        // We've been asked to kick a poller, but we haven't been told which one
        // ... any will do
        // We look at the pollset worker list because:
        // 1. the pollable list may include workers from other pollers, so we'd
        //    need to do an O(N) search
        // 2. we'd additionally need to take the pollable lock, which we've so
        //    far avoided
        // Now, we would prefer to wake a poller in cv_wait, and not in
        // epoll_wait (since the latter would imply the need to do an additional
        // wakeup)
        // We know that if a worker is at the root of a pollable, it's (likely)
        // also the root of a pollset, and we know that if a worker is NOT at
        // the root of a pollset, it's (likely) not at the root of a pollable,
        // so we take our chances and choose the SECOND worker enqueued against
        // the pollset as a worker that's likely to be in cv_wait
        return kick_one_worker(
            pollset->root_worker->links[PWLINK_POLLSET].next);
      }
    } else {
      if (grpc_polling_trace.enabled()) {
        gpr_log(GPR_INFO, "PS:%p kicked_any_but_awake", pollset);
      }
      GRPC_STATS_INC_POLLSET_KICK_OWN_THREAD();
      return GRPC_ERROR_NONE;
    }
  } else {
    return kick_one_worker(specific_worker);
  }
}

static grpc_error* pollset_kick_all(grpc_pollset* pollset) {
  GPR_TIMER_SCOPE("pollset_kick_all", 0);
  grpc_error* error = GRPC_ERROR_NONE;
  const char* err_desc = "pollset_kick_all";
  grpc_pollset_worker* w = pollset->root_worker;
  if (w != nullptr) {
    do {
      GRPC_STATS_INC_POLLSET_KICK();
      append_error(&error, kick_one_worker(w), err_desc);
      w = w->links[PWLINK_POLLSET].next;
    } while (w != pollset->root_worker);
  }
  return error;
}

static void pollset_init(grpc_pollset* pollset, gpr_mu** mu) {
  gpr_mu_init(&pollset->mu);
  gpr_atm_no_barrier_store(&pollset->worker_count, 0);
  pollset->active_pollable = POLLABLE_REF(g_empty_pollable, "pollset");
  pollset->kicked_without_poller = false;
  pollset->shutdown_closure = nullptr;
  pollset->already_shutdown = false;
  pollset->root_worker = nullptr;
  pollset->containing_pollset_set_count = 0;
  *mu = &pollset->mu;
}

static int poll_deadline_to_millis_timeout(grpc_millis millis) {
  if (millis == GRPC_MILLIS_INF_FUTURE) return -1;
  grpc_millis delta = millis - grpc_core::ExecCtx::Get()->Now();
  if (delta > INT_MAX)
    return INT_MAX;
  else if (delta < 0)
    return 0;
  else
    return static_cast<int>(delta);
}

static void fd_become_readable(grpc_fd* fd, grpc_pollset* notifier) {
  fd->read_closure->SetReady();

  /* Note, it is possible that fd_become_readable might be called twice with
     different 'notifier's when an fd becomes readable and it is in two epoll
     sets (This can happen briefly during polling island merges). In such cases
     it does not really matter which notifer is set as the read_notifier_pollset
     (They would both point to the same polling island anyway) */
  /* Use release store to match with acquire load in fd_get_read_notifier */
  gpr_atm_rel_store(&fd->read_notifier_pollset, (gpr_atm)notifier);
}

static void fd_become_writable(grpc_fd* fd) { fd->write_closure->SetReady(); }

static void fd_has_errors(grpc_fd* fd) { fd->error_closure->SetReady(); }

static grpc_error* fd_get_or_become_pollable(grpc_fd* fd, pollable** p) {
  gpr_mu_lock(&fd->pollable_mu);
  grpc_error* error = GRPC_ERROR_NONE;
  static const char* err_desc = "fd_get_or_become_pollable";
  if (fd->pollable_obj == nullptr) {
    if (append_error(&error, pollable_create(PO_FD, &fd->pollable_obj),
                     err_desc)) {
      fd->pollable_obj->owner_fd = fd;
      if (!append_error(&error, pollable_add_fd(fd->pollable_obj, fd),
                        err_desc)) {
        POLLABLE_UNREF(fd->pollable_obj, "fd_pollable");
        fd->pollable_obj = nullptr;
      }
    }
  }
  if (error == GRPC_ERROR_NONE) {
    GPR_ASSERT(fd->pollable_obj != nullptr);
    *p = POLLABLE_REF(fd->pollable_obj, "pollset");
  } else {
    GPR_ASSERT(fd->pollable_obj == nullptr);
    *p = nullptr;
  }
  gpr_mu_unlock(&fd->pollable_mu);
  return error;
}

/* pollset->po.mu lock must be held by the caller before calling this */
static void pollset_shutdown(grpc_pollset* pollset, grpc_closure* closure) {
  GPR_TIMER_SCOPE("pollset_shutdown", 0);
  GPR_ASSERT(pollset->shutdown_closure == nullptr);
  pollset->shutdown_closure = closure;
  GRPC_LOG_IF_ERROR("pollset_shutdown", pollset_kick_all(pollset));
  pollset_maybe_finish_shutdown(pollset);
}

static grpc_error* pollable_process_events(grpc_pollset* pollset,
                                           pollable* pollable_obj, bool drain) {
  GPR_TIMER_SCOPE("pollable_process_events", 0);
  static const char* err_desc = "pollset_process_events";
  // Use a simple heuristic to determine how many fd events to process
  // per loop iteration.  (events/workers)
  int handle_count = 1;
  int worker_count = gpr_atm_no_barrier_load(&pollset->worker_count);
  GPR_ASSERT(worker_count > 0);
  handle_count =
      (pollable_obj->event_count - pollable_obj->event_cursor) / worker_count;
  if (handle_count == 0) {
    handle_count = 1;
  } else if (handle_count > MAX_EPOLL_EVENTS_HANDLED_EACH_POLL_CALL) {
    handle_count = MAX_EPOLL_EVENTS_HANDLED_EACH_POLL_CALL;
  }
  grpc_error* error = GRPC_ERROR_NONE;
  for (int i = 0; (drain || i < handle_count) &&
                  pollable_obj->event_cursor != pollable_obj->event_count;
       i++) {
    int n = pollable_obj->event_cursor++;
    struct epoll_event* ev = &pollable_obj->events[n];
    void* data_ptr = ev->data.ptr;
    if (1 & (intptr_t)data_ptr) {
      if (grpc_polling_trace.enabled()) {
        gpr_log(GPR_INFO, "PS:%p got pollset_wakeup %p", pollset, data_ptr);
      }
      append_error(&error,
                   grpc_wakeup_fd_consume_wakeup(
                       (grpc_wakeup_fd*)((~static_cast<intptr_t>(1)) &
                                         (intptr_t)data_ptr)),
                   err_desc);
    } else {
      grpc_fd* fd =
          reinterpret_cast<grpc_fd*>(reinterpret_cast<intptr_t>(data_ptr) & ~2);
      bool track_err = reinterpret_cast<intptr_t>(data_ptr) & 2;
      bool cancel = (ev->events & EPOLLHUP) != 0;
      bool error = (ev->events & EPOLLERR) != 0;
      bool read_ev = (ev->events & (EPOLLIN | EPOLLPRI)) != 0;
      bool write_ev = (ev->events & EPOLLOUT) != 0;
      bool err_fallback = error && !track_err;

      if (grpc_polling_trace.enabled()) {
        gpr_log(GPR_INFO,
                "PS:%p got fd %p: cancel=%d read=%d "
                "write=%d",
                pollset, fd, cancel, read_ev, write_ev);
      }
      if (error && !err_fallback) {
        fd_has_errors(fd);
      }
      if (read_ev || cancel || err_fallback) {
        fd_become_readable(fd, pollset);
      }
      if (write_ev || cancel || err_fallback) {
        fd_become_writable(fd);
      }
    }
  }

  return error;
}

/* pollset_shutdown is guaranteed to be called before pollset_destroy. */
static void pollset_destroy(grpc_pollset* pollset) {
  POLLABLE_UNREF(pollset->active_pollable, "pollset");
  pollset->active_pollable = nullptr;
  gpr_mu_destroy(&pollset->mu);
}

static grpc_error* pollable_epoll(pollable* p, grpc_millis deadline) {
  GPR_TIMER_SCOPE("pollable_epoll", 0);
  int timeout = poll_deadline_to_millis_timeout(deadline);

  if (grpc_polling_trace.enabled()) {
    char* desc = pollable_desc(p);
    gpr_log(GPR_INFO, "POLLABLE:%p[%s] poll for %dms", p, desc, timeout);
    gpr_free(desc);
  }

  if (timeout != 0) {
    GRPC_SCHEDULING_START_BLOCKING_REGION;
  }
  int r;
  do {
    GRPC_STATS_INC_SYSCALL_POLL();
    r = epoll_wait(p->epfd, p->events, MAX_EPOLL_EVENTS, timeout);
  } while (r < 0 && errno == EINTR);
  if (timeout != 0) {
    GRPC_SCHEDULING_END_BLOCKING_REGION;
  }

  if (r < 0) return GRPC_OS_ERROR(errno, "epoll_wait");

  if (grpc_polling_trace.enabled()) {
    gpr_log(GPR_INFO, "POLLABLE:%p got %d events", p, r);
  }

  p->event_cursor = 0;
  p->event_count = r;

  return GRPC_ERROR_NONE;
}

/* Return true if first in list */
static bool worker_insert(grpc_pollset_worker** root_worker,
                          grpc_pollset_worker* worker, pwlinks link) {
  if (*root_worker == nullptr) {
    *root_worker = worker;
    worker->links[link].next = worker->links[link].prev = worker;
    return true;
  } else {
    worker->links[link].next = *root_worker;
    worker->links[link].prev = worker->links[link].next->links[link].prev;
    worker->links[link].next->links[link].prev = worker;
    worker->links[link].prev->links[link].next = worker;
    return false;
  }
}

/* returns the new root IFF the root changed */
typedef enum { WRR_NEW_ROOT, WRR_EMPTIED, WRR_REMOVED } worker_remove_result;

static worker_remove_result worker_remove(grpc_pollset_worker** root_worker,
                                          grpc_pollset_worker* worker,
                                          pwlinks link) {
  if (worker == *root_worker) {
    if (worker == worker->links[link].next) {
      *root_worker = nullptr;
      return WRR_EMPTIED;
    } else {
      *root_worker = worker->links[link].next;
      worker->links[link].prev->links[link].next = worker->links[link].next;
      worker->links[link].next->links[link].prev = worker->links[link].prev;
      return WRR_NEW_ROOT;
    }
  } else {
    worker->links[link].prev->links[link].next = worker->links[link].next;
    worker->links[link].next->links[link].prev = worker->links[link].prev;
    return WRR_REMOVED;
  }
}

/* Return true if this thread should poll */
static bool begin_worker(grpc_pollset* pollset, grpc_pollset_worker* worker,
                         grpc_pollset_worker** worker_hdl,
                         grpc_millis deadline) {
  GPR_TIMER_SCOPE("begin_worker", 0);
  bool do_poll =
      (pollset->shutdown_closure == nullptr && !pollset->already_shutdown);
  gpr_atm_no_barrier_fetch_add(&pollset->worker_count, 1);
  if (worker_hdl != nullptr) *worker_hdl = worker;
  worker->initialized_cv = false;
  worker->kicked = false;
  worker->pollset = pollset;
  worker->pollable_obj =
      POLLABLE_REF(pollset->active_pollable, "pollset_worker");
  worker_insert(&pollset->root_worker, worker, PWLINK_POLLSET);
  gpr_mu_lock(&worker->pollable_obj->mu);
  if (!worker_insert(&worker->pollable_obj->root_worker, worker,
                     PWLINK_POLLABLE)) {
    worker->initialized_cv = true;
    gpr_cv_init(&worker->cv);
    gpr_mu_unlock(&pollset->mu);
    if (grpc_polling_trace.enabled() &&
        worker->pollable_obj->root_worker != worker) {
      gpr_log(GPR_INFO, "PS:%p wait %p w=%p for %dms", pollset,
              worker->pollable_obj, worker,
              poll_deadline_to_millis_timeout(deadline));
    }
    while (do_poll && worker->pollable_obj->root_worker != worker) {
      if (gpr_cv_wait(&worker->cv, &worker->pollable_obj->mu,
                      grpc_millis_to_timespec(deadline, GPR_CLOCK_REALTIME))) {
        if (grpc_polling_trace.enabled()) {
          gpr_log(GPR_INFO, "PS:%p timeout_wait %p w=%p", pollset,
                  worker->pollable_obj, worker);
        }
        do_poll = false;
      } else if (worker->kicked) {
        if (grpc_polling_trace.enabled()) {
          gpr_log(GPR_INFO, "PS:%p wakeup %p w=%p", pollset,
                  worker->pollable_obj, worker);
        }
        do_poll = false;
      } else if (grpc_polling_trace.enabled() &&
                 worker->pollable_obj->root_worker != worker) {
        gpr_log(GPR_INFO, "PS:%p spurious_wakeup %p w=%p", pollset,
                worker->pollable_obj, worker);
      }
    }
    grpc_core::ExecCtx::Get()->InvalidateNow();
  } else {
    gpr_mu_unlock(&pollset->mu);
  }
  gpr_mu_unlock(&worker->pollable_obj->mu);

  return do_poll;
}

static void end_worker(grpc_pollset* pollset, grpc_pollset_worker* worker,
                       grpc_pollset_worker** worker_hdl) {
  GPR_TIMER_SCOPE("end_worker", 0);
  gpr_mu_lock(&pollset->mu);
  gpr_mu_lock(&worker->pollable_obj->mu);
  switch (worker_remove(&worker->pollable_obj->root_worker, worker,
                        PWLINK_POLLABLE)) {
    case WRR_NEW_ROOT: {
      // wakeup new poller
      grpc_pollset_worker* new_root = worker->pollable_obj->root_worker;
      GPR_ASSERT(new_root->initialized_cv);
      gpr_cv_signal(&new_root->cv);
      break;
    }
    case WRR_EMPTIED:
      if (pollset->active_pollable != worker->pollable_obj) {
        // pollable no longer being polled: flush events
        pollable_process_events(pollset, worker->pollable_obj, true);
      }
      break;
    case WRR_REMOVED:
      break;
  }
  gpr_mu_unlock(&worker->pollable_obj->mu);
  POLLABLE_UNREF(worker->pollable_obj, "pollset_worker");
  if (worker_remove(&pollset->root_worker, worker, PWLINK_POLLSET) ==
      WRR_EMPTIED) {
    pollset_maybe_finish_shutdown(pollset);
  }
  if (worker->initialized_cv) {
    gpr_cv_destroy(&worker->cv);
  }
  gpr_atm_no_barrier_fetch_add(&pollset->worker_count, -1);
}

#ifndef NDEBUG
static long gettid(void) { return syscall(__NR_gettid); }
#endif

/* pollset->mu lock must be held by the caller before calling this.
   The function pollset_work() may temporarily release the lock (pollset->po.mu)
   during the course of its execution but it will always re-acquire the lock and
   ensure that it is held by the time the function returns */
static grpc_error* pollset_work(grpc_pollset* pollset,
                                grpc_pollset_worker** worker_hdl,
                                grpc_millis deadline) {
  GPR_TIMER_SCOPE("pollset_work", 0);
#ifdef GRPC_EPOLLEX_CREATE_WORKERS_ON_HEAP
  grpc_pollset_worker* worker =
      (grpc_pollset_worker*)gpr_malloc(sizeof(*worker));
#define WORKER_PTR (worker)
#else
  grpc_pollset_worker worker;
#define WORKER_PTR (&worker)
#endif
#ifndef NDEBUG
  WORKER_PTR->originator = gettid();
#endif
  if (grpc_polling_trace.enabled()) {
    gpr_log(GPR_INFO,
            "PS:%p work hdl=%p worker=%p now=%" PRId64 " deadline=%" PRId64
            " kwp=%d pollable=%p",
            pollset, worker_hdl, WORKER_PTR, grpc_core::ExecCtx::Get()->Now(),
            deadline, pollset->kicked_without_poller, pollset->active_pollable);
  }
  static const char* err_desc = "pollset_work";
  grpc_error* error = GRPC_ERROR_NONE;
  if (pollset->kicked_without_poller) {
    pollset->kicked_without_poller = false;
  } else {
    if (begin_worker(pollset, WORKER_PTR, worker_hdl, deadline)) {
      gpr_tls_set(&g_current_thread_pollset, (intptr_t)pollset);
      gpr_tls_set(&g_current_thread_worker, (intptr_t)WORKER_PTR);
      if (WORKER_PTR->pollable_obj->event_cursor ==
          WORKER_PTR->pollable_obj->event_count) {
        append_error(&error, pollable_epoll(WORKER_PTR->pollable_obj, deadline),
                     err_desc);
      }
      append_error(
          &error,
          pollable_process_events(pollset, WORKER_PTR->pollable_obj, false),
          err_desc);
      grpc_core::ExecCtx::Get()->Flush();
      gpr_tls_set(&g_current_thread_pollset, 0);
      gpr_tls_set(&g_current_thread_worker, 0);
    }
    end_worker(pollset, WORKER_PTR, worker_hdl);
  }
#ifdef GRPC_EPOLLEX_CREATE_WORKERS_ON_HEAP
  gpr_free(worker);
#endif
#undef WORKER_PTR
  return error;
}

static grpc_error* pollset_transition_pollable_from_empty_to_fd_locked(
    grpc_pollset* pollset, grpc_fd* fd) {
  static const char* err_desc = "pollset_transition_pollable_from_empty_to_fd";
  grpc_error* error = GRPC_ERROR_NONE;
  if (grpc_polling_trace.enabled()) {
    gpr_log(GPR_INFO,
            "PS:%p add fd %p (%d); transition pollable from empty to fd",
            pollset, fd, fd->fd);
  }
  append_error(&error, pollset_kick_all(pollset), err_desc);
  POLLABLE_UNREF(pollset->active_pollable, "pollset");
  append_error(&error, fd_get_or_become_pollable(fd, &pollset->active_pollable),
               err_desc);
  return error;
}

static grpc_error* pollset_transition_pollable_from_fd_to_multi_locked(
    grpc_pollset* pollset, grpc_fd* and_add_fd) {
  static const char* err_desc = "pollset_transition_pollable_from_fd_to_multi";
  grpc_error* error = GRPC_ERROR_NONE;
  if (grpc_polling_trace.enabled()) {
    gpr_log(
        GPR_INFO,
        "PS:%p add fd %p (%d); transition pollable from fd %p to multipoller",
        pollset, and_add_fd, and_add_fd ? and_add_fd->fd : -1,
        pollset->active_pollable->owner_fd);
  }
  append_error(&error, pollset_kick_all(pollset), err_desc);
  grpc_fd* initial_fd = pollset->active_pollable->owner_fd;
  POLLABLE_UNREF(pollset->active_pollable, "pollset");
  pollset->active_pollable = nullptr;
  if (append_error(&error, pollable_create(PO_MULTI, &pollset->active_pollable),
                   err_desc)) {
    append_error(&error, pollable_add_fd(pollset->active_pollable, initial_fd),
                 err_desc);
    if (and_add_fd != nullptr) {
      append_error(&error,
                   pollable_add_fd(pollset->active_pollable, and_add_fd),
                   err_desc);
    }
  }
  return error;
}

/* expects pollsets locked, flag whether fd is locked or not */
static grpc_error* pollset_add_fd_locked(grpc_pollset* pollset, grpc_fd* fd) {
  grpc_error* error = GRPC_ERROR_NONE;
  pollable* po_at_start =
      POLLABLE_REF(pollset->active_pollable, "pollset_add_fd");
  switch (pollset->active_pollable->type) {
    case PO_EMPTY:
      /* empty pollable --> single fd pollable */
      error = pollset_transition_pollable_from_empty_to_fd_locked(pollset, fd);
      break;
    case PO_FD:
      gpr_mu_lock(&po_at_start->owner_fd->orphan_mu);
      if ((gpr_atm_no_barrier_load(&pollset->active_pollable->owner_fd->refst) &
           1) == 0) {
        error =
            pollset_transition_pollable_from_empty_to_fd_locked(pollset, fd);
      } else {
        /* fd --> multipoller */
        error =
            pollset_transition_pollable_from_fd_to_multi_locked(pollset, fd);
      }
      gpr_mu_unlock(&po_at_start->owner_fd->orphan_mu);
      break;
    case PO_MULTI:
      error = pollable_add_fd(pollset->active_pollable, fd);
      break;
  }
  if (error != GRPC_ERROR_NONE) {
    POLLABLE_UNREF(pollset->active_pollable, "pollset");
    pollset->active_pollable = po_at_start;
  } else {
    POLLABLE_UNREF(po_at_start, "pollset_add_fd");
  }
  return error;
}

static grpc_error* pollset_as_multipollable_locked(grpc_pollset* pollset,
                                                   pollable** pollable_obj) {
  grpc_error* error = GRPC_ERROR_NONE;
  pollable* po_at_start =
      POLLABLE_REF(pollset->active_pollable, "pollset_as_multipollable");
  switch (pollset->active_pollable->type) {
    case PO_EMPTY:
      POLLABLE_UNREF(pollset->active_pollable, "pollset");
      error = pollable_create(PO_MULTI, &pollset->active_pollable);
      /* Any workers currently polling on this pollset must now be woked up so
       * that they can pick up the new active_pollable */
      if (grpc_polling_trace.enabled()) {
        gpr_log(GPR_INFO,
                "PS:%p active pollable transition from empty to multi",
                pollset);
      }
      static const char* err_desc =
          "pollset_as_multipollable_locked: empty -> multi";
      append_error(&error, pollset_kick_all(pollset), err_desc);
      break;
    case PO_FD:
      gpr_mu_lock(&po_at_start->owner_fd->orphan_mu);
      if ((gpr_atm_no_barrier_load(&pollset->active_pollable->owner_fd->refst) &
           1) == 0) {
        POLLABLE_UNREF(pollset->active_pollable, "pollset");
        error = pollable_create(PO_MULTI, &pollset->active_pollable);
      } else {
        error = pollset_transition_pollable_from_fd_to_multi_locked(pollset,
                                                                    nullptr);
      }
      gpr_mu_unlock(&po_at_start->owner_fd->orphan_mu);
      break;
    case PO_MULTI:
      break;
  }
  if (error != GRPC_ERROR_NONE) {
    POLLABLE_UNREF(pollset->active_pollable, "pollset");
    pollset->active_pollable = po_at_start;
    *pollable_obj = nullptr;
  } else {
    *pollable_obj = POLLABLE_REF(pollset->active_pollable, "pollset_set");
    POLLABLE_UNREF(po_at_start, "pollset_as_multipollable");
  }
  return error;
}

static void pollset_add_fd(grpc_pollset* pollset, grpc_fd* fd) {
  GPR_TIMER_SCOPE("pollset_add_fd", 0);
  gpr_mu_lock(&pollset->mu);
  grpc_error* error = pollset_add_fd_locked(pollset, fd);
  gpr_mu_unlock(&pollset->mu);
  GRPC_LOG_IF_ERROR("pollset_add_fd", error);
}

/*******************************************************************************
 * Pollset-set Definitions
 */

static grpc_pollset_set* pss_lock_adam(grpc_pollset_set* pss) {
  gpr_mu_lock(&pss->mu);
  while (pss->parent != nullptr) {
    gpr_mu_unlock(&pss->mu);
    pss = pss->parent;
    gpr_mu_lock(&pss->mu);
  }
  return pss;
}

static grpc_pollset_set* pollset_set_create(void) {
  grpc_pollset_set* pss =
      static_cast<grpc_pollset_set*>(gpr_zalloc(sizeof(*pss)));
  gpr_mu_init(&pss->mu);
  gpr_ref_init(&pss->refs, 1);
  return pss;
}

static void pollset_set_unref(grpc_pollset_set* pss) {
  if (pss == nullptr) return;
  if (!gpr_unref(&pss->refs)) return;
  pollset_set_unref(pss->parent);
  gpr_mu_destroy(&pss->mu);
  for (size_t i = 0; i < pss->pollset_count; i++) {
    gpr_mu_lock(&pss->pollsets[i]->mu);
    if (0 == --pss->pollsets[i]->containing_pollset_set_count) {
      pollset_maybe_finish_shutdown(pss->pollsets[i]);
    }
    gpr_mu_unlock(&pss->pollsets[i]->mu);
  }
  for (size_t i = 0; i < pss->fd_count; i++) {
    UNREF_BY(pss->fds[i], 2, "pollset_set");
  }
  gpr_free(pss->pollsets);
  gpr_free(pss->fds);
  gpr_free(pss);
}

static void pollset_set_add_fd(grpc_pollset_set* pss, grpc_fd* fd) {
  GPR_TIMER_SCOPE("pollset_set_add_fd", 0);
  if (grpc_polling_trace.enabled()) {
    gpr_log(GPR_INFO, "PSS:%p: add fd %p (%d)", pss, fd, fd->fd);
  }
  grpc_error* error = GRPC_ERROR_NONE;
  static const char* err_desc = "pollset_set_add_fd";
  pss = pss_lock_adam(pss);
  for (size_t i = 0; i < pss->pollset_count; i++) {
    append_error(&error, pollable_add_fd(pss->pollsets[i]->active_pollable, fd),
                 err_desc);
  }
  if (pss->fd_count == pss->fd_capacity) {
    pss->fd_capacity = GPR_MAX(pss->fd_capacity * 2, 8);
    pss->fds = static_cast<grpc_fd**>(
        gpr_realloc(pss->fds, pss->fd_capacity * sizeof(*pss->fds)));
  }
  REF_BY(fd, 2, "pollset_set");
  pss->fds[pss->fd_count++] = fd;
  gpr_mu_unlock(&pss->mu);

  GRPC_LOG_IF_ERROR(err_desc, error);
}

static void pollset_set_del_fd(grpc_pollset_set* pss, grpc_fd* fd) {
  GPR_TIMER_SCOPE("pollset_set_del_fd", 0);
  if (grpc_polling_trace.enabled()) {
    gpr_log(GPR_INFO, "PSS:%p: del fd %p", pss, fd);
  }
  pss = pss_lock_adam(pss);
  size_t i;
  for (i = 0; i < pss->fd_count; i++) {
    if (pss->fds[i] == fd) {
      UNREF_BY(fd, 2, "pollset_set");
      break;
    }
  }
  GPR_ASSERT(i != pss->fd_count);
  for (; i < pss->fd_count - 1; i++) {
    pss->fds[i] = pss->fds[i + 1];
  }
  pss->fd_count--;
  gpr_mu_unlock(&pss->mu);
}

static void pollset_set_del_pollset(grpc_pollset_set* pss, grpc_pollset* ps) {
  GPR_TIMER_SCOPE("pollset_set_del_pollset", 0);
  if (grpc_polling_trace.enabled()) {
    gpr_log(GPR_INFO, "PSS:%p: del pollset %p", pss, ps);
  }
  pss = pss_lock_adam(pss);
  size_t i;
  for (i = 0; i < pss->pollset_count; i++) {
    if (pss->pollsets[i] == ps) {
      break;
    }
  }
  GPR_ASSERT(i != pss->pollset_count);
  for (; i < pss->pollset_count - 1; i++) {
    pss->pollsets[i] = pss->pollsets[i + 1];
  }
  pss->pollset_count--;
  gpr_mu_unlock(&pss->mu);
  gpr_mu_lock(&ps->mu);
  if (0 == --ps->containing_pollset_set_count) {
    pollset_maybe_finish_shutdown(ps);
  }
  gpr_mu_unlock(&ps->mu);
}

// add all fds to pollables, and output a new array of unorphaned out_fds
// assumes pollsets are multipollable
static grpc_error* add_fds_to_pollsets(grpc_fd** fds, size_t fd_count,
                                       grpc_pollset** pollsets,
                                       size_t pollset_count,
                                       const char* err_desc, grpc_fd** out_fds,
                                       size_t* out_fd_count) {
  GPR_TIMER_SCOPE("add_fds_to_pollsets", 0);
  grpc_error* error = GRPC_ERROR_NONE;
  for (size_t i = 0; i < fd_count; i++) {
    gpr_mu_lock(&fds[i]->orphan_mu);
    if ((gpr_atm_no_barrier_load(&fds[i]->refst) & 1) == 0) {
      gpr_mu_unlock(&fds[i]->orphan_mu);
      UNREF_BY(fds[i], 2, "pollset_set");
    } else {
      for (size_t j = 0; j < pollset_count; j++) {
        append_error(&error,
                     pollable_add_fd(pollsets[j]->active_pollable, fds[i]),
                     err_desc);
      }
      gpr_mu_unlock(&fds[i]->orphan_mu);
      out_fds[(*out_fd_count)++] = fds[i];
    }
  }
  return error;
}

static void pollset_set_add_pollset(grpc_pollset_set* pss, grpc_pollset* ps) {
  GPR_TIMER_SCOPE("pollset_set_add_pollset", 0);
  if (grpc_polling_trace.enabled()) {
    gpr_log(GPR_INFO, "PSS:%p: add pollset %p", pss, ps);
  }
  grpc_error* error = GRPC_ERROR_NONE;
  static const char* err_desc = "pollset_set_add_pollset";
  pollable* pollable_obj = nullptr;
  gpr_mu_lock(&ps->mu);
  if (!GRPC_LOG_IF_ERROR(err_desc,
                         pollset_as_multipollable_locked(ps, &pollable_obj))) {
    GPR_ASSERT(pollable_obj == nullptr);
    gpr_mu_unlock(&ps->mu);
    return;
  }
  ps->containing_pollset_set_count++;
  gpr_mu_unlock(&ps->mu);
  pss = pss_lock_adam(pss);
  size_t initial_fd_count = pss->fd_count;
  pss->fd_count = 0;
  append_error(&error,
               add_fds_to_pollsets(pss->fds, initial_fd_count, &ps, 1, err_desc,
                                   pss->fds, &pss->fd_count),
               err_desc);
  if (pss->pollset_count == pss->pollset_capacity) {
    pss->pollset_capacity = GPR_MAX(pss->pollset_capacity * 2, 8);
    pss->pollsets = static_cast<grpc_pollset**>(gpr_realloc(
        pss->pollsets, pss->pollset_capacity * sizeof(*pss->pollsets)));
  }
  pss->pollsets[pss->pollset_count++] = ps;
  gpr_mu_unlock(&pss->mu);
  POLLABLE_UNREF(pollable_obj, "pollset_set");

  GRPC_LOG_IF_ERROR(err_desc, error);
}

static void pollset_set_add_pollset_set(grpc_pollset_set* a,
                                        grpc_pollset_set* b) {
  GPR_TIMER_SCOPE("pollset_set_add_pollset_set", 0);
  if (grpc_polling_trace.enabled()) {
    gpr_log(GPR_INFO, "PSS: merge (%p, %p)", a, b);
  }
  grpc_error* error = GRPC_ERROR_NONE;
  static const char* err_desc = "pollset_set_add_fd";
  for (;;) {
    if (a == b) {
      // pollset ancestors are the same: nothing to do
      return;
    }
    if (a > b) {
      GPR_SWAP(grpc_pollset_set*, a, b);
    }
    gpr_mu* a_mu = &a->mu;
    gpr_mu* b_mu = &b->mu;
    gpr_mu_lock(a_mu);
    gpr_mu_lock(b_mu);
    if (a->parent != nullptr) {
      a = a->parent;
    } else if (b->parent != nullptr) {
      b = b->parent;
    } else {
      break;  // exit loop, both pollsets locked
    }
    gpr_mu_unlock(a_mu);
    gpr_mu_unlock(b_mu);
  }
  // try to do the least copying possible
  // TODO(ctiller): there's probably a better heuristic here
  const size_t a_size = a->fd_count + a->pollset_count;
  const size_t b_size = b->fd_count + b->pollset_count;
  if (b_size > a_size) {
    GPR_SWAP(grpc_pollset_set*, a, b);
  }
  if (grpc_polling_trace.enabled()) {
    gpr_log(GPR_INFO, "PSS: parent %p to %p", b, a);
  }
  gpr_ref(&a->refs);
  b->parent = a;
  if (a->fd_capacity < a->fd_count + b->fd_count) {
    a->fd_capacity = GPR_MAX(2 * a->fd_capacity, a->fd_count + b->fd_count);
    a->fds = static_cast<grpc_fd**>(
        gpr_realloc(a->fds, a->fd_capacity * sizeof(*a->fds)));
  }
  size_t initial_a_fd_count = a->fd_count;
  a->fd_count = 0;
  append_error(
      &error,
      add_fds_to_pollsets(a->fds, initial_a_fd_count, b->pollsets,
                          b->pollset_count, "merge_a2b", a->fds, &a->fd_count),
      err_desc);
  append_error(
      &error,
      add_fds_to_pollsets(b->fds, b->fd_count, a->pollsets, a->pollset_count,
                          "merge_b2a", a->fds, &a->fd_count),
      err_desc);
  if (a->pollset_capacity < a->pollset_count + b->pollset_count) {
    a->pollset_capacity =
        GPR_MAX(2 * a->pollset_capacity, a->pollset_count + b->pollset_count);
    a->pollsets = static_cast<grpc_pollset**>(
        gpr_realloc(a->pollsets, a->pollset_capacity * sizeof(*a->pollsets)));
  }
  if (b->pollset_count > 0) {
    memcpy(a->pollsets + a->pollset_count, b->pollsets,
           b->pollset_count * sizeof(*b->pollsets));
  }
  a->pollset_count += b->pollset_count;
  gpr_free(b->fds);
  gpr_free(b->pollsets);
  b->fds = nullptr;
  b->pollsets = nullptr;
  b->fd_count = b->fd_capacity = b->pollset_count = b->pollset_capacity = 0;
  gpr_mu_unlock(&a->mu);
  gpr_mu_unlock(&b->mu);
}

static void pollset_set_del_pollset_set(grpc_pollset_set* bag,
                                        grpc_pollset_set* item) {}

/*******************************************************************************
 * Event engine binding
 */

static void shutdown_engine(void) {
  fd_global_shutdown();
  pollset_global_shutdown();
}

static const grpc_event_engine_vtable vtable = {
    sizeof(grpc_pollset),
    true,

    fd_create,
    fd_wrapped_fd,
    fd_orphan,
    fd_shutdown,
    fd_notify_on_read,
    fd_notify_on_write,
    fd_notify_on_error,
    fd_is_shutdown,
    fd_get_read_notifier_pollset,

    pollset_init,
    pollset_shutdown,
    pollset_destroy,
    pollset_work,
    pollset_kick,
    pollset_add_fd,

    pollset_set_create,
    pollset_set_unref,  // destroy ==> unref 1 public ref
    pollset_set_add_pollset,
    pollset_set_del_pollset,
    pollset_set_add_pollset_set,
    pollset_set_del_pollset_set,
    pollset_set_add_fd,
    pollset_set_del_fd,

    shutdown_engine,
};

const grpc_event_engine_vtable* grpc_init_epollex_linux(
    bool explicitly_requested) {
  if (!grpc_has_wakeup_fd()) {
    gpr_log(GPR_ERROR, "Skipping epollex because of no wakeup fd.");
    return nullptr;
  }

  if (!grpc_is_epollexclusive_available()) {
    gpr_log(GPR_INFO, "Skipping epollex because it is not supported.");
    return nullptr;
  }

  fd_global_init();

  if (!GRPC_LOG_IF_ERROR("pollset_global_init", pollset_global_init())) {
    pollset_global_shutdown();
    fd_global_shutdown();
    return nullptr;
  }

  return &vtable;
}

#else /* defined(GRPC_LINUX_EPOLL_CREATE1) */
#if defined(GRPC_POSIX_SOCKET)
#include "src/core/lib/iomgr/ev_epollex_linux.h"
/* If GRPC_LINUX_EPOLL_CREATE1 is not defined, it means
   epoll_create1 is not available. Return NULL */
const grpc_event_engine_vtable* grpc_init_epollex_linux(
    bool explicitly_requested) {
  return nullptr;
}
#endif /* defined(GRPC_POSIX_SOCKET) */

#endif /* !defined(GRPC_LINUX_EPOLL_CREATE1) */<|MERGE_RESOLUTION|>--- conflicted
+++ resolved
@@ -375,11 +375,8 @@
   new_fd->pollable_obj = nullptr;
   gpr_atm_rel_store(&new_fd->refst, (gpr_atm)1);
   new_fd->fd = fd;
-<<<<<<< HEAD
   new_fd->track_err = track_err;
-=======
   new_fd->salt = gpr_atm_no_barrier_fetch_add(&g_fd_salt, 1);
->>>>>>> a421c153
   new_fd->read_closure->InitEvent();
   new_fd->write_closure->InitEvent();
   new_fd->error_closure->InitEvent();
@@ -595,16 +592,12 @@
   struct epoll_event ev_fd;
   ev_fd.events =
       static_cast<uint32_t>(EPOLLET | EPOLLIN | EPOLLOUT | EPOLLEXCLUSIVE);
-<<<<<<< HEAD
   /* Use the second least significant bit of ev_fd.data.ptr to store track_err
    * to avoid synchronization issues when accessing it after receiving an event.
    */
   ev_fd.data.ptr = reinterpret_cast<void*>(reinterpret_cast<intptr_t>(fd) |
                                            (fd->track_err ? 2 : 0));
-=======
-  ev_fd.data.ptr = fd;
   GRPC_STATS_INC_SYSCALL_EPOLL_CTL();
->>>>>>> a421c153
   if (epoll_ctl(epfd, EPOLL_CTL_ADD, fd->fd, &ev_fd) != 0) {
     switch (errno) {
       case EEXIST:
