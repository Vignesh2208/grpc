--- conflicted
+++ resolved
@@ -502,13 +502,8 @@
   rulist_add_tail(resource_user, GRPC_RULIST_RECLAIMER_DESTRUCTIVE);
 }
 
-<<<<<<< HEAD
 static void ru_shutdown(void* ru, grpc_error* error) {
-  if (GRPC_TRACER_ON(grpc_resource_quota_trace)) {
-=======
-static void ru_shutdown(grpc_exec_ctx* exec_ctx, void* ru, grpc_error* error) {
   if (grpc_resource_quota_trace.enabled()) {
->>>>>>> d88421a9
     gpr_log(GPR_DEBUG, "RU shutdown %p", ru);
   }
   grpc_resource_user* resource_user = (grpc_resource_user*)ru;
@@ -839,14 +834,8 @@
                      GRPC_ERROR_NONE);
 }
 
-<<<<<<< HEAD
 void grpc_resource_user_finish_reclamation(grpc_resource_user* resource_user) {
-  if (GRPC_TRACER_ON(grpc_resource_quota_trace)) {
-=======
-void grpc_resource_user_finish_reclamation(grpc_exec_ctx* exec_ctx,
-                                           grpc_resource_user* resource_user) {
   if (grpc_resource_quota_trace.enabled()) {
->>>>>>> d88421a9
     gpr_log(GPR_DEBUG, "RQ %s %s: reclamation complete",
             resource_user->resource_quota->name, resource_user->name);
   }
@@ -871,17 +860,6 @@
   slice_allocator->length = length;
   slice_allocator->count = count;
   slice_allocator->dest = dest;
-<<<<<<< HEAD
   grpc_resource_user_alloc(slice_allocator->resource_user, count * length,
                            &slice_allocator->on_allocated);
-}
-
-grpc_slice grpc_resource_user_slice_malloc(grpc_resource_user* resource_user,
-                                           size_t size) {
-  grpc_resource_user_alloc(resource_user, size, nullptr);
-  return ru_slice_create(resource_user, size);
-=======
-  grpc_resource_user_alloc(exec_ctx, slice_allocator->resource_user,
-                           count * length, &slice_allocator->on_allocated);
->>>>>>> d88421a9
 }