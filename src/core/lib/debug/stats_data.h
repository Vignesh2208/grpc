/*
 * Copyright 2017 gRPC authors.
 *
 * Licensed under the Apache License, Version 2.0 (the "License");
 * you may not use this file except in compliance with the License.
 * You may obtain a copy of the License at
 *
 *     http://www.apache.org/licenses/LICENSE-2.0
 *
 * Unless required by applicable law or agreed to in writing, software
 * distributed under the License is distributed on an "AS IS" BASIS,
 * WITHOUT WARRANTIES OR CONDITIONS OF ANY KIND, either express or implied.
 * See the License for the specific language governing permissions and
 * limitations under the License.
 */

/*
 * Automatically generated by tools/codegen/core/gen_stats_data.py
 */

#ifndef GRPC_CORE_LIB_DEBUG_STATS_DATA_H
#define GRPC_CORE_LIB_DEBUG_STATS_DATA_H

#include <inttypes.h>
#include "src/core/lib/iomgr/exec_ctx.h"

typedef enum {
  GRPC_STATS_COUNTER_CLIENT_CALLS_CREATED,
  GRPC_STATS_COUNTER_SERVER_CALLS_CREATED,
  GRPC_STATS_COUNTER_SYSCALL_POLL,
  GRPC_STATS_COUNTER_SYSCALL_WAIT,
  GRPC_STATS_COUNTER_HISTOGRAM_SLOW_LOOKUPS,
  GRPC_STATS_COUNTER_SYSCALL_WRITE,
  GRPC_STATS_COUNTER_SYSCALL_READ,
  GRPC_STATS_COUNTER_HTTP2_OP_BATCHES,
  GRPC_STATS_COUNTER_HTTP2_OP_CANCEL,
  GRPC_STATS_COUNTER_HTTP2_OP_SEND_INITIAL_METADATA,
  GRPC_STATS_COUNTER_HTTP2_OP_SEND_MESSAGE,
  GRPC_STATS_COUNTER_HTTP2_OP_SEND_TRAILING_METADATA,
  GRPC_STATS_COUNTER_HTTP2_OP_RECV_INITIAL_METADATA,
  GRPC_STATS_COUNTER_HTTP2_OP_RECV_MESSAGE,
  GRPC_STATS_COUNTER_HTTP2_OP_RECV_TRAILING_METADATA,
  GRPC_STATS_COUNTER_HTTP2_PINGS_SENT,
  GRPC_STATS_COUNTER_HTTP2_WRITES_BEGUN,
  GRPC_STATS_COUNTER_COMBINER_LOCKS_INITIATED,
  GRPC_STATS_COUNTER_COMBINER_LOCKS_SCHEDULED_ITEMS,
  GRPC_STATS_COUNTER_COMBINER_LOCKS_SCHEDULED_FINAL_ITEMS,
  GRPC_STATS_COUNTER_COMBINER_LOCKS_OFFLOADED,
  GRPC_STATS_COUNTER_EXECUTOR_SCHEDULED_ITEMS,
  GRPC_STATS_COUNTER_EXECUTOR_SCHEDULED_TO_SELF,
  GRPC_STATS_COUNTER_EXECUTOR_WAKEUP_INITIATED,
  GRPC_STATS_COUNTER_EXECUTOR_QUEUE_DRAINED,
  GRPC_STATS_COUNTER_COUNT
} grpc_stats_counters;
extern const char *grpc_stats_counter_name[GRPC_STATS_COUNTER_COUNT];
typedef enum {
  GRPC_STATS_HISTOGRAM_TCP_WRITE_SIZE,
  GRPC_STATS_HISTOGRAM_TCP_WRITE_IOV_SIZE,
  GRPC_STATS_HISTOGRAM_TCP_READ_SIZE,
  GRPC_STATS_HISTOGRAM_TCP_READ_OFFER,
  GRPC_STATS_HISTOGRAM_TCP_READ_IOV_SIZE,
  GRPC_STATS_HISTOGRAM_HTTP2_SEND_MESSAGE_SIZE,
  GRPC_STATS_HISTOGRAM_COUNT
} grpc_stats_histograms;
extern const char *grpc_stats_histogram_name[GRPC_STATS_HISTOGRAM_COUNT];
typedef enum {
  GRPC_STATS_HISTOGRAM_TCP_WRITE_SIZE_FIRST_SLOT = 0,
  GRPC_STATS_HISTOGRAM_TCP_WRITE_SIZE_BUCKETS = 64,
  GRPC_STATS_HISTOGRAM_TCP_WRITE_IOV_SIZE_FIRST_SLOT = 64,
  GRPC_STATS_HISTOGRAM_TCP_WRITE_IOV_SIZE_BUCKETS = 64,
  GRPC_STATS_HISTOGRAM_TCP_READ_SIZE_FIRST_SLOT = 128,
  GRPC_STATS_HISTOGRAM_TCP_READ_SIZE_BUCKETS = 64,
  GRPC_STATS_HISTOGRAM_TCP_READ_OFFER_FIRST_SLOT = 192,
  GRPC_STATS_HISTOGRAM_TCP_READ_OFFER_BUCKETS = 64,
  GRPC_STATS_HISTOGRAM_TCP_READ_IOV_SIZE_FIRST_SLOT = 256,
  GRPC_STATS_HISTOGRAM_TCP_READ_IOV_SIZE_BUCKETS = 64,
  GRPC_STATS_HISTOGRAM_HTTP2_SEND_MESSAGE_SIZE_FIRST_SLOT = 320,
  GRPC_STATS_HISTOGRAM_HTTP2_SEND_MESSAGE_SIZE_BUCKETS = 64,
  GRPC_STATS_HISTOGRAM_BUCKETS = 384
} grpc_stats_histogram_constants;
#define GRPC_STATS_INC_CLIENT_CALLS_CREATED(exec_ctx) \
  GRPC_STATS_INC_COUNTER((exec_ctx), GRPC_STATS_COUNTER_CLIENT_CALLS_CREATED)
#define GRPC_STATS_INC_SERVER_CALLS_CREATED(exec_ctx) \
  GRPC_STATS_INC_COUNTER((exec_ctx), GRPC_STATS_COUNTER_SERVER_CALLS_CREATED)
#define GRPC_STATS_INC_SYSCALL_POLL(exec_ctx) \
  GRPC_STATS_INC_COUNTER((exec_ctx), GRPC_STATS_COUNTER_SYSCALL_POLL)
#define GRPC_STATS_INC_SYSCALL_WAIT(exec_ctx) \
  GRPC_STATS_INC_COUNTER((exec_ctx), GRPC_STATS_COUNTER_SYSCALL_WAIT)
#define GRPC_STATS_INC_HISTOGRAM_SLOW_LOOKUPS(exec_ctx) \
  GRPC_STATS_INC_COUNTER((exec_ctx), GRPC_STATS_COUNTER_HISTOGRAM_SLOW_LOOKUPS)
<<<<<<< HEAD
#define GRPC_STATS_INC_TCP_WRITE_SIZE(exec_ctx, value) \
  grpc_stats_inc_tcp_write_size((exec_ctx), (double)(value))
void grpc_stats_inc_tcp_write_size(grpc_exec_ctx *exec_ctx, double x);
#define GRPC_STATS_INC_TCP_WRITE_IOV_SIZE(exec_ctx, value) \
  grpc_stats_inc_tcp_write_iov_size((exec_ctx), (double)(value))
void grpc_stats_inc_tcp_write_iov_size(grpc_exec_ctx *exec_ctx, double x);
#define GRPC_STATS_INC_TCP_READ_SIZE(exec_ctx, value) \
  grpc_stats_inc_tcp_read_size((exec_ctx), (double)(value))
void grpc_stats_inc_tcp_read_size(grpc_exec_ctx *exec_ctx, double x);
extern const int grpc_stats_histo_buckets[3];
extern const int grpc_stats_histo_start[3];
extern const double *const grpc_stats_histo_bucket_boundaries[3];
extern void (*const grpc_stats_inc_histogram[3])(grpc_exec_ctx *exec_ctx,
                                                 double x);
=======
#define GRPC_STATS_INC_SYSCALL_WRITE(exec_ctx) \
  GRPC_STATS_INC_COUNTER((exec_ctx), GRPC_STATS_COUNTER_SYSCALL_WRITE)
#define GRPC_STATS_INC_SYSCALL_READ(exec_ctx) \
  GRPC_STATS_INC_COUNTER((exec_ctx), GRPC_STATS_COUNTER_SYSCALL_READ)
#define GRPC_STATS_INC_HTTP2_OP_BATCHES(exec_ctx) \
  GRPC_STATS_INC_COUNTER((exec_ctx), GRPC_STATS_COUNTER_HTTP2_OP_BATCHES)
#define GRPC_STATS_INC_HTTP2_OP_CANCEL(exec_ctx) \
  GRPC_STATS_INC_COUNTER((exec_ctx), GRPC_STATS_COUNTER_HTTP2_OP_CANCEL)
#define GRPC_STATS_INC_HTTP2_OP_SEND_INITIAL_METADATA(exec_ctx) \
  GRPC_STATS_INC_COUNTER((exec_ctx),                            \
                         GRPC_STATS_COUNTER_HTTP2_OP_SEND_INITIAL_METADATA)
#define GRPC_STATS_INC_HTTP2_OP_SEND_MESSAGE(exec_ctx) \
  GRPC_STATS_INC_COUNTER((exec_ctx), GRPC_STATS_COUNTER_HTTP2_OP_SEND_MESSAGE)
#define GRPC_STATS_INC_HTTP2_OP_SEND_TRAILING_METADATA(exec_ctx) \
  GRPC_STATS_INC_COUNTER((exec_ctx),                             \
                         GRPC_STATS_COUNTER_HTTP2_OP_SEND_TRAILING_METADATA)
#define GRPC_STATS_INC_HTTP2_OP_RECV_INITIAL_METADATA(exec_ctx) \
  GRPC_STATS_INC_COUNTER((exec_ctx),                            \
                         GRPC_STATS_COUNTER_HTTP2_OP_RECV_INITIAL_METADATA)
#define GRPC_STATS_INC_HTTP2_OP_RECV_MESSAGE(exec_ctx) \
  GRPC_STATS_INC_COUNTER((exec_ctx), GRPC_STATS_COUNTER_HTTP2_OP_RECV_MESSAGE)
#define GRPC_STATS_INC_HTTP2_OP_RECV_TRAILING_METADATA(exec_ctx) \
  GRPC_STATS_INC_COUNTER((exec_ctx),                             \
                         GRPC_STATS_COUNTER_HTTP2_OP_RECV_TRAILING_METADATA)
#define GRPC_STATS_INC_HTTP2_PINGS_SENT(exec_ctx) \
  GRPC_STATS_INC_COUNTER((exec_ctx), GRPC_STATS_COUNTER_HTTP2_PINGS_SENT)
#define GRPC_STATS_INC_HTTP2_WRITES_BEGUN(exec_ctx) \
  GRPC_STATS_INC_COUNTER((exec_ctx), GRPC_STATS_COUNTER_HTTP2_WRITES_BEGUN)
#define GRPC_STATS_INC_COMBINER_LOCKS_INITIATED(exec_ctx) \
  GRPC_STATS_INC_COUNTER((exec_ctx),                      \
                         GRPC_STATS_COUNTER_COMBINER_LOCKS_INITIATED)
#define GRPC_STATS_INC_COMBINER_LOCKS_SCHEDULED_ITEMS(exec_ctx) \
  GRPC_STATS_INC_COUNTER((exec_ctx),                            \
                         GRPC_STATS_COUNTER_COMBINER_LOCKS_SCHEDULED_ITEMS)
#define GRPC_STATS_INC_COMBINER_LOCKS_SCHEDULED_FINAL_ITEMS(exec_ctx) \
  GRPC_STATS_INC_COUNTER(                                             \
      (exec_ctx), GRPC_STATS_COUNTER_COMBINER_LOCKS_SCHEDULED_FINAL_ITEMS)
#define GRPC_STATS_INC_COMBINER_LOCKS_OFFLOADED(exec_ctx) \
  GRPC_STATS_INC_COUNTER((exec_ctx),                      \
                         GRPC_STATS_COUNTER_COMBINER_LOCKS_OFFLOADED)
#define GRPC_STATS_INC_EXECUTOR_SCHEDULED_ITEMS(exec_ctx) \
  GRPC_STATS_INC_COUNTER((exec_ctx),                      \
                         GRPC_STATS_COUNTER_EXECUTOR_SCHEDULED_ITEMS)
#define GRPC_STATS_INC_EXECUTOR_SCHEDULED_TO_SELF(exec_ctx) \
  GRPC_STATS_INC_COUNTER((exec_ctx),                        \
                         GRPC_STATS_COUNTER_EXECUTOR_SCHEDULED_TO_SELF)
#define GRPC_STATS_INC_EXECUTOR_WAKEUP_INITIATED(exec_ctx) \
  GRPC_STATS_INC_COUNTER((exec_ctx),                       \
                         GRPC_STATS_COUNTER_EXECUTOR_WAKEUP_INITIATED)
#define GRPC_STATS_INC_EXECUTOR_QUEUE_DRAINED(exec_ctx) \
  GRPC_STATS_INC_COUNTER((exec_ctx), GRPC_STATS_COUNTER_EXECUTOR_QUEUE_DRAINED)
#define GRPC_STATS_INC_TCP_WRITE_SIZE(exec_ctx, value)                         \
  do {                                                                         \
    union {                                                                    \
      double dbl;                                                              \
      uint64_t uint;                                                           \
    } _val;                                                                    \
    _val.dbl = (double)(value);                                                \
    if (_val.dbl < 0) _val.dbl = 0;                                            \
    if (_val.dbl < 5.000000) {                                                 \
      GRPC_STATS_INC_HISTOGRAM(                                                \
          (exec_ctx), GRPC_STATS_HISTOGRAM_TCP_WRITE_SIZE, (int)_val.dbl);     \
    } else {                                                                   \
      if (_val.uint < 4715268809856909312ull) {                                \
        GRPC_STATS_INC_HISTOGRAM(                                              \
            (exec_ctx), GRPC_STATS_HISTOGRAM_TCP_WRITE_SIZE,                   \
            grpc_stats_table_1[((_val.uint - 4617315517961601024ull) >> 50)]); \
      } else {                                                                 \
        GRPC_STATS_INC_HISTOGRAM(                                              \
            (exec_ctx), GRPC_STATS_HISTOGRAM_TCP_WRITE_SIZE,                   \
            grpc_stats_histo_find_bucket_slow((exec_ctx), _val.dbl,            \
                                              grpc_stats_table_0, 64));        \
      }                                                                        \
    }                                                                          \
  } while (false)
#define GRPC_STATS_INC_TCP_WRITE_IOV_SIZE(exec_ctx, value)                     \
  do {                                                                         \
    union {                                                                    \
      double dbl;                                                              \
      uint64_t uint;                                                           \
    } _val;                                                                    \
    _val.dbl = (double)(value);                                                \
    if (_val.dbl < 0) _val.dbl = 0;                                            \
    if (_val.dbl < 12.000000) {                                                \
      GRPC_STATS_INC_HISTOGRAM(                                                \
          (exec_ctx), GRPC_STATS_HISTOGRAM_TCP_WRITE_IOV_SIZE, (int)_val.dbl); \
    } else {                                                                   \
      if (_val.uint < 4652218415073722368ull) {                                \
        GRPC_STATS_INC_HISTOGRAM(                                              \
            (exec_ctx), GRPC_STATS_HISTOGRAM_TCP_WRITE_IOV_SIZE,               \
            grpc_stats_table_3[((_val.uint - 4622945017495814144ull) >> 48)]); \
      } else {                                                                 \
        GRPC_STATS_INC_HISTOGRAM(                                              \
            (exec_ctx), GRPC_STATS_HISTOGRAM_TCP_WRITE_IOV_SIZE,               \
            grpc_stats_histo_find_bucket_slow((exec_ctx), _val.dbl,            \
                                              grpc_stats_table_2, 64));        \
      }                                                                        \
    }                                                                          \
  } while (false)
#define GRPC_STATS_INC_TCP_READ_SIZE(exec_ctx, value)                          \
  do {                                                                         \
    union {                                                                    \
      double dbl;                                                              \
      uint64_t uint;                                                           \
    } _val;                                                                    \
    _val.dbl = (double)(value);                                                \
    if (_val.dbl < 0) _val.dbl = 0;                                            \
    if (_val.dbl < 5.000000) {                                                 \
      GRPC_STATS_INC_HISTOGRAM((exec_ctx), GRPC_STATS_HISTOGRAM_TCP_READ_SIZE, \
                               (int)_val.dbl);                                 \
    } else {                                                                   \
      if (_val.uint < 4715268809856909312ull) {                                \
        GRPC_STATS_INC_HISTOGRAM(                                              \
            (exec_ctx), GRPC_STATS_HISTOGRAM_TCP_READ_SIZE,                    \
            grpc_stats_table_1[((_val.uint - 4617315517961601024ull) >> 50)]); \
      } else {                                                                 \
        GRPC_STATS_INC_HISTOGRAM(                                              \
            (exec_ctx), GRPC_STATS_HISTOGRAM_TCP_READ_SIZE,                    \
            grpc_stats_histo_find_bucket_slow((exec_ctx), _val.dbl,            \
                                              grpc_stats_table_0, 64));        \
      }                                                                        \
    }                                                                          \
  } while (false)
#define GRPC_STATS_INC_TCP_READ_OFFER(exec_ctx, value)                         \
  do {                                                                         \
    union {                                                                    \
      double dbl;                                                              \
      uint64_t uint;                                                           \
    } _val;                                                                    \
    _val.dbl = (double)(value);                                                \
    if (_val.dbl < 0) _val.dbl = 0;                                            \
    if (_val.dbl < 5.000000) {                                                 \
      GRPC_STATS_INC_HISTOGRAM(                                                \
          (exec_ctx), GRPC_STATS_HISTOGRAM_TCP_READ_OFFER, (int)_val.dbl);     \
    } else {                                                                   \
      if (_val.uint < 4715268809856909312ull) {                                \
        GRPC_STATS_INC_HISTOGRAM(                                              \
            (exec_ctx), GRPC_STATS_HISTOGRAM_TCP_READ_OFFER,                   \
            grpc_stats_table_1[((_val.uint - 4617315517961601024ull) >> 50)]); \
      } else {                                                                 \
        GRPC_STATS_INC_HISTOGRAM(                                              \
            (exec_ctx), GRPC_STATS_HISTOGRAM_TCP_READ_OFFER,                   \
            grpc_stats_histo_find_bucket_slow((exec_ctx), _val.dbl,            \
                                              grpc_stats_table_0, 64));        \
      }                                                                        \
    }                                                                          \
  } while (false)
#define GRPC_STATS_INC_TCP_READ_IOV_SIZE(exec_ctx, value)                      \
  do {                                                                         \
    union {                                                                    \
      double dbl;                                                              \
      uint64_t uint;                                                           \
    } _val;                                                                    \
    _val.dbl = (double)(value);                                                \
    if (_val.dbl < 0) _val.dbl = 0;                                            \
    if (_val.dbl < 12.000000) {                                                \
      GRPC_STATS_INC_HISTOGRAM(                                                \
          (exec_ctx), GRPC_STATS_HISTOGRAM_TCP_READ_IOV_SIZE, (int)_val.dbl);  \
    } else {                                                                   \
      if (_val.uint < 4652218415073722368ull) {                                \
        GRPC_STATS_INC_HISTOGRAM(                                              \
            (exec_ctx), GRPC_STATS_HISTOGRAM_TCP_READ_IOV_SIZE,                \
            grpc_stats_table_3[((_val.uint - 4622945017495814144ull) >> 48)]); \
      } else {                                                                 \
        GRPC_STATS_INC_HISTOGRAM(                                              \
            (exec_ctx), GRPC_STATS_HISTOGRAM_TCP_READ_IOV_SIZE,                \
            grpc_stats_histo_find_bucket_slow((exec_ctx), _val.dbl,            \
                                              grpc_stats_table_2, 64));        \
      }                                                                        \
    }                                                                          \
  } while (false)
#define GRPC_STATS_INC_HTTP2_SEND_MESSAGE_SIZE(exec_ctx, value)                \
  do {                                                                         \
    union {                                                                    \
      double dbl;                                                              \
      uint64_t uint;                                                           \
    } _val;                                                                    \
    _val.dbl = (double)(value);                                                \
    if (_val.dbl < 0) _val.dbl = 0;                                            \
    if (_val.dbl < 5.000000) {                                                 \
      GRPC_STATS_INC_HISTOGRAM((exec_ctx),                                     \
                               GRPC_STATS_HISTOGRAM_HTTP2_SEND_MESSAGE_SIZE,   \
                               (int)_val.dbl);                                 \
    } else {                                                                   \
      if (_val.uint < 4715268809856909312ull) {                                \
        GRPC_STATS_INC_HISTOGRAM(                                              \
            (exec_ctx), GRPC_STATS_HISTOGRAM_HTTP2_SEND_MESSAGE_SIZE,          \
            grpc_stats_table_1[((_val.uint - 4617315517961601024ull) >> 50)]); \
      } else {                                                                 \
        GRPC_STATS_INC_HISTOGRAM(                                              \
            (exec_ctx), GRPC_STATS_HISTOGRAM_HTTP2_SEND_MESSAGE_SIZE,          \
            grpc_stats_histo_find_bucket_slow((exec_ctx), _val.dbl,            \
                                              grpc_stats_table_0, 64));        \
      }                                                                        \
    }                                                                          \
  } while (false)
extern const int grpc_stats_table_0[64];
extern const uint8_t grpc_stats_table_1[87];
extern const int grpc_stats_table_2[64];
extern const uint8_t grpc_stats_table_3[104];
extern const int grpc_stats_histo_buckets[6];
extern const int grpc_stats_histo_start[6];
extern const int *const grpc_stats_histo_bucket_boundaries[6];
>>>>>>> da5cd59e

#endif /* GRPC_CORE_LIB_DEBUG_STATS_DATA_H */<|MERGE_RESOLUTION|>--- conflicted
+++ resolved
@@ -88,22 +88,6 @@
   GRPC_STATS_INC_COUNTER((exec_ctx), GRPC_STATS_COUNTER_SYSCALL_WAIT)
 #define GRPC_STATS_INC_HISTOGRAM_SLOW_LOOKUPS(exec_ctx) \
   GRPC_STATS_INC_COUNTER((exec_ctx), GRPC_STATS_COUNTER_HISTOGRAM_SLOW_LOOKUPS)
-<<<<<<< HEAD
-#define GRPC_STATS_INC_TCP_WRITE_SIZE(exec_ctx, value) \
-  grpc_stats_inc_tcp_write_size((exec_ctx), (double)(value))
-void grpc_stats_inc_tcp_write_size(grpc_exec_ctx *exec_ctx, double x);
-#define GRPC_STATS_INC_TCP_WRITE_IOV_SIZE(exec_ctx, value) \
-  grpc_stats_inc_tcp_write_iov_size((exec_ctx), (double)(value))
-void grpc_stats_inc_tcp_write_iov_size(grpc_exec_ctx *exec_ctx, double x);
-#define GRPC_STATS_INC_TCP_READ_SIZE(exec_ctx, value) \
-  grpc_stats_inc_tcp_read_size((exec_ctx), (double)(value))
-void grpc_stats_inc_tcp_read_size(grpc_exec_ctx *exec_ctx, double x);
-extern const int grpc_stats_histo_buckets[3];
-extern const int grpc_stats_histo_start[3];
-extern const double *const grpc_stats_histo_bucket_boundaries[3];
-extern void (*const grpc_stats_inc_histogram[3])(grpc_exec_ctx *exec_ctx,
-                                                 double x);
-=======
 #define GRPC_STATS_INC_SYSCALL_WRITE(exec_ctx) \
   GRPC_STATS_INC_COUNTER((exec_ctx), GRPC_STATS_COUNTER_SYSCALL_WRITE)
 #define GRPC_STATS_INC_SYSCALL_READ(exec_ctx) \
@@ -155,158 +139,29 @@
                          GRPC_STATS_COUNTER_EXECUTOR_WAKEUP_INITIATED)
 #define GRPC_STATS_INC_EXECUTOR_QUEUE_DRAINED(exec_ctx) \
   GRPC_STATS_INC_COUNTER((exec_ctx), GRPC_STATS_COUNTER_EXECUTOR_QUEUE_DRAINED)
-#define GRPC_STATS_INC_TCP_WRITE_SIZE(exec_ctx, value)                         \
-  do {                                                                         \
-    union {                                                                    \
-      double dbl;                                                              \
-      uint64_t uint;                                                           \
-    } _val;                                                                    \
-    _val.dbl = (double)(value);                                                \
-    if (_val.dbl < 0) _val.dbl = 0;                                            \
-    if (_val.dbl < 5.000000) {                                                 \
-      GRPC_STATS_INC_HISTOGRAM(                                                \
-          (exec_ctx), GRPC_STATS_HISTOGRAM_TCP_WRITE_SIZE, (int)_val.dbl);     \
-    } else {                                                                   \
-      if (_val.uint < 4715268809856909312ull) {                                \
-        GRPC_STATS_INC_HISTOGRAM(                                              \
-            (exec_ctx), GRPC_STATS_HISTOGRAM_TCP_WRITE_SIZE,                   \
-            grpc_stats_table_1[((_val.uint - 4617315517961601024ull) >> 50)]); \
-      } else {                                                                 \
-        GRPC_STATS_INC_HISTOGRAM(                                              \
-            (exec_ctx), GRPC_STATS_HISTOGRAM_TCP_WRITE_SIZE,                   \
-            grpc_stats_histo_find_bucket_slow((exec_ctx), _val.dbl,            \
-                                              grpc_stats_table_0, 64));        \
-      }                                                                        \
-    }                                                                          \
-  } while (false)
-#define GRPC_STATS_INC_TCP_WRITE_IOV_SIZE(exec_ctx, value)                     \
-  do {                                                                         \
-    union {                                                                    \
-      double dbl;                                                              \
-      uint64_t uint;                                                           \
-    } _val;                                                                    \
-    _val.dbl = (double)(value);                                                \
-    if (_val.dbl < 0) _val.dbl = 0;                                            \
-    if (_val.dbl < 12.000000) {                                                \
-      GRPC_STATS_INC_HISTOGRAM(                                                \
-          (exec_ctx), GRPC_STATS_HISTOGRAM_TCP_WRITE_IOV_SIZE, (int)_val.dbl); \
-    } else {                                                                   \
-      if (_val.uint < 4652218415073722368ull) {                                \
-        GRPC_STATS_INC_HISTOGRAM(                                              \
-            (exec_ctx), GRPC_STATS_HISTOGRAM_TCP_WRITE_IOV_SIZE,               \
-            grpc_stats_table_3[((_val.uint - 4622945017495814144ull) >> 48)]); \
-      } else {                                                                 \
-        GRPC_STATS_INC_HISTOGRAM(                                              \
-            (exec_ctx), GRPC_STATS_HISTOGRAM_TCP_WRITE_IOV_SIZE,               \
-            grpc_stats_histo_find_bucket_slow((exec_ctx), _val.dbl,            \
-                                              grpc_stats_table_2, 64));        \
-      }                                                                        \
-    }                                                                          \
-  } while (false)
-#define GRPC_STATS_INC_TCP_READ_SIZE(exec_ctx, value)                          \
-  do {                                                                         \
-    union {                                                                    \
-      double dbl;                                                              \
-      uint64_t uint;                                                           \
-    } _val;                                                                    \
-    _val.dbl = (double)(value);                                                \
-    if (_val.dbl < 0) _val.dbl = 0;                                            \
-    if (_val.dbl < 5.000000) {                                                 \
-      GRPC_STATS_INC_HISTOGRAM((exec_ctx), GRPC_STATS_HISTOGRAM_TCP_READ_SIZE, \
-                               (int)_val.dbl);                                 \
-    } else {                                                                   \
-      if (_val.uint < 4715268809856909312ull) {                                \
-        GRPC_STATS_INC_HISTOGRAM(                                              \
-            (exec_ctx), GRPC_STATS_HISTOGRAM_TCP_READ_SIZE,                    \
-            grpc_stats_table_1[((_val.uint - 4617315517961601024ull) >> 50)]); \
-      } else {                                                                 \
-        GRPC_STATS_INC_HISTOGRAM(                                              \
-            (exec_ctx), GRPC_STATS_HISTOGRAM_TCP_READ_SIZE,                    \
-            grpc_stats_histo_find_bucket_slow((exec_ctx), _val.dbl,            \
-                                              grpc_stats_table_0, 64));        \
-      }                                                                        \
-    }                                                                          \
-  } while (false)
-#define GRPC_STATS_INC_TCP_READ_OFFER(exec_ctx, value)                         \
-  do {                                                                         \
-    union {                                                                    \
-      double dbl;                                                              \
-      uint64_t uint;                                                           \
-    } _val;                                                                    \
-    _val.dbl = (double)(value);                                                \
-    if (_val.dbl < 0) _val.dbl = 0;                                            \
-    if (_val.dbl < 5.000000) {                                                 \
-      GRPC_STATS_INC_HISTOGRAM(                                                \
-          (exec_ctx), GRPC_STATS_HISTOGRAM_TCP_READ_OFFER, (int)_val.dbl);     \
-    } else {                                                                   \
-      if (_val.uint < 4715268809856909312ull) {                                \
-        GRPC_STATS_INC_HISTOGRAM(                                              \
-            (exec_ctx), GRPC_STATS_HISTOGRAM_TCP_READ_OFFER,                   \
-            grpc_stats_table_1[((_val.uint - 4617315517961601024ull) >> 50)]); \
-      } else {                                                                 \
-        GRPC_STATS_INC_HISTOGRAM(                                              \
-            (exec_ctx), GRPC_STATS_HISTOGRAM_TCP_READ_OFFER,                   \
-            grpc_stats_histo_find_bucket_slow((exec_ctx), _val.dbl,            \
-                                              grpc_stats_table_0, 64));        \
-      }                                                                        \
-    }                                                                          \
-  } while (false)
-#define GRPC_STATS_INC_TCP_READ_IOV_SIZE(exec_ctx, value)                      \
-  do {                                                                         \
-    union {                                                                    \
-      double dbl;                                                              \
-      uint64_t uint;                                                           \
-    } _val;                                                                    \
-    _val.dbl = (double)(value);                                                \
-    if (_val.dbl < 0) _val.dbl = 0;                                            \
-    if (_val.dbl < 12.000000) {                                                \
-      GRPC_STATS_INC_HISTOGRAM(                                                \
-          (exec_ctx), GRPC_STATS_HISTOGRAM_TCP_READ_IOV_SIZE, (int)_val.dbl);  \
-    } else {                                                                   \
-      if (_val.uint < 4652218415073722368ull) {                                \
-        GRPC_STATS_INC_HISTOGRAM(                                              \
-            (exec_ctx), GRPC_STATS_HISTOGRAM_TCP_READ_IOV_SIZE,                \
-            grpc_stats_table_3[((_val.uint - 4622945017495814144ull) >> 48)]); \
-      } else {                                                                 \
-        GRPC_STATS_INC_HISTOGRAM(                                              \
-            (exec_ctx), GRPC_STATS_HISTOGRAM_TCP_READ_IOV_SIZE,                \
-            grpc_stats_histo_find_bucket_slow((exec_ctx), _val.dbl,            \
-                                              grpc_stats_table_2, 64));        \
-      }                                                                        \
-    }                                                                          \
-  } while (false)
-#define GRPC_STATS_INC_HTTP2_SEND_MESSAGE_SIZE(exec_ctx, value)                \
-  do {                                                                         \
-    union {                                                                    \
-      double dbl;                                                              \
-      uint64_t uint;                                                           \
-    } _val;                                                                    \
-    _val.dbl = (double)(value);                                                \
-    if (_val.dbl < 0) _val.dbl = 0;                                            \
-    if (_val.dbl < 5.000000) {                                                 \
-      GRPC_STATS_INC_HISTOGRAM((exec_ctx),                                     \
-                               GRPC_STATS_HISTOGRAM_HTTP2_SEND_MESSAGE_SIZE,   \
-                               (int)_val.dbl);                                 \
-    } else {                                                                   \
-      if (_val.uint < 4715268809856909312ull) {                                \
-        GRPC_STATS_INC_HISTOGRAM(                                              \
-            (exec_ctx), GRPC_STATS_HISTOGRAM_HTTP2_SEND_MESSAGE_SIZE,          \
-            grpc_stats_table_1[((_val.uint - 4617315517961601024ull) >> 50)]); \
-      } else {                                                                 \
-        GRPC_STATS_INC_HISTOGRAM(                                              \
-            (exec_ctx), GRPC_STATS_HISTOGRAM_HTTP2_SEND_MESSAGE_SIZE,          \
-            grpc_stats_histo_find_bucket_slow((exec_ctx), _val.dbl,            \
-                                              grpc_stats_table_0, 64));        \
-      }                                                                        \
-    }                                                                          \
-  } while (false)
-extern const int grpc_stats_table_0[64];
-extern const uint8_t grpc_stats_table_1[87];
-extern const int grpc_stats_table_2[64];
-extern const uint8_t grpc_stats_table_3[104];
+#define GRPC_STATS_INC_TCP_WRITE_SIZE(exec_ctx, value) \
+  grpc_stats_inc_tcp_write_size((exec_ctx), (int)(value))
+void grpc_stats_inc_tcp_write_size(grpc_exec_ctx *exec_ctx, int x);
+#define GRPC_STATS_INC_TCP_WRITE_IOV_SIZE(exec_ctx, value) \
+  grpc_stats_inc_tcp_write_iov_size((exec_ctx), (int)(value))
+void grpc_stats_inc_tcp_write_iov_size(grpc_exec_ctx *exec_ctx, int x);
+#define GRPC_STATS_INC_TCP_READ_SIZE(exec_ctx, value) \
+  grpc_stats_inc_tcp_read_size((exec_ctx), (int)(value))
+void grpc_stats_inc_tcp_read_size(grpc_exec_ctx *exec_ctx, int x);
+#define GRPC_STATS_INC_TCP_READ_OFFER(exec_ctx, value) \
+  grpc_stats_inc_tcp_read_offer((exec_ctx), (int)(value))
+void grpc_stats_inc_tcp_read_offer(grpc_exec_ctx *exec_ctx, int x);
+#define GRPC_STATS_INC_TCP_READ_IOV_SIZE(exec_ctx, value) \
+  grpc_stats_inc_tcp_read_iov_size((exec_ctx), (int)(value))
+void grpc_stats_inc_tcp_read_iov_size(grpc_exec_ctx *exec_ctx, int x);
+#define GRPC_STATS_INC_HTTP2_SEND_MESSAGE_SIZE(exec_ctx, value) \
+  grpc_stats_inc_http2_send_message_size((exec_ctx), (int)(value))
+void grpc_stats_inc_http2_send_message_size(grpc_exec_ctx *exec_ctx, int x);
 extern const int grpc_stats_histo_buckets[6];
 extern const int grpc_stats_histo_start[6];
 extern const int *const grpc_stats_histo_bucket_boundaries[6];
->>>>>>> da5cd59e
+extern const double *const grpc_stats_histo_bucket_boundaries[6];
+extern void (*const grpc_stats_inc_histogram[6])(grpc_exec_ctx *exec_ctx,
+                                                 int x);
 
 #endif /* GRPC_CORE_LIB_DEBUG_STATS_DATA_H */