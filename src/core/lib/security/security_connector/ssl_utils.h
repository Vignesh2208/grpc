/*
 *
 * Copyright 2015 gRPC authors.
 *
 * Licensed under the Apache License, Version 2.0 (the "License");
 * you may not use this file except in compliance with the License.
 * You may obtain a copy of the License at
 *
 *     http://www.apache.org/licenses/LICENSE-2.0
 *
 * Unless required by applicable law or agreed to in writing, software
 * distributed under the License is distributed on an "AS IS" BASIS,
 * WITHOUT WARRANTIES OR CONDITIONS OF ANY KIND, either express or implied.
 * See the License for the specific language governing permissions and
 * limitations under the License.
 *
 */

#ifndef GRPC_CORE_LIB_SECURITY_SECURITY_CONNECTOR_SSL_UTILS_H
#define GRPC_CORE_LIB_SECURITY_SECURITY_CONNECTOR_SSL_UTILS_H

#include <grpc/support/port_platform.h>

#include <stdbool.h>

#include "absl/strings/str_split.h"
#include "absl/strings/string_view.h"

#include <grpc/grpc_security.h>
#include <grpc/slice_buffer.h>

#include "src/core/lib/gprpp/global_config.h"
#include "src/core/lib/gprpp/ref_counted_ptr.h"
#include "src/core/lib/iomgr/error.h"
#include "src/core/lib/security/security_connector/security_connector.h"
#include "src/core/lib/security/security_connector/ssl_utils_config.h"
#include "src/core/tsi/ssl/key_logging/ssl_key_logging.h"
#include "src/core/tsi/ssl_transport_security.h"
#include "src/core/tsi/transport_security.h"
#include "src/core/tsi/transport_security_interface.h"

/* --- Util --- */

/* --- URL schemes. --- */
#define GRPC_SSL_URL_SCHEME "https"

/* Check ALPN information returned from SSL handshakes. */
grpc_error_handle grpc_ssl_check_alpn(const tsi_peer* peer);

/* Check peer name information returned from SSL handshakes. */
grpc_error_handle grpc_ssl_check_peer_name(absl::string_view peer_name,
                                           const tsi_peer* peer);
/* Compare targer_name information extracted from SSL security connectors. */
int grpc_ssl_cmp_target_name(absl::string_view target_name,
                             absl::string_view other_target_name,
                             absl::string_view overridden_target_name,
                             absl::string_view other_overridden_target_name);
/* Check the host that will be set for a call is acceptable.*/
bool grpc_ssl_check_call_host(absl::string_view host,
                              absl::string_view target_name,
                              absl::string_view overridden_target_name,
                              grpc_auth_context* auth_context,
                              grpc_error_handle* error);
/* Return HTTP2-compliant cipher suites that gRPC accepts by default. */
const char* grpc_get_ssl_cipher_suites(void);

/* Map from grpc_ssl_client_certificate_request_type to
 * tsi_client_certificate_request_type. */
tsi_client_certificate_request_type
grpc_get_tsi_client_certificate_request_type(
    grpc_ssl_client_certificate_request_type grpc_request_type);

/* Map tsi_security_level string to grpc_security_level enum. */
grpc_security_level grpc_tsi_security_level_string_to_enum(
    const char* security_level);

/* Map grpc_tls_version to tsi_tls_version. */
tsi_tls_version grpc_get_tsi_tls_version(grpc_tls_version tls_version);

/* Map grpc_security_level enum to a string. */
const char* grpc_security_level_to_string(grpc_security_level security_level);

/* Check security level of channel and call credential.*/
bool grpc_check_security_level(grpc_security_level channel_level,
                               grpc_security_level call_cred_level);

/* Return an array of strings containing alpn protocols. */
const char** grpc_fill_alpn_protocol_strings(size_t* num_alpn_protocols);

/* Initialize TSI SSL server/client handshaker factory. */
grpc_security_status grpc_ssl_tsi_client_handshaker_factory_init(
    tsi_ssl_pem_key_cert_pair* key_cert_pair, const char* pem_root_certs,
    bool skip_server_certificate_verification, tsi_tls_version min_tls_version,
    tsi_tls_version max_tls_version, tsi_ssl_session_cache* ssl_session_cache,
<<<<<<< HEAD
    tsi_tls_session_key_logger* tls_session_key_logger,
=======
    tsi_tls_key_logger* tls_key_logger,
>>>>>>> 281cbc26
    tsi_ssl_client_handshaker_factory** handshaker_factory);

grpc_security_status grpc_ssl_tsi_server_handshaker_factory_init(
    tsi_ssl_pem_key_cert_pair* key_cert_pairs, size_t num_key_cert_pairs,
    const char* pem_root_certs,
    grpc_ssl_client_certificate_request_type client_certificate_request,
    tsi_tls_version min_tls_version, tsi_tls_version max_tls_version,
<<<<<<< HEAD
    tsi_tls_session_key_logger* tls_session_key_logger,
=======
    tsi_tls_key_logger* tls_key_logger,
>>>>>>> 281cbc26
    tsi_ssl_server_handshaker_factory** handshaker_factory);

/* Exposed for testing only. */
grpc_core::RefCountedPtr<grpc_auth_context> grpc_ssl_peer_to_auth_context(
    const tsi_peer* peer, const char* transport_security_type);
tsi_peer grpc_shallow_peer_from_ssl_auth_context(
    const grpc_auth_context* auth_context);
void grpc_shallow_peer_destruct(tsi_peer* peer);
int grpc_ssl_host_matches_name(const tsi_peer* peer,
                               absl::string_view peer_name);

/* --- Default SSL Root Store. --- */
namespace grpc_core {

// The class implements default SSL root store.
class DefaultSslRootStore {
 public:
  // Gets the default SSL root store. Returns nullptr if not found.
  static const tsi_ssl_root_certs_store* GetRootStore();

  // Gets the default PEM root certificate.
  static const char* GetPemRootCerts();

 protected:
  // Returns default PEM root certificates in nullptr terminated grpc_slice.
  // This function is protected instead of private, so that it can be tested.
  static grpc_slice ComputePemRootCerts();

 private:
  // Construct me not!
  DefaultSslRootStore();

  // Initialization of default SSL root store.
  static void InitRootStore();

  // One-time initialization of default SSL root store.
  static void InitRootStoreOnce();

  // SSL root store in tsi_ssl_root_certs_store object.
  static tsi_ssl_root_certs_store* default_root_store_;

  // Default PEM root certificates.
  static grpc_slice default_pem_root_certs_;
};

class PemKeyCertPair {
 public:
  PemKeyCertPair(absl::string_view private_key, absl::string_view cert_chain)
      : private_key_(private_key), cert_chain_(cert_chain) {}

  // Movable.
  PemKeyCertPair(PemKeyCertPair&& other) noexcept {
    private_key_ = std::move(other.private_key_);
    cert_chain_ = std::move(other.cert_chain_);
  }
  PemKeyCertPair& operator=(PemKeyCertPair&& other) noexcept {
    private_key_ = std::move(other.private_key_);
    cert_chain_ = std::move(other.cert_chain_);
    return *this;
  }

  // Copyable.
  PemKeyCertPair(const PemKeyCertPair& other)
      : private_key_(other.private_key()), cert_chain_(other.cert_chain()) {}
  PemKeyCertPair& operator=(const PemKeyCertPair& other) {
    private_key_ = other.private_key();
    cert_chain_ = other.cert_chain();
    return *this;
  }

  bool operator==(const PemKeyCertPair& other) const {
    return this->private_key() == other.private_key() &&
           this->cert_chain() == other.cert_chain();
  }

  const std::string& private_key() const { return private_key_; }
  const std::string& cert_chain() const { return cert_chain_; }

 private:
  std::string private_key_;
  std::string cert_chain_;
};

typedef absl::InlinedVector<grpc_core::PemKeyCertPair, 1> PemKeyCertPairList;

}  // namespace grpc_core

#endif  // GRPC_CORE_LIB_SECURITY_SECURITY_CONNECTOR_SSL_UTILS_H<|MERGE_RESOLUTION|>--- conflicted
+++ resolved
@@ -92,11 +92,7 @@
     tsi_ssl_pem_key_cert_pair* key_cert_pair, const char* pem_root_certs,
     bool skip_server_certificate_verification, tsi_tls_version min_tls_version,
     tsi_tls_version max_tls_version, tsi_ssl_session_cache* ssl_session_cache,
-<<<<<<< HEAD
     tsi_tls_session_key_logger* tls_session_key_logger,
-=======
-    tsi_tls_key_logger* tls_key_logger,
->>>>>>> 281cbc26
     tsi_ssl_client_handshaker_factory** handshaker_factory);
 
 grpc_security_status grpc_ssl_tsi_server_handshaker_factory_init(
@@ -104,11 +100,7 @@
     const char* pem_root_certs,
     grpc_ssl_client_certificate_request_type client_certificate_request,
     tsi_tls_version min_tls_version, tsi_tls_version max_tls_version,
-<<<<<<< HEAD
     tsi_tls_session_key_logger* tls_session_key_logger,
-=======
-    tsi_tls_key_logger* tls_key_logger,
->>>>>>> 281cbc26
     tsi_ssl_server_handshaker_factory** handshaker_factory);
 
 /* Exposed for testing only. */
