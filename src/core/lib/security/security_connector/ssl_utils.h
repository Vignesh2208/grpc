--- conflicted
+++ resolved
@@ -77,11 +77,8 @@
     tsi_ssl_pem_key_cert_pair* key_cert_pair, const char* pem_root_certs,
     bool skip_server_certificate_verification, tsi_tls_version min_tls_version,
     tsi_tls_version max_tls_version, tsi_ssl_session_cache* ssl_session_cache,
-<<<<<<< HEAD
     tsi::TlsSessionKeyLoggerCache::TlsSessionKeyLogger* tls_session_key_logger,
-=======
     const char* crl_directory,
->>>>>>> 8015ae16
     tsi_ssl_client_handshaker_factory** handshaker_factory);
 
 grpc_security_status grpc_ssl_tsi_server_handshaker_factory_init(
@@ -89,11 +86,8 @@
     const char* pem_root_certs,
     grpc_ssl_client_certificate_request_type client_certificate_request,
     tsi_tls_version min_tls_version, tsi_tls_version max_tls_version,
-<<<<<<< HEAD
     tsi::TlsSessionKeyLoggerCache::TlsSessionKeyLogger* tls_session_key_logger,
-=======
     const char* crl_directory,
->>>>>>> 8015ae16
     tsi_ssl_server_handshaker_factory** handshaker_factory);
 
 /* Free the memory occupied by key cert pairs. */
