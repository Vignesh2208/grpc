/*
 *
 * Copyright 2018 gRPC authors.
 *
 * Licensed under the Apache License, Version 2.0 (the "License");
 * you may not use this file except in compliance with the License.
 * You may obtain a copy of the License at
 *
 *     http://www.apache.org/licenses/LICENSE-2.0
 *
 * Unless required by applicable law or agreed to in writing, software
 * distributed under the License is distributed on an "AS IS" BASIS,
 * WITHOUT WARRANTIES OR CONDITIONS OF ANY KIND, either express or implied.
 * See the License for the specific language governing permissions and
 * limitations under the License.
 *
 */

#ifndef GRPC_CORE_LIB_SECURITY_CREDENTIALS_TLS_GRPC_TLS_CREDENTIALS_OPTIONS_H
#define GRPC_CORE_LIB_SECURITY_CREDENTIALS_TLS_GRPC_TLS_CREDENTIALS_OPTIONS_H

#include <grpc/support/port_platform.h>

#include "absl/container/inlined_vector.h"

<<<<<<< HEAD
#include "src/core/lib/gpr/env.h"
=======
#include <grpc/grpc_security.h>

>>>>>>> 96a7b357
#include "src/core/lib/gprpp/ref_counted.h"
#include "src/core/lib/security/credentials/tls/grpc_tls_certificate_distributor.h"
#include "src/core/lib/security/credentials/tls/grpc_tls_certificate_provider.h"
#include "src/core/lib/security/security_connector/ssl_utils.h"

struct grpc_tls_error_details
    : public grpc_core::RefCounted<grpc_tls_error_details> {
 public:
  grpc_tls_error_details() : error_details_("") {}
  void set_error_details(const char* err_details) {
    error_details_ = err_details;
  }
  const std::string& error_details() { return error_details_; }

 private:
  std::string error_details_;
};

/** TLS server authorization check config. **/
struct grpc_tls_server_authorization_check_config
    : public grpc_core::RefCounted<grpc_tls_server_authorization_check_config> {
 public:
  grpc_tls_server_authorization_check_config(
      const void* config_user_data,
      int (*schedule)(void* config_user_data,
                      grpc_tls_server_authorization_check_arg* arg),
      void (*cancel)(void* config_user_data,
                     grpc_tls_server_authorization_check_arg* arg),
      void (*destruct)(void* config_user_data));
  ~grpc_tls_server_authorization_check_config() override;

  void* context() const { return context_; }

  void set_context(void* context) { context_ = context; }

  int Schedule(grpc_tls_server_authorization_check_arg* arg) const;

  void Cancel(grpc_tls_server_authorization_check_arg* arg) const;

 private:
  /** This is a pointer to the wrapped language implementation of
   * grpc_tls_server_authorization_check_config. It is necessary to implement
   * the C schedule and cancel functions, given the schedule or cancel function
   * in a wrapped language. **/
  void* context_ = nullptr;
  /** config-specific, read-only user data that works for all channels created
     with a Credential using the config. */
  void* config_user_data_;

  /** callback function for invoking server authorization check. The
     implementation of this method has to be non-blocking, but can be performed
     synchronously or asynchronously.
     If processing occurs synchronously, it populates \a arg->result, \a
     arg->status, and \a arg->error_details, and returns zero.
     If processing occurs asynchronously, it returns a non-zero value.
     Application then invokes \a arg->cb when processing is completed. Note that
     \a arg->cb cannot be invoked before \a schedule() returns.
  */
  int (*schedule_)(void* config_user_data,
                   grpc_tls_server_authorization_check_arg* arg);

  /** callback function for canceling a server authorization check request. */
  void (*cancel_)(void* config_user_data,
                  grpc_tls_server_authorization_check_arg* arg);

  /** callback function for cleaning up any data associated with server
     authorization check config. */
  void (*destruct_)(void* config_user_data);
};

// Contains configurable options specified by callers to configure their certain
// security features supported in TLS.
// TODO(ZhenLian): consider making this not ref-counted.
struct grpc_tls_credentials_options
    : public grpc_core::RefCounted<grpc_tls_credentials_options> {
 public:
  ~grpc_tls_credentials_options() override = default;

  // Getters for member fields.
  grpc_ssl_client_certificate_request_type cert_request_type() const {
    return cert_request_type_;
  }
  grpc_tls_server_verification_option server_verification_option() const {
    return server_verification_option_;
  }
  grpc_tls_version min_tls_version() const { return min_tls_version_; }
  grpc_tls_version max_tls_version() const { return max_tls_version_; }
  grpc_tls_server_authorization_check_config*
  server_authorization_check_config() const {
    return server_authorization_check_config_.get();
  }
  // Returns the distributor from provider_ if it is set, nullptr otherwise.
  grpc_tls_certificate_distributor* certificate_distributor() {
    if (provider_ != nullptr) return provider_->distributor().get();
    return nullptr;
  }
  bool watch_root_cert() { return watch_root_cert_; }
  const std::string& root_cert_name() { return root_cert_name_; }
  bool watch_identity_pair() { return watch_identity_pair_; }
  const std::string& identity_cert_name() { return identity_cert_name_; }
  // Returns the constructed tls key logger. This function is only
  // used internally.
  grpc_core::RefCountedPtr<tsi::TlsKeyLogger> get_tls_key_logger() {
    if (tls_key_logger_.get() == nullptr &&
      !tls_key_log_config_.tls_key_log_file_path.empty() &&
      strcmp(gpr_getenv(GRPC_TLS_KEY_LOGGING_ENV_VAR), "true") == 0) {
      // Tls key logging is assumed to be enabled if the specified log file is
      // non-empty and GRPC_TLS_KEY_LOGGING_ENABLED environment variable is set
      // to true.
      gpr_log(GPR_INFO, "Enabling TLS Keylogging with keys stored at: %s",
              tls_key_log_config_.tls_key_log_file_path.c_str());
      tls_key_logger_ = tsi::TlsKeyLoggerRegistry::CreateTlsKeyLogger(
        tls_key_log_config_);
    }
    return tls_key_logger_;
  }


  // Setters for member fields.
  void set_cert_request_type(
      const grpc_ssl_client_certificate_request_type type) {
    cert_request_type_ = type;
  }
  void set_server_verification_option(
      const grpc_tls_server_verification_option server_verification_option) {
    server_verification_option_ = server_verification_option;
  }
  void set_min_tls_version(grpc_tls_version min_tls_version) {
    min_tls_version_ = min_tls_version;
  }
  void set_max_tls_version(grpc_tls_version max_tls_version) {
    max_tls_version_ = max_tls_version;
  }
  void set_server_authorization_check_config(
      grpc_core::RefCountedPtr<grpc_tls_server_authorization_check_config>
          config) {
    server_authorization_check_config_ = std::move(config);
  }
  // Sets the provider in the options.
  void set_certificate_provider(
      grpc_core::RefCountedPtr<grpc_tls_certificate_provider> provider) {
    provider_ = std::move(provider);
  }
  // If need to watch the updates of root certificates with name
  // |root_cert_name|. The default value is false. If used in tls_credentials,
  // it should always be set to true unless the root certificates are not
  // needed.
  void set_watch_root_cert(bool watch) { watch_root_cert_ = watch; }
  // Sets the name of root certificates being watched, if |set_watch_root_cert|
  // is called. If not set, an empty string will be used as the name.
  void set_root_cert_name(std::string root_cert_name) {
    root_cert_name_ = std::move(root_cert_name);
  }
  // If need to watch the updates of identity certificates with name
  // |identity_cert_name|.
  // The default value is false.
  // If used in tls_credentials, it should always be set to true
  // unless the identity key-cert pairs are not needed.
  void set_watch_identity_pair(bool watch) { watch_identity_pair_ = watch; }
  // Sets the name of identity key-cert pairs being watched, if
  // |set_watch_identity_pair| is called. If not set, an empty string will
  // be used as the name.
  void set_identity_cert_name(std::string identity_cert_name) {
    identity_cert_name_ = std::move(identity_cert_name);
  }
  // Sets the tls key logging path and format. TLS/SSL keys for each session
  // will be logged at the path in the format specified. Currently it enables
  // decryption using tools like wireshark. Note that this should only be
  // used for debugging purposes and should never be set in a production
  // environment due to security concerns.
  // For extra protection, an environment variable
  //      GRPC_TLS_KEY_LOGGING_ENABLED=true
  // must also be set to enable Tls Key logging. Otherwise this config is
  // simply ignored.
  void set_tls_key_logger_config(const grpc_tls_key_log_config& config) {
    tls_key_log_config_ = config;
  }

 private:
  grpc_ssl_client_certificate_request_type cert_request_type_ =
      GRPC_SSL_DONT_REQUEST_CLIENT_CERTIFICATE;
  grpc_tls_server_verification_option server_verification_option_ =
      GRPC_TLS_SERVER_VERIFICATION;
  grpc_tls_version min_tls_version_ = grpc_tls_version::TLS1_2;
  grpc_tls_version max_tls_version_ = grpc_tls_version::TLS1_3;
  grpc_core::RefCountedPtr<grpc_tls_server_authorization_check_config>
      server_authorization_check_config_;
  grpc_core::RefCountedPtr<grpc_tls_certificate_provider> provider_;
  bool watch_root_cert_ = false;
  std::string root_cert_name_;
  bool watch_identity_pair_ = false;
  std::string identity_cert_name_;
  struct grpc_tls_key_log_config tls_key_log_config_;
  grpc_core::RefCountedPtr<tsi::TlsKeyLogger> tls_key_logger_;
};

#endif  // GRPC_CORE_LIB_SECURITY_CREDENTIALS_TLS_GRPC_TLS_CREDENTIALS_OPTIONS_H<|MERGE_RESOLUTION|>--- conflicted
+++ resolved
@@ -23,12 +23,9 @@
 
 #include "absl/container/inlined_vector.h"
 
-<<<<<<< HEAD
+#include <grpc/grpc_security.h>
+
 #include "src/core/lib/gpr/env.h"
-=======
-#include <grpc/grpc_security.h>
-
->>>>>>> 96a7b357
 #include "src/core/lib/gprpp/ref_counted.h"
 #include "src/core/lib/security/credentials/tls/grpc_tls_certificate_distributor.h"
 #include "src/core/lib/security/credentials/tls/grpc_tls_certificate_provider.h"
@@ -132,9 +129,12 @@
   // Returns the constructed tls key logger. This function is only
   // used internally.
   grpc_core::RefCountedPtr<tsi::TlsKeyLogger> get_tls_key_logger() {
+    char * tls_key_logging_enabled = gpr_getenv(GRPC_TLS_KEY_LOGGING_ENV_VAR);
     if (tls_key_logger_.get() == nullptr &&
       !tls_key_log_config_.tls_key_log_file_path.empty() &&
-      strcmp(gpr_getenv(GRPC_TLS_KEY_LOGGING_ENV_VAR), "true") == 0) {
+      strcmp(tls_key_logging_enabled, "true") == 0) {
+      // Initialize key logger registry here.
+      grpc_tls_key_logger_registry_init();
       // Tls key logging is assumed to be enabled if the specified log file is
       // non-empty and GRPC_TLS_KEY_LOGGING_ENABLED environment variable is set
       // to true.
@@ -142,7 +142,9 @@
               tls_key_log_config_.tls_key_log_file_path.c_str());
       tls_key_logger_ = tsi::TlsKeyLoggerRegistry::CreateTlsKeyLogger(
         tls_key_log_config_);
+      GPR_DEBUG_ASSERT(tls_key_logger_ != nullptr);
     }
+    gpr_free(tls_key_logging_enabled);
     return tls_key_logger_;
   }
 
