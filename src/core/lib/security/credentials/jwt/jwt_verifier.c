/*
 *
 * Copyright 2015, Google Inc.
 * All rights reserved.
 *
 * Redistribution and use in source and binary forms, with or without
 * modification, are permitted provided that the following conditions are
 * met:
 *
 *     * Redistributions of source code must retain the above copyright
 * notice, this list of conditions and the following disclaimer.
 *     * Redistributions in binary form must reproduce the above
 * copyright notice, this list of conditions and the following disclaimer
 * in the documentation and/or other materials provided with the
 * distribution.
 *     * Neither the name of Google Inc. nor the names of its
 * contributors may be used to endorse or promote products derived from
 * this software without specific prior written permission.
 *
 * THIS SOFTWARE IS PROVIDED BY THE COPYRIGHT HOLDERS AND CONTRIBUTORS
 * "AS IS" AND ANY EXPRESS OR IMPLIED WARRANTIES, INCLUDING, BUT NOT
 * LIMITED TO, THE IMPLIED WARRANTIES OF MERCHANTABILITY AND FITNESS FOR
 * A PARTICULAR PURPOSE ARE DISCLAIMED. IN NO EVENT SHALL THE COPYRIGHT
 * OWNER OR CONTRIBUTORS BE LIABLE FOR ANY DIRECT, INDIRECT, INCIDENTAL,
 * SPECIAL, EXEMPLARY, OR CONSEQUENTIAL DAMAGES (INCLUDING, BUT NOT
 * LIMITED TO, PROCUREMENT OF SUBSTITUTE GOODS OR SERVICES; LOSS OF USE,
 * DATA, OR PROFITS; OR BUSINESS INTERRUPTION) HOWEVER CAUSED AND ON ANY
 * THEORY OF LIABILITY, WHETHER IN CONTRACT, STRICT LIABILITY, OR TORT
 * (INCLUDING NEGLIGENCE OR OTHERWISE) ARISING IN ANY WAY OUT OF THE USE
 * OF THIS SOFTWARE, EVEN IF ADVISED OF THE POSSIBILITY OF SUCH DAMAGE.
 *
 */

#include "src/core/lib/security/credentials/jwt/jwt_verifier.h"

#include <limits.h>
#include <string.h>

#include "src/core/lib/http/httpcli.h"
#include "src/core/lib/iomgr/polling_entity.h"
#include "src/core/lib/security/util/b64.h"
#include "src/core/lib/tsi/ssl_types.h"

#include <grpc/support/alloc.h>
#include <grpc/support/log.h>
#include <grpc/support/string_util.h>
#include <grpc/support/sync.h>
#include <grpc/support/useful.h>
#include <openssl/pem.h>

/* --- Utils. --- */

const char *grpc_jwt_verifier_status_to_string(
    grpc_jwt_verifier_status status) {
  switch (status) {
    case GRPC_JWT_VERIFIER_OK:
      return "OK";
    case GRPC_JWT_VERIFIER_BAD_SIGNATURE:
      return "BAD_SIGNATURE";
    case GRPC_JWT_VERIFIER_BAD_FORMAT:
      return "BAD_FORMAT";
    case GRPC_JWT_VERIFIER_BAD_AUDIENCE:
      return "BAD_AUDIENCE";
    case GRPC_JWT_VERIFIER_KEY_RETRIEVAL_ERROR:
      return "KEY_RETRIEVAL_ERROR";
    case GRPC_JWT_VERIFIER_TIME_CONSTRAINT_FAILURE:
      return "TIME_CONSTRAINT_FAILURE";
    case GRPC_JWT_VERIFIER_GENERIC_ERROR:
      return "GENERIC_ERROR";
    default:
      return "UNKNOWN";
  }
}

static const EVP_MD *evp_md_from_alg(const char *alg) {
  if (strcmp(alg, "RS256") == 0) {
    return EVP_sha256();
  } else if (strcmp(alg, "RS384") == 0) {
    return EVP_sha384();
  } else if (strcmp(alg, "RS512") == 0) {
    return EVP_sha512();
  } else {
    return NULL;
  }
}

static grpc_json *parse_json_part_from_jwt(const char *str, size_t len,
                                           gpr_slice *buffer) {
  grpc_json *json;

  *buffer = grpc_base64_decode_with_len(str, len, 1);
  if (GPR_SLICE_IS_EMPTY(*buffer)) {
    gpr_log(GPR_ERROR, "Invalid base64.");
    return NULL;
  }
  json = grpc_json_parse_string_with_len((char *)GPR_SLICE_START_PTR(*buffer),
                                         GPR_SLICE_LENGTH(*buffer));
  if (json == NULL) {
    gpr_slice_unref(*buffer);
    gpr_log(GPR_ERROR, "JSON parsing error.");
  }
  return json;
}

static const char *validate_string_field(const grpc_json *json,
                                         const char *key) {
  if (json->type != GRPC_JSON_STRING) {
    gpr_log(GPR_ERROR, "Invalid %s field [%s]", key, json->value);
    return NULL;
  }
  return json->value;
}

static gpr_timespec validate_time_field(const grpc_json *json,
                                        const char *key) {
  gpr_timespec result = gpr_time_0(GPR_CLOCK_REALTIME);
  if (json->type != GRPC_JSON_NUMBER) {
    gpr_log(GPR_ERROR, "Invalid %s field [%s]", key, json->value);
    return result;
  }
  result.tv_sec = strtol(json->value, NULL, 10);
  return result;
}

/* --- JOSE header. see http://tools.ietf.org/html/rfc7515#section-4 --- */

typedef struct {
  const char *alg;
  const char *kid;
  const char *typ;
  /* TODO(jboeuf): Add others as needed (jku, jwk, x5u, x5c and so on...). */
  gpr_slice buffer;
} jose_header;

static void jose_header_destroy(jose_header *h) {
  gpr_slice_unref(h->buffer);
  gpr_free(h);
}

/* Takes ownership of json and buffer. */
static jose_header *jose_header_from_json(grpc_json *json, gpr_slice buffer) {
  grpc_json *cur;
  jose_header *h = gpr_malloc(sizeof(jose_header));
  memset(h, 0, sizeof(jose_header));
  h->buffer = buffer;
  for (cur = json->child; cur != NULL; cur = cur->next) {
    if (strcmp(cur->key, "alg") == 0) {
      /* We only support RSA-1.5 signatures for now.
         Beware of this if we add HMAC support:
         https://auth0.com/blog/2015/03/31/critical-vulnerabilities-in-json-web-token-libraries/
       */
      if (cur->type != GRPC_JSON_STRING || strncmp(cur->value, "RS", 2) ||
          evp_md_from_alg(cur->value) == NULL) {
        gpr_log(GPR_ERROR, "Invalid alg field [%s]", cur->value);
        goto error;
      }
      h->alg = cur->value;
    } else if (strcmp(cur->key, "typ") == 0) {
      h->typ = validate_string_field(cur, "typ");
      if (h->typ == NULL) goto error;
    } else if (strcmp(cur->key, "kid") == 0) {
      h->kid = validate_string_field(cur, "kid");
      if (h->kid == NULL) goto error;
    }
  }
  if (h->alg == NULL) {
    gpr_log(GPR_ERROR, "Missing alg field.");
    goto error;
  }
  grpc_json_destroy(json);
  h->buffer = buffer;
  return h;

error:
  grpc_json_destroy(json);
  jose_header_destroy(h);
  return NULL;
}

/* --- JWT claims. see http://tools.ietf.org/html/rfc7519#section-4.1 */

struct grpc_jwt_claims {
  /* Well known properties already parsed. */
  const char *sub;
  const char *iss;
  const char *aud;
  const char *jti;
  gpr_timespec iat;
  gpr_timespec exp;
  gpr_timespec nbf;

  grpc_json *json;
  gpr_slice buffer;
};

void grpc_jwt_claims_destroy(grpc_jwt_claims *claims) {
  grpc_json_destroy(claims->json);
  gpr_slice_unref(claims->buffer);
  gpr_free(claims);
}

const grpc_json *grpc_jwt_claims_json(const grpc_jwt_claims *claims) {
  if (claims == NULL) return NULL;
  return claims->json;
}

const char *grpc_jwt_claims_subject(const grpc_jwt_claims *claims) {
  if (claims == NULL) return NULL;
  return claims->sub;
}

const char *grpc_jwt_claims_issuer(const grpc_jwt_claims *claims) {
  if (claims == NULL) return NULL;
  return claims->iss;
}

const char *grpc_jwt_claims_id(const grpc_jwt_claims *claims) {
  if (claims == NULL) return NULL;
  return claims->jti;
}

const char *grpc_jwt_claims_audience(const grpc_jwt_claims *claims) {
  if (claims == NULL) return NULL;
  return claims->aud;
}

gpr_timespec grpc_jwt_claims_issued_at(const grpc_jwt_claims *claims) {
  if (claims == NULL) return gpr_inf_past(GPR_CLOCK_REALTIME);
  return claims->iat;
}

gpr_timespec grpc_jwt_claims_expires_at(const grpc_jwt_claims *claims) {
  if (claims == NULL) return gpr_inf_future(GPR_CLOCK_REALTIME);
  return claims->exp;
}

gpr_timespec grpc_jwt_claims_not_before(const grpc_jwt_claims *claims) {
  if (claims == NULL) return gpr_inf_past(GPR_CLOCK_REALTIME);
  return claims->nbf;
}

/* Takes ownership of json and buffer even in case of failure. */
grpc_jwt_claims *grpc_jwt_claims_from_json(grpc_json *json, gpr_slice buffer) {
  grpc_json *cur;
  grpc_jwt_claims *claims = gpr_malloc(sizeof(grpc_jwt_claims));
  memset(claims, 0, sizeof(grpc_jwt_claims));
  claims->json = json;
  claims->buffer = buffer;
  claims->iat = gpr_inf_past(GPR_CLOCK_REALTIME);
  claims->nbf = gpr_inf_past(GPR_CLOCK_REALTIME);
  claims->exp = gpr_inf_future(GPR_CLOCK_REALTIME);

  /* Per the spec, all fields are optional. */
  for (cur = json->child; cur != NULL; cur = cur->next) {
    if (strcmp(cur->key, "sub") == 0) {
      claims->sub = validate_string_field(cur, "sub");
      if (claims->sub == NULL) goto error;
    } else if (strcmp(cur->key, "iss") == 0) {
      claims->iss = validate_string_field(cur, "iss");
      if (claims->iss == NULL) goto error;
    } else if (strcmp(cur->key, "aud") == 0) {
      claims->aud = validate_string_field(cur, "aud");
      if (claims->aud == NULL) goto error;
    } else if (strcmp(cur->key, "jti") == 0) {
      claims->jti = validate_string_field(cur, "jti");
      if (claims->jti == NULL) goto error;
    } else if (strcmp(cur->key, "iat") == 0) {
      claims->iat = validate_time_field(cur, "iat");
      if (gpr_time_cmp(claims->iat, gpr_time_0(GPR_CLOCK_REALTIME)) == 0)
        goto error;
    } else if (strcmp(cur->key, "exp") == 0) {
      claims->exp = validate_time_field(cur, "exp");
      if (gpr_time_cmp(claims->exp, gpr_time_0(GPR_CLOCK_REALTIME)) == 0)
        goto error;
    } else if (strcmp(cur->key, "nbf") == 0) {
      claims->nbf = validate_time_field(cur, "nbf");
      if (gpr_time_cmp(claims->nbf, gpr_time_0(GPR_CLOCK_REALTIME)) == 0)
        goto error;
    }
  }
  return claims;

error:
  grpc_jwt_claims_destroy(claims);
  return NULL;
}

grpc_jwt_verifier_status grpc_jwt_claims_check(const grpc_jwt_claims *claims,
                                               const char *audience) {
  gpr_timespec skewed_now;
  int audience_ok;

  GPR_ASSERT(claims != NULL);

  skewed_now =
      gpr_time_add(gpr_now(GPR_CLOCK_REALTIME), grpc_jwt_verifier_clock_skew);
  if (gpr_time_cmp(skewed_now, claims->nbf) < 0) {
    gpr_log(GPR_ERROR, "JWT is not valid yet.");
    return GRPC_JWT_VERIFIER_TIME_CONSTRAINT_FAILURE;
  }
  skewed_now =
      gpr_time_sub(gpr_now(GPR_CLOCK_REALTIME), grpc_jwt_verifier_clock_skew);
  if (gpr_time_cmp(skewed_now, claims->exp) > 0) {
    gpr_log(GPR_ERROR, "JWT is expired.");
    return GRPC_JWT_VERIFIER_TIME_CONSTRAINT_FAILURE;
  }

  if (audience == NULL) {
    audience_ok = claims->aud == NULL;
  } else {
    audience_ok = claims->aud != NULL && strcmp(audience, claims->aud) == 0;
  }
  if (!audience_ok) {
    gpr_log(GPR_ERROR, "Audience mismatch: expected %s and found %s.",
            audience == NULL ? "NULL" : audience,
            claims->aud == NULL ? "NULL" : claims->aud);
    return GRPC_JWT_VERIFIER_BAD_AUDIENCE;
  }
  return GRPC_JWT_VERIFIER_OK;
}

/* --- verifier_cb_ctx object. --- */

typedef enum {
  HTTP_RESPONSE_OPENID = 0,
  HTTP_RESPONSE_KEYS,
  HTTP_RESPONSE_COUNT /* must be last */
} http_response_index;

typedef struct {
  grpc_jwt_verifier *verifier;
  grpc_polling_entity pollent;
  jose_header *header;
  grpc_jwt_claims *claims;
  char *audience;
  gpr_slice signature;
  gpr_slice signed_data;
  void *user_data;
  grpc_jwt_verification_done_cb user_cb;
<<<<<<< HEAD
  grpc_http_response responses[2];
=======
  grpc_http_response responses[HTTP_RESPONSE_COUNT];
>>>>>>> a5596db1
} verifier_cb_ctx;

/* Takes ownership of the header, claims and signature. */
static verifier_cb_ctx *verifier_cb_ctx_create(
    grpc_jwt_verifier *verifier, grpc_pollset *pollset, jose_header *header,
    grpc_jwt_claims *claims, const char *audience, gpr_slice signature,
    const char *signed_jwt, size_t signed_jwt_len, void *user_data,
    grpc_jwt_verification_done_cb cb) {
  grpc_exec_ctx exec_ctx = GRPC_EXEC_CTX_INIT;
  verifier_cb_ctx *ctx = gpr_malloc(sizeof(verifier_cb_ctx));
  memset(ctx, 0, sizeof(verifier_cb_ctx));
  ctx->verifier = verifier;
  ctx->pollent = grpc_polling_entity_create_from_pollset(pollset);
  ctx->header = header;
  ctx->audience = gpr_strdup(audience);
  ctx->claims = claims;
  ctx->signature = signature;
  ctx->signed_data = gpr_slice_from_copied_buffer(signed_jwt, signed_jwt_len);
  ctx->user_data = user_data;
  ctx->user_cb = cb;
  grpc_exec_ctx_finish(&exec_ctx);
  return ctx;
}

void verifier_cb_ctx_destroy(verifier_cb_ctx *ctx) {
  if (ctx->audience != NULL) gpr_free(ctx->audience);
  if (ctx->claims != NULL) grpc_jwt_claims_destroy(ctx->claims);
  gpr_slice_unref(ctx->signature);
  gpr_slice_unref(ctx->signed_data);
  jose_header_destroy(ctx->header);
<<<<<<< HEAD
  for (size_t i = 0; i < GPR_ARRAY_SIZE(ctx->responses); i++) {
=======
  for (size_t i = 0; i < HTTP_RESPONSE_COUNT; i++) {
>>>>>>> a5596db1
    grpc_http_response_destroy(&ctx->responses[i]);
  }
  /* TODO: see what to do with claims... */
  gpr_free(ctx);
}

/* --- grpc_jwt_verifier object. --- */

/* Clock skew defaults to one minute. */
gpr_timespec grpc_jwt_verifier_clock_skew = {60, 0, GPR_TIMESPAN};

/* Max delay defaults to one minute. */
gpr_timespec grpc_jwt_verifier_max_delay = {60, 0, GPR_TIMESPAN};

typedef struct {
  char *email_domain;
  char *key_url_prefix;
} email_key_mapping;

struct grpc_jwt_verifier {
  email_key_mapping *mappings;
  size_t num_mappings; /* Should be very few, linear search ok. */
  size_t allocated_mappings;
  grpc_httpcli_context http_ctx;
};

static grpc_json *json_from_http(const grpc_httpcli_response *response) {
  grpc_json *json = NULL;

  if (response == NULL) {
    gpr_log(GPR_ERROR, "HTTP response is NULL.");
    return NULL;
  }
  if (response->status != 200) {
    gpr_log(GPR_ERROR, "Call to http server failed with error %d.",
            response->status);
    return NULL;
  }

  json = grpc_json_parse_string_with_len(response->body, response->body_length);
  if (json == NULL) {
    gpr_log(GPR_ERROR, "Invalid JSON found in response.");
  }
  return json;
}

static const grpc_json *find_property_by_name(const grpc_json *json,
                                              const char *name) {
  const grpc_json *cur;
  for (cur = json->child; cur != NULL; cur = cur->next) {
    if (strcmp(cur->key, name) == 0) return cur;
  }
  return NULL;
}

static EVP_PKEY *extract_pkey_from_x509(const char *x509_str) {
  X509 *x509 = NULL;
  EVP_PKEY *result = NULL;
  BIO *bio = BIO_new(BIO_s_mem());
  size_t len = strlen(x509_str);
  GPR_ASSERT(len < INT_MAX);
  BIO_write(bio, x509_str, (int)len);
  x509 = PEM_read_bio_X509(bio, NULL, NULL, NULL);
  if (x509 == NULL) {
    gpr_log(GPR_ERROR, "Unable to parse x509 cert.");
    goto end;
  }
  result = X509_get_pubkey(x509);
  if (result == NULL) {
    gpr_log(GPR_ERROR, "Cannot find public key in X509 cert.");
  }

end:
  BIO_free(bio);
  if (x509 != NULL) X509_free(x509);
  return result;
}

static BIGNUM *bignum_from_base64(const char *b64) {
  BIGNUM *result = NULL;
  gpr_slice bin;

  if (b64 == NULL) return NULL;
  bin = grpc_base64_decode(b64, 1);
  if (GPR_SLICE_IS_EMPTY(bin)) {
    gpr_log(GPR_ERROR, "Invalid base64 for big num.");
    return NULL;
  }
  result = BN_bin2bn(GPR_SLICE_START_PTR(bin),
                     TSI_SIZE_AS_SIZE(GPR_SLICE_LENGTH(bin)), NULL);
  gpr_slice_unref(bin);
  return result;
}

static EVP_PKEY *pkey_from_jwk(const grpc_json *json, const char *kty) {
  const grpc_json *key_prop;
  RSA *rsa = NULL;
  EVP_PKEY *result = NULL;

  GPR_ASSERT(kty != NULL && json != NULL);
  if (strcmp(kty, "RSA") != 0) {
    gpr_log(GPR_ERROR, "Unsupported key type %s.", kty);
    goto end;
  }
  rsa = RSA_new();
  if (rsa == NULL) {
    gpr_log(GPR_ERROR, "Could not create rsa key.");
    goto end;
  }
  for (key_prop = json->child; key_prop != NULL; key_prop = key_prop->next) {
    if (strcmp(key_prop->key, "n") == 0) {
      rsa->n = bignum_from_base64(validate_string_field(key_prop, "n"));
      if (rsa->n == NULL) goto end;
    } else if (strcmp(key_prop->key, "e") == 0) {
      rsa->e = bignum_from_base64(validate_string_field(key_prop, "e"));
      if (rsa->e == NULL) goto end;
    }
  }
  if (rsa->e == NULL || rsa->n == NULL) {
    gpr_log(GPR_ERROR, "Missing RSA public key field.");
    goto end;
  }
  result = EVP_PKEY_new();
  EVP_PKEY_set1_RSA(result, rsa); /* uprefs rsa. */

end:
  if (rsa != NULL) RSA_free(rsa);
  return result;
}

static EVP_PKEY *find_verification_key(const grpc_json *json,
                                       const char *header_alg,
                                       const char *header_kid) {
  const grpc_json *jkey;
  const grpc_json *jwk_keys;
  /* Try to parse the json as a JWK set:
     https://tools.ietf.org/html/rfc7517#section-5. */
  jwk_keys = find_property_by_name(json, "keys");
  if (jwk_keys == NULL) {
    /* Use the google proprietary format which is:
       { <kid1>: <x5091>, <kid2>: <x5092>, ... } */
    const grpc_json *cur = find_property_by_name(json, header_kid);
    if (cur == NULL) return NULL;
    return extract_pkey_from_x509(cur->value);
  }

  if (jwk_keys->type != GRPC_JSON_ARRAY) {
    gpr_log(GPR_ERROR,
            "Unexpected value type of keys property in jwks key set.");
    return NULL;
  }
  /* Key format is specified in:
     https://tools.ietf.org/html/rfc7518#section-6. */
  for (jkey = jwk_keys->child; jkey != NULL; jkey = jkey->next) {
    grpc_json *key_prop;
    const char *alg = NULL;
    const char *kid = NULL;
    const char *kty = NULL;

    if (jkey->type != GRPC_JSON_OBJECT) continue;
    for (key_prop = jkey->child; key_prop != NULL; key_prop = key_prop->next) {
      if (strcmp(key_prop->key, "alg") == 0 &&
          key_prop->type == GRPC_JSON_STRING) {
        alg = key_prop->value;
      } else if (strcmp(key_prop->key, "kid") == 0 &&
                 key_prop->type == GRPC_JSON_STRING) {
        kid = key_prop->value;
      } else if (strcmp(key_prop->key, "kty") == 0 &&
                 key_prop->type == GRPC_JSON_STRING) {
        kty = key_prop->value;
      }
    }
    if (alg != NULL && kid != NULL && kty != NULL &&
        strcmp(kid, header_kid) == 0 && strcmp(alg, header_alg) == 0) {
      return pkey_from_jwk(jkey, kty);
    }
  }
  gpr_log(GPR_ERROR,
          "Could not find matching key in key set for kid=%s and alg=%s",
          header_kid, header_alg);
  return NULL;
}

static int verify_jwt_signature(EVP_PKEY *key, const char *alg,
                                gpr_slice signature, gpr_slice signed_data) {
  EVP_MD_CTX *md_ctx = EVP_MD_CTX_create();
  const EVP_MD *md = evp_md_from_alg(alg);
  int result = 0;

  GPR_ASSERT(md != NULL); /* Checked before. */
  if (md_ctx == NULL) {
    gpr_log(GPR_ERROR, "Could not create EVP_MD_CTX.");
    goto end;
  }
  if (EVP_DigestVerifyInit(md_ctx, NULL, md, NULL, key) != 1) {
    gpr_log(GPR_ERROR, "EVP_DigestVerifyInit failed.");
    goto end;
  }
  if (EVP_DigestVerifyUpdate(md_ctx, GPR_SLICE_START_PTR(signed_data),
                             GPR_SLICE_LENGTH(signed_data)) != 1) {
    gpr_log(GPR_ERROR, "EVP_DigestVerifyUpdate failed.");
    goto end;
  }
  if (EVP_DigestVerifyFinal(md_ctx, GPR_SLICE_START_PTR(signature),
                            GPR_SLICE_LENGTH(signature)) != 1) {
    gpr_log(GPR_ERROR, "JWT signature verification failed.");
    goto end;
  }
  result = 1;

end:
  if (md_ctx != NULL) EVP_MD_CTX_destroy(md_ctx);
  return result;
}

static void on_keys_retrieved(grpc_exec_ctx *exec_ctx, void *user_data,
                              grpc_error *error) {
  verifier_cb_ctx *ctx = (verifier_cb_ctx *)user_data;
<<<<<<< HEAD
  grpc_json *json = json_from_http(&ctx->responses[1]);
=======
  grpc_json *json = json_from_http(&ctx->responses[HTTP_RESPONSE_KEYS]);
>>>>>>> a5596db1
  EVP_PKEY *verification_key = NULL;
  grpc_jwt_verifier_status status = GRPC_JWT_VERIFIER_GENERIC_ERROR;
  grpc_jwt_claims *claims = NULL;

  if (json == NULL) {
    status = GRPC_JWT_VERIFIER_KEY_RETRIEVAL_ERROR;
    goto end;
  }
  verification_key =
      find_verification_key(json, ctx->header->alg, ctx->header->kid);
  if (verification_key == NULL) {
    gpr_log(GPR_ERROR, "Could not find verification key with kid %s.",
            ctx->header->kid);
    status = GRPC_JWT_VERIFIER_KEY_RETRIEVAL_ERROR;
    goto end;
  }

  if (!verify_jwt_signature(verification_key, ctx->header->alg, ctx->signature,
                            ctx->signed_data)) {
    status = GRPC_JWT_VERIFIER_BAD_SIGNATURE;
    goto end;
  }

  status = grpc_jwt_claims_check(ctx->claims, ctx->audience);
  if (status == GRPC_JWT_VERIFIER_OK) {
    /* Pass ownership. */
    claims = ctx->claims;
    ctx->claims = NULL;
  }

end:
  if (json != NULL) grpc_json_destroy(json);
  if (verification_key != NULL) EVP_PKEY_free(verification_key);
  ctx->user_cb(ctx->user_data, status, claims);
  verifier_cb_ctx_destroy(ctx);
}

static void on_openid_config_retrieved(grpc_exec_ctx *exec_ctx, void *user_data,
                                       grpc_error *error) {
  const grpc_json *cur;
  verifier_cb_ctx *ctx = (verifier_cb_ctx *)user_data;
<<<<<<< HEAD
  const grpc_http_response *response = &ctx->responses[0];
=======
  const grpc_http_response *response = &ctx->responses[HTTP_RESPONSE_OPENID];
>>>>>>> a5596db1
  grpc_json *json = json_from_http(response);
  grpc_httpcli_request req;
  const char *jwks_uri;

  /* TODO(jboeuf): Cache the jwks_uri in order to avoid this hop next time. */
  if (json == NULL) goto error;
  cur = find_property_by_name(json, "jwks_uri");
  if (cur == NULL) {
    gpr_log(GPR_ERROR, "Could not find jwks_uri in openid config.");
    goto error;
  }
  jwks_uri = validate_string_field(cur, "jwks_uri");
  if (jwks_uri == NULL) goto error;
  if (strstr(jwks_uri, "https://") != jwks_uri) {
    gpr_log(GPR_ERROR, "Invalid non https jwks_uri: %s.", jwks_uri);
    goto error;
  }
  jwks_uri += 8;
  req.handshaker = &grpc_httpcli_ssl;
  req.host = gpr_strdup(jwks_uri);
  req.http.path = strchr(jwks_uri, '/');
  if (req.http.path == NULL) {
    req.http.path = "";
  } else {
    *(req.host + (req.http.path - jwks_uri)) = '\0';
  }

  grpc_httpcli_get(
      exec_ctx, &ctx->verifier->http_ctx, &ctx->pollent, &req,
      gpr_time_add(gpr_now(GPR_CLOCK_REALTIME), grpc_jwt_verifier_max_delay),
<<<<<<< HEAD
      grpc_closure_create(on_keys_retrieved, ctx), &ctx->responses[1]);
=======
      grpc_closure_create(on_keys_retrieved, ctx),
      &ctx->responses[HTTP_RESPONSE_KEYS]);
>>>>>>> a5596db1
  grpc_json_destroy(json);
  gpr_free(req.host);
  return;

error:
  if (json != NULL) grpc_json_destroy(json);
  ctx->user_cb(ctx->user_data, GRPC_JWT_VERIFIER_KEY_RETRIEVAL_ERROR, NULL);
  verifier_cb_ctx_destroy(ctx);
}

static email_key_mapping *verifier_get_mapping(grpc_jwt_verifier *v,
                                               const char *email_domain) {
  size_t i;
  if (v->mappings == NULL) return NULL;
  for (i = 0; i < v->num_mappings; i++) {
    if (strcmp(email_domain, v->mappings[i].email_domain) == 0) {
      return &v->mappings[i];
    }
  }
  return NULL;
}

static void verifier_put_mapping(grpc_jwt_verifier *v, const char *email_domain,
                                 const char *key_url_prefix) {
  email_key_mapping *mapping = verifier_get_mapping(v, email_domain);
  GPR_ASSERT(v->num_mappings < v->allocated_mappings);
  if (mapping != NULL) {
    gpr_free(mapping->key_url_prefix);
    mapping->key_url_prefix = gpr_strdup(key_url_prefix);
    return;
  }
  v->mappings[v->num_mappings].email_domain = gpr_strdup(email_domain);
  v->mappings[v->num_mappings].key_url_prefix = gpr_strdup(key_url_prefix);
  v->num_mappings++;
  GPR_ASSERT(v->num_mappings <= v->allocated_mappings);
}

/* Takes ownership of ctx. */
static void retrieve_key_and_verify(grpc_exec_ctx *exec_ctx,
                                    verifier_cb_ctx *ctx) {
  const char *at_sign;
  grpc_closure *http_cb;
  char *path_prefix = NULL;
  const char *iss;
  grpc_httpcli_request req;
  memset(&req, 0, sizeof(grpc_httpcli_request));
  req.handshaker = &grpc_httpcli_ssl;
<<<<<<< HEAD
  int rsp_idx;
=======
  http_response_index rsp_idx;
>>>>>>> a5596db1

  GPR_ASSERT(ctx != NULL && ctx->header != NULL && ctx->claims != NULL);
  iss = ctx->claims->iss;
  if (ctx->header->kid == NULL) {
    gpr_log(GPR_ERROR, "Missing kid in jose header.");
    goto error;
  }
  if (iss == NULL) {
    gpr_log(GPR_ERROR, "Missing iss in claims.");
    goto error;
  }

  /* This code relies on:
     https://openid.net/specs/openid-connect-discovery-1_0.html
     Nobody seems to implement the account/email/webfinger part 2. of the spec
     so we will rely instead on email/url mappings if we detect such an issuer.
     Part 4, on the other hand is implemented by both google and salesforce. */

  /* Very non-sophisticated way to detect an email address. Should be good
     enough for now... */
  at_sign = strchr(iss, '@');
  if (at_sign != NULL) {
    email_key_mapping *mapping;
    const char *email_domain = at_sign + 1;
    GPR_ASSERT(ctx->verifier != NULL);
    mapping = verifier_get_mapping(ctx->verifier, email_domain);
    if (mapping == NULL) {
      gpr_log(GPR_ERROR, "Missing mapping for issuer email.");
      goto error;
    }
    req.host = gpr_strdup(mapping->key_url_prefix);
    path_prefix = strchr(req.host, '/');
    if (path_prefix == NULL) {
      gpr_asprintf(&req.http.path, "/%s", iss);
    } else {
      *(path_prefix++) = '\0';
      gpr_asprintf(&req.http.path, "/%s/%s", path_prefix, iss);
    }
    http_cb = grpc_closure_create(on_keys_retrieved, ctx);
<<<<<<< HEAD
    rsp_idx = 1;
=======
    rsp_idx = HTTP_RESPONSE_KEYS;
>>>>>>> a5596db1
  } else {
    req.host = gpr_strdup(strstr(iss, "https://") == iss ? iss + 8 : iss);
    path_prefix = strchr(req.host, '/');
    if (path_prefix == NULL) {
      req.http.path = gpr_strdup(GRPC_OPENID_CONFIG_URL_SUFFIX);
    } else {
      *(path_prefix++) = 0;
      gpr_asprintf(&req.http.path, "/%s%s", path_prefix,
                   GRPC_OPENID_CONFIG_URL_SUFFIX);
    }
    http_cb = grpc_closure_create(on_openid_config_retrieved, ctx);
<<<<<<< HEAD
    rsp_idx = 0;
=======
    rsp_idx = HTTP_RESPONSE_OPENID;
>>>>>>> a5596db1
  }

  grpc_httpcli_get(
      exec_ctx, &ctx->verifier->http_ctx, &ctx->pollent, &req,
      gpr_time_add(gpr_now(GPR_CLOCK_REALTIME), grpc_jwt_verifier_max_delay),
      http_cb, &ctx->responses[rsp_idx]);
  gpr_free(req.host);
  gpr_free(req.http.path);
  return;

error:
  ctx->user_cb(ctx->user_data, GRPC_JWT_VERIFIER_KEY_RETRIEVAL_ERROR, NULL);
  verifier_cb_ctx_destroy(ctx);
}

void grpc_jwt_verifier_verify(grpc_exec_ctx *exec_ctx,
                              grpc_jwt_verifier *verifier,
                              grpc_pollset *pollset, const char *jwt,
                              const char *audience,
                              grpc_jwt_verification_done_cb cb,
                              void *user_data) {
  const char *dot = NULL;
  grpc_json *json;
  jose_header *header = NULL;
  grpc_jwt_claims *claims = NULL;
  gpr_slice header_buffer;
  gpr_slice claims_buffer;
  gpr_slice signature;
  size_t signed_jwt_len;
  const char *cur = jwt;

  GPR_ASSERT(verifier != NULL && jwt != NULL && audience != NULL && cb != NULL);
  dot = strchr(cur, '.');
  if (dot == NULL) goto error;
  json = parse_json_part_from_jwt(cur, (size_t)(dot - cur), &header_buffer);
  if (json == NULL) goto error;
  header = jose_header_from_json(json, header_buffer);
  if (header == NULL) goto error;

  cur = dot + 1;
  dot = strchr(cur, '.');
  if (dot == NULL) goto error;
  json = parse_json_part_from_jwt(cur, (size_t)(dot - cur), &claims_buffer);
  if (json == NULL) goto error;
  claims = grpc_jwt_claims_from_json(json, claims_buffer);
  if (claims == NULL) goto error;

  signed_jwt_len = (size_t)(dot - jwt);
  cur = dot + 1;
  signature = grpc_base64_decode(cur, 1);
  if (GPR_SLICE_IS_EMPTY(signature)) goto error;
  retrieve_key_and_verify(
      exec_ctx,
      verifier_cb_ctx_create(verifier, pollset, header, claims, audience,
                             signature, jwt, signed_jwt_len, user_data, cb));
  return;

error:
  if (header != NULL) jose_header_destroy(header);
  if (claims != NULL) grpc_jwt_claims_destroy(claims);
  cb(user_data, GRPC_JWT_VERIFIER_BAD_FORMAT, NULL);
}

grpc_jwt_verifier *grpc_jwt_verifier_create(
    const grpc_jwt_verifier_email_domain_key_url_mapping *mappings,
    size_t num_mappings) {
  grpc_jwt_verifier *v = gpr_malloc(sizeof(grpc_jwt_verifier));
  memset(v, 0, sizeof(grpc_jwt_verifier));
  grpc_httpcli_context_init(&v->http_ctx);

  /* We know at least of one mapping. */
  v->allocated_mappings = 1 + num_mappings;
  v->mappings = gpr_malloc(v->allocated_mappings * sizeof(email_key_mapping));
  verifier_put_mapping(v, GRPC_GOOGLE_SERVICE_ACCOUNTS_EMAIL_DOMAIN,
                       GRPC_GOOGLE_SERVICE_ACCOUNTS_KEY_URL_PREFIX);
  /* User-Provided mappings. */
  if (mappings != NULL) {
    size_t i;
    for (i = 0; i < num_mappings; i++) {
      verifier_put_mapping(v, mappings[i].email_domain,
                           mappings[i].key_url_prefix);
    }
  }
  return v;
}

void grpc_jwt_verifier_destroy(grpc_jwt_verifier *v) {
  size_t i;
  if (v == NULL) return;
  grpc_httpcli_context_destroy(&v->http_ctx);
  if (v->mappings != NULL) {
    for (i = 0; i < v->num_mappings; i++) {
      gpr_free(v->mappings[i].email_domain);
      gpr_free(v->mappings[i].key_url_prefix);
    }
    gpr_free(v->mappings);
  }
  gpr_free(v);
}<|MERGE_RESOLUTION|>--- conflicted
+++ resolved
@@ -337,11 +337,7 @@
   gpr_slice signed_data;
   void *user_data;
   grpc_jwt_verification_done_cb user_cb;
-<<<<<<< HEAD
-  grpc_http_response responses[2];
-=======
   grpc_http_response responses[HTTP_RESPONSE_COUNT];
->>>>>>> a5596db1
 } verifier_cb_ctx;
 
 /* Takes ownership of the header, claims and signature. */
@@ -372,11 +368,7 @@
   gpr_slice_unref(ctx->signature);
   gpr_slice_unref(ctx->signed_data);
   jose_header_destroy(ctx->header);
-<<<<<<< HEAD
-  for (size_t i = 0; i < GPR_ARRAY_SIZE(ctx->responses); i++) {
-=======
   for (size_t i = 0; i < HTTP_RESPONSE_COUNT; i++) {
->>>>>>> a5596db1
     grpc_http_response_destroy(&ctx->responses[i]);
   }
   /* TODO: see what to do with claims... */
@@ -595,11 +587,7 @@
 static void on_keys_retrieved(grpc_exec_ctx *exec_ctx, void *user_data,
                               grpc_error *error) {
   verifier_cb_ctx *ctx = (verifier_cb_ctx *)user_data;
-<<<<<<< HEAD
-  grpc_json *json = json_from_http(&ctx->responses[1]);
-=======
   grpc_json *json = json_from_http(&ctx->responses[HTTP_RESPONSE_KEYS]);
->>>>>>> a5596db1
   EVP_PKEY *verification_key = NULL;
   grpc_jwt_verifier_status status = GRPC_JWT_VERIFIER_GENERIC_ERROR;
   grpc_jwt_claims *claims = NULL;
@@ -641,11 +629,7 @@
                                        grpc_error *error) {
   const grpc_json *cur;
   verifier_cb_ctx *ctx = (verifier_cb_ctx *)user_data;
-<<<<<<< HEAD
-  const grpc_http_response *response = &ctx->responses[0];
-=======
   const grpc_http_response *response = &ctx->responses[HTTP_RESPONSE_OPENID];
->>>>>>> a5596db1
   grpc_json *json = json_from_http(response);
   grpc_httpcli_request req;
   const char *jwks_uri;
@@ -676,12 +660,8 @@
   grpc_httpcli_get(
       exec_ctx, &ctx->verifier->http_ctx, &ctx->pollent, &req,
       gpr_time_add(gpr_now(GPR_CLOCK_REALTIME), grpc_jwt_verifier_max_delay),
-<<<<<<< HEAD
-      grpc_closure_create(on_keys_retrieved, ctx), &ctx->responses[1]);
-=======
       grpc_closure_create(on_keys_retrieved, ctx),
       &ctx->responses[HTTP_RESPONSE_KEYS]);
->>>>>>> a5596db1
   grpc_json_destroy(json);
   gpr_free(req.host);
   return;
@@ -729,11 +709,7 @@
   grpc_httpcli_request req;
   memset(&req, 0, sizeof(grpc_httpcli_request));
   req.handshaker = &grpc_httpcli_ssl;
-<<<<<<< HEAD
-  int rsp_idx;
-=======
   http_response_index rsp_idx;
->>>>>>> a5596db1
 
   GPR_ASSERT(ctx != NULL && ctx->header != NULL && ctx->claims != NULL);
   iss = ctx->claims->iss;
@@ -773,11 +749,7 @@
       gpr_asprintf(&req.http.path, "/%s/%s", path_prefix, iss);
     }
     http_cb = grpc_closure_create(on_keys_retrieved, ctx);
-<<<<<<< HEAD
-    rsp_idx = 1;
-=======
     rsp_idx = HTTP_RESPONSE_KEYS;
->>>>>>> a5596db1
   } else {
     req.host = gpr_strdup(strstr(iss, "https://") == iss ? iss + 8 : iss);
     path_prefix = strchr(req.host, '/');
@@ -789,11 +761,7 @@
                    GRPC_OPENID_CONFIG_URL_SUFFIX);
     }
     http_cb = grpc_closure_create(on_openid_config_retrieved, ctx);
-<<<<<<< HEAD
-    rsp_idx = 0;
-=======
     rsp_idx = HTTP_RESPONSE_OPENID;
->>>>>>> a5596db1
   }
 
   grpc_httpcli_get(
