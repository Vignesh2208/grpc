/*
 *
 * Copyright 2015 gRPC authors.
 *
 * Licensed under the Apache License, Version 2.0 (the "License");
 * you may not use this file except in compliance with the License.
 * You may obtain a copy of the License at
 *
 *     http://www.apache.org/licenses/LICENSE-2.0
 *
 * Unless required by applicable law or agreed to in writing, software
 * distributed under the License is distributed on an "AS IS" BASIS,
 * WITHOUT WARRANTIES OR CONDITIONS OF ANY KIND, either express or implied.
 * See the License for the specific language governing permissions and
 * limitations under the License.
 *
 */

#include "src/core/lib/security/credentials/jwt/jwt_verifier.h"

#include <limits.h>
#include <string.h>

#include <grpc/support/alloc.h>
#include <grpc/support/log.h>
#include <grpc/support/string_util.h>
#include <grpc/support/sync.h>
#include <grpc/support/useful.h>
#include <openssl/pem.h>

#include "src/core/lib/http/httpcli.h"
#include "src/core/lib/iomgr/polling_entity.h"
#include "src/core/lib/slice/b64.h"
#include "src/core/lib/slice/slice_internal.h"
#include "src/core/lib/support/string.h"
#include "src/core/tsi/ssl_types.h"

/* --- Utils. --- */

const char *grpc_jwt_verifier_status_to_string(
    grpc_jwt_verifier_status status) {
  switch (status) {
    case GRPC_JWT_VERIFIER_OK:
      return "OK";
    case GRPC_JWT_VERIFIER_BAD_SIGNATURE:
      return "BAD_SIGNATURE";
    case GRPC_JWT_VERIFIER_BAD_FORMAT:
      return "BAD_FORMAT";
    case GRPC_JWT_VERIFIER_BAD_AUDIENCE:
      return "BAD_AUDIENCE";
    case GRPC_JWT_VERIFIER_KEY_RETRIEVAL_ERROR:
      return "KEY_RETRIEVAL_ERROR";
    case GRPC_JWT_VERIFIER_TIME_CONSTRAINT_FAILURE:
      return "TIME_CONSTRAINT_FAILURE";
    case GRPC_JWT_VERIFIER_GENERIC_ERROR:
      return "GENERIC_ERROR";
    default:
      return "UNKNOWN";
  }
}

static const EVP_MD *evp_md_from_alg(const char *alg) {
  if (strcmp(alg, "RS256") == 0) {
    return EVP_sha256();
  } else if (strcmp(alg, "RS384") == 0) {
    return EVP_sha384();
  } else if (strcmp(alg, "RS512") == 0) {
    return EVP_sha512();
  } else {
    return NULL;
  }
}

static grpc_json *parse_json_part_from_jwt(grpc_exec_ctx *exec_ctx,
                                           const char *str, size_t len,
                                           grpc_slice *buffer) {
  grpc_json *json;

  *buffer = grpc_base64_decode_with_len(exec_ctx, str, len, 1);
  if (GRPC_SLICE_IS_EMPTY(*buffer)) {
    gpr_log(GPR_ERROR, "Invalid base64.");
    return NULL;
  }
  json = grpc_json_parse_string_with_len((char *)GRPC_SLICE_START_PTR(*buffer),
                                         GRPC_SLICE_LENGTH(*buffer));
  if (json == NULL) {
    grpc_slice_unref_internal(exec_ctx, *buffer);
    gpr_log(GPR_ERROR, "JSON parsing error.");
  }
  return json;
}

static const char *validate_string_field(const grpc_json *json,
                                         const char *key) {
  if (json->type != GRPC_JSON_STRING) {
    gpr_log(GPR_ERROR, "Invalid %s field [%s]", key, json->value);
    return NULL;
  }
  return json->value;
}

static gpr_timespec validate_time_field(const grpc_json *json,
                                        const char *key) {
  gpr_timespec result = gpr_time_0(GPR_CLOCK_REALTIME);
  if (json->type != GRPC_JSON_NUMBER) {
    gpr_log(GPR_ERROR, "Invalid %s field [%s]", key, json->value);
    return result;
  }
  result.tv_sec = strtol(json->value, NULL, 10);
  return result;
}

/* --- JOSE header. see http://tools.ietf.org/html/rfc7515#section-4 --- */

typedef struct {
  const char *alg;
  const char *kid;
  const char *typ;
  /* TODO(jboeuf): Add others as needed (jku, jwk, x5u, x5c and so on...). */
  grpc_slice buffer;
} jose_header;

static void jose_header_destroy(grpc_exec_ctx *exec_ctx, jose_header *h) {
  grpc_slice_unref_internal(exec_ctx, h->buffer);
  gpr_free(h);
}

/* Takes ownership of json and buffer. */
static jose_header *jose_header_from_json(grpc_exec_ctx *exec_ctx,
                                          grpc_json *json, grpc_slice buffer) {
  grpc_json *cur;
  jose_header *h = gpr_zalloc(sizeof(jose_header));
  h->buffer = buffer;
  for (cur = json->child; cur != NULL; cur = cur->next) {
    if (strcmp(cur->key, "alg") == 0) {
      /* We only support RSA-1.5 signatures for now.
         Beware of this if we add HMAC support:
         https://auth0.com/blog/2015/03/31/critical-vulnerabilities-in-json-web-token-libraries/
       */
      if (cur->type != GRPC_JSON_STRING || strncmp(cur->value, "RS", 2) ||
          evp_md_from_alg(cur->value) == NULL) {
        gpr_log(GPR_ERROR, "Invalid alg field [%s]", cur->value);
        goto error;
      }
      h->alg = cur->value;
    } else if (strcmp(cur->key, "typ") == 0) {
      h->typ = validate_string_field(cur, "typ");
      if (h->typ == NULL) goto error;
    } else if (strcmp(cur->key, "kid") == 0) {
      h->kid = validate_string_field(cur, "kid");
      if (h->kid == NULL) goto error;
    }
  }
  if (h->alg == NULL) {
    gpr_log(GPR_ERROR, "Missing alg field.");
    goto error;
  }
  grpc_json_destroy(json);
  h->buffer = buffer;
  return h;

error:
  grpc_json_destroy(json);
  jose_header_destroy(exec_ctx, h);
  return NULL;
}

/* --- JWT claims. see http://tools.ietf.org/html/rfc7519#section-4.1 */

struct grpc_jwt_claims {
  /* Well known properties already parsed. */
  const char *sub;
  const char *iss;
  const char *aud;
  const char *jti;
  gpr_timespec iat;
  gpr_timespec exp;
  gpr_timespec nbf;

  grpc_json *json;
  grpc_slice buffer;
};

void grpc_jwt_claims_destroy(grpc_exec_ctx *exec_ctx, grpc_jwt_claims *claims) {
  grpc_json_destroy(claims->json);
  grpc_slice_unref_internal(exec_ctx, claims->buffer);
  gpr_free(claims);
}

const grpc_json *grpc_jwt_claims_json(const grpc_jwt_claims *claims) {
  if (claims == NULL) return NULL;
  return claims->json;
}

const char *grpc_jwt_claims_subject(const grpc_jwt_claims *claims) {
  if (claims == NULL) return NULL;
  return claims->sub;
}

const char *grpc_jwt_claims_issuer(const grpc_jwt_claims *claims) {
  if (claims == NULL) return NULL;
  return claims->iss;
}

const char *grpc_jwt_claims_id(const grpc_jwt_claims *claims) {
  if (claims == NULL) return NULL;
  return claims->jti;
}

const char *grpc_jwt_claims_audience(const grpc_jwt_claims *claims) {
  if (claims == NULL) return NULL;
  return claims->aud;
}

gpr_timespec grpc_jwt_claims_issued_at(const grpc_jwt_claims *claims) {
  if (claims == NULL) return gpr_inf_past(GPR_CLOCK_REALTIME);
  return claims->iat;
}

gpr_timespec grpc_jwt_claims_expires_at(const grpc_jwt_claims *claims) {
  if (claims == NULL) return gpr_inf_future(GPR_CLOCK_REALTIME);
  return claims->exp;
}

gpr_timespec grpc_jwt_claims_not_before(const grpc_jwt_claims *claims) {
  if (claims == NULL) return gpr_inf_past(GPR_CLOCK_REALTIME);
  return claims->nbf;
}

/* Takes ownership of json and buffer even in case of failure. */
grpc_jwt_claims *grpc_jwt_claims_from_json(grpc_exec_ctx *exec_ctx,
                                           grpc_json *json, grpc_slice buffer) {
  grpc_json *cur;
  grpc_jwt_claims *claims = gpr_malloc(sizeof(grpc_jwt_claims));
  memset(claims, 0, sizeof(grpc_jwt_claims));
  claims->json = json;
  claims->buffer = buffer;
  claims->iat = gpr_inf_past(GPR_CLOCK_REALTIME);
  claims->nbf = gpr_inf_past(GPR_CLOCK_REALTIME);
  claims->exp = gpr_inf_future(GPR_CLOCK_REALTIME);

  /* Per the spec, all fields are optional. */
  for (cur = json->child; cur != NULL; cur = cur->next) {
    if (strcmp(cur->key, "sub") == 0) {
      claims->sub = validate_string_field(cur, "sub");
      if (claims->sub == NULL) goto error;
    } else if (strcmp(cur->key, "iss") == 0) {
      claims->iss = validate_string_field(cur, "iss");
      if (claims->iss == NULL) goto error;
    } else if (strcmp(cur->key, "aud") == 0) {
      claims->aud = validate_string_field(cur, "aud");
      if (claims->aud == NULL) goto error;
    } else if (strcmp(cur->key, "jti") == 0) {
      claims->jti = validate_string_field(cur, "jti");
      if (claims->jti == NULL) goto error;
    } else if (strcmp(cur->key, "iat") == 0) {
      claims->iat = validate_time_field(cur, "iat");
      if (gpr_time_cmp(claims->iat, gpr_time_0(GPR_CLOCK_REALTIME)) == 0)
        goto error;
    } else if (strcmp(cur->key, "exp") == 0) {
      claims->exp = validate_time_field(cur, "exp");
      if (gpr_time_cmp(claims->exp, gpr_time_0(GPR_CLOCK_REALTIME)) == 0)
        goto error;
    } else if (strcmp(cur->key, "nbf") == 0) {
      claims->nbf = validate_time_field(cur, "nbf");
      if (gpr_time_cmp(claims->nbf, gpr_time_0(GPR_CLOCK_REALTIME)) == 0)
        goto error;
    }
  }
  return claims;

error:
  grpc_jwt_claims_destroy(exec_ctx, claims);
  return NULL;
}

grpc_jwt_verifier_status grpc_jwt_claims_check(const grpc_jwt_claims *claims,
                                               const char *audience) {
  gpr_timespec skewed_now;
  int audience_ok;

  GPR_ASSERT(claims != NULL);

  skewed_now =
      gpr_time_add(gpr_now(GPR_CLOCK_REALTIME), grpc_jwt_verifier_clock_skew);
  if (gpr_time_cmp(skewed_now, claims->nbf) < 0) {
    gpr_log(GPR_ERROR, "JWT is not valid yet.");
    return GRPC_JWT_VERIFIER_TIME_CONSTRAINT_FAILURE;
  }
  skewed_now =
      gpr_time_sub(gpr_now(GPR_CLOCK_REALTIME), grpc_jwt_verifier_clock_skew);
  if (gpr_time_cmp(skewed_now, claims->exp) > 0) {
    gpr_log(GPR_ERROR, "JWT is expired.");
    return GRPC_JWT_VERIFIER_TIME_CONSTRAINT_FAILURE;
  }

  /* This should be probably up to the upper layer to decide but let's harcode
     the 99% use case here for email issuers, where the JWT must be self
     issued. */
  if (grpc_jwt_issuer_email_domain(claims->iss) != NULL &&
      claims->sub != NULL && strcmp(claims->iss, claims->sub) != 0) {
    gpr_log(GPR_ERROR,
            "Email issuer (%s) cannot assert another subject (%s) than itself.",
            claims->iss, claims->sub);
    return GRPC_JWT_VERIFIER_BAD_SUBJECT;
  }

  if (audience == NULL) {
    audience_ok = claims->aud == NULL;
  } else {
    audience_ok = claims->aud != NULL && strcmp(audience, claims->aud) == 0;
  }
  if (!audience_ok) {
    gpr_log(GPR_ERROR, "Audience mismatch: expected %s and found %s.",
            audience == NULL ? "NULL" : audience,
            claims->aud == NULL ? "NULL" : claims->aud);
    return GRPC_JWT_VERIFIER_BAD_AUDIENCE;
  }
  return GRPC_JWT_VERIFIER_OK;
}

/* --- verifier_cb_ctx object. --- */

typedef enum {
  HTTP_RESPONSE_OPENID = 0,
  HTTP_RESPONSE_KEYS,
  HTTP_RESPONSE_COUNT /* must be last */
} http_response_index;

typedef struct {
  grpc_jwt_verifier *verifier;
  grpc_polling_entity pollent;
  jose_header *header;
  grpc_jwt_claims *claims;
  char *audience;
  grpc_slice signature;
  grpc_slice signed_data;
  void *user_data;
  grpc_jwt_verification_done_cb user_cb;
  grpc_http_response responses[HTTP_RESPONSE_COUNT];
} verifier_cb_ctx;

/* Takes ownership of the header, claims and signature. */
static verifier_cb_ctx *verifier_cb_ctx_create(
    grpc_jwt_verifier *verifier, grpc_pollset *pollset, jose_header *header,
    grpc_jwt_claims *claims, const char *audience, grpc_slice signature,
    const char *signed_jwt, size_t signed_jwt_len, void *user_data,
    grpc_jwt_verification_done_cb cb) {
  grpc_exec_ctx exec_ctx = GRPC_EXEC_CTX_INIT;
  verifier_cb_ctx *ctx = gpr_zalloc(sizeof(verifier_cb_ctx));
  ctx->verifier = verifier;
  ctx->pollent = grpc_polling_entity_create_from_pollset(pollset);
  ctx->header = header;
  ctx->audience = gpr_strdup(audience);
  ctx->claims = claims;
  ctx->signature = signature;
  ctx->signed_data = grpc_slice_from_copied_buffer(signed_jwt, signed_jwt_len);
  ctx->user_data = user_data;
  ctx->user_cb = cb;
  grpc_exec_ctx_finish(&exec_ctx);
  return ctx;
}

void verifier_cb_ctx_destroy(grpc_exec_ctx *exec_ctx, verifier_cb_ctx *ctx) {
  if (ctx->audience != NULL) gpr_free(ctx->audience);
  if (ctx->claims != NULL) grpc_jwt_claims_destroy(exec_ctx, ctx->claims);
  grpc_slice_unref_internal(exec_ctx, ctx->signature);
  grpc_slice_unref_internal(exec_ctx, ctx->signed_data);
  jose_header_destroy(exec_ctx, ctx->header);
  for (size_t i = 0; i < HTTP_RESPONSE_COUNT; i++) {
    grpc_http_response_destroy(&ctx->responses[i]);
  }
  /* TODO: see what to do with claims... */
  gpr_free(ctx);
}

/* --- grpc_jwt_verifier object. --- */

/* Clock skew defaults to one minute. */
gpr_timespec grpc_jwt_verifier_clock_skew = {60, 0, GPR_TIMESPAN};

/* Max delay defaults to one minute. */
grpc_millis grpc_jwt_verifier_max_delay = 60 * GPR_MS_PER_SEC;

typedef struct {
  char *email_domain;
  char *key_url_prefix;
} email_key_mapping;

struct grpc_jwt_verifier {
  email_key_mapping *mappings;
  size_t num_mappings; /* Should be very few, linear search ok. */
  size_t allocated_mappings;
  grpc_httpcli_context http_ctx;
};

static grpc_json *json_from_http(const grpc_httpcli_response *response) {
  grpc_json *json = NULL;

  if (response == NULL) {
    gpr_log(GPR_ERROR, "HTTP response is NULL.");
    return NULL;
  }
  if (response->status != 200) {
    gpr_log(GPR_ERROR, "Call to http server failed with error %d.",
            response->status);
    return NULL;
  }

  json = grpc_json_parse_string_with_len(response->body, response->body_length);
  if (json == NULL) {
    gpr_log(GPR_ERROR, "Invalid JSON found in response.");
  }
  return json;
}

static const grpc_json *find_property_by_name(const grpc_json *json,
                                              const char *name) {
  const grpc_json *cur;
  for (cur = json->child; cur != NULL; cur = cur->next) {
    if (strcmp(cur->key, name) == 0) return cur;
  }
  return NULL;
}

static EVP_PKEY *extract_pkey_from_x509(const char *x509_str) {
  X509 *x509 = NULL;
  EVP_PKEY *result = NULL;
  BIO *bio = BIO_new(BIO_s_mem());
  size_t len = strlen(x509_str);
  GPR_ASSERT(len < INT_MAX);
  BIO_write(bio, x509_str, (int)len);
  x509 = PEM_read_bio_X509(bio, NULL, NULL, NULL);
  if (x509 == NULL) {
    gpr_log(GPR_ERROR, "Unable to parse x509 cert.");
    goto end;
  }
  result = X509_get_pubkey(x509);
  if (result == NULL) {
    gpr_log(GPR_ERROR, "Cannot find public key in X509 cert.");
  }

end:
  BIO_free(bio);
  if (x509 != NULL) X509_free(x509);
  return result;
}

static BIGNUM *bignum_from_base64(grpc_exec_ctx *exec_ctx, const char *b64) {
  BIGNUM *result = NULL;
  grpc_slice bin;

  if (b64 == NULL) return NULL;
  bin = grpc_base64_decode(exec_ctx, b64, 1);
  if (GRPC_SLICE_IS_EMPTY(bin)) {
    gpr_log(GPR_ERROR, "Invalid base64 for big num.");
    return NULL;
  }
  result = BN_bin2bn(GRPC_SLICE_START_PTR(bin),
                     TSI_SIZE_AS_SIZE(GRPC_SLICE_LENGTH(bin)), NULL);
  grpc_slice_unref_internal(exec_ctx, bin);
  return result;
}

#if OPENSSL_VERSION_NUMBER < 0x10100000L

// Provide compatibility across OpenSSL 1.02 and 1.1.
static int RSA_set0_key(RSA *r, BIGNUM *n, BIGNUM *e, BIGNUM *d) {
  /* If the fields n and e in r are NULL, the corresponding input
   * parameters MUST be non-NULL for n and e.  d may be
   * left NULL (in case only the public key is used).
   */
  if ((r->n == NULL && n == NULL) || (r->e == NULL && e == NULL)) {
    return 0;
  }

  if (n != NULL) {
    BN_free(r->n);
    r->n = n;
  }
  if (e != NULL) {
    BN_free(r->e);
    r->e = e;
  }
  if (d != NULL) {
    BN_free(r->d);
    r->d = d;
  }

  return 1;
}
#endif  // OPENSSL_VERSION_NUMBER < 0x10100000L

static EVP_PKEY *pkey_from_jwk(grpc_exec_ctx *exec_ctx, const grpc_json *json,
                               const char *kty) {
  const grpc_json *key_prop;
  RSA *rsa = NULL;
  EVP_PKEY *result = NULL;

  GPR_ASSERT(kty != NULL && json != NULL);
  if (strcmp(kty, "RSA") != 0) {
    gpr_log(GPR_ERROR, "Unsupported key type %s.", kty);
    goto end;
  }
  rsa = RSA_new();
  if (rsa == NULL) {
    gpr_log(GPR_ERROR, "Could not create rsa key.");
    goto end;
  }
  BIGNUM *tmp_n = NULL;
  BIGNUM *tmp_e = NULL;
  for (key_prop = json->child; key_prop != NULL; key_prop = key_prop->next) {
    if (strcmp(key_prop->key, "n") == 0) {
      tmp_n =
          bignum_from_base64(exec_ctx, validate_string_field(key_prop, "n"));
      if (tmp_n == NULL) goto end;
    } else if (strcmp(key_prop->key, "e") == 0) {
      tmp_e =
          bignum_from_base64(exec_ctx, validate_string_field(key_prop, "e"));
      if (tmp_e == NULL) goto end;
    }
  }
  if (tmp_e == NULL || tmp_n == NULL) {
    gpr_log(GPR_ERROR, "Missing RSA public key field.");
    goto end;
  }
  if (!RSA_set0_key(rsa, tmp_n, tmp_e, NULL)) {
    gpr_log(GPR_ERROR, "Cannot set RSA key from inputs.");
    goto end;
  }
  result = EVP_PKEY_new();
  EVP_PKEY_set1_RSA(result, rsa); /* uprefs rsa. */

end:
  if (rsa != NULL) RSA_free(rsa);
  return result;
}

static EVP_PKEY *find_verification_key(grpc_exec_ctx *exec_ctx,
                                       const grpc_json *json,
                                       const char *header_alg,
                                       const char *header_kid) {
  const grpc_json *jkey;
  const grpc_json *jwk_keys;
  /* Try to parse the json as a JWK set:
     https://tools.ietf.org/html/rfc7517#section-5. */
  jwk_keys = find_property_by_name(json, "keys");
  if (jwk_keys == NULL) {
    /* Use the google proprietary format which is:
       { <kid1>: <x5091>, <kid2>: <x5092>, ... } */
    const grpc_json *cur = find_property_by_name(json, header_kid);
    if (cur == NULL) return NULL;
    return extract_pkey_from_x509(cur->value);
  }

  if (jwk_keys->type != GRPC_JSON_ARRAY) {
    gpr_log(GPR_ERROR,
            "Unexpected value type of keys property in jwks key set.");
    return NULL;
  }
  /* Key format is specified in:
     https://tools.ietf.org/html/rfc7518#section-6. */
  for (jkey = jwk_keys->child; jkey != NULL; jkey = jkey->next) {
    grpc_json *key_prop;
    const char *alg = NULL;
    const char *kid = NULL;
    const char *kty = NULL;

    if (jkey->type != GRPC_JSON_OBJECT) continue;
    for (key_prop = jkey->child; key_prop != NULL; key_prop = key_prop->next) {
      if (strcmp(key_prop->key, "alg") == 0 &&
          key_prop->type == GRPC_JSON_STRING) {
        alg = key_prop->value;
      } else if (strcmp(key_prop->key, "kid") == 0 &&
                 key_prop->type == GRPC_JSON_STRING) {
        kid = key_prop->value;
      } else if (strcmp(key_prop->key, "kty") == 0 &&
                 key_prop->type == GRPC_JSON_STRING) {
        kty = key_prop->value;
      }
    }
    if (alg != NULL && kid != NULL && kty != NULL &&
        strcmp(kid, header_kid) == 0 && strcmp(alg, header_alg) == 0) {
      return pkey_from_jwk(exec_ctx, jkey, kty);
    }
  }
  gpr_log(GPR_ERROR,
          "Could not find matching key in key set for kid=%s and alg=%s",
          header_kid, header_alg);
  return NULL;
}

static int verify_jwt_signature(EVP_PKEY *key, const char *alg,
                                grpc_slice signature, grpc_slice signed_data) {
  EVP_MD_CTX *md_ctx = EVP_MD_CTX_create();
  const EVP_MD *md = evp_md_from_alg(alg);
  int result = 0;

  GPR_ASSERT(md != NULL); /* Checked before. */
  if (md_ctx == NULL) {
    gpr_log(GPR_ERROR, "Could not create EVP_MD_CTX.");
    goto end;
  }
  if (EVP_DigestVerifyInit(md_ctx, NULL, md, NULL, key) != 1) {
    gpr_log(GPR_ERROR, "EVP_DigestVerifyInit failed.");
    goto end;
  }
  if (EVP_DigestVerifyUpdate(md_ctx, GRPC_SLICE_START_PTR(signed_data),
                             GRPC_SLICE_LENGTH(signed_data)) != 1) {
    gpr_log(GPR_ERROR, "EVP_DigestVerifyUpdate failed.");
    goto end;
  }
  if (EVP_DigestVerifyFinal(md_ctx, GRPC_SLICE_START_PTR(signature),
                            GRPC_SLICE_LENGTH(signature)) != 1) {
    gpr_log(GPR_ERROR, "JWT signature verification failed.");
    goto end;
  }
  result = 1;

end:
  if (md_ctx != NULL) EVP_MD_CTX_destroy(md_ctx);
  return result;
}

static void on_keys_retrieved(grpc_exec_ctx *exec_ctx, void *user_data,
                              grpc_error *error) {
  verifier_cb_ctx *ctx = (verifier_cb_ctx *)user_data;
  grpc_json *json = json_from_http(&ctx->responses[HTTP_RESPONSE_KEYS]);
  EVP_PKEY *verification_key = NULL;
  grpc_jwt_verifier_status status = GRPC_JWT_VERIFIER_GENERIC_ERROR;
  grpc_jwt_claims *claims = NULL;

  if (json == NULL) {
    status = GRPC_JWT_VERIFIER_KEY_RETRIEVAL_ERROR;
    goto end;
  }
  verification_key =
      find_verification_key(exec_ctx, json, ctx->header->alg, ctx->header->kid);
  if (verification_key == NULL) {
    gpr_log(GPR_ERROR, "Could not find verification key with kid %s.",
            ctx->header->kid);
    status = GRPC_JWT_VERIFIER_KEY_RETRIEVAL_ERROR;
    goto end;
  }

  if (!verify_jwt_signature(verification_key, ctx->header->alg, ctx->signature,
                            ctx->signed_data)) {
    status = GRPC_JWT_VERIFIER_BAD_SIGNATURE;
    goto end;
  }

  status = grpc_jwt_claims_check(ctx->claims, ctx->audience);
  if (status == GRPC_JWT_VERIFIER_OK) {
    /* Pass ownership. */
    claims = ctx->claims;
    ctx->claims = NULL;
  }

end:
  if (json != NULL) grpc_json_destroy(json);
  if (verification_key != NULL) EVP_PKEY_free(verification_key);
  ctx->user_cb(exec_ctx, ctx->user_data, status, claims);
  verifier_cb_ctx_destroy(exec_ctx, ctx);
}

static void on_openid_config_retrieved(grpc_exec_ctx *exec_ctx, void *user_data,
                                       grpc_error *error) {
  const grpc_json *cur;
  verifier_cb_ctx *ctx = (verifier_cb_ctx *)user_data;
  const grpc_http_response *response = &ctx->responses[HTTP_RESPONSE_OPENID];
  grpc_json *json = json_from_http(response);
  grpc_httpcli_request req;
  const char *jwks_uri;

  /* TODO(jboeuf): Cache the jwks_uri in order to avoid this hop next time. */
  if (json == NULL) goto error;
  cur = find_property_by_name(json, "jwks_uri");
  if (cur == NULL) {
    gpr_log(GPR_ERROR, "Could not find jwks_uri in openid config.");
    goto error;
  }
  jwks_uri = validate_string_field(cur, "jwks_uri");
  if (jwks_uri == NULL) goto error;
  if (strstr(jwks_uri, "https://") != jwks_uri) {
    gpr_log(GPR_ERROR, "Invalid non https jwks_uri: %s.", jwks_uri);
    goto error;
  }
  jwks_uri += 8;
  req.handshaker = &grpc_httpcli_ssl;
  req.host = gpr_strdup(jwks_uri);
  req.http.path = strchr(jwks_uri, '/');
  if (req.http.path == NULL) {
    req.http.path = "";
  } else {
    *(req.host + (req.http.path - jwks_uri)) = '\0';
  }

  /* TODO(ctiller): Carry the resource_quota in ctx and share it with the host
     channel. This would allow us to cancel an authentication query when under
     extreme memory pressure. */
  grpc_resource_quota *resource_quota =
      grpc_resource_quota_create("jwt_verifier");
  grpc_httpcli_get(
      exec_ctx, &ctx->verifier->http_ctx, &ctx->pollent, resource_quota, &req,
<<<<<<< HEAD
      grpc_exec_ctx_now(exec_ctx) + grpc_jwt_verifier_max_delay,
      grpc_closure_create(on_keys_retrieved, ctx, grpc_schedule_on_exec_ctx),
=======
      gpr_time_add(gpr_now(GPR_CLOCK_REALTIME), grpc_jwt_verifier_max_delay),
      GRPC_CLOSURE_CREATE(on_keys_retrieved, ctx, grpc_schedule_on_exec_ctx),
>>>>>>> 4708a21c
      &ctx->responses[HTTP_RESPONSE_KEYS]);
  grpc_resource_quota_unref_internal(exec_ctx, resource_quota);
  grpc_json_destroy(json);
  gpr_free(req.host);
  return;

error:
  if (json != NULL) grpc_json_destroy(json);
  ctx->user_cb(exec_ctx, ctx->user_data, GRPC_JWT_VERIFIER_KEY_RETRIEVAL_ERROR,
               NULL);
  verifier_cb_ctx_destroy(exec_ctx, ctx);
}

static email_key_mapping *verifier_get_mapping(grpc_jwt_verifier *v,
                                               const char *email_domain) {
  size_t i;
  if (v->mappings == NULL) return NULL;
  for (i = 0; i < v->num_mappings; i++) {
    if (strcmp(email_domain, v->mappings[i].email_domain) == 0) {
      return &v->mappings[i];
    }
  }
  return NULL;
}

static void verifier_put_mapping(grpc_jwt_verifier *v, const char *email_domain,
                                 const char *key_url_prefix) {
  email_key_mapping *mapping = verifier_get_mapping(v, email_domain);
  GPR_ASSERT(v->num_mappings < v->allocated_mappings);
  if (mapping != NULL) {
    gpr_free(mapping->key_url_prefix);
    mapping->key_url_prefix = gpr_strdup(key_url_prefix);
    return;
  }
  v->mappings[v->num_mappings].email_domain = gpr_strdup(email_domain);
  v->mappings[v->num_mappings].key_url_prefix = gpr_strdup(key_url_prefix);
  v->num_mappings++;
  GPR_ASSERT(v->num_mappings <= v->allocated_mappings);
}

/* Very non-sophisticated way to detect an email address. Should be good
   enough for now... */
const char *grpc_jwt_issuer_email_domain(const char *issuer) {
  const char *at_sign = strchr(issuer, '@');
  if (at_sign == NULL) return NULL;
  const char *email_domain = at_sign + 1;
  if (*email_domain == '\0') return NULL;
  const char *dot = strrchr(email_domain, '.');
  if (dot == NULL || dot == email_domain) return email_domain;
  GPR_ASSERT(dot > email_domain);
  /* There may be a subdomain, we just want the domain. */
  dot = gpr_memrchr(email_domain, '.', (size_t)(dot - email_domain));
  if (dot == NULL) return email_domain;
  return dot + 1;
}

/* Takes ownership of ctx. */
static void retrieve_key_and_verify(grpc_exec_ctx *exec_ctx,
                                    verifier_cb_ctx *ctx) {
  const char *email_domain;
  grpc_closure *http_cb;
  char *path_prefix = NULL;
  const char *iss;
  grpc_httpcli_request req;
  memset(&req, 0, sizeof(grpc_httpcli_request));
  req.handshaker = &grpc_httpcli_ssl;
  http_response_index rsp_idx;

  GPR_ASSERT(ctx != NULL && ctx->header != NULL && ctx->claims != NULL);
  iss = ctx->claims->iss;
  if (ctx->header->kid == NULL) {
    gpr_log(GPR_ERROR, "Missing kid in jose header.");
    goto error;
  }
  if (iss == NULL) {
    gpr_log(GPR_ERROR, "Missing iss in claims.");
    goto error;
  }

  /* This code relies on:
     https://openid.net/specs/openid-connect-discovery-1_0.html
     Nobody seems to implement the account/email/webfinger part 2. of the spec
     so we will rely instead on email/url mappings if we detect such an issuer.
     Part 4, on the other hand is implemented by both google and salesforce. */
  email_domain = grpc_jwt_issuer_email_domain(iss);
  if (email_domain != NULL) {
    email_key_mapping *mapping;
    GPR_ASSERT(ctx->verifier != NULL);
    mapping = verifier_get_mapping(ctx->verifier, email_domain);
    if (mapping == NULL) {
      gpr_log(GPR_ERROR, "Missing mapping for issuer email.");
      goto error;
    }
    req.host = gpr_strdup(mapping->key_url_prefix);
    path_prefix = strchr(req.host, '/');
    if (path_prefix == NULL) {
      gpr_asprintf(&req.http.path, "/%s", iss);
    } else {
      *(path_prefix++) = '\0';
      gpr_asprintf(&req.http.path, "/%s/%s", path_prefix, iss);
    }
    http_cb =
        GRPC_CLOSURE_CREATE(on_keys_retrieved, ctx, grpc_schedule_on_exec_ctx);
    rsp_idx = HTTP_RESPONSE_KEYS;
  } else {
    req.host = gpr_strdup(strstr(iss, "https://") == iss ? iss + 8 : iss);
    path_prefix = strchr(req.host, '/');
    if (path_prefix == NULL) {
      req.http.path = gpr_strdup(GRPC_OPENID_CONFIG_URL_SUFFIX);
    } else {
      *(path_prefix++) = 0;
      gpr_asprintf(&req.http.path, "/%s%s", path_prefix,
                   GRPC_OPENID_CONFIG_URL_SUFFIX);
    }
    http_cb = GRPC_CLOSURE_CREATE(on_openid_config_retrieved, ctx,
                                  grpc_schedule_on_exec_ctx);
    rsp_idx = HTTP_RESPONSE_OPENID;
  }

  /* TODO(ctiller): Carry the resource_quota in ctx and share it with the host
     channel. This would allow us to cancel an authentication query when under
     extreme memory pressure. */
  grpc_resource_quota *resource_quota =
      grpc_resource_quota_create("jwt_verifier");
  grpc_httpcli_get(exec_ctx, &ctx->verifier->http_ctx, &ctx->pollent,
                   resource_quota, &req,
                   grpc_exec_ctx_now(exec_ctx) + grpc_jwt_verifier_max_delay,
                   http_cb, &ctx->responses[rsp_idx]);
  grpc_resource_quota_unref_internal(exec_ctx, resource_quota);
  gpr_free(req.host);
  gpr_free(req.http.path);
  return;

error:
  ctx->user_cb(exec_ctx, ctx->user_data, GRPC_JWT_VERIFIER_KEY_RETRIEVAL_ERROR,
               NULL);
  verifier_cb_ctx_destroy(exec_ctx, ctx);
}

void grpc_jwt_verifier_verify(grpc_exec_ctx *exec_ctx,
                              grpc_jwt_verifier *verifier,
                              grpc_pollset *pollset, const char *jwt,
                              const char *audience,
                              grpc_jwt_verification_done_cb cb,
                              void *user_data) {
  const char *dot = NULL;
  grpc_json *json;
  jose_header *header = NULL;
  grpc_jwt_claims *claims = NULL;
  grpc_slice header_buffer;
  grpc_slice claims_buffer;
  grpc_slice signature;
  size_t signed_jwt_len;
  const char *cur = jwt;

  GPR_ASSERT(verifier != NULL && jwt != NULL && audience != NULL && cb != NULL);
  dot = strchr(cur, '.');
  if (dot == NULL) goto error;
  json = parse_json_part_from_jwt(exec_ctx, cur, (size_t)(dot - cur),
                                  &header_buffer);
  if (json == NULL) goto error;
  header = jose_header_from_json(exec_ctx, json, header_buffer);
  if (header == NULL) goto error;

  cur = dot + 1;
  dot = strchr(cur, '.');
  if (dot == NULL) goto error;
  json = parse_json_part_from_jwt(exec_ctx, cur, (size_t)(dot - cur),
                                  &claims_buffer);
  if (json == NULL) goto error;
  claims = grpc_jwt_claims_from_json(exec_ctx, json, claims_buffer);
  if (claims == NULL) goto error;

  signed_jwt_len = (size_t)(dot - jwt);
  cur = dot + 1;
  signature = grpc_base64_decode(exec_ctx, cur, 1);
  if (GRPC_SLICE_IS_EMPTY(signature)) goto error;
  retrieve_key_and_verify(
      exec_ctx,
      verifier_cb_ctx_create(verifier, pollset, header, claims, audience,
                             signature, jwt, signed_jwt_len, user_data, cb));
  return;

error:
  if (header != NULL) jose_header_destroy(exec_ctx, header);
  if (claims != NULL) grpc_jwt_claims_destroy(exec_ctx, claims);
  cb(exec_ctx, user_data, GRPC_JWT_VERIFIER_BAD_FORMAT, NULL);
}

grpc_jwt_verifier *grpc_jwt_verifier_create(
    const grpc_jwt_verifier_email_domain_key_url_mapping *mappings,
    size_t num_mappings) {
  grpc_jwt_verifier *v = gpr_zalloc(sizeof(grpc_jwt_verifier));
  grpc_httpcli_context_init(&v->http_ctx);

  /* We know at least of one mapping. */
  v->allocated_mappings = 1 + num_mappings;
  v->mappings = gpr_malloc(v->allocated_mappings * sizeof(email_key_mapping));
  verifier_put_mapping(v, GRPC_GOOGLE_SERVICE_ACCOUNTS_EMAIL_DOMAIN,
                       GRPC_GOOGLE_SERVICE_ACCOUNTS_KEY_URL_PREFIX);
  /* User-Provided mappings. */
  if (mappings != NULL) {
    size_t i;
    for (i = 0; i < num_mappings; i++) {
      verifier_put_mapping(v, mappings[i].email_domain,
                           mappings[i].key_url_prefix);
    }
  }
  return v;
}

void grpc_jwt_verifier_destroy(grpc_exec_ctx *exec_ctx, grpc_jwt_verifier *v) {
  size_t i;
  if (v == NULL) return;
  grpc_httpcli_context_destroy(exec_ctx, &v->http_ctx);
  if (v->mappings != NULL) {
    for (i = 0; i < v->num_mappings; i++) {
      gpr_free(v->mappings[i].email_domain);
      gpr_free(v->mappings[i].key_url_prefix);
    }
    gpr_free(v->mappings);
  }
  gpr_free(v);
}<|MERGE_RESOLUTION|>--- conflicted
+++ resolved
@@ -702,13 +702,8 @@
       grpc_resource_quota_create("jwt_verifier");
   grpc_httpcli_get(
       exec_ctx, &ctx->verifier->http_ctx, &ctx->pollent, resource_quota, &req,
-<<<<<<< HEAD
       grpc_exec_ctx_now(exec_ctx) + grpc_jwt_verifier_max_delay,
-      grpc_closure_create(on_keys_retrieved, ctx, grpc_schedule_on_exec_ctx),
-=======
-      gpr_time_add(gpr_now(GPR_CLOCK_REALTIME), grpc_jwt_verifier_max_delay),
       GRPC_CLOSURE_CREATE(on_keys_retrieved, ctx, grpc_schedule_on_exec_ctx),
->>>>>>> 4708a21c
       &ctx->responses[HTTP_RESPONSE_KEYS]);
   grpc_resource_quota_unref_internal(exec_ctx, resource_quota);
   grpc_json_destroy(json);
