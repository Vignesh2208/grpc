/*
 *
 * Copyright 2015, Google Inc.
 * All rights reserved.
 *
 * Redistribution and use in source and binary forms, with or without
 * modification, are permitted provided that the following conditions are
 * met:
 *
 *     * Redistributions of source code must retain the above copyright
 * notice, this list of conditions and the following disclaimer.
 *     * Redistributions in binary form must reproduce the above
 * copyright notice, this list of conditions and the following disclaimer
 * in the documentation and/or other materials provided with the
 * distribution.
 *     * Neither the name of Google Inc. nor the names of its
 * contributors may be used to endorse or promote products derived from
 * this software without specific prior written permission.
 *
 * THIS SOFTWARE IS PROVIDED BY THE COPYRIGHT HOLDERS AND CONTRIBUTORS
 * "AS IS" AND ANY EXPRESS OR IMPLIED WARRANTIES, INCLUDING, BUT NOT
 * LIMITED TO, THE IMPLIED WARRANTIES OF MERCHANTABILITY AND FITNESS FOR
 * A PARTICULAR PURPOSE ARE DISCLAIMED. IN NO EVENT SHALL THE COPYRIGHT
 * OWNER OR CONTRIBUTORS BE LIABLE FOR ANY DIRECT, INDIRECT, INCIDENTAL,
 * SPECIAL, EXEMPLARY, OR CONSEQUENTIAL DAMAGES (INCLUDING, BUT NOT
 * LIMITED TO, PROCUREMENT OF SUBSTITUTE GOODS OR SERVICES; LOSS OF USE,
 * DATA, OR PROFITS; OR BUSINESS INTERRUPTION) HOWEVER CAUSED AND ON ANY
 * THEORY OF LIABILITY, WHETHER IN CONTRACT, STRICT LIABILITY, OR TORT
 * (INCLUDING NEGLIGENCE OR OTHERWISE) ARISING IN ANY WAY OUT OF THE USE
 * OF THIS SOFTWARE, EVEN IF ADVISED OF THE POSSIBILITY OF SUCH DAMAGE.
 *
 */

#include "src/core/lib/security/credentials/jwt/jwt_verifier.h"

#include <limits.h>
#include <string.h>

#include "src/core/lib/http/httpcli.h"
#include "src/core/lib/iomgr/polling_entity.h"
#include "src/core/lib/security/util/b64.h"
#include "src/core/lib/tsi/ssl_types.h"

#include <grpc/support/alloc.h>
#include <grpc/support/log.h>
#include <grpc/support/string_util.h>
#include <grpc/support/sync.h>
#include <grpc/support/useful.h>
#include <openssl/pem.h>

/* --- Utils. --- */

const char *grpc_jwt_verifier_status_to_string(
    grpc_jwt_verifier_status status) {
  switch (status) {
    case GRPC_JWT_VERIFIER_OK:
      return "OK";
    case GRPC_JWT_VERIFIER_BAD_SIGNATURE:
      return "BAD_SIGNATURE";
    case GRPC_JWT_VERIFIER_BAD_FORMAT:
      return "BAD_FORMAT";
    case GRPC_JWT_VERIFIER_BAD_AUDIENCE:
      return "BAD_AUDIENCE";
    case GRPC_JWT_VERIFIER_KEY_RETRIEVAL_ERROR:
      return "KEY_RETRIEVAL_ERROR";
    case GRPC_JWT_VERIFIER_TIME_CONSTRAINT_FAILURE:
      return "TIME_CONSTRAINT_FAILURE";
    case GRPC_JWT_VERIFIER_GENERIC_ERROR:
      return "GENERIC_ERROR";
    default:
      return "UNKNOWN";
  }
}

static const EVP_MD *evp_md_from_alg(const char *alg) {
  if (strcmp(alg, "RS256") == 0) {
    return EVP_sha256();
  } else if (strcmp(alg, "RS384") == 0) {
    return EVP_sha384();
  } else if (strcmp(alg, "RS512") == 0) {
    return EVP_sha512();
  } else {
    return NULL;
  }
}

static grpc_json *parse_json_part_from_jwt(const char *str, size_t len,
                                           gpr_slice *buffer) {
  grpc_json *json;

  *buffer = grpc_base64_decode_with_len(str, len, 1);
  if (GPR_SLICE_IS_EMPTY(*buffer)) {
    gpr_log(GPR_ERROR, "Invalid base64.");
    return NULL;
  }
  json = grpc_json_parse_string_with_len((char *)GPR_SLICE_START_PTR(*buffer),
                                         GPR_SLICE_LENGTH(*buffer));
  if (json == NULL) {
    gpr_slice_unref(*buffer);
    gpr_log(GPR_ERROR, "JSON parsing error.");
  }
  return json;
}

static const char *validate_string_field(const grpc_json *json,
                                         const char *key) {
  if (json->type != GRPC_JSON_STRING) {
    gpr_log(GPR_ERROR, "Invalid %s field [%s]", key, json->value);
    return NULL;
  }
  return json->value;
}

static gpr_timespec validate_time_field(const grpc_json *json,
                                        const char *key) {
  gpr_timespec result = gpr_time_0(GPR_CLOCK_REALTIME);
  if (json->type != GRPC_JSON_NUMBER) {
    gpr_log(GPR_ERROR, "Invalid %s field [%s]", key, json->value);
    return result;
  }
  result.tv_sec = strtol(json->value, NULL, 10);
  return result;
}

/* --- JOSE header. see http://tools.ietf.org/html/rfc7515#section-4 --- */

typedef struct {
  const char *alg;
  const char *kid;
  const char *typ;
  /* TODO(jboeuf): Add others as needed (jku, jwk, x5u, x5c and so on...). */
  gpr_slice buffer;
} jose_header;

static void jose_header_destroy(jose_header *h) {
  gpr_slice_unref(h->buffer);
  gpr_free(h);
}

/* Takes ownership of json and buffer. */
static jose_header *jose_header_from_json(grpc_json *json, gpr_slice buffer) {
  grpc_json *cur;
  jose_header *h = gpr_malloc(sizeof(jose_header));
  memset(h, 0, sizeof(jose_header));
  h->buffer = buffer;
  for (cur = json->child; cur != NULL; cur = cur->next) {
    if (strcmp(cur->key, "alg") == 0) {
      /* We only support RSA-1.5 signatures for now.
         Beware of this if we add HMAC support:
         https://auth0.com/blog/2015/03/31/critical-vulnerabilities-in-json-web-token-libraries/
       */
      if (cur->type != GRPC_JSON_STRING || strncmp(cur->value, "RS", 2) ||
          evp_md_from_alg(cur->value) == NULL) {
        gpr_log(GPR_ERROR, "Invalid alg field [%s]", cur->value);
        goto error;
      }
      h->alg = cur->value;
    } else if (strcmp(cur->key, "typ") == 0) {
      h->typ = validate_string_field(cur, "typ");
      if (h->typ == NULL) goto error;
    } else if (strcmp(cur->key, "kid") == 0) {
      h->kid = validate_string_field(cur, "kid");
      if (h->kid == NULL) goto error;
    }
  }
  if (h->alg == NULL) {
    gpr_log(GPR_ERROR, "Missing alg field.");
    goto error;
  }
  grpc_json_destroy(json);
  h->buffer = buffer;
  return h;

error:
  grpc_json_destroy(json);
  jose_header_destroy(h);
  return NULL;
}

/* --- JWT claims. see http://tools.ietf.org/html/rfc7519#section-4.1 */

struct grpc_jwt_claims {
  /* Well known properties already parsed. */
  const char *sub;
  const char *iss;
  const char *aud;
  const char *jti;
  gpr_timespec iat;
  gpr_timespec exp;
  gpr_timespec nbf;

  grpc_json *json;
  gpr_slice buffer;
};

void grpc_jwt_claims_destroy(grpc_jwt_claims *claims) {
  grpc_json_destroy(claims->json);
  gpr_slice_unref(claims->buffer);
  gpr_free(claims);
}

const grpc_json *grpc_jwt_claims_json(const grpc_jwt_claims *claims) {
  if (claims == NULL) return NULL;
  return claims->json;
}

const char *grpc_jwt_claims_subject(const grpc_jwt_claims *claims) {
  if (claims == NULL) return NULL;
  return claims->sub;
}

const char *grpc_jwt_claims_issuer(const grpc_jwt_claims *claims) {
  if (claims == NULL) return NULL;
  return claims->iss;
}

const char *grpc_jwt_claims_id(const grpc_jwt_claims *claims) {
  if (claims == NULL) return NULL;
  return claims->jti;
}

const char *grpc_jwt_claims_audience(const grpc_jwt_claims *claims) {
  if (claims == NULL) return NULL;
  return claims->aud;
}

gpr_timespec grpc_jwt_claims_issued_at(const grpc_jwt_claims *claims) {
  if (claims == NULL) return gpr_inf_past(GPR_CLOCK_REALTIME);
  return claims->iat;
}

gpr_timespec grpc_jwt_claims_expires_at(const grpc_jwt_claims *claims) {
  if (claims == NULL) return gpr_inf_future(GPR_CLOCK_REALTIME);
  return claims->exp;
}

gpr_timespec grpc_jwt_claims_not_before(const grpc_jwt_claims *claims) {
  if (claims == NULL) return gpr_inf_past(GPR_CLOCK_REALTIME);
  return claims->nbf;
}

/* Takes ownership of json and buffer even in case of failure. */
grpc_jwt_claims *grpc_jwt_claims_from_json(grpc_json *json, gpr_slice buffer) {
  grpc_json *cur;
  grpc_jwt_claims *claims = gpr_malloc(sizeof(grpc_jwt_claims));
  memset(claims, 0, sizeof(grpc_jwt_claims));
  claims->json = json;
  claims->buffer = buffer;
  claims->iat = gpr_inf_past(GPR_CLOCK_REALTIME);
  claims->nbf = gpr_inf_past(GPR_CLOCK_REALTIME);
  claims->exp = gpr_inf_future(GPR_CLOCK_REALTIME);

  /* Per the spec, all fields are optional. */
  for (cur = json->child; cur != NULL; cur = cur->next) {
    if (strcmp(cur->key, "sub") == 0) {
      claims->sub = validate_string_field(cur, "sub");
      if (claims->sub == NULL) goto error;
    } else if (strcmp(cur->key, "iss") == 0) {
      claims->iss = validate_string_field(cur, "iss");
      if (claims->iss == NULL) goto error;
    } else if (strcmp(cur->key, "aud") == 0) {
      claims->aud = validate_string_field(cur, "aud");
      if (claims->aud == NULL) goto error;
    } else if (strcmp(cur->key, "jti") == 0) {
      claims->jti = validate_string_field(cur, "jti");
      if (claims->jti == NULL) goto error;
    } else if (strcmp(cur->key, "iat") == 0) {
      claims->iat = validate_time_field(cur, "iat");
      if (gpr_time_cmp(claims->iat, gpr_time_0(GPR_CLOCK_REALTIME)) == 0)
        goto error;
    } else if (strcmp(cur->key, "exp") == 0) {
      claims->exp = validate_time_field(cur, "exp");
      if (gpr_time_cmp(claims->exp, gpr_time_0(GPR_CLOCK_REALTIME)) == 0)
        goto error;
    } else if (strcmp(cur->key, "nbf") == 0) {
      claims->nbf = validate_time_field(cur, "nbf");
      if (gpr_time_cmp(claims->nbf, gpr_time_0(GPR_CLOCK_REALTIME)) == 0)
        goto error;
    }
  }
  return claims;

error:
  grpc_jwt_claims_destroy(claims);
  return NULL;
}

grpc_jwt_verifier_status grpc_jwt_claims_check(const grpc_jwt_claims *claims,
                                               const char *audience) {
  gpr_timespec skewed_now;
  int audience_ok;

  GPR_ASSERT(claims != NULL);

  skewed_now =
      gpr_time_add(gpr_now(GPR_CLOCK_REALTIME), grpc_jwt_verifier_clock_skew);
  if (gpr_time_cmp(skewed_now, claims->nbf) < 0) {
    gpr_log(GPR_ERROR, "JWT is not valid yet.");
    return GRPC_JWT_VERIFIER_TIME_CONSTRAINT_FAILURE;
  }
  skewed_now =
      gpr_time_sub(gpr_now(GPR_CLOCK_REALTIME), grpc_jwt_verifier_clock_skew);
  if (gpr_time_cmp(skewed_now, claims->exp) > 0) {
    gpr_log(GPR_ERROR, "JWT is expired.");
    return GRPC_JWT_VERIFIER_TIME_CONSTRAINT_FAILURE;
  }

  if (audience == NULL) {
    audience_ok = claims->aud == NULL;
  } else {
    audience_ok = claims->aud != NULL && strcmp(audience, claims->aud) == 0;
  }
  if (!audience_ok) {
    gpr_log(GPR_ERROR, "Audience mismatch: expected %s and found %s.",
            audience == NULL ? "NULL" : audience,
            claims->aud == NULL ? "NULL" : claims->aud);
    return GRPC_JWT_VERIFIER_BAD_AUDIENCE;
  }
  return GRPC_JWT_VERIFIER_OK;
}

/* --- verifier_cb_ctx object. --- */

typedef enum {
  HTTP_RESPONSE_OPENID = 0,
  HTTP_RESPONSE_KEYS,
  HTTP_RESPONSE_COUNT /* must be last */
} http_response_index;

typedef struct {
  grpc_jwt_verifier *verifier;
  grpc_polling_entity pollent;
  jose_header *header;
  grpc_jwt_claims *claims;
  char *audience;
  gpr_slice signature;
  gpr_slice signed_data;
  void *user_data;
  grpc_jwt_verification_done_cb user_cb;
  grpc_http_response responses[HTTP_RESPONSE_COUNT];
} verifier_cb_ctx;

/* Takes ownership of the header, claims and signature. */
static verifier_cb_ctx *verifier_cb_ctx_create(
    grpc_jwt_verifier *verifier, grpc_pollset *pollset, jose_header *header,
    grpc_jwt_claims *claims, const char *audience, gpr_slice signature,
    const char *signed_jwt, size_t signed_jwt_len, void *user_data,
    grpc_jwt_verification_done_cb cb) {
  grpc_exec_ctx exec_ctx = GRPC_EXEC_CTX_INIT;
  verifier_cb_ctx *ctx = gpr_malloc(sizeof(verifier_cb_ctx));
  memset(ctx, 0, sizeof(verifier_cb_ctx));
  ctx->verifier = verifier;
  ctx->pollent = grpc_polling_entity_create_from_pollset(pollset);
  ctx->header = header;
  ctx->audience = gpr_strdup(audience);
  ctx->claims = claims;
  ctx->signature = signature;
  ctx->signed_data = gpr_slice_from_copied_buffer(signed_jwt, signed_jwt_len);
  ctx->user_data = user_data;
  ctx->user_cb = cb;
  grpc_exec_ctx_finish(&exec_ctx);
  return ctx;
}

void verifier_cb_ctx_destroy(verifier_cb_ctx *ctx) {
  if (ctx->audience != NULL) gpr_free(ctx->audience);
  if (ctx->claims != NULL) grpc_jwt_claims_destroy(ctx->claims);
  gpr_slice_unref(ctx->signature);
  gpr_slice_unref(ctx->signed_data);
  jose_header_destroy(ctx->header);
  for (size_t i = 0; i < HTTP_RESPONSE_COUNT; i++) {
    grpc_http_response_destroy(&ctx->responses[i]);
  }
  /* TODO: see what to do with claims... */
  gpr_free(ctx);
}

/* --- grpc_jwt_verifier object. --- */

/* Clock skew defaults to one minute. */
gpr_timespec grpc_jwt_verifier_clock_skew = {60, 0, GPR_TIMESPAN};

/* Max delay defaults to one minute. */
gpr_timespec grpc_jwt_verifier_max_delay = {60, 0, GPR_TIMESPAN};

typedef struct {
  char *email_domain;
  char *key_url_prefix;
} email_key_mapping;

struct grpc_jwt_verifier {
  email_key_mapping *mappings;
  size_t num_mappings; /* Should be very few, linear search ok. */
  size_t allocated_mappings;
  grpc_httpcli_context http_ctx;
};

static grpc_json *json_from_http(const grpc_httpcli_response *response) {
  grpc_json *json = NULL;

  if (response == NULL) {
    gpr_log(GPR_ERROR, "HTTP response is NULL.");
    return NULL;
  }
  if (response->status != 200) {
    gpr_log(GPR_ERROR, "Call to http server failed with error %d.",
            response->status);
    return NULL;
  }

  json = grpc_json_parse_string_with_len(response->body, response->body_length);
  if (json == NULL) {
    gpr_log(GPR_ERROR, "Invalid JSON found in response.");
  }
  return json;
}

static const grpc_json *find_property_by_name(const grpc_json *json,
                                              const char *name) {
  const grpc_json *cur;
  for (cur = json->child; cur != NULL; cur = cur->next) {
    if (strcmp(cur->key, name) == 0) return cur;
  }
  return NULL;
}

static EVP_PKEY *extract_pkey_from_x509(const char *x509_str) {
  X509 *x509 = NULL;
  EVP_PKEY *result = NULL;
  BIO *bio = BIO_new(BIO_s_mem());
  size_t len = strlen(x509_str);
  GPR_ASSERT(len < INT_MAX);
  BIO_write(bio, x509_str, (int)len);
  x509 = PEM_read_bio_X509(bio, NULL, NULL, NULL);
  if (x509 == NULL) {
    gpr_log(GPR_ERROR, "Unable to parse x509 cert.");
    goto end;
  }
  result = X509_get_pubkey(x509);
  if (result == NULL) {
    gpr_log(GPR_ERROR, "Cannot find public key in X509 cert.");
  }

end:
  BIO_free(bio);
  if (x509 != NULL) X509_free(x509);
  return result;
}

static BIGNUM *bignum_from_base64(const char *b64) {
  BIGNUM *result = NULL;
  gpr_slice bin;

  if (b64 == NULL) return NULL;
  bin = grpc_base64_decode(b64, 1);
  if (GPR_SLICE_IS_EMPTY(bin)) {
    gpr_log(GPR_ERROR, "Invalid base64 for big num.");
    return NULL;
  }
  result = BN_bin2bn(GPR_SLICE_START_PTR(bin),
                     TSI_SIZE_AS_SIZE(GPR_SLICE_LENGTH(bin)), NULL);
  gpr_slice_unref(bin);
  return result;
}

static EVP_PKEY *pkey_from_jwk(const grpc_json *json, const char *kty) {
  const grpc_json *key_prop;
  RSA *rsa = NULL;
  EVP_PKEY *result = NULL;

  GPR_ASSERT(kty != NULL && json != NULL);
  if (strcmp(kty, "RSA") != 0) {
    gpr_log(GPR_ERROR, "Unsupported key type %s.", kty);
    goto end;
  }
  rsa = RSA_new();
  if (rsa == NULL) {
    gpr_log(GPR_ERROR, "Could not create rsa key.");
    goto end;
  }
  for (key_prop = json->child; key_prop != NULL; key_prop = key_prop->next) {
    if (strcmp(key_prop->key, "n") == 0) {
      rsa->n = bignum_from_base64(validate_string_field(key_prop, "n"));
      if (rsa->n == NULL) goto end;
    } else if (strcmp(key_prop->key, "e") == 0) {
      rsa->e = bignum_from_base64(validate_string_field(key_prop, "e"));
      if (rsa->e == NULL) goto end;
    }
  }
  if (rsa->e == NULL || rsa->n == NULL) {
    gpr_log(GPR_ERROR, "Missing RSA public key field.");
    goto end;
  }
  result = EVP_PKEY_new();
  EVP_PKEY_set1_RSA(result, rsa); /* uprefs rsa. */

end:
  if (rsa != NULL) RSA_free(rsa);
  return result;
}

static EVP_PKEY *find_verification_key(const grpc_json *json,
                                       const char *header_alg,
                                       const char *header_kid) {
  const grpc_json *jkey;
  const grpc_json *jwk_keys;
  /* Try to parse the json as a JWK set:
     https://tools.ietf.org/html/rfc7517#section-5. */
  jwk_keys = find_property_by_name(json, "keys");
  if (jwk_keys == NULL) {
    /* Use the google proprietary format which is:
       { <kid1>: <x5091>, <kid2>: <x5092>, ... } */
    const grpc_json *cur = find_property_by_name(json, header_kid);
    if (cur == NULL) return NULL;
    return extract_pkey_from_x509(cur->value);
  }

  if (jwk_keys->type != GRPC_JSON_ARRAY) {
    gpr_log(GPR_ERROR,
            "Unexpected value type of keys property in jwks key set.");
    return NULL;
  }
  /* Key format is specified in:
     https://tools.ietf.org/html/rfc7518#section-6. */
  for (jkey = jwk_keys->child; jkey != NULL; jkey = jkey->next) {
    grpc_json *key_prop;
    const char *alg = NULL;
    const char *kid = NULL;
    const char *kty = NULL;

    if (jkey->type != GRPC_JSON_OBJECT) continue;
    for (key_prop = jkey->child; key_prop != NULL; key_prop = key_prop->next) {
      if (strcmp(key_prop->key, "alg") == 0 &&
          key_prop->type == GRPC_JSON_STRING) {
        alg = key_prop->value;
      } else if (strcmp(key_prop->key, "kid") == 0 &&
                 key_prop->type == GRPC_JSON_STRING) {
        kid = key_prop->value;
      } else if (strcmp(key_prop->key, "kty") == 0 &&
                 key_prop->type == GRPC_JSON_STRING) {
        kty = key_prop->value;
      }
    }
    if (alg != NULL && kid != NULL && kty != NULL &&
        strcmp(kid, header_kid) == 0 && strcmp(alg, header_alg) == 0) {
      return pkey_from_jwk(jkey, kty);
    }
  }
  gpr_log(GPR_ERROR,
          "Could not find matching key in key set for kid=%s and alg=%s",
          header_kid, header_alg);
  return NULL;
}

static int verify_jwt_signature(EVP_PKEY *key, const char *alg,
                                gpr_slice signature, gpr_slice signed_data) {
  EVP_MD_CTX *md_ctx = EVP_MD_CTX_create();
  const EVP_MD *md = evp_md_from_alg(alg);
  int result = 0;

  GPR_ASSERT(md != NULL); /* Checked before. */
  if (md_ctx == NULL) {
    gpr_log(GPR_ERROR, "Could not create EVP_MD_CTX.");
    goto end;
  }
  if (EVP_DigestVerifyInit(md_ctx, NULL, md, NULL, key) != 1) {
    gpr_log(GPR_ERROR, "EVP_DigestVerifyInit failed.");
    goto end;
  }
  if (EVP_DigestVerifyUpdate(md_ctx, GPR_SLICE_START_PTR(signed_data),
                             GPR_SLICE_LENGTH(signed_data)) != 1) {
    gpr_log(GPR_ERROR, "EVP_DigestVerifyUpdate failed.");
    goto end;
  }
  if (EVP_DigestVerifyFinal(md_ctx, GPR_SLICE_START_PTR(signature),
                            GPR_SLICE_LENGTH(signature)) != 1) {
    gpr_log(GPR_ERROR, "JWT signature verification failed.");
    goto end;
  }
  result = 1;

end:
  if (md_ctx != NULL) EVP_MD_CTX_destroy(md_ctx);
  return result;
}

static void on_keys_retrieved(grpc_exec_ctx *exec_ctx, void *user_data,
                              grpc_error *error) {
  verifier_cb_ctx *ctx = (verifier_cb_ctx *)user_data;
  grpc_json *json = json_from_http(&ctx->responses[HTTP_RESPONSE_KEYS]);
  EVP_PKEY *verification_key = NULL;
  grpc_jwt_verifier_status status = GRPC_JWT_VERIFIER_GENERIC_ERROR;
  grpc_jwt_claims *claims = NULL;

  if (json == NULL) {
    status = GRPC_JWT_VERIFIER_KEY_RETRIEVAL_ERROR;
    goto end;
  }
  verification_key =
      find_verification_key(json, ctx->header->alg, ctx->header->kid);
  if (verification_key == NULL) {
    gpr_log(GPR_ERROR, "Could not find verification key with kid %s.",
            ctx->header->kid);
    status = GRPC_JWT_VERIFIER_KEY_RETRIEVAL_ERROR;
    goto end;
  }

  if (!verify_jwt_signature(verification_key, ctx->header->alg, ctx->signature,
                            ctx->signed_data)) {
    status = GRPC_JWT_VERIFIER_BAD_SIGNATURE;
    goto end;
  }

  status = grpc_jwt_claims_check(ctx->claims, ctx->audience);
  if (status == GRPC_JWT_VERIFIER_OK) {
    /* Pass ownership. */
    claims = ctx->claims;
    ctx->claims = NULL;
  }

end:
  if (json != NULL) grpc_json_destroy(json);
  if (verification_key != NULL) EVP_PKEY_free(verification_key);
  ctx->user_cb(ctx->user_data, status, claims);
  verifier_cb_ctx_destroy(ctx);
}

static void on_openid_config_retrieved(grpc_exec_ctx *exec_ctx, void *user_data,
                                       grpc_error *error) {
  const grpc_json *cur;
  verifier_cb_ctx *ctx = (verifier_cb_ctx *)user_data;
  const grpc_http_response *response = &ctx->responses[HTTP_RESPONSE_OPENID];
  grpc_json *json = json_from_http(response);
  grpc_httpcli_request req;
  const char *jwks_uri;

  /* TODO(jboeuf): Cache the jwks_uri in order to avoid this hop next time. */
  if (json == NULL) goto error;
  cur = find_property_by_name(json, "jwks_uri");
  if (cur == NULL) {
    gpr_log(GPR_ERROR, "Could not find jwks_uri in openid config.");
    goto error;
  }
  jwks_uri = validate_string_field(cur, "jwks_uri");
  if (jwks_uri == NULL) goto error;
  if (strstr(jwks_uri, "https://") != jwks_uri) {
    gpr_log(GPR_ERROR, "Invalid non https jwks_uri: %s.", jwks_uri);
    goto error;
  }
  jwks_uri += 8;
  req.handshaker = &grpc_httpcli_ssl;
  req.host = gpr_strdup(jwks_uri);
  req.http.path = strchr(jwks_uri, '/');
  if (req.http.path == NULL) {
    req.http.path = "";
  } else {
    *(req.host + (req.http.path - jwks_uri)) = '\0';
  }

  /* TODO(ctiller): Carry the resource_quota in ctx and share it with the host
     channel. This would allow us to cancel an authentication query when under
     extreme memory pressure. */
<<<<<<< HEAD
  grpc_resource_quota *resource_quota = grpc_resource_quota_create("jwt_verifier");
=======
  grpc_resource_quota *resource_quota =
      grpc_resource_quota_create("jwt_verifier");
>>>>>>> 91d0093e
  grpc_httpcli_get(
      exec_ctx, &ctx->verifier->http_ctx, &ctx->pollent, resource_quota, &req,
      gpr_time_add(gpr_now(GPR_CLOCK_REALTIME), grpc_jwt_verifier_max_delay),
      grpc_closure_create(on_keys_retrieved, ctx),
      &ctx->responses[HTTP_RESPONSE_KEYS]);
  grpc_resource_quota_internal_unref(exec_ctx, resource_quota);
  grpc_json_destroy(json);
  gpr_free(req.host);
  return;

error:
  if (json != NULL) grpc_json_destroy(json);
  ctx->user_cb(ctx->user_data, GRPC_JWT_VERIFIER_KEY_RETRIEVAL_ERROR, NULL);
  verifier_cb_ctx_destroy(ctx);
}

static email_key_mapping *verifier_get_mapping(grpc_jwt_verifier *v,
                                               const char *email_domain) {
  size_t i;
  if (v->mappings == NULL) return NULL;
  for (i = 0; i < v->num_mappings; i++) {
    if (strcmp(email_domain, v->mappings[i].email_domain) == 0) {
      return &v->mappings[i];
    }
  }
  return NULL;
}

static void verifier_put_mapping(grpc_jwt_verifier *v, const char *email_domain,
                                 const char *key_url_prefix) {
  email_key_mapping *mapping = verifier_get_mapping(v, email_domain);
  GPR_ASSERT(v->num_mappings < v->allocated_mappings);
  if (mapping != NULL) {
    gpr_free(mapping->key_url_prefix);
    mapping->key_url_prefix = gpr_strdup(key_url_prefix);
    return;
  }
  v->mappings[v->num_mappings].email_domain = gpr_strdup(email_domain);
  v->mappings[v->num_mappings].key_url_prefix = gpr_strdup(key_url_prefix);
  v->num_mappings++;
  GPR_ASSERT(v->num_mappings <= v->allocated_mappings);
}

/* Takes ownership of ctx. */
static void retrieve_key_and_verify(grpc_exec_ctx *exec_ctx,
                                    verifier_cb_ctx *ctx) {
  const char *at_sign;
  grpc_closure *http_cb;
  char *path_prefix = NULL;
  const char *iss;
  grpc_httpcli_request req;
  memset(&req, 0, sizeof(grpc_httpcli_request));
  req.handshaker = &grpc_httpcli_ssl;
  http_response_index rsp_idx;

  GPR_ASSERT(ctx != NULL && ctx->header != NULL && ctx->claims != NULL);
  iss = ctx->claims->iss;
  if (ctx->header->kid == NULL) {
    gpr_log(GPR_ERROR, "Missing kid in jose header.");
    goto error;
  }
  if (iss == NULL) {
    gpr_log(GPR_ERROR, "Missing iss in claims.");
    goto error;
  }

  /* This code relies on:
     https://openid.net/specs/openid-connect-discovery-1_0.html
     Nobody seems to implement the account/email/webfinger part 2. of the spec
     so we will rely instead on email/url mappings if we detect such an issuer.
     Part 4, on the other hand is implemented by both google and salesforce. */

  /* Very non-sophisticated way to detect an email address. Should be good
     enough for now... */
  at_sign = strchr(iss, '@');
  if (at_sign != NULL) {
    email_key_mapping *mapping;
    const char *email_domain = at_sign + 1;
    GPR_ASSERT(ctx->verifier != NULL);
    mapping = verifier_get_mapping(ctx->verifier, email_domain);
    if (mapping == NULL) {
      gpr_log(GPR_ERROR, "Missing mapping for issuer email.");
      goto error;
    }
    req.host = gpr_strdup(mapping->key_url_prefix);
    path_prefix = strchr(req.host, '/');
    if (path_prefix == NULL) {
      gpr_asprintf(&req.http.path, "/%s", iss);
    } else {
      *(path_prefix++) = '\0';
      gpr_asprintf(&req.http.path, "/%s/%s", path_prefix, iss);
    }
    http_cb = grpc_closure_create(on_keys_retrieved, ctx);
    rsp_idx = HTTP_RESPONSE_KEYS;
  } else {
    req.host = gpr_strdup(strstr(iss, "https://") == iss ? iss + 8 : iss);
    path_prefix = strchr(req.host, '/');
    if (path_prefix == NULL) {
      req.http.path = gpr_strdup(GRPC_OPENID_CONFIG_URL_SUFFIX);
    } else {
      *(path_prefix++) = 0;
      gpr_asprintf(&req.http.path, "/%s%s", path_prefix,
                   GRPC_OPENID_CONFIG_URL_SUFFIX);
    }
    http_cb = grpc_closure_create(on_openid_config_retrieved, ctx);
    rsp_idx = HTTP_RESPONSE_OPENID;
  }

  /* TODO(ctiller): Carry the resource_quota in ctx and share it with the host
     channel. This would allow us to cancel an authentication query when under
     extreme memory pressure. */
<<<<<<< HEAD
  grpc_resource_quota *resource_quota = grpc_resource_quota_create("jwt_verifier");
=======
  grpc_resource_quota *resource_quota =
      grpc_resource_quota_create("jwt_verifier");
>>>>>>> 91d0093e
  grpc_httpcli_get(
      exec_ctx, &ctx->verifier->http_ctx, &ctx->pollent, resource_quota, &req,
      gpr_time_add(gpr_now(GPR_CLOCK_REALTIME), grpc_jwt_verifier_max_delay),
      http_cb, &ctx->responses[rsp_idx]);
  grpc_resource_quota_internal_unref(exec_ctx, resource_quota);
  gpr_free(req.host);
  gpr_free(req.http.path);
  return;

error:
  ctx->user_cb(ctx->user_data, GRPC_JWT_VERIFIER_KEY_RETRIEVAL_ERROR, NULL);
  verifier_cb_ctx_destroy(ctx);
}

void grpc_jwt_verifier_verify(grpc_exec_ctx *exec_ctx,
                              grpc_jwt_verifier *verifier,
                              grpc_pollset *pollset, const char *jwt,
                              const char *audience,
                              grpc_jwt_verification_done_cb cb,
                              void *user_data) {
  const char *dot = NULL;
  grpc_json *json;
  jose_header *header = NULL;
  grpc_jwt_claims *claims = NULL;
  gpr_slice header_buffer;
  gpr_slice claims_buffer;
  gpr_slice signature;
  size_t signed_jwt_len;
  const char *cur = jwt;

  GPR_ASSERT(verifier != NULL && jwt != NULL && audience != NULL && cb != NULL);
  dot = strchr(cur, '.');
  if (dot == NULL) goto error;
  json = parse_json_part_from_jwt(cur, (size_t)(dot - cur), &header_buffer);
  if (json == NULL) goto error;
  header = jose_header_from_json(json, header_buffer);
  if (header == NULL) goto error;

  cur = dot + 1;
  dot = strchr(cur, '.');
  if (dot == NULL) goto error;
  json = parse_json_part_from_jwt(cur, (size_t)(dot - cur), &claims_buffer);
  if (json == NULL) goto error;
  claims = grpc_jwt_claims_from_json(json, claims_buffer);
  if (claims == NULL) goto error;

  signed_jwt_len = (size_t)(dot - jwt);
  cur = dot + 1;
  signature = grpc_base64_decode(cur, 1);
  if (GPR_SLICE_IS_EMPTY(signature)) goto error;
  retrieve_key_and_verify(
      exec_ctx,
      verifier_cb_ctx_create(verifier, pollset, header, claims, audience,
                             signature, jwt, signed_jwt_len, user_data, cb));
  return;

error:
  if (header != NULL) jose_header_destroy(header);
  if (claims != NULL) grpc_jwt_claims_destroy(claims);
  cb(user_data, GRPC_JWT_VERIFIER_BAD_FORMAT, NULL);
}

grpc_jwt_verifier *grpc_jwt_verifier_create(
    const grpc_jwt_verifier_email_domain_key_url_mapping *mappings,
    size_t num_mappings) {
  grpc_jwt_verifier *v = gpr_malloc(sizeof(grpc_jwt_verifier));
  memset(v, 0, sizeof(grpc_jwt_verifier));
  grpc_httpcli_context_init(&v->http_ctx);

  /* We know at least of one mapping. */
  v->allocated_mappings = 1 + num_mappings;
  v->mappings = gpr_malloc(v->allocated_mappings * sizeof(email_key_mapping));
  verifier_put_mapping(v, GRPC_GOOGLE_SERVICE_ACCOUNTS_EMAIL_DOMAIN,
                       GRPC_GOOGLE_SERVICE_ACCOUNTS_KEY_URL_PREFIX);
  /* User-Provided mappings. */
  if (mappings != NULL) {
    size_t i;
    for (i = 0; i < num_mappings; i++) {
      verifier_put_mapping(v, mappings[i].email_domain,
                           mappings[i].key_url_prefix);
    }
  }
  return v;
}

void grpc_jwt_verifier_destroy(grpc_jwt_verifier *v) {
  size_t i;
  if (v == NULL) return;
  grpc_httpcli_context_destroy(&v->http_ctx);
  if (v->mappings != NULL) {
    for (i = 0; i < v->num_mappings; i++) {
      gpr_free(v->mappings[i].email_domain);
      gpr_free(v->mappings[i].key_url_prefix);
    }
    gpr_free(v->mappings);
  }
  gpr_free(v);
}<|MERGE_RESOLUTION|>--- conflicted
+++ resolved
@@ -660,12 +660,8 @@
   /* TODO(ctiller): Carry the resource_quota in ctx and share it with the host
      channel. This would allow us to cancel an authentication query when under
      extreme memory pressure. */
-<<<<<<< HEAD
-  grpc_resource_quota *resource_quota = grpc_resource_quota_create("jwt_verifier");
-=======
   grpc_resource_quota *resource_quota =
       grpc_resource_quota_create("jwt_verifier");
->>>>>>> 91d0093e
   grpc_httpcli_get(
       exec_ctx, &ctx->verifier->http_ctx, &ctx->pollent, resource_quota, &req,
       gpr_time_add(gpr_now(GPR_CLOCK_REALTIME), grpc_jwt_verifier_max_delay),
@@ -777,12 +773,8 @@
   /* TODO(ctiller): Carry the resource_quota in ctx and share it with the host
      channel. This would allow us to cancel an authentication query when under
      extreme memory pressure. */
-<<<<<<< HEAD
-  grpc_resource_quota *resource_quota = grpc_resource_quota_create("jwt_verifier");
-=======
   grpc_resource_quota *resource_quota =
       grpc_resource_quota_create("jwt_verifier");
->>>>>>> 91d0093e
   grpc_httpcli_get(
       exec_ctx, &ctx->verifier->http_ctx, &ctx->pollent, resource_quota, &req,
       gpr_time_add(gpr_now(GPR_CLOCK_REALTIME), grpc_jwt_verifier_max_delay),
