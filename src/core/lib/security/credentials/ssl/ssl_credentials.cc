--- conflicted
+++ resolved
@@ -41,31 +41,17 @@
   gpr_free(kp);
 }
 
-<<<<<<< HEAD
-static void ssl_destruct(grpc_channel_credentials *creds) {
-  grpc_ssl_credentials *c = (grpc_ssl_credentials *)creds;
-=======
-static void ssl_destruct(grpc_exec_ctx* exec_ctx,
-                         grpc_channel_credentials* creds) {
+static void ssl_destruct(grpc_channel_credentials* creds) {
   grpc_ssl_credentials* c = (grpc_ssl_credentials*)creds;
->>>>>>> d9da7387
   gpr_free(c->config.pem_root_certs);
   grpc_tsi_ssl_pem_key_cert_pairs_destroy(c->config.pem_key_cert_pair, 1);
 }
 
 static grpc_security_status ssl_create_security_connector(
-<<<<<<< HEAD
-    grpc_channel_credentials *creds, grpc_call_credentials *call_creds,
-    const char *target, const grpc_channel_args *args,
-    grpc_channel_security_connector **sc, grpc_channel_args **new_args) {
-  grpc_ssl_credentials *c = (grpc_ssl_credentials *)creds;
-=======
-    grpc_exec_ctx* exec_ctx, grpc_channel_credentials* creds,
-    grpc_call_credentials* call_creds, const char* target,
-    const grpc_channel_args* args, grpc_channel_security_connector** sc,
-    grpc_channel_args** new_args) {
+    grpc_channel_credentials* creds, grpc_call_credentials* call_creds,
+    const char* target, const grpc_channel_args* args,
+    grpc_channel_security_connector** sc, grpc_channel_args** new_args) {
   grpc_ssl_credentials* c = (grpc_ssl_credentials*)creds;
->>>>>>> d9da7387
   grpc_security_status status = GRPC_SECURITY_OK;
   const char* overridden_target_name = NULL;
   for (size_t i = 0; args && i < args->num_args; i++) {
@@ -77,9 +63,7 @@
     }
   }
   status = grpc_ssl_channel_security_connector_create(
-      creds, call_creds, &c->config, target, overridden_target_name,
-
-      sc);
+      creds, call_creds, &c->config, target, overridden_target_name, sc);
   if (status != GRPC_SECURITY_OK) {
     return status;
   }
@@ -132,40 +116,22 @@
 // SSL Server Credentials.
 //
 
-<<<<<<< HEAD
-static void ssl_server_destruct(grpc_server_credentials *creds) {
-  grpc_ssl_server_credentials *c = (grpc_ssl_server_credentials *)creds;
-  size_t i;
-  for (i = 0; i < c->config.num_key_cert_pairs; i++) {
-    ssl_config_pem_key_cert_pair_destroy(&c->config.pem_key_cert_pairs[i]);
-  }
-  gpr_free(c->config.pem_key_cert_pairs);
-=======
 struct grpc_ssl_server_credentials_options {
   grpc_ssl_client_certificate_request_type client_certificate_request;
   grpc_ssl_server_certificate_config* certificate_config;
   grpc_ssl_server_certificate_config_fetcher* certificate_config_fetcher;
 };
 
-static void ssl_server_destruct(grpc_exec_ctx* exec_ctx,
-                                grpc_server_credentials* creds) {
+static void ssl_server_destruct(grpc_server_credentials* creds) {
   grpc_ssl_server_credentials* c = (grpc_ssl_server_credentials*)creds;
   grpc_tsi_ssl_pem_key_cert_pairs_destroy(c->config.pem_key_cert_pairs,
                                           c->config.num_key_cert_pairs);
->>>>>>> d9da7387
   gpr_free(c->config.pem_root_certs);
 }
 
 static grpc_security_status ssl_server_create_security_connector(
-<<<<<<< HEAD
-    grpc_server_credentials *creds, grpc_server_security_connector **sc) {
-  grpc_ssl_server_credentials *c = (grpc_ssl_server_credentials *)creds;
-  return grpc_ssl_server_security_connector_create(creds, &c->config, sc);
-=======
-    grpc_exec_ctx* exec_ctx, grpc_server_credentials* creds,
-    grpc_server_security_connector** sc) {
-  return grpc_ssl_server_security_connector_create(exec_ctx, creds, sc);
->>>>>>> d9da7387
+    grpc_server_credentials* creds, grpc_server_security_connector** sc) {
+  return grpc_ssl_server_security_connector_create(creds, sc);
 }
 
 static grpc_server_credentials_vtable ssl_server_vtable = {
