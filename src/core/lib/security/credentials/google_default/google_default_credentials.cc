/*
 *
 * Copyright 2015 gRPC authors.
 *
 * Licensed under the Apache License, Version 2.0 (the "License");
 * you may not use this file except in compliance with the License.
 * You may obtain a copy of the License at
 *
 *     http://www.apache.org/licenses/LICENSE-2.0
 *
 * Unless required by applicable law or agreed to in writing, software
 * distributed under the License is distributed on an "AS IS" BASIS,
 * WITHOUT WARRANTIES OR CONDITIONS OF ANY KIND, either express or implied.
 * See the License for the specific language governing permissions and
 * limitations under the License.
 *
 */

#include "src/core/lib/security/credentials/credentials.h"

#include <string.h>

#include <grpc/support/alloc.h>
#include <grpc/support/log.h>
#include <grpc/support/sync.h>

#include "src/core/lib/http/httpcli.h"
#include "src/core/lib/http/parser.h"
#include "src/core/lib/iomgr/load_file.h"
#include "src/core/lib/iomgr/polling_entity.h"
#include "src/core/lib/security/credentials/google_default/google_default_credentials.h"
#include "src/core/lib/security/credentials/jwt/jwt_credentials.h"
#include "src/core/lib/security/credentials/oauth2/oauth2_credentials.h"
#include "src/core/lib/slice/slice_internal.h"
#include "src/core/lib/slice/slice_string_helpers.h"
#include "src/core/lib/support/env.h"
#include "src/core/lib/support/string.h"
#include "src/core/lib/surface/api_trace.h"

/* -- Constants. -- */

#define GRPC_COMPUTE_ENGINE_DETECTION_HOST "metadata.google.internal"

/* -- Default credentials. -- */

static grpc_channel_credentials* default_credentials = NULL;
static int compute_engine_detection_done = 0;
static gpr_mu g_state_mu;
static gpr_mu* g_polling_mu;
static gpr_once g_once = GPR_ONCE_INIT;

static void init_default_credentials(void) { gpr_mu_init(&g_state_mu); }

typedef struct {
  grpc_polling_entity pollent;
  int is_done;
  int success;
  grpc_http_response response;
} compute_engine_detector;

<<<<<<< HEAD
static void on_compute_engine_detection_http_response(void *user_data,
                                                      grpc_error *error) {
  compute_engine_detector *detector = (compute_engine_detector *)user_data;
=======
static void on_compute_engine_detection_http_response(grpc_exec_ctx* exec_ctx,
                                                      void* user_data,
                                                      grpc_error* error) {
  compute_engine_detector* detector = (compute_engine_detector*)user_data;
>>>>>>> d9da7387
  if (error == GRPC_ERROR_NONE && detector->response.status == 200 &&
      detector->response.hdr_count > 0) {
    /* Internet providers can return a generic response to all requests, so
       it is necessary to check that metadata header is present also. */
    size_t i;
    for (i = 0; i < detector->response.hdr_count; i++) {
      grpc_http_header* header = &detector->response.hdrs[i];
      if (strcmp(header->key, "Metadata-Flavor") == 0 &&
          strcmp(header->value, "Google") == 0) {
        detector->success = 1;
        break;
      }
    }
  }
  gpr_mu_lock(g_polling_mu);
  detector->is_done = 1;
  GRPC_LOG_IF_ERROR(
      "Pollset kick",
      grpc_pollset_kick(grpc_polling_entity_pollset(&detector->pollent), NULL));
  gpr_mu_unlock(g_polling_mu);
}

<<<<<<< HEAD
static void destroy_pollset(void *p, grpc_error *e) {
  grpc_pollset_destroy((grpc_pollset *)p);
}

static int is_stack_running_on_compute_engine() {
=======
static void destroy_pollset(grpc_exec_ctx* exec_ctx, void* p, grpc_error* e) {
  grpc_pollset_destroy(exec_ctx, (grpc_pollset*)p);
}

static int is_stack_running_on_compute_engine(grpc_exec_ctx* exec_ctx) {
>>>>>>> d9da7387
  compute_engine_detector detector;
  grpc_httpcli_request request;
  grpc_httpcli_context context;
  grpc_closure destroy_closure;

  /* The http call is local. If it takes more than one sec, it is for sure not
     on compute engine. */
  grpc_millis max_detection_delay = GPR_MS_PER_SEC;

  grpc_pollset* pollset = (grpc_pollset*)gpr_zalloc(grpc_pollset_size());
  grpc_pollset_init(pollset, &g_polling_mu);
  detector.pollent = grpc_polling_entity_create_from_pollset(pollset);
  detector.is_done = 0;
  detector.success = 0;

  memset(&detector.response, 0, sizeof(detector.response));
  memset(&request, 0, sizeof(grpc_httpcli_request));
  request.host = (char*)GRPC_COMPUTE_ENGINE_DETECTION_HOST;
  request.http.path = (char*)"/";

  grpc_httpcli_context_init(&context);

  grpc_resource_quota* resource_quota =
      grpc_resource_quota_create("google_default_credentials");
  grpc_httpcli_get(
      &context, &detector.pollent, resource_quota, &request,
      grpc_exec_ctx_now() + max_detection_delay,
      GRPC_CLOSURE_CREATE(on_compute_engine_detection_http_response, &detector,
                          grpc_schedule_on_exec_ctx),
      &detector.response);
  grpc_resource_quota_unref_internal(resource_quota);

  grpc_exec_ctx_flush();

  /* Block until we get the response. This is not ideal but this should only be
     called once for the lifetime of the process by the default credentials. */
  gpr_mu_lock(g_polling_mu);
  while (!detector.is_done) {
    grpc_pollset_worker* worker = NULL;
    if (!GRPC_LOG_IF_ERROR(
            "pollset_work",
            grpc_pollset_work(grpc_polling_entity_pollset(&detector.pollent),
                              &worker, GRPC_MILLIS_INF_FUTURE))) {
      detector.is_done = 1;
      detector.success = 0;
    }
  }
  gpr_mu_unlock(g_polling_mu);

  grpc_httpcli_context_destroy(&context);
  GRPC_CLOSURE_INIT(&destroy_closure, destroy_pollset,
                    grpc_polling_entity_pollset(&detector.pollent),
                    grpc_schedule_on_exec_ctx);
  grpc_pollset_shutdown(grpc_polling_entity_pollset(&detector.pollent),
                        &destroy_closure);
  g_polling_mu = NULL;
  grpc_exec_ctx_flush();

  gpr_free(grpc_polling_entity_pollset(&detector.pollent));
  grpc_http_response_destroy(&detector.response);

  return detector.success;
}

/* Takes ownership of creds_path if not NULL. */
<<<<<<< HEAD
static grpc_error *create_default_creds_from_path(
    char *creds_path, grpc_call_credentials **creds) {
  grpc_json *json = NULL;
=======
static grpc_error* create_default_creds_from_path(
    grpc_exec_ctx* exec_ctx, char* creds_path, grpc_call_credentials** creds) {
  grpc_json* json = NULL;
>>>>>>> d9da7387
  grpc_auth_json_key key;
  grpc_auth_refresh_token token;
  grpc_call_credentials* result = NULL;
  grpc_slice creds_data = grpc_empty_slice();
  grpc_error* error = GRPC_ERROR_NONE;
  if (creds_path == NULL) {
    error = GRPC_ERROR_CREATE_FROM_STATIC_STRING("creds_path unset");
    goto end;
  }
  error = grpc_load_file(creds_path, 0, &creds_data);
  if (error != GRPC_ERROR_NONE) {
    goto end;
  }
  json = grpc_json_parse_string_with_len(
      (char*)GRPC_SLICE_START_PTR(creds_data), GRPC_SLICE_LENGTH(creds_data));
  if (json == NULL) {
    error = grpc_error_set_str(
        GRPC_ERROR_CREATE_FROM_STATIC_STRING("Failed to parse JSON"),
        GRPC_ERROR_STR_RAW_BYTES, grpc_slice_ref_internal(creds_data));
    goto end;
  }

  /* First, try an auth json key. */
  key = grpc_auth_json_key_create_from_json(json);
  if (grpc_auth_json_key_is_valid(&key)) {
    result =
        grpc_service_account_jwt_access_credentials_create_from_auth_json_key(
            key, grpc_max_auth_token_lifetime());
    if (result == NULL) {
      error = GRPC_ERROR_CREATE_FROM_STATIC_STRING(
          "grpc_service_account_jwt_access_credentials_create_from_auth_json_"
          "key failed");
    }
    goto end;
  }

  /* Then try a refresh token if the auth json key was invalid. */
  token = grpc_auth_refresh_token_create_from_json(json);
  if (grpc_auth_refresh_token_is_valid(&token)) {
    result =
        grpc_refresh_token_credentials_create_from_auth_refresh_token(token);
    if (result == NULL) {
      error = GRPC_ERROR_CREATE_FROM_STATIC_STRING(
          "grpc_refresh_token_credentials_create_from_auth_refresh_token "
          "failed");
    }
    goto end;
  }

end:
  GPR_ASSERT((result == NULL) + (error == GRPC_ERROR_NONE) == 1);
  if (creds_path != NULL) gpr_free(creds_path);
  grpc_slice_unref_internal(creds_data);
  if (json != NULL) grpc_json_destroy(json);
  *creds = result;
  return error;
}

grpc_channel_credentials* grpc_google_default_credentials_create(void) {
  grpc_channel_credentials* result = NULL;
  grpc_call_credentials* call_creds = NULL;
  grpc_error* error = GRPC_ERROR_CREATE_FROM_STATIC_STRING(
      "Failed to create Google credentials");
<<<<<<< HEAD
  grpc_error *err;
  ExecCtx _local_exec_ctx;
=======
  grpc_error* err;
  grpc_exec_ctx exec_ctx = GRPC_EXEC_CTX_INIT;
>>>>>>> d9da7387

  GRPC_API_TRACE("grpc_google_default_credentials_create(void)", 0, ());

  gpr_once_init(&g_once, init_default_credentials);

  gpr_mu_lock(&g_state_mu);

  if (default_credentials != NULL) {
    result = grpc_channel_credentials_ref(default_credentials);
    goto end;
  }

  /* First, try the environment variable. */
  err = create_default_creds_from_path(
      gpr_getenv(GRPC_GOOGLE_CREDENTIALS_ENV_VAR), &call_creds);
  if (err == GRPC_ERROR_NONE) goto end;
  error = grpc_error_add_child(error, err);

  /* Then the well-known file. */
  err = create_default_creds_from_path(
      grpc_get_well_known_google_credentials_file_path(), &call_creds);
  if (err == GRPC_ERROR_NONE) goto end;
  error = grpc_error_add_child(error, err);

  /* At last try to see if we're on compute engine (do the detection only once
     since it requires a network test). */
  if (!compute_engine_detection_done) {
    int need_compute_engine_creds = is_stack_running_on_compute_engine();
    compute_engine_detection_done = 1;
    if (need_compute_engine_creds) {
      call_creds = grpc_google_compute_engine_credentials_create(NULL);
      if (call_creds == NULL) {
        error = grpc_error_add_child(
            error, GRPC_ERROR_CREATE_FROM_STATIC_STRING(
                       "Failed to get credentials from network"));
      }
    }
  }

end:
  if (result == NULL) {
    if (call_creds != NULL) {
      /* Blend with default ssl credentials and add a global reference so that
         it
         can be cached and re-served. */
      grpc_channel_credentials* ssl_creds =
          grpc_ssl_credentials_create(NULL, NULL, NULL);
      default_credentials = grpc_channel_credentials_ref(
          grpc_composite_channel_credentials_create(ssl_creds, call_creds,
                                                    NULL));
      GPR_ASSERT(default_credentials != NULL);
      grpc_channel_credentials_unref(ssl_creds);
      grpc_call_credentials_unref(call_creds);
      result = default_credentials;
    } else {
      gpr_log(GPR_ERROR, "Could not create google default credentials.");
    }
  }
  gpr_mu_unlock(&g_state_mu);
  if (result == NULL) {
    GRPC_LOG_IF_ERROR("grpc_google_default_credentials_create", error);
  } else {
    GRPC_ERROR_UNREF(error);
  }
  grpc_exec_ctx_finish();
  return result;
}

void grpc_flush_cached_google_default_credentials(void) {
  ExecCtx _local_exec_ctx;
  gpr_once_init(&g_once, init_default_credentials);
  gpr_mu_lock(&g_state_mu);
  if (default_credentials != NULL) {
    grpc_channel_credentials_unref(default_credentials);
    default_credentials = NULL;
  }
  compute_engine_detection_done = 0;
  gpr_mu_unlock(&g_state_mu);
  grpc_exec_ctx_finish();
}

/* -- Well known credentials path. -- */

static grpc_well_known_credentials_path_getter creds_path_getter = NULL;

char* grpc_get_well_known_google_credentials_file_path(void) {
  if (creds_path_getter != NULL) return creds_path_getter();
  return grpc_get_well_known_google_credentials_file_path_impl();
}

void grpc_override_well_known_credentials_path_getter(
    grpc_well_known_credentials_path_getter getter) {
  creds_path_getter = getter;
}<|MERGE_RESOLUTION|>--- conflicted
+++ resolved
@@ -58,16 +58,9 @@
   grpc_http_response response;
 } compute_engine_detector;
 
-<<<<<<< HEAD
-static void on_compute_engine_detection_http_response(void *user_data,
-                                                      grpc_error *error) {
-  compute_engine_detector *detector = (compute_engine_detector *)user_data;
-=======
-static void on_compute_engine_detection_http_response(grpc_exec_ctx* exec_ctx,
-                                                      void* user_data,
+static void on_compute_engine_detection_http_response(void* user_data,
                                                       grpc_error* error) {
   compute_engine_detector* detector = (compute_engine_detector*)user_data;
->>>>>>> d9da7387
   if (error == GRPC_ERROR_NONE && detector->response.status == 200 &&
       detector->response.hdr_count > 0) {
     /* Internet providers can return a generic response to all requests, so
@@ -90,19 +83,11 @@
   gpr_mu_unlock(g_polling_mu);
 }
 
-<<<<<<< HEAD
-static void destroy_pollset(void *p, grpc_error *e) {
-  grpc_pollset_destroy((grpc_pollset *)p);
+static void destroy_pollset(void* p, grpc_error* e) {
+  grpc_pollset_destroy((grpc_pollset*)p);
 }
 
 static int is_stack_running_on_compute_engine() {
-=======
-static void destroy_pollset(grpc_exec_ctx* exec_ctx, void* p, grpc_error* e) {
-  grpc_pollset_destroy(exec_ctx, (grpc_pollset*)p);
-}
-
-static int is_stack_running_on_compute_engine(grpc_exec_ctx* exec_ctx) {
->>>>>>> d9da7387
   compute_engine_detector detector;
   grpc_httpcli_request request;
   grpc_httpcli_context context;
@@ -168,15 +153,9 @@
 }
 
 /* Takes ownership of creds_path if not NULL. */
-<<<<<<< HEAD
-static grpc_error *create_default_creds_from_path(
-    char *creds_path, grpc_call_credentials **creds) {
-  grpc_json *json = NULL;
-=======
 static grpc_error* create_default_creds_from_path(
-    grpc_exec_ctx* exec_ctx, char* creds_path, grpc_call_credentials** creds) {
+    char* creds_path, grpc_call_credentials** creds) {
   grpc_json* json = NULL;
->>>>>>> d9da7387
   grpc_auth_json_key key;
   grpc_auth_refresh_token token;
   grpc_call_credentials* result = NULL;
@@ -240,13 +219,8 @@
   grpc_call_credentials* call_creds = NULL;
   grpc_error* error = GRPC_ERROR_CREATE_FROM_STATIC_STRING(
       "Failed to create Google credentials");
-<<<<<<< HEAD
-  grpc_error *err;
+  grpc_error* err;
   ExecCtx _local_exec_ctx;
-=======
-  grpc_error* err;
-  grpc_exec_ctx exec_ctx = GRPC_EXEC_CTX_INIT;
->>>>>>> d9da7387
 
   GRPC_API_TRACE("grpc_google_default_credentials_create(void)", 0, ());
 
