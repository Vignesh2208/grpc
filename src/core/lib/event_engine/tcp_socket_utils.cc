// Copyright 2022 gRPC authors.
//
// Licensed under the Apache License, Version 2.0 (the "License");
// you may not use this file except in compliance with the License.
// You may obtain a copy of the License at
//
//     http://www.apache.org/licenses/LICENSE-2.0
//
// Unless required by applicable law or agreed to in writing, software
// distributed under the License is distributed on an "AS IS" BASIS,
// WITHOUT WARRANTIES OR CONDITIONS OF ANY KIND, either express or implied.
// See the License for the specific language governing permissions and
// limitations under the License.
#include <grpc/support/port_platform.h>

#include "src/core/lib/event_engine/tcp_socket_utils.h"

#include <grpc/event_engine/event_engine.h>

#include "src/core/lib/iomgr/port.h"

#ifdef GRPC_POSIX_SOCKET_UTILS_COMMON
#include <arpa/inet.h>  // IWYU pragma: keep

#ifdef GRPC_LINUX_TCP_H
#include <linux/tcp.h>
#else
#include <netinet/in.h>  // IWYU pragma: keep
#endif
#include <sys/socket.h>
#endif  //  GRPC_POSIX_SOCKET_UTILS_COMMON

#ifdef GRPC_HAVE_UNIX_SOCKET
#include <sys/stat.h>  // IWYU pragma: keep
#include <sys/un.h>
#endif

#include <errno.h>
#include <inttypes.h>
#include <stdlib.h>
#include <string.h>

#include <utility>

#include "absl/status/status.h"
#include "absl/strings/str_cat.h"
#include "absl/strings/str_format.h"

#include <grpc/support/log.h>

#include "src/core/lib/gprpp/host_port.h"
#include "src/core/lib/gprpp/status_helper.h"
#include "src/core/lib/uri/uri_parser.h"

namespace grpc_event_engine {
namespace experimental {

namespace {
constexpr uint8_t kV4MappedPrefix[] = {0, 0, 0, 0, 0,    0,
                                       0, 0, 0, 0, 0xff, 0xff};
absl::StatusOr<std::string> GetScheme(
    const EventEngine::ResolvedAddress& resolved_address) {
  switch (resolved_address.address()->sa_family) {
    case AF_INET:
      return "ipv4";
    case AF_INET6:
      return "ipv6";
    case AF_UNIX:
      return "unix";
    default:
      return absl::InvalidArgumentError(
          absl::StrFormat("Unknown sockaddr family: %d",
                          resolved_address.address()->sa_family));
  }
}

#ifdef GRPC_HAVE_UNIX_SOCKET
<<<<<<< HEAD
absl::StatusOr<std::string> ResolvedAddrToUriUnixIfPossible(
    const EventEngine::ResolvedAddress* resolved_addr, bool skip_uri) {
=======
absl::StatusOr<std::string> ResolvedAddrToUnixPathIfPossible(
    const EventEngine::ResolvedAddress* resolved_addr) {
>>>>>>> e8b87bcc
  const sockaddr* addr = resolved_addr->address();
  if (addr->sa_family != AF_UNIX) {
    return absl::InvalidArgumentError(
        absl::StrCat("Socket family is not AF_UNIX: ", addr->sa_family));
  }
  const sockaddr_un* unix_addr = reinterpret_cast<const sockaddr_un*>(addr);
#ifdef GPR_APPLE
  int len = resolved_addr->size() - sizeof(unix_addr->sun_family) -
            sizeof(unix_addr->sun_len) - 1;
#else
  int len = resolved_addr->size() - sizeof(unix_addr->sun_family) - 1;
#endif
  bool abstract = (len < 0 || unix_addr->sun_path[0] == '\0');
<<<<<<< HEAD
  std::string scheme;
  std::string path;
  if (abstract) {
    scheme = "unix-abstract";
    if (len >= 0) {
      path = std::string(unix_addr->sun_path + 1, len);
    }
    if (skip_uri) {
      path = absl::StrCat(std::string(1, '\0'), path);
=======
  std::string path;
  if (abstract) {
    if (len >= 0) {
      path = std::string(unix_addr->sun_path + 1, len);
>>>>>>> e8b87bcc
    }
    path = absl::StrCat(std::string(1, '\0'), path);
  } else {
<<<<<<< HEAD
    scheme = "unix";
=======
>>>>>>> e8b87bcc
    size_t maxlen = sizeof(unix_addr->sun_path);
    if (strnlen(unix_addr->sun_path, maxlen) == maxlen) {
      return absl::InvalidArgumentError("UDS path is not null-terminated");
    }
    path = unix_addr->sun_path;
  }
<<<<<<< HEAD
  if (skip_uri) {
    return path;
  }
=======
  return path;
}

absl::StatusOr<std::string> ResolvedAddrToUriUnixIfPossible(
    const EventEngine::ResolvedAddress* resolved_addr) {
  auto path = ResolvedAddrToUnixPathIfPossible(resolved_addr);
  GRPC_RETURN_IF_ERROR(path.status());
  std::string scheme;
  std::string path_string;
  if (path->at(0) == '\0') {
    scheme = "unix-abstract";
    path_string = path->length() > 1 ? path->substr(1, std::string::npos) : "";
  } else {
    scheme = "unix";
    path_string = std::move(*path);
  }

>>>>>>> e8b87bcc
  absl::StatusOr<grpc_core::URI> uri = grpc_core::URI::Create(
      std::move(scheme), /*authority=*/"", std::move(path_string),
      /*query_parameter_pairs=*/{}, /*fragment=*/"");
  if (!uri.ok()) return uri.status();
  return uri->ToString();
}
#else

absl::StatusOr<std::string> ResolvedAddrToUnixPathIfPossible(
    const EventEngine::ResolvedAddress* /*resolved_addr*/) {
  return absl::InvalidArgumentError("Unix socket is not supported.");
}

absl::StatusOr<std::string> ResolvedAddrToUriUnixIfPossible(
    const EventEngine::ResolvedAddress* /*resolved_addr*/, bool /*skip_uri*/) {
  return absl::InvalidArgumentError("Unix socket is not supported.");
}
#endif

}  // namespace

bool ResolvedAddressIsV4Mapped(
    const EventEngine::ResolvedAddress& resolved_addr,
    EventEngine::ResolvedAddress* resolved_addr4_out) {
  const sockaddr* addr = resolved_addr.address();
  if (addr->sa_family == AF_INET6) {
    const sockaddr_in6* addr6 = reinterpret_cast<const sockaddr_in6*>(addr);
    sockaddr_in* addr4_out =
        resolved_addr4_out == nullptr
            ? nullptr
            : reinterpret_cast<sockaddr_in*>(
                  const_cast<sockaddr*>(resolved_addr4_out->address()));

    if (memcmp(addr6->sin6_addr.s6_addr, kV4MappedPrefix,
               sizeof(kV4MappedPrefix)) == 0) {
      if (resolved_addr4_out != nullptr) {
        // Normalize ::ffff:0.0.0.0/96 to IPv4.
        memset(addr4_out, 0, EventEngine::ResolvedAddress::MAX_SIZE_BYTES);
        addr4_out->sin_family = AF_INET;
        // s6_addr32 would be nice, but it's non-standard.
        memcpy(&addr4_out->sin_addr, &addr6->sin6_addr.s6_addr[12], 4);
        addr4_out->sin_port = addr6->sin6_port;
        *resolved_addr4_out = EventEngine::ResolvedAddress(
            reinterpret_cast<sockaddr*>(addr4_out),
            static_cast<socklen_t>(sizeof(sockaddr_in)));
      }
      return true;
    }
  }
  return false;
}

bool ResolvedAddressToV4Mapped(
    const EventEngine::ResolvedAddress& resolved_addr,
    EventEngine::ResolvedAddress* resolved_addr6_out) {
  GPR_ASSERT(&resolved_addr != resolved_addr6_out);
  const sockaddr* addr = resolved_addr.address();
  sockaddr_in6* addr6_out = const_cast<sockaddr_in6*>(
      reinterpret_cast<const sockaddr_in6*>(resolved_addr6_out->address()));
  if (addr->sa_family == AF_INET) {
    const sockaddr_in* addr4 = reinterpret_cast<const sockaddr_in*>(addr);
    memset(resolved_addr6_out, 0, sizeof(*resolved_addr6_out));
    addr6_out->sin6_family = AF_INET6;
    memcpy(&addr6_out->sin6_addr.s6_addr[0], kV4MappedPrefix, 12);
    memcpy(&addr6_out->sin6_addr.s6_addr[12], &addr4->sin_addr, 4);
    addr6_out->sin6_port = addr4->sin_port;
    *resolved_addr6_out = EventEngine::ResolvedAddress(
        reinterpret_cast<sockaddr*>(addr6_out),
        static_cast<socklen_t>(sizeof(sockaddr_in6)));
    return true;
  }
  return false;
}

EventEngine::ResolvedAddress ResolvedAddressMakeWild6(int port) {
  EventEngine::ResolvedAddress resolved_wild_out;
  sockaddr_in6* wild_out = reinterpret_cast<sockaddr_in6*>(
      const_cast<sockaddr*>(resolved_wild_out.address()));
  GPR_ASSERT(port >= 0 && port < 65536);
  memset(wild_out, 0, sizeof(sockaddr_in6));
  wild_out->sin6_family = AF_INET6;
  wild_out->sin6_port = htons(static_cast<uint16_t>(port));
  return EventEngine::ResolvedAddress(
      reinterpret_cast<sockaddr*>(wild_out),
      static_cast<socklen_t>(sizeof(sockaddr_in6)));
}

EventEngine::ResolvedAddress ResolvedAddressMakeWild4(int port) {
  EventEngine::ResolvedAddress resolved_wild_out;
  sockaddr_in* wild_out = reinterpret_cast<sockaddr_in*>(
      const_cast<sockaddr*>(resolved_wild_out.address()));
  GPR_ASSERT(port >= 0 && port < 65536);
  memset(wild_out, 0, sizeof(sockaddr_in));
  wild_out->sin_family = AF_INET;
  wild_out->sin_port = htons(static_cast<uint16_t>(port));
  return EventEngine::ResolvedAddress(
      reinterpret_cast<sockaddr*>(wild_out),
      static_cast<socklen_t>(sizeof(sockaddr_in)));
}

int ResolvedAddressGetPort(const EventEngine::ResolvedAddress& resolved_addr) {
  const sockaddr* addr = resolved_addr.address();
  switch (addr->sa_family) {
    case AF_INET:
      return ntohs((reinterpret_cast<const sockaddr_in*>(addr))->sin_port);
    case AF_INET6:
      return ntohs((reinterpret_cast<const sockaddr_in6*>(addr))->sin6_port);
#ifdef GRPC_HAVE_UNIX_SOCKET
    case AF_UNIX:
      return 1;
#endif
    default:
      gpr_log(GPR_ERROR, "Unknown socket family %d in ResolvedAddressGetPort",
              addr->sa_family);
      abort();
  }
}

void ResolvedAddressSetPort(EventEngine::ResolvedAddress& resolved_addr,
                            int port) {
  sockaddr* addr = const_cast<sockaddr*>(resolved_addr.address());
  switch (addr->sa_family) {
    case AF_INET:
      GPR_ASSERT(port >= 0 && port < 65536);
      (reinterpret_cast<sockaddr_in*>(addr))->sin_port =
          htons(static_cast<uint16_t>(port));
      return;
    case AF_INET6:
      GPR_ASSERT(port >= 0 && port < 65536);
      (reinterpret_cast<sockaddr_in6*>(addr))->sin6_port =
          htons(static_cast<uint16_t>(port));
      return;
    default:
      gpr_log(GPR_ERROR, "Unknown socket family %d in grpc_sockaddr_set_port",
              addr->sa_family);
      abort();
  }
}

absl::optional<int> ResolvedAddressIsWildcard(
    const EventEngine::ResolvedAddress& addr) {
  const EventEngine::ResolvedAddress* resolved_addr = &addr;
  EventEngine::ResolvedAddress addr4_normalized;
  if (ResolvedAddressIsV4Mapped(addr, &addr4_normalized)) {
    resolved_addr = &addr4_normalized;
  }
  if (resolved_addr->address()->sa_family == AF_INET) {
    // Check for 0.0.0.0
    const sockaddr_in* addr4 =
        reinterpret_cast<const sockaddr_in*>(resolved_addr->address());
    if (addr4->sin_addr.s_addr != 0) {
      return absl::nullopt;
    }
    return static_cast<int>(ntohs(addr4->sin_port));
  } else if (resolved_addr->address()->sa_family == AF_INET6) {
    // Check for ::
    const sockaddr_in6* addr6 =
        reinterpret_cast<const sockaddr_in6*>(resolved_addr->address());
    int i;
    for (i = 0; i < 16; i++) {
      if (addr6->sin6_addr.s6_addr[i] != 0) {
        return absl::nullopt;
      }
    }
    return static_cast<int>(ntohs(addr6->sin6_port));
  } else {
    return absl::nullopt;
  }
}

absl::StatusOr<std::string> ResolvedAddressToNormalizedString(
    const EventEngine::ResolvedAddress& resolved_addr) {
  EventEngine::ResolvedAddress addr_normalized;
  if (!ResolvedAddressIsV4Mapped(resolved_addr, &addr_normalized)) {
    addr_normalized = resolved_addr;
<<<<<<< HEAD
  }
  auto scheme = GetScheme(addr_normalized);
  GRPC_RETURN_IF_ERROR(scheme.status());
  if (*scheme == "unix") {
    return ResolvedAddrToUriUnixIfPossible(&addr_normalized, true);
=======
>>>>>>> e8b87bcc
  }
  return ResolvedAddressToString(addr_normalized);
}

absl::StatusOr<std::string> ResolvedAddressToString(
    const EventEngine::ResolvedAddress& resolved_addr) {
  const int save_errno = errno;
  const sockaddr* addr = resolved_addr.address();
  std::string out;
#ifdef GRPC_HAVE_UNIX_SOCKET
  if (addr->sa_family == AF_UNIX) {
<<<<<<< HEAD
    return ResolvedAddrToUriUnixIfPossible(&resolved_addr, true);
=======
    return ResolvedAddrToUnixPathIfPossible(&resolved_addr);
>>>>>>> e8b87bcc
  }
#endif  // GRPC_HAVE_UNIX_SOCKET

  const void* ip = nullptr;
  int port = 0;
  uint32_t sin6_scope_id = 0;
  if (addr->sa_family == AF_INET) {
    const sockaddr_in* addr4 = reinterpret_cast<const sockaddr_in*>(addr);
    ip = &addr4->sin_addr;
    port = ntohs(addr4->sin_port);
  } else if (addr->sa_family == AF_INET6) {
    const sockaddr_in6* addr6 = reinterpret_cast<const sockaddr_in6*>(addr);
    ip = &addr6->sin6_addr;
    port = ntohs(addr6->sin6_port);
    sin6_scope_id = addr6->sin6_scope_id;
  }
  char ntop_buf[INET6_ADDRSTRLEN];
  if (ip != nullptr &&
      inet_ntop(addr->sa_family, ip, ntop_buf, sizeof(ntop_buf)) != nullptr) {
    if (sin6_scope_id != 0) {
      // Enclose sin6_scope_id with the format defined in RFC 6874
      // section 2.
      std::string host_with_scope =
          absl::StrFormat("%s%%%" PRIu32, ntop_buf, sin6_scope_id);
      out = grpc_core::JoinHostPort(host_with_scope, port);
    } else {
      out = grpc_core::JoinHostPort(ntop_buf, port);
    }
  } else {
    return absl::InvalidArgumentError(
        absl::StrCat("Unknown sockaddr family: ", addr->sa_family));
  }
  // This is probably redundant, but we wouldn't want to log the wrong
  // error.
  errno = save_errno;
  return out;
}

absl::StatusOr<std::string> ResolvedAddressToURI(
    const EventEngine::ResolvedAddress& resolved_address) {
  if (resolved_address.size() == 0) {
    return absl::InvalidArgumentError("Empty address");
  }
  EventEngine::ResolvedAddress addr = resolved_address;
  EventEngine::ResolvedAddress addr_normalized;
  if (ResolvedAddressIsV4Mapped(addr, &addr_normalized)) {
    addr = addr_normalized;
  }
  auto scheme = GetScheme(addr);
  GRPC_RETURN_IF_ERROR(scheme.status());
  if (*scheme == "unix") {
    return ResolvedAddrToUriUnixIfPossible(&addr, false);
  }
  auto path = ResolvedAddressToString(addr);
  GRPC_RETURN_IF_ERROR(path.status());
  absl::StatusOr<grpc_core::URI> uri =
      grpc_core::URI::Create(*scheme, /*authority=*/"", std::move(path.value()),
                             /*query_parameter_pairs=*/{}, /*fragment=*/"");
  if (!uri.ok()) return uri.status();
  return uri->ToString();
}

}  // namespace experimental
}  // namespace grpc_event_engine<|MERGE_RESOLUTION|>--- conflicted
+++ resolved
@@ -75,13 +75,8 @@
 }
 
 #ifdef GRPC_HAVE_UNIX_SOCKET
-<<<<<<< HEAD
-absl::StatusOr<std::string> ResolvedAddrToUriUnixIfPossible(
-    const EventEngine::ResolvedAddress* resolved_addr, bool skip_uri) {
-=======
 absl::StatusOr<std::string> ResolvedAddrToUnixPathIfPossible(
     const EventEngine::ResolvedAddress* resolved_addr) {
->>>>>>> e8b87bcc
   const sockaddr* addr = resolved_addr->address();
   if (addr->sa_family != AF_UNIX) {
     return absl::InvalidArgumentError(
@@ -95,40 +90,19 @@
   int len = resolved_addr->size() - sizeof(unix_addr->sun_family) - 1;
 #endif
   bool abstract = (len < 0 || unix_addr->sun_path[0] == '\0');
-<<<<<<< HEAD
-  std::string scheme;
-  std::string path;
-  if (abstract) {
-    scheme = "unix-abstract";
-    if (len >= 0) {
-      path = std::string(unix_addr->sun_path + 1, len);
-    }
-    if (skip_uri) {
-      path = absl::StrCat(std::string(1, '\0'), path);
-=======
   std::string path;
   if (abstract) {
     if (len >= 0) {
       path = std::string(unix_addr->sun_path + 1, len);
->>>>>>> e8b87bcc
     }
     path = absl::StrCat(std::string(1, '\0'), path);
   } else {
-<<<<<<< HEAD
-    scheme = "unix";
-=======
->>>>>>> e8b87bcc
     size_t maxlen = sizeof(unix_addr->sun_path);
     if (strnlen(unix_addr->sun_path, maxlen) == maxlen) {
       return absl::InvalidArgumentError("UDS path is not null-terminated");
     }
     path = unix_addr->sun_path;
   }
-<<<<<<< HEAD
-  if (skip_uri) {
-    return path;
-  }
-=======
   return path;
 }
 
@@ -146,7 +120,6 @@
     path_string = std::move(*path);
   }
 
->>>>>>> e8b87bcc
   absl::StatusOr<grpc_core::URI> uri = grpc_core::URI::Create(
       std::move(scheme), /*authority=*/"", std::move(path_string),
       /*query_parameter_pairs=*/{}, /*fragment=*/"");
@@ -161,7 +134,7 @@
 }
 
 absl::StatusOr<std::string> ResolvedAddrToUriUnixIfPossible(
-    const EventEngine::ResolvedAddress* /*resolved_addr*/, bool /*skip_uri*/) {
+    const EventEngine::ResolvedAddress* /*resolved_addr*/) {
   return absl::InvalidArgumentError("Unix socket is not supported.");
 }
 #endif
@@ -322,14 +295,6 @@
   EventEngine::ResolvedAddress addr_normalized;
   if (!ResolvedAddressIsV4Mapped(resolved_addr, &addr_normalized)) {
     addr_normalized = resolved_addr;
-<<<<<<< HEAD
-  }
-  auto scheme = GetScheme(addr_normalized);
-  GRPC_RETURN_IF_ERROR(scheme.status());
-  if (*scheme == "unix") {
-    return ResolvedAddrToUriUnixIfPossible(&addr_normalized, true);
-=======
->>>>>>> e8b87bcc
   }
   return ResolvedAddressToString(addr_normalized);
 }
@@ -341,11 +306,7 @@
   std::string out;
 #ifdef GRPC_HAVE_UNIX_SOCKET
   if (addr->sa_family == AF_UNIX) {
-<<<<<<< HEAD
-    return ResolvedAddrToUriUnixIfPossible(&resolved_addr, true);
-=======
     return ResolvedAddrToUnixPathIfPossible(&resolved_addr);
->>>>>>> e8b87bcc
   }
 #endif  // GRPC_HAVE_UNIX_SOCKET
 
@@ -397,7 +358,7 @@
   auto scheme = GetScheme(addr);
   GRPC_RETURN_IF_ERROR(scheme.status());
   if (*scheme == "unix") {
-    return ResolvedAddrToUriUnixIfPossible(&addr, false);
+    return ResolvedAddrToUriUnixIfPossible(&addr);
   }
   auto path = ResolvedAddressToString(addr);
   GRPC_RETURN_IF_ERROR(path.status());
