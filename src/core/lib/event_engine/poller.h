--- conflicted
+++ resolved
@@ -43,11 +43,7 @@
   //  * Poller::WorkResult::kKicked if it was Kicked.
   //  * Poller::WorkResult::kDeadlineExceeded if timeout occurred
   //  * Poller::WorkResult::kOk, otherwise indicating that the callback function
-<<<<<<< HEAD
-  //  was scheduled to run asynchonously and some events were processed.
-=======
   //  was run synchonously before some events were processed.
->>>>>>> 4e7f0e1e
   virtual WorkResult Work(EventEngine::Duration timeout,
                           absl::FunctionRef<void()> schedule_poll_again) = 0;
   // Trigger the threads executing Work(..) to break out as soon as possible.
