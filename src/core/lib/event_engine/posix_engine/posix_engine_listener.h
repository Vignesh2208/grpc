--- conflicted
+++ resolved
@@ -236,14 +236,9 @@
 
 #else  // GRPC_POSIX_SOCKET_TCP
 
-<<<<<<< HEAD
+#include "src/core/lib/gprpp/crash.h"
+
 class PosixEngineListener : public PosixListenerWithFdSupport {
-=======
-#include "src/core/lib/gprpp/crash.h"
-
-class PosixEngineListener
-    : public grpc_event_engine::experimental::EventEngine::Listener {
->>>>>>> e8b87bcc
  public:
   PosixEngineListener() = default;
   ~PosixEngineListener() override = default;
