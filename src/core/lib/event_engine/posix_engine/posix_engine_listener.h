// Copyright 2022 gRPC Authors
//
// Licensed under the Apache License, Version 2.0 (the "License");
// you may not use this file except in compliance with the License.
// You may obtain a copy of the License at
//
//     http://www.apache.org/licenses/LICENSE-2.0
//
// Unless required by applicable law or agreed to in writing, software
// distributed under the License is distributed on an "AS IS" BASIS,
// WITHOUT WARRANTIES OR CONDITIONS OF ANY KIND, either express or implied.
// See the License for the specific language governing permissions and
// limitations under the License.
#ifndef GRPC_CORE_LIB_EVENT_ENGINE_POSIX_ENGINE_POSIX_ENGINE_LISTENER_H
#define GRPC_CORE_LIB_EVENT_ENGINE_POSIX_ENGINE_POSIX_ENGINE_LISTENER_H

#include <grpc/support/port_platform.h>

#include <string.h>

#include <atomic>
#include <list>
#include <memory>
#include <string>
#include <utility>

#include "absl/base/thread_annotations.h"
#include "absl/functional/any_invocable.h"
#include "absl/status/status.h"
#include "absl/status/statusor.h"
#include "absl/synchronization/mutex.h"

#include <grpc/event_engine/endpoint_config.h>
#include <grpc/event_engine/event_engine.h>
#include <grpc/event_engine/memory_allocator.h>
#include <grpc/event_engine/slice_buffer.h>

#include "src/core/lib/event_engine/posix.h"
#include "src/core/lib/iomgr/port.h"

#ifdef GRPC_POSIX_SOCKET_TCP
#include "src/core/lib/event_engine/posix_engine/event_poller.h"
#include "src/core/lib/event_engine/posix_engine/posix_engine_closure.h"
#include "src/core/lib/event_engine/posix_engine/posix_engine_listener_utils.h"
#include "src/core/lib/event_engine/posix_engine/tcp_socket_utils.h"
#include "src/core/lib/event_engine/tcp_socket_utils.h"
#endif

namespace grpc_event_engine {
namespace experimental {

#ifdef GRPC_POSIX_SOCKET_TCP
class PosixEngineListenerImpl
    : public std::enable_shared_from_this<PosixEngineListenerImpl> {
 public:
  PosixEngineListenerImpl(
      PosixEventEngineWithFdSupport::PosixAcceptCallback on_accept,
      absl::AnyInvocable<void(absl::Status)> on_shutdown,
      const grpc_event_engine::experimental::EndpointConfig& config,
      std::unique_ptr<grpc_event_engine::experimental::MemoryAllocatorFactory>
          memory_allocator_factory,
      PosixEventPoller* poller, std::shared_ptr<EventEngine> engine);
  // Binds an address to the listener. This creates a ListenerSocket
  // and sets its fields appropriately.
  absl::StatusOr<int> Bind(
      const EventEngine::ResolvedAddress& addr,
      PosixListenerWithFdSupport::OnPosixBindNewFdCallback on_bind_new_fd);
  // Signals event manager to listen for connections on all created sockets.
  absl::Status Start();
  // Trigger graceful shutdown of all asynchronous accept operations.
  void TriggerShutdown();

  absl::Status HandleExternalConnection(int listener_fd, int fd,
                                        SliceBuffer* pending_data);

  ~PosixEngineListenerImpl();

 private:
  // This class represents accepting for one bind fd belonging to the listener.
  // Each AsyncConnectionAcceptor takes a ref to the parent
  // PosixEngineListenerImpl object. So the PosixEngineListenerImpl can be
  // deleted only after all AsyncConnectionAcceptor's get destroyed.
  class AsyncConnectionAcceptor {
   public:
    AsyncConnectionAcceptor(std::shared_ptr<EventEngine> engine,
                            std::shared_ptr<PosixEngineListenerImpl> listener,
                            ListenerSocketsContainer::ListenerSocket socket)
        : engine_(std::move(engine)),
          listener_(std::move(listener)),
          socket_(socket),
          handle_(listener_->poller_->CreateHandle(
              socket_.sock.Fd(),
              *grpc_event_engine::experimental::
                  ResolvedAddressToNormalizedString(socket_.addr),
              listener_->poller_->CanTrackErrors())),
          notify_on_accept_(PosixEngineClosure::ToPermanentClosure(
              [this](absl::Status status) { NotifyOnAccept(status); })){};
    // Start listening for incoming connections on the socket.
    void Start();
    // Internal callback invoked when the socket has incoming connections to
    // process.
    void NotifyOnAccept(absl::Status status);
    // Shutdown the poller handle associated with this socket.
    void Shutdown();
    void Ref() { ref_count_.fetch_add(1, std::memory_order_relaxed); }
    void Unref() {
      if (ref_count_.fetch_sub(1, std::memory_order_acq_rel) == 1) {
        delete this;
      }
    }
    ListenerSocketsContainer::ListenerSocket& Socket() { return socket_; }
    ~AsyncConnectionAcceptor() {
      handle_->OrphanHandle(nullptr, nullptr, "");
      delete notify_on_accept_;
    }

   private:
    std::atomic<int> ref_count_{1};
    std::shared_ptr<EventEngine> engine_;
    std::shared_ptr<PosixEngineListenerImpl> listener_;
    ListenerSocketsContainer::ListenerSocket socket_;
    EventHandle* handle_;
    PosixEngineClosure* notify_on_accept_;
  };
  class ListenerAsyncAcceptors : public ListenerSocketsContainer {
   public:
    explicit ListenerAsyncAcceptors(PosixEngineListenerImpl* listener)
        : listener_(listener){};

    void UpdateOnAppendCallback(
        PosixListenerWithFdSupport::OnPosixBindNewFdCallback on_append) {
      on_append_ = std::move(on_append);
    }

    void Append(ListenerSocket socket) override {
      acceptors_.push_back(new AsyncConnectionAcceptor(
          listener_->engine_, listener_->shared_from_this(), socket));
      if (on_append_ != nullptr) {
        on_append_(socket.sock.Fd());
      }
    }

    absl::StatusOr<ListenerSocket> Find(
        const grpc_event_engine::experimental::EventEngine::ResolvedAddress&
            addr) override {
      for (auto acceptor = acceptors_.begin(); acceptor != acceptors_.end();
           ++acceptor) {
        if ((*acceptor)->Socket().addr.size() == addr.size() &&
            memcmp((*acceptor)->Socket().addr.address(), addr.address(),
                   addr.size()) == 0) {
          return (*acceptor)->Socket();
        }
      }
      return absl::NotFoundError("Socket not found!");
    }

    int Size() { return static_cast<int>(acceptors_.size()); }

    std::list<AsyncConnectionAcceptor*>::const_iterator begin() {
      return acceptors_.begin();
    }
    std::list<AsyncConnectionAcceptor*>::const_iterator end() {
      return acceptors_.end();
    }

   private:
    PosixListenerWithFdSupport::OnPosixBindNewFdCallback on_append_ = nullptr;
    std::list<AsyncConnectionAcceptor*> acceptors_;
    PosixEngineListenerImpl* listener_;
  };
  friend class ListenerAsyncAcceptors;
  friend class AsyncConnectionAcceptor;
  // The mutex ensures thread safety when multiple threads try to call Bind
  // and Start in parallel.
  absl::Mutex mu_;
  PosixEventPoller* poller_;
  PosixTcpOptions options_;
  std::shared_ptr<EventEngine> engine_;
  // Linked list of sockets. One is created upon each successful bind
  // operation.
  ListenerAsyncAcceptors acceptors_ ABSL_GUARDED_BY(mu_);
  // Callback to be invoked upon accepting a connection.
  PosixEventEngineWithFdSupport::PosixAcceptCallback on_accept_;
  // Callback to be invoked upon shutdown of listener.
  absl::AnyInvocable<void(absl::Status)> on_shutdown_;
  // Set to true when the listener has started listening for new connections.
  // Any further bind operations would fail.
  bool started_ ABSL_GUARDED_BY(mu_) = false;
  // Set to true when the listener has been shutdown.
  bool shutdown_ ABSL_GUARDED_BY(mu_) = false;
  // Pointer to a slice allocator factory object which can generate
  // unique slice allocators for each new incoming connection.
  std::unique_ptr<grpc_event_engine::experimental::MemoryAllocatorFactory>
      memory_allocator_factory_;
};

class PosixEngineListener : public PosixListenerWithFdSupport {
 public:
  PosixEngineListener(
      PosixEventEngineWithFdSupport::PosixAcceptCallback on_accept,
      absl::AnyInvocable<void(absl::Status)> on_shutdown,
      const grpc_event_engine::experimental::EndpointConfig& config,
      std::unique_ptr<grpc_event_engine::experimental::MemoryAllocatorFactory>
          memory_allocator_factory,
      PosixEventPoller* poller, std::shared_ptr<EventEngine> engine)
      : impl_(std::make_shared<PosixEngineListenerImpl>(
            std::move(on_accept), std::move(on_shutdown), config,
            std::move(memory_allocator_factory), poller, std::move(engine))) {}
  ~PosixEngineListener() override { ShutdownListeningFds(); };
  absl::StatusOr<int> Bind(
      const grpc_event_engine::experimental::EventEngine::ResolvedAddress& addr)
      override {
    return impl_->Bind(addr, nullptr);
  }
  absl::StatusOr<int> BindWithFd(
      const EventEngine::ResolvedAddress& addr,
      PosixListenerWithFdSupport::OnPosixBindNewFdCallback on_bind_new_fd)
      override {
    return impl_->Bind(addr, std::move(on_bind_new_fd));
  }
  absl::Status HandleExternalConnection(int listener_fd, int fd,
                                        SliceBuffer* pending_data) override {
    return impl_->HandleExternalConnection(listener_fd, fd, pending_data);
  }
  absl::Status Start() override { return impl_->Start(); }

<<<<<<< HEAD
  void ShutdownListeningFds() override { impl_->TriggerShutdown(); }
=======
  void ShutdownListeningFds() override {
    if (!shutdown_.exchange(true, std::memory_order_acq_rel)) {
      impl_->TriggerShutdown();
    }
  }
>>>>>>> 8346289c

 private:
  // Set to true when the listener had been explicitly shutdown.
  std::atomic<bool> shutdown_{false};
  std::shared_ptr<PosixEngineListenerImpl> impl_;
};

#else  // GRPC_POSIX_SOCKET_TCP

<<<<<<< HEAD
class PosixEngineListener : public EventEngine::Listener,
                            public PosixListenerWithFdSupport {
=======
class PosixEngineListener : public PosixListenerWithFdSupport {
>>>>>>> 8346289c
 public:
  PosixEngineListener() = default;
  ~PosixEngineListener() override = default;
  absl::StatusOr<int> Bind(
      const EventEngine::ResolvedAddress& /*addr*/) override {
    GPR_ASSERT(false &&
               "PosixEngineListener::Bind not supported on this "
               "platform");
  }
  absl::StatusOr<int> BindWithFd(
      const EventEngine::ResolvedAddress& /*addr*/,
      PosixListenerWithFdSupport::OnPosixBindNewFdCallback
      /*on_bind_new_fd*/) override {
    GPR_ASSERT(false &&
               "PosixEngineListener::BindWithFd not supported on this "
               "platform");
  }
  absl::Status HandleExternalConnection(
      int /*listener_fd*/, int /*fd*/, SliceBuffer* /*pending_data*/) override {
    GPR_ASSERT(false &&
               "PosixEngineListener::HandleExternalConnection not "
               "supported on this platform");
  }
  absl::Status Start() override {
    GPR_ASSERT(false &&
               "PosixEngineListener::Listener::Start not supported on "
               "this platform");
  }
  void ShutdownListeningFds() override {
    GPR_ASSERT(false &&
               "PosixEngineListener::ShutdownListeningFds not supported on "
               "this platform");
  }
};

#endif

}  // namespace experimental
}  // namespace grpc_event_engine
#endif  // GRPC_CORE_LIB_EVENT_ENGINE_POSIX_ENGINE_POSIX_ENGINE_LISTENER_H<|MERGE_RESOLUTION|>--- conflicted
+++ resolved
@@ -186,8 +186,6 @@
   // Set to true when the listener has started listening for new connections.
   // Any further bind operations would fail.
   bool started_ ABSL_GUARDED_BY(mu_) = false;
-  // Set to true when the listener has been shutdown.
-  bool shutdown_ ABSL_GUARDED_BY(mu_) = false;
   // Pointer to a slice allocator factory object which can generate
   // unique slice allocators for each new incoming connection.
   std::unique_ptr<grpc_event_engine::experimental::MemoryAllocatorFactory>
@@ -224,15 +222,11 @@
   }
   absl::Status Start() override { return impl_->Start(); }
 
-<<<<<<< HEAD
-  void ShutdownListeningFds() override { impl_->TriggerShutdown(); }
-=======
   void ShutdownListeningFds() override {
     if (!shutdown_.exchange(true, std::memory_order_acq_rel)) {
       impl_->TriggerShutdown();
     }
   }
->>>>>>> 8346289c
 
  private:
   // Set to true when the listener had been explicitly shutdown.
@@ -242,12 +236,7 @@
 
 #else  // GRPC_POSIX_SOCKET_TCP
 
-<<<<<<< HEAD
-class PosixEngineListener : public EventEngine::Listener,
-                            public PosixListenerWithFdSupport {
-=======
 class PosixEngineListener : public PosixListenerWithFdSupport {
->>>>>>> 8346289c
  public:
   PosixEngineListener() = default;
   ~PosixEngineListener() override = default;
