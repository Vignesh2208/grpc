--- conflicted
+++ resolved
@@ -90,11 +90,8 @@
   bool connect_cancelled_ = false;
 };
 
-<<<<<<< HEAD
-=======
 // A helper class to manager lifetime of the poller associated with the
 // posix event engine.
->>>>>>> a23df15e
 class PosixEnginePollerManager
     : public grpc_event_engine::posix_engine::Scheduler {
  public:
@@ -128,14 +125,10 @@
 
 // An iomgr-based Posix EventEngine implementation.
 // All methods require an ExecCtx to already exist on the thread's stack.
-<<<<<<< HEAD
-class PosixEventEngine final : public EventEngine {
-=======
 // TODO(ctiller): KeepsGrpcInitialized is an interim measure to ensure that
 // event engine is shut down before we shut down iomgr.
 class PosixEventEngine final : public EventEngine,
                                public grpc_core::KeepsGrpcInitialized {
->>>>>>> a23df15e
  public:
   class PosixDNSResolver : public EventEngine::DNSResolver {
    public:
