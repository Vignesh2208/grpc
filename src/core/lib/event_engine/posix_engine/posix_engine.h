--- conflicted
+++ resolved
@@ -144,11 +144,6 @@
   grpc_core::CondVar poller_wait_;
 #endif  // GRPC_POSIX_SOCKET_TCP
 
-<<<<<<< HEAD
-  posix_engine::TimerManager timer_manager_;
-  ThreadedExecutor executor_{2};
-=======
->>>>>>> 6e15936d
   grpc_core::Mutex mu_;
   TaskHandleSet known_handles_ ABSL_GUARDED_BY(mu_);
   std::atomic<intptr_t> aba_token_{0};
