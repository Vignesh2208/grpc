// Copyright 2022 The gRPC Authors
//
// Licensed under the Apache License, Version 2.0 (the "License");
// you may not use this file except in compliance with the License.
// You may obtain a copy of the License at
//
//     http://www.apache.org/licenses/LICENSE-2.0
//
// Unless required by applicable law or agreed to in writing, software
// distributed under the License is distributed on an "AS IS" BASIS,
// WITHOUT WARRANTIES OR CONDITIONS OF ANY KIND, either express or implied.
// See the License for the specific language governing permissions and
// limitations under the License.

#include <grpc/support/port_platform.h>

#include "src/core/lib/event_engine/posix_engine/ev_poll_posix.h"

#include <stdint.h>
#include <stdlib.h>

#include <atomic>
#include <list>
#include <memory>

#include "absl/functional/any_invocable.h"
#include "absl/status/status.h"
#include "absl/status/statusor.h"
#include "absl/utility/utility.h"

#include <grpc/event_engine/event_engine.h>
#include <grpc/impl/codegen/gpr_types.h>
#include <grpc/support/log.h>
#include <grpc/support/sync.h>
#include <grpc/support/time.h>

#include "src/core/lib/event_engine/poller.h"
#include "src/core/lib/event_engine/posix_engine/event_poller.h"
#include "src/core/lib/event_engine/posix_engine/posix_engine_closure.h"
#include "src/core/lib/gprpp/memory.h"
#include "src/core/lib/iomgr/port.h"

#ifdef GRPC_POSIX_SOCKET_EV_POLL

#include <errno.h>
#include <limits.h>
#include <poll.h>
#include <string.h>
#include <sys/socket.h>
#include <unistd.h>

#include "absl/synchronization/mutex.h"

#include <grpc/support/alloc.h>

#include "src/core/lib/event_engine/common_closures.h"
#include "src/core/lib/event_engine/posix_engine/wakeup_fd_posix.h"
#include "src/core/lib/event_engine/posix_engine/wakeup_fd_posix_default.h"
#include "src/core/lib/event_engine/time_util.h"
#include "src/core/lib/gprpp/fork.h"
#include "src/core/lib/gprpp/global_config.h"
#include "src/core/lib/gprpp/time.h"

GPR_GLOBAL_CONFIG_DECLARE_STRING(grpc_poll_strategy);

static const intptr_t kClosureNotReady = 0;
static const intptr_t kClosureReady = 1;
static const int kPollinCheck = POLLIN | POLLHUP | POLLERR;
static const int kPolloutCheck = POLLOUT | POLLHUP | POLLERR;

namespace grpc_event_engine {
namespace posix_engine {

using ::grpc_event_engine::experimental::AnyInvocableClosure;
using ::grpc_event_engine::experimental::EventEngine;
using ::grpc_event_engine::experimental::Poller;
using ::grpc_event_engine::posix_engine::WakeupFd;

class PollEventHandle : public EventHandle {
 public:
  PollEventHandle(int fd, PollPoller* poller)
      : fd_(fd),
        pending_actions_(0),
        fork_fd_list_(this),
        poller_handles_list_(this),
        poller_(poller),
        scheduler_(poller->GetScheduler()),
        is_orphaned_(false),
        is_shutdown_(false),
        closed_(false),
        released_(false),
        pollhup_(false),
        watch_mask_(-1),
        shutdown_error_(absl::OkStatus()),
        exec_actions_closure_([this]() { ExecutePendingActions(); }),
        on_done_(nullptr),
        read_closure_(reinterpret_cast<PosixEngineClosure*>(kClosureNotReady)),
        write_closure_(
            reinterpret_cast<PosixEngineClosure*>(kClosureNotReady)) {
<<<<<<< HEAD
    poller_handles_list_.next = nullptr;
    poller_handles_list_.prev = nullptr;
    poller_handles_list_.handle = this;
=======
>>>>>>> 755b8276
    poller_->Ref();
    absl::MutexLock lock(&poller_->mu_);
    poller_->PollerHandlesListAddHandle(this);
  }
<<<<<<< HEAD
  PollPoller* Poller() override { return poller_; }
=======
  PollPoller* Poller() { return poller_; }
>>>>>>> 755b8276
  EventEngine::Closure* SetPendingActions(bool pending_read,
                                          bool pending_write) {
    pending_actions_ |= pending_read;
    if (pending_write) {
      pending_actions_ |= (1 << 2);
    }
    if (pending_read || pending_write) {
      // The closure is going to be executed. We'll Unref this handle in
      // ExecutePendingActions.
      Ref();
      return &exec_actions_closure_;
    }
    return nullptr;
  }
  void ForceRemoveHandleFromPoller() {
    absl::MutexLock lock(&poller_->mu_);
    poller_->PollerHandlesListRemoveHandle(this);
  }
  int WrappedFd() override { return fd_; }
  bool IsOrphaned() const ABSL_EXCLUSIVE_LOCKS_REQUIRED(mu_) {
    return is_orphaned_;
  }
  void CloseFd() ABSL_EXCLUSIVE_LOCKS_REQUIRED(mu_) {
    if (!released_ && !closed_) {
      closed_ = true;
      close(fd_);
    }
  }
  bool IsPollhup() const ABSL_EXCLUSIVE_LOCKS_REQUIRED(mu_) { return pollhup_; }
  void SetPollhup(bool pollhup) ABSL_EXCLUSIVE_LOCKS_REQUIRED(mu_) {
    pollhup_ = pollhup;
  }
  bool IsWatched(int& watch_mask) const ABSL_EXCLUSIVE_LOCKS_REQUIRED(mu_) {
    watch_mask = watch_mask_;
    return watch_mask_ != -1;
  }
  bool IsWatched() const ABSL_EXCLUSIVE_LOCKS_REQUIRED(mu_) {
    return watch_mask_ != -1;
  }
  void SetWatched(int watch_mask) ABSL_EXCLUSIVE_LOCKS_REQUIRED(mu_) {
    watch_mask_ = watch_mask;
  }
  void OrphanHandle(PosixEngineClosure* on_done, int* release_fd,
                    absl::string_view reason) override;
  void ShutdownHandle(absl::Status why) override;
  void NotifyOnRead(PosixEngineClosure* on_read) override;
  void NotifyOnWrite(PosixEngineClosure* on_write) override;
  void NotifyOnError(PosixEngineClosure* on_error) override;
  void SetReadable() override;
  void SetWritable() override;
  void SetHasError() override;
  bool IsHandleShutdown() override {
    absl::MutexLock lock(&mu_);
    return is_shutdown_;
  };
  inline void ExecutePendingActions() {
    int kick = 0;
    {
      absl::MutexLock lock(&mu_);
      if ((pending_actions_ & 1UL)) {
        if (SetReadyLocked(&read_closure_)) {
          kick = 1;
        }
      }
      if (((pending_actions_ >> 2) & 1UL)) {
        if (SetReadyLocked(&write_closure_)) {
          kick = 1;
        }
      }
      pending_actions_ = 0;
    }
    if (kick) {
      // SetReadyLocked immediately scheduled some closure. It would have set
      // the closure state to NOT_READY. We need to wakeup the Work(...)
      // thread to start polling on this fd. If this call is not made, it is
      // possible that the poller will reach a state where all the fds under
      // the poller's control are not polled for POLLIN/POLLOUT events thus
      // leading to an indefinitely blocked Work(..) method.
      poller_->KickExternal(false);
    }
    Unref();
  }
  void Ref() { ref_count_.fetch_add(1, std::memory_order_relaxed); }
  void Unref() {
    if (ref_count_.fetch_sub(1, std::memory_order_acq_rel) == 1) {
      if (on_done_ != nullptr) {
        scheduler_->Run(on_done_);
      }
      poller_->Unref();
      delete this;
    }
  }
  ~PollEventHandle() override = default;
  absl::Mutex* mu() ABSL_LOCK_RETURNED(mu_) { return &mu_; }
  PollPoller::HandlesList& ForkFdListPos() { return fork_fd_list_; }
  PollPoller::HandlesList& PollerHandlesListPos() {
    return poller_handles_list_;
  }
  uint32_t BeginPollLocked(uint32_t read_mask, uint32_t write_mask)
      ABSL_EXCLUSIVE_LOCKS_REQUIRED(mu_);
  EventEngine::Closure* EndPollLocked(int got_read, int got_write)
      ABSL_EXCLUSIVE_LOCKS_REQUIRED(mu_);

 private:
  int SetReadyLocked(PosixEngineClosure** st);
  int NotifyOnLocked(PosixEngineClosure** st, PosixEngineClosure* closure);
  // See Epoll1Poller::ShutdownHandle for explanation on why a mutex is
  // required.
  absl::Mutex mu_;
  std::atomic<int> ref_count_{1};
  int fd_;
  int pending_actions_;
  PollPoller::HandlesList fork_fd_list_;
  PollPoller::HandlesList poller_handles_list_;
  PollPoller* poller_;
  Scheduler* scheduler_;
  bool is_orphaned_;
  bool is_shutdown_;
  bool closed_;
  bool released_;
  bool pollhup_;
  int watch_mask_;
  absl::Status shutdown_error_;
  AnyInvocableClosure exec_actions_closure_;
  PosixEngineClosure* on_done_;
  PosixEngineClosure* read_closure_;
  PosixEngineClosure* write_closure_;
};

namespace {
// Only used when GRPC_ENABLE_FORK_SUPPORT=1
std::list<PollPoller*> fork_poller_list;

// Only used when GRPC_ENABLE_FORK_SUPPORT=1
PollEventHandle* fork_fd_list_head = nullptr;
gpr_mu fork_fd_list_mu;

void ForkFdListAddHandle(PollEventHandle* handle) {
  if (grpc_core::Fork::Enabled()) {
    gpr_mu_lock(&fork_fd_list_mu);
    handle->ForkFdListPos().next = fork_fd_list_head;
    handle->ForkFdListPos().prev = nullptr;
    if (fork_fd_list_head != nullptr) {
      fork_fd_list_head->ForkFdListPos().prev = handle;
    }
    fork_fd_list_head = handle;
    gpr_mu_unlock(&fork_fd_list_mu);
  }
}

void ForkFdListRemoveHandle(PollEventHandle* handle) {
  if (grpc_core::Fork::Enabled()) {
    gpr_mu_lock(&fork_fd_list_mu);
    if (fork_fd_list_head == handle) {
      fork_fd_list_head = handle->ForkFdListPos().next;
    }
    if (handle->ForkFdListPos().prev != nullptr) {
      handle->ForkFdListPos().prev->ForkFdListPos().next =
          handle->ForkFdListPos().next;
    }
    if (handle->ForkFdListPos().next != nullptr) {
      handle->ForkFdListPos().next->ForkFdListPos().prev =
          handle->ForkFdListPos().prev;
    }
    gpr_mu_unlock(&fork_fd_list_mu);
  }
}

void ForkPollerListAddPoller(PollPoller* poller) {
  if (grpc_core::Fork::Enabled()) {
    gpr_mu_lock(&fork_fd_list_mu);
    fork_poller_list.push_back(poller);
    gpr_mu_unlock(&fork_fd_list_mu);
  }
}

void ForkPollerListRemovePoller(PollPoller* poller) {
  if (grpc_core::Fork::Enabled()) {
    gpr_mu_lock(&fork_fd_list_mu);
    fork_poller_list.remove(poller);
    gpr_mu_unlock(&fork_fd_list_mu);
  }
}

// Returns the number of milliseconds elapsed between now and start timestamp.
int PollElapsedTimeToMillis(grpc_core::Timestamp start) {
  if (start == grpc_core::Timestamp::InfFuture()) return -1;
  grpc_core::Timestamp now =
      grpc_core::Timestamp::FromTimespecRoundDown(gpr_now(GPR_CLOCK_MONOTONIC));
  int64_t delta = (now - start).millis();
  if (delta > INT_MAX) {
    return INT_MAX;
  } else if (delta < 0) {
    return 0;
  } else {
    return static_cast<int>(delta);
  }
}

bool InitPollPollerPosix();

// Called by the child process's post-fork handler to close open fds,
// including the global epoll fd of each poller. This allows gRPC to shutdown
// in the child process without interfering with connections or RPCs ongoing
// in the parent.
void ResetEventManagerOnFork() {
  // Delete all pending Epoll1EventHandles.
  gpr_mu_lock(&fork_fd_list_mu);
  while (fork_fd_list_head != nullptr) {
    close(fork_fd_list_head->WrappedFd());
    PollEventHandle* next = fork_fd_list_head->ForkFdListPos().next;
    fork_fd_list_head->ForceRemoveHandleFromPoller();
    delete fork_fd_list_head;
    fork_fd_list_head = next;
  }
  // Delete all registered pollers.
  while (!fork_poller_list.empty()) {
    PollPoller* poller = fork_poller_list.front();
    fork_poller_list.pop_front();
    delete poller;
  }
  gpr_mu_unlock(&fork_fd_list_mu);
  if (grpc_core::Fork::Enabled()) {
    gpr_mu_destroy(&fork_fd_list_mu);
    grpc_core::Fork::SetResetChildPollingEngineFunc(nullptr);
  }
  InitPollPollerPosix();
}

// It is possible that GLIBC has epoll but the underlying kernel doesn't.
// Create epoll_fd to make sure epoll support is available
bool InitPollPollerPosix() {
  if (!grpc_event_engine::posix_engine::SupportsWakeupFd()) {
    return false;
  }
  if (grpc_core::Fork::Enabled()) {
    gpr_mu_init(&fork_fd_list_mu);
    grpc_core::Fork::SetResetChildPollingEngineFunc(ResetEventManagerOnFork);
  }
  return true;
}

}  // namespace

EventHandle* PollPoller::CreateHandle(int fd, absl::string_view /*name*/,
                                      bool track_err) {
  // Avoid unused-parameter warning for debug-only parameter
  (void)track_err;
  GPR_DEBUG_ASSERT(track_err == false);
  PollEventHandle* handle = new PollEventHandle(fd, this);
  ForkFdListAddHandle(handle);
  return handle;
}

void PollEventHandle::OrphanHandle(PosixEngineClosure* on_done, int* release_fd,
                                   absl::string_view /* reason */) {
  ForkFdListRemoveHandle(this);
  ForceRemoveHandleFromPoller();
  {
    absl::ReleasableMutexLock lock(&mu_);
    on_done_ = on_done;
    released_ = release_fd != nullptr;
    if (release_fd != nullptr) {
      *release_fd = fd_;
    }
    GPR_ASSERT(!is_orphaned_);
    is_orphaned_ = true;
    // Perform shutdown operations if not already done so.
    if (!is_shutdown_) {
      is_shutdown_ = true;
      shutdown_error_ =
          absl::Status(absl::StatusCode::kInternal, "FD Orphaned");
      // signal read/write closed to OS so that future operations fail.
      if (!released_) {
        shutdown(fd_, SHUT_RDWR);
      }
      SetReadyLocked(&read_closure_);
      SetReadyLocked(&write_closure_);
    }
    if (!IsWatched()) {
      CloseFd();
    } else {
      // It is watched i.e we cannot take action wihout breaking from the
      // blocking poll. Mark it as Unwatched and kick the thread executing
      // Work(...). That thread should proceed with the cleanup.
      SetWatched(-1);
      lock.Release();
      poller_->KickExternal(false);
    }
  }
  Unref();
}

int PollEventHandle::NotifyOnLocked(PosixEngineClosure** st,
                                    PosixEngineClosure* closure) {
  if (is_shutdown_ || pollhup_) {
    closure->SetStatus(shutdown_error_);
    scheduler_->Run(closure);
  } else if (*st == reinterpret_cast<PosixEngineClosure*>(kClosureNotReady)) {
    // not ready ==> switch to a waiting state by setting the closure
    *st = closure;
    return 0;
  } else if (*st == reinterpret_cast<PosixEngineClosure*>(kClosureReady)) {
    // already ready ==> queue the closure to run immediately
    *st = reinterpret_cast<PosixEngineClosure*>(kClosureNotReady);
    closure->SetStatus(shutdown_error_);
    scheduler_->Run(closure);
    return 1;
  } else {
    /* upcallptr was set to a different closure.  This is an error! */
    gpr_log(GPR_ERROR,
            "User called a notify_on function with a previous callback still "
            "pending");
    abort();
  }
  return 0;
}

// returns 1 if state becomes not ready
int PollEventHandle::SetReadyLocked(PosixEngineClosure** st) {
  if (*st == reinterpret_cast<PosixEngineClosure*>(kClosureReady)) {
    // duplicate ready ==> ignore
    return 0;
  } else if (*st == reinterpret_cast<PosixEngineClosure*>(kClosureNotReady)) {
    // not ready, and not waiting ==> flag ready
    *st = reinterpret_cast<PosixEngineClosure*>(kClosureReady);
    return 0;
  } else {
    // waiting ==> queue closure
    PosixEngineClosure* closure = *st;
    *st = reinterpret_cast<PosixEngineClosure*>(kClosureNotReady);
    closure->SetStatus(shutdown_error_);
    scheduler_->Run(closure);
    return 1;
  }
}

void PollEventHandle::ShutdownHandle(absl::Status why) {
  // We need to take a Ref here because SetReadyLocked may trigger execution
  // of a closure which calls OrphanHandle or poller->Shutdown() prematurely.
  Ref();
  {
    absl::MutexLock lock(&mu_);
    // only shutdown once
    if (!is_shutdown_) {
      is_shutdown_ = true;
      shutdown_error_ = why;
      // signal read/write closed to OS so that future operations fail.
      shutdown(fd_, SHUT_RDWR);
      SetReadyLocked(&read_closure_);
      SetReadyLocked(&write_closure_);
    }
  }
  // For the Ref() taken at the begining of this function.
  Unref();
}

void PollEventHandle::NotifyOnRead(PosixEngineClosure* on_read) {
  // We need to take a Ref here because NotifyOnLocked may trigger execution
  // of a closure which calls OrphanHandle that may delete this object or call
  // poller->Shutdown() prematurely.
  Ref();
  {
    absl::ReleasableMutexLock lock(&mu_);
    if (NotifyOnLocked(&read_closure_, on_read)) {
      lock.Release();
      // NotifyOnLocked immediately scheduled some closure. It would have set
      // the closure state to NOT_READY. We need to wakeup the Work(...) thread
      // to start polling on this fd. If this call is not made, it is possible
      // that the poller will reach a state where all the fds under the
      // poller's control are not polled for POLLIN/POLLOUT events thus leading
      // to an indefinitely blocked Work(..) method.
      poller_->KickExternal(false);
    }
  }
  // For the Ref() taken at the begining of this function.
  Unref();
}

void PollEventHandle::NotifyOnWrite(PosixEngineClosure* on_write) {
  // We need to take a Ref here because NotifyOnLocked may trigger execution
  // of a closure which calls OrphanHandle that may delete this object or call
  // poller->Shutdown() prematurely.
  Ref();
  {
    absl::ReleasableMutexLock lock(&mu_);
    if (NotifyOnLocked(&write_closure_, on_write)) {
      lock.Release();
      // NotifyOnLocked immediately scheduled some closure. It would have set
      // the closure state to NOT_READY. We need to wakeup the Work(...) thread
      // to start polling on this fd. If this call is not made, it is possible
      // that the poller will reach a state where all the fds under the
      // poller's control are not polled for POLLIN/POLLOUT events thus leading
      // to an indefinitely blocked Work(..) method.
      poller_->KickExternal(false);
    }
  }
  // For the Ref() taken at the begining of this function.
  Unref();
}

void PollEventHandle::NotifyOnError(PosixEngineClosure* on_error) {
  on_error->SetStatus(
      absl::Status(absl::StatusCode::kCancelled,
                   "Polling engine does not support tracking errors"));
  scheduler_->Run(on_error);
}

void PollEventHandle::SetReadable() {
  Ref();
  {
    absl::MutexLock lock(&mu_);
    SetReadyLocked(&read_closure_);
  }
  Unref();
}

void PollEventHandle::SetWritable() {
  Ref();
  {
    absl::MutexLock lock(&mu_);
    SetReadyLocked(&write_closure_);
  }
  Unref();
}

void PollEventHandle::SetHasError() {}

uint32_t PollEventHandle::BeginPollLocked(uint32_t read_mask,
                                          uint32_t write_mask) {
  uint32_t mask = 0;
  bool read_ready = (pending_actions_ & 1UL);
  bool write_ready = ((pending_actions_ >> 2) & 1UL);
  Ref();
  // If we are shutdown, then no need to poll this fd. Set watch_mask to 0.
  if (is_shutdown_) {
    SetWatched(0);
    return 0;
  }
  // If there is nobody polling for read, but we need to, then start doing so.
  if (read_mask && !read_ready &&
      read_closure_ != reinterpret_cast<PosixEngineClosure*>(kClosureReady)) {
    mask |= read_mask;
  }

  // If there is nobody polling for write, but we need to, then start doing so
  if (write_mask && !write_ready &&
      write_closure_ != reinterpret_cast<PosixEngineClosure*>(kClosureReady)) {
    mask |= write_mask;
  }
  SetWatched(mask);
  return mask;
}

EventEngine::Closure* PollEventHandle::EndPollLocked(int got_read,
                                                     int got_write) {
  EventEngine::Closure* closure = nullptr;
  if (is_orphaned_ && !IsWatched()) {
    CloseFd();
  } else if (!is_orphaned_) {
    closure = SetPendingActions(got_read, got_write);
  }
  return closure;
}

void PollPoller::KickExternal(bool ext) {
  absl::MutexLock lock(&mu_);
  if (was_kicked_) {
    if (ext) {
      was_kicked_ext_ = true;
    }
    return;
  }
  was_kicked_ = true;
  was_kicked_ext_ = ext;
  GPR_ASSERT(wakeup_fd_->Wakeup().ok());
}

void PollPoller::Kick() { KickExternal(true); }

void PollPoller::PollerHandlesListAddHandle(PollEventHandle* handle) {
  handle->PollerHandlesListPos().next = poll_handles_list_head_;
  handle->PollerHandlesListPos().prev = nullptr;
  if (poll_handles_list_head_ != nullptr) {
    poll_handles_list_head_->PollerHandlesListPos().prev = handle;
  }
  poll_handles_list_head_ = handle;
  ++num_poll_handles_;
}

void PollPoller::PollerHandlesListRemoveHandle(PollEventHandle* handle) {
  if (poll_handles_list_head_ == handle) {
    poll_handles_list_head_ = handle->PollerHandlesListPos().next;
  }
  if (handle->PollerHandlesListPos().prev != nullptr) {
    handle->PollerHandlesListPos().prev->PollerHandlesListPos().next =
        handle->PollerHandlesListPos().next;
  }
  if (handle->PollerHandlesListPos().next != nullptr) {
    handle->PollerHandlesListPos().next->PollerHandlesListPos().prev =
        handle->PollerHandlesListPos().prev;
  }
  --num_poll_handles_;
}

PollPoller::PollPoller(Scheduler* scheduler)
    : scheduler_(scheduler),
      use_phony_poll_(false),
      was_kicked_(false),
      was_kicked_ext_(false),
      num_poll_handles_(0),
      poll_handles_list_head_(nullptr) {
  wakeup_fd_ = *CreateWakeupFd();
  GPR_ASSERT(wakeup_fd_ != nullptr);
  ForkPollerListAddPoller(this);
}

PollPoller::PollPoller(Scheduler* scheduler, bool use_phony_poll)
    : scheduler_(scheduler),
      use_phony_poll_(use_phony_poll),
      was_kicked_(false),
      was_kicked_ext_(false),
      num_poll_handles_(0),
      poll_handles_list_head_(nullptr) {
  wakeup_fd_ = *CreateWakeupFd();
  GPR_ASSERT(wakeup_fd_ != nullptr);
  ForkPollerListAddPoller(this);
}

PollPoller::~PollPoller() {
  // Assert that no active handles are present at the time of destruction.
  // They should have been orphaned before reaching this state.
  GPR_ASSERT(num_poll_handles_ == 0);
  GPR_ASSERT(poll_handles_list_head_ == nullptr);
}

Poller::WorkResult PollPoller::Work(EventEngine::Duration timeout) {
  // Avoid malloc for small number of elements.
  enum { inline_elements = 96 };
  struct pollfd pollfd_space[inline_elements];
  bool was_kicked_ext = false;
  PollEventHandle* watcher_space[inline_elements];
  Poller::Events pending_events;
  int timeout_ms =
      static_cast<int>(grpc_event_engine::experimental::Milliseconds(timeout));
  mu_.Lock();
  // Start polling, and keep doing so while we're being asked to
  // re-evaluate our pollers (this allows poll() based pollers to
  // ensure they don't miss wakeups).
  while (pending_events.empty() && timeout_ms >= 0) {
    int r = 0;
    size_t i;
    nfds_t pfd_count;
    struct pollfd* pfds;
    PollEventHandle** watchers;
    // Estimate start time for a poll iteration.
    grpc_core::Timestamp start = grpc_core::Timestamp::FromTimespecRoundDown(
        gpr_now(GPR_CLOCK_MONOTONIC));
    if (num_poll_handles_ + 2 <= inline_elements) {
      pfds = pollfd_space;
      watchers = watcher_space;
    } else {
      const size_t pfd_size = sizeof(*pfds) * (num_poll_handles_ + 2);
      const size_t watch_size = sizeof(*watchers) * (num_poll_handles_ + 2);
      void* buf = gpr_malloc(pfd_size + watch_size);
      pfds = static_cast<struct pollfd*>(buf);
      watchers = static_cast<PollEventHandle**>(
          static_cast<void*>((static_cast<char*>(buf) + pfd_size)));
      pfds = static_cast<struct pollfd*>(buf);
    }

    pfd_count = 1;
    pfds[0].fd = wakeup_fd_->ReadFd();
    pfds[0].events = POLLIN;
    pfds[0].revents = 0;
    PollEventHandle* head = poll_handles_list_head_;
    while (head != nullptr) {
      {
        absl::MutexLock lock(head->mu());
        // There shouldn't be any orphaned fds at this point. This is because
        // prior to marking a handle as orphaned it is first removed from
        // poll handle list for the poller under the poller lock.
        GPR_ASSERT(!head->IsOrphaned());
        if (!head->IsPollhup()) {
          pfds[pfd_count].fd = head->WrappedFd();
          watchers[pfd_count] = head;
          // BeginPollLocked takes a ref of the handle. It also marks the
          // fd as Watched with an appropriate watch_mask. The watch_mask
          // is 0 if the fd is shutdown or if the fd is already ready (i.e
          // both read and write events are already available) and doesn't
          // need to be polled again. The watch_mask is > 0 otherwise
          // indicating the fd needs to be polled.
          pfds[pfd_count].events = head->BeginPollLocked(POLLIN, POLLOUT);
          pfd_count++;
        }
      }
      head = head->PollerHandlesListPos().next;
    }
    mu_.Unlock();

    if (!use_phony_poll_ || timeout_ms == 0) {
      r = poll(pfds, pfd_count, timeout_ms);
    } else {
      gpr_log(GPR_ERROR,
              "Attempted a blocking poll when declared non-polling.");
      GPR_ASSERT(false);
    }

    if (r <= 0) {
      if (r < 0 && errno != EINTR) {
        // Abort fail here.
        gpr_log(GPR_ERROR,
                "(event_engine) PollPoller:%p encountered poll error: %s", this,
                strerror(errno));
        GPR_ASSERT(false);
      }

      for (i = 1; i < pfd_count; i++) {
        PollEventHandle* head = watchers[i];
        int watch_mask;
        absl::ReleasableMutexLock lock(head->mu());
        if (head->IsWatched(watch_mask)) {
          head->SetWatched(-1);
          // This fd was Watched with a watch mask > 0.
          if (watch_mask > 0 && r < 0) {
            // This case implies the fd was polled (since watch_mask > 0 and
            // the poll returned an error. Mark the fds as both readable and
            // writable.
            if (EventEngine::Closure* closure = head->EndPollLocked(1, 1)) {
              // Its safe to add to list of pending events because
              // EndPollLocked returns a +ve number only when the handle is
              // not orphaned. But an orphan might be initiated on the handle
              // after this Work() method returns and before the next Work()
              // method is invoked.
              pending_events.push_back(closure);
            }
          } else {
            // In this case, (1) watch_mask > 0 && r == 0 or (2) watch_mask ==
            // 0 and r < 0 or (3) watch_mask == 0 and r == 0. For case-1, no
            // events are pending on the fd even though the fd was polled. For
            // case-2 and 3, the fd was not polled
            head->EndPollLocked(0, 0);
          }
        } else {
          // It can enter this case if an orphan was invoked on the handle
          // while it was being polled.
          head->EndPollLocked(0, 0);
        }
        lock.Release();
        // Unref the ref taken at BeginPollLocked.
        head->Unref();
      }
    } else {
      if (pfds[0].revents & kPollinCheck) {
        GPR_ASSERT(wakeup_fd_->ConsumeWakeup().ok());
      }
      for (i = 1; i < pfd_count; i++) {
        PollEventHandle* head = watchers[i];
        int watch_mask;
        absl::ReleasableMutexLock lock(head->mu());
        if (!head->IsWatched(watch_mask) || watch_mask == 0) {
          // IsWatched will be false if an orphan was invoked on the
          // handle while it was being polled. If watch_mask is 0, then the fd
          // was not polled.
          head->SetWatched(-1);
          head->EndPollLocked(0, 0);
        } else {
          // Watched is true and watch_mask > 0
          if (pfds[i].revents & POLLHUP) {
            head->SetPollhup(true);
          }
          head->SetWatched(-1);
          if (EventEngine::Closure* closure =
                  head->EndPollLocked(pfds[i].revents & kPollinCheck,
                                      pfds[i].revents & kPolloutCheck)) {
            // Its safe to add to list of pending events because EndPollLocked
            // returns a +ve number only when the handle is not orphaned.
            // But an orphan might be initiated on the handle after this
            // Work() method returns and before the next Work() method is
            // invoked.
            pending_events.push_back(closure);
          }
        }
        lock.Release();
        // Unref the ref taken at BeginPollLocked.
        head->Unref();
      }
    }

    if (pfds != pollfd_space) {
      gpr_free(pfds);
    }

    // End of poll iteration. Update how much time is remaining.
    timeout_ms -= PollElapsedTimeToMillis(start);
    mu_.Lock();
    if (absl::exchange(was_kicked_, false) &&
        absl::exchange(was_kicked_ext_, false)) {
      // External kick. Need to break out.
      was_kicked_ext = true;
      break;
    }
  }
  mu_.Unlock();
  if (pending_events.empty()) {
    if (was_kicked_ext) {
      return Poller::Kicked{};
    }
    return Poller::DeadlineExceeded{};
  }
  return pending_events;
}

void PollPoller::Shutdown() {
  ForkPollerListRemovePoller(this);
  Unref();
}

PollPoller* GetPollPoller(Scheduler* scheduler, bool use_phony_poll) {
  static bool kPollPollerSupported = InitPollPollerPosix();
  if (kPollPollerSupported) {
    return new PollPoller(scheduler, use_phony_poll);
  }
  return nullptr;
}

}  // namespace posix_engine
}  // namespace grpc_event_engine

#else /* GRPC_POSIX_SOCKET_EV_POLL */

namespace grpc_event_engine {
namespace posix_engine {

using ::grpc_event_engine::experimental::EventEngine;
using ::grpc_event_engine::experimental::Poller;

PollPoller::PollPoller(Scheduler* /* engine */) {
  GPR_ASSERT(false && "unimplemented");
}

void PollPoller::Shutdown() { GPR_ASSERT(false && "unimplemented"); }

PollPoller::~PollPoller() { GPR_ASSERT(false && "unimplemented"); }

EventHandle* PollPoller::CreateHandle(int /*fd*/, absl::string_view /*name*/,
                                      bool /*track_err*/) {
  GPR_ASSERT(false && "unimplemented");
}

Poller::WorkResult PollPoller::Work(EventEngine::Duration /*timeout*/) {
  GPR_ASSERT(false && "unimplemented");
}

void PollPoller::Kick() { GPR_ASSERT(false && "unimplemented"); }

// If GRPC_LINUX_EPOLL is not defined, it means epoll is not available. Return
// nullptr.
PollPoller* GetPollPoller(Scheduler* /*scheduler*/, bool /* use_phony_poll */) {
  return nullptr;
}

void PollPoller::KickExternal(bool /*ext*/) {
  GPR_ASSERT(false && "unimplemented");
}

void PollPoller::PollerHandlesListAddHandle(PollEventHandle* /*handle*/) {
  GPR_ASSERT(false && "unimplemented");
}

void PollPoller::PollerHandlesListRemoveHandle(PollEventHandle* /*handle*/) {
  GPR_ASSERT(false && "unimplemented");
}

}  // namespace posix_engine
}  // namespace grpc_event_engine

#endif /* GRPC_POSIX_SOCKET_EV_POLL */<|MERGE_RESOLUTION|>--- conflicted
+++ resolved
@@ -97,21 +97,11 @@
         read_closure_(reinterpret_cast<PosixEngineClosure*>(kClosureNotReady)),
         write_closure_(
             reinterpret_cast<PosixEngineClosure*>(kClosureNotReady)) {
-<<<<<<< HEAD
-    poller_handles_list_.next = nullptr;
-    poller_handles_list_.prev = nullptr;
-    poller_handles_list_.handle = this;
-=======
->>>>>>> 755b8276
     poller_->Ref();
     absl::MutexLock lock(&poller_->mu_);
     poller_->PollerHandlesListAddHandle(this);
   }
-<<<<<<< HEAD
   PollPoller* Poller() override { return poller_; }
-=======
-  PollPoller* Poller() { return poller_; }
->>>>>>> 755b8276
   EventEngine::Closure* SetPendingActions(bool pending_read,
                                           bool pending_write) {
     pending_actions_ |= pending_read;
