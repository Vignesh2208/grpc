// Copyright 2022 The gRPC Authors
//
// Licensed under the Apache License, Version 2.0 (the "License");
// you may not use this file except in compliance with the License.
// You may obtain a copy of the License at
//
//     http://www.apache.org/licenses/LICENSE-2.0
//
// Unless required by applicable law or agreed to in writing, software
// distributed under the License is distributed on an "AS IS" BASIS,
// WITHOUT WARRANTIES OR CONDITIONS OF ANY KIND, either express or implied.
// See the License for the specific language governing permissions and
// limitations under the License.

#include <grpc/support/port_platform.h>

#include "src/core/lib/event_engine/posix_engine/tcp_socket_utils.h"

#include <errno.h>
#include <inttypes.h>
#include <limits.h>
#include <stdlib.h>

#include "absl/cleanup/cleanup.h"
#include "absl/status/statusor.h"
#include "absl/strings/str_cat.h"
#include "absl/strings/string_view.h"
#include "absl/types/optional.h"

#include <grpc/event_engine/event_engine.h>

#include "src/core/lib/gpr/useful.h"
#include "src/core/lib/iomgr/port.h"

#ifdef GRPC_POSIX_SOCKET_UTILS_COMMON
#include <arpa/inet.h>  // IWYU pragma: keep
#ifdef GRPC_LINUX_TCP_H
#include <linux/tcp.h>
#else
#include <netinet/in.h>  // IWYU pragma: keep
#include <netinet/tcp.h>
#endif
#include <fcntl.h>
#include <sys/socket.h>
#include <unistd.h>
#endif

#include <atomic>
#include <cstring>

#include "absl/status/status.h"
#include "absl/strings/str_format.h"

#include <grpc/impl/codegen/grpc_types.h>
#include <grpc/support/log.h>

#include "src/core/lib/gprpp/host_port.h"
#include "src/core/lib/gprpp/status_helper.h"
#include "src/core/lib/gprpp/strerror.h"

#ifdef GRPC_HAVE_UNIX_SOCKET
#include <sys/stat.h>  // IWYU pragma: keep
#include <sys/un.h>
#endif

namespace grpc_event_engine {
namespace posix_engine {

using ::grpc_event_engine::experimental::EndpointConfig;
using ::grpc_event_engine::experimental::EventEngine;

namespace {

int AdjustValue(int default_value, int min_value, int max_value,
                absl::optional<int> actual_value) {
  if (!actual_value.has_value() || *actual_value < min_value ||
      *actual_value > max_value) {
    return default_value;
  }
  return *actual_value;
}

// The default values for TCP_USER_TIMEOUT are currently configured to be in
// line with the default values of KEEPALIVE_TIMEOUT as proposed in
// https://github.com/grpc/proposal/blob/master/A18-tcp-user-timeout.md */
int kDefaultClientUserTimeoutMs = 20000;
int kDefaultServerUserTimeoutMs = 20000;
bool kDefaultClientUserTimeoutEnabled = false;
bool kDefaultServerUserTimeoutEnabled = true;

#ifdef GRPC_POSIX_SOCKET_UTILS_COMMON

absl::Status ErrorForFd(
    int fd, const experimental::EventEngine::ResolvedAddress& addr) {
  if (fd >= 0) return absl::OkStatus();
  const char* addr_str = reinterpret_cast<const char*>(addr.address());
  return absl::Status(absl::StatusCode::kInternal,
                      absl::StrCat("socket: ", grpc_core::StrError(errno),
                                   std::string(addr_str, addr.size())));
}

int CreateSocket(std::function<int(int, int, int)> socket_factory, int family,
                 int type, int protocol) {
  return socket_factory != nullptr ? socket_factory(family, type, protocol)
                                   : socket(family, type, protocol);
}

const uint8_t kV4MappedPrefix[] = {0, 0, 0, 0, 0, 0, 0, 0, 0, 0, 0xff, 0xff};

absl::Status PrepareTcpClientSocket(PosixSocketWrapper sock,
                                    const EventEngine::ResolvedAddress& addr,
                                    const PosixTcpOptions& options) {
  bool close_fd = true;
  auto sock_cleanup = absl::MakeCleanup([&close_fd, &sock]() -> void {
    if (close_fd and sock.Fd() >= 0) {
      close(sock.Fd());
    }
  });
  GRPC_RETURN_IF_ERROR(sock.SetSocketNonBlocking(1));
  GRPC_RETURN_IF_ERROR(sock.SetSocketCloexec(1));

  if (reinterpret_cast<const sockaddr*>(addr.address())->sa_family != AF_UNIX) {
    // If its not a unix socket address.
    GRPC_RETURN_IF_ERROR(sock.SetSocketLowLatency(1));
    GRPC_RETURN_IF_ERROR(sock.SetSocketReuseAddr(1));
    sock.TrySetSocketTcpUserTimeout(options, true);
  }
  GRPC_RETURN_IF_ERROR(sock.SetSocketNoSigpipeIfPossible());
  GRPC_RETURN_IF_ERROR(sock.ApplySocketMutatorInOptions(
      GRPC_FD_CLIENT_CONNECTION_USAGE, options));
  // No errors. Set close_fd to false to ensure the socket is not closed.
  close_fd = false;
  return absl::OkStatus();
}

#endif /* GRPC_POSIX_SOCKET_UTILS_COMMON */

}  // namespace

PosixTcpOptions TcpOptionsFromEndpointConfig(const EndpointConfig& config) {
  void* value;
  PosixTcpOptions options;
  options.tcp_read_chunk_size = AdjustValue(
      PosixTcpOptions::kDefaultReadChunkSize, 1, PosixTcpOptions::kMaxChunkSize,
      config.GetInt(GRPC_ARG_TCP_READ_CHUNK_SIZE));
  options.tcp_min_read_chunk_size =
      AdjustValue(PosixTcpOptions::kDefaultMinReadChunksize, 1,
                  PosixTcpOptions::kMaxChunkSize,
                  config.GetInt(GRPC_ARG_TCP_MIN_READ_CHUNK_SIZE));
  options.tcp_max_read_chunk_size =
      AdjustValue(PosixTcpOptions::kDefaultMaxReadChunksize, 1,
                  PosixTcpOptions::kMaxChunkSize,
                  config.GetInt(GRPC_ARG_TCP_MAX_READ_CHUNK_SIZE));
  options.tcp_tx_zerocopy_send_bytes_threshold =
      AdjustValue(PosixTcpOptions::kDefaultSendBytesThreshold, 0, INT_MAX,
                  config.GetInt(GRPC_ARG_TCP_TX_ZEROCOPY_SEND_BYTES_THRESHOLD));
  options.tcp_tx_zerocopy_max_simultaneous_sends =
      AdjustValue(PosixTcpOptions::kDefaultMaxSends, 0, INT_MAX,
                  config.GetInt(GRPC_ARG_TCP_TX_ZEROCOPY_MAX_SIMULT_SENDS));
  options.tcp_tx_zero_copy_enabled =
      (AdjustValue(PosixTcpOptions::kZerocpTxEnabledDefault, 0, 1,
                   config.GetInt(GRPC_ARG_TCP_TX_ZEROCOPY_ENABLED)) != 0);
  options.keep_alive_time_ms =
      AdjustValue(0, 1, INT_MAX, config.GetInt(GRPC_ARG_KEEPALIVE_TIME_MS));
  options.keep_alive_timeout_ms =
      AdjustValue(0, 1, INT_MAX, config.GetInt(GRPC_ARG_KEEPALIVE_TIMEOUT_MS));
  options.expand_wildcard_addrs =
      (AdjustValue(0, 1, INT_MAX,
                   config.GetInt(GRPC_ARG_EXPAND_WILDCARD_ADDRS)) != 0);
  options.allow_reuse_port =
      (AdjustValue(0, 1, INT_MAX, config.GetInt(GRPC_ARG_ALLOW_REUSEPORT)) !=
       0);

  if (options.tcp_min_read_chunk_size > options.tcp_max_read_chunk_size) {
    options.tcp_min_read_chunk_size = options.tcp_max_read_chunk_size;
  }
  options.tcp_read_chunk_size = grpc_core::Clamp(
      options.tcp_read_chunk_size, options.tcp_min_read_chunk_size,
      options.tcp_max_read_chunk_size);

  value = config.GetVoidPointer(GRPC_ARG_RESOURCE_QUOTA);
  if (value != nullptr) {
    options.resource_quota =
        reinterpret_cast<grpc_core::ResourceQuota*>(value)->Ref();
  }
  value = config.GetVoidPointer(GRPC_ARG_SOCKET_MUTATOR);
  if (value != nullptr) {
    options.socket_mutator =
        grpc_socket_mutator_ref(static_cast<grpc_socket_mutator*>(value));
  }
  return options;
}

#ifdef GRPC_POSIX_SOCKETUTILS

int Accept4(int sockfd,
            grpc_event_engine::experimental::EventEngine::ResolvedAddress& addr,
            int nonblock, int cloexec) {
  int fd, flags;
  socklen_t len = EventEngine::ResolvedAddress::MAX_SIZE_BYTES;
  fd = accept(sockfd, const_cast<sockaddr*>(addr.address()), &len);
  if (fd >= 0) {
    if (nonblock) {
      flags = fcntl(fd, F_GETFL, 0);
      if (flags < 0) goto close_and_error;
      if (fcntl(fd, F_SETFL, flags | O_NONBLOCK) != 0) goto close_and_error;
    }
    if (cloexec) {
      flags = fcntl(fd, F_GETFD, 0);
      if (flags < 0) goto close_and_error;
      if (fcntl(fd, F_SETFD, flags | FD_CLOEXEC) != 0) goto close_and_error;
    }
  }
  return fd;

close_and_error:
  close(fd);
  return -1;
}

#elif GRPC_LINUX_SOCKETUTILS

int Accept4(int sockfd,
            grpc_event_engine::experimental::EventEngine::ResolvedAddress& addr,
            int nonblock, int cloexec) {
  int flags = 0;
  flags |= nonblock ? SOCK_NONBLOCK : 0;
  flags |= cloexec ? SOCK_CLOEXEC : 0;
  socklen_t len = EventEngine::ResolvedAddress::MAX_SIZE_BYTES;
<<<<<<< HEAD
  int ret = accept4(sockfd, const_cast<sockaddr*>(addr.address()), &len, flags);
  return ret;
=======
  return accept4(sockfd, const_cast<sockaddr*>(addr.address()), &len, flags);
>>>>>>> e1b64646
}

#endif /* GRPC_LINUX_SOCKETUTILS */

#ifdef GRPC_POSIX_SOCKET_UTILS_COMMON

bool SockaddrIsV4Mapped(const EventEngine::ResolvedAddress* resolved_addr,
                        EventEngine::ResolvedAddress* resolved_addr4_out) {
  const sockaddr* addr = resolved_addr->address();
  if (addr->sa_family == AF_INET6) {
    const sockaddr_in6* addr6 = reinterpret_cast<const sockaddr_in6*>(addr);
    sockaddr_in* addr4_out =
        resolved_addr4_out == nullptr
            ? nullptr
            : reinterpret_cast<sockaddr_in*>(
                  const_cast<sockaddr*>(resolved_addr4_out->address()));

    if (memcmp(addr6->sin6_addr.s6_addr, kV4MappedPrefix,
               sizeof(kV4MappedPrefix)) == 0) {
      if (resolved_addr4_out != nullptr) {
        // Normalize ::ffff:0.0.0.0/96 to IPv4.
        memset(addr4_out, 0, sizeof(sockaddr_in));
        addr4_out->sin_family = AF_INET;
        // s6_addr32 would be nice, but it's non-standard.
        memcpy(&addr4_out->sin_addr, &addr6->sin6_addr.s6_addr[12], 4);
        addr4_out->sin_port = addr6->sin6_port;
        *resolved_addr4_out = EventEngine::ResolvedAddress(
            reinterpret_cast<sockaddr*>(addr4_out),
            static_cast<socklen_t>(sizeof(sockaddr_in)));
      }
      return true;
    }
  }
  return false;
}

bool SockaddrToV4Mapped(const EventEngine::ResolvedAddress* resolved_addr,
                        EventEngine::ResolvedAddress* resolved_addr6_out) {
  GPR_ASSERT(resolved_addr != resolved_addr6_out);
  const sockaddr* addr = resolved_addr->address();
  sockaddr_in6* addr6_out = const_cast<sockaddr_in6*>(
      reinterpret_cast<const sockaddr_in6*>(resolved_addr6_out->address()));
  if (addr->sa_family == AF_INET) {
    const sockaddr_in* addr4 = reinterpret_cast<const sockaddr_in*>(addr);
    memset(resolved_addr6_out, 0, sizeof(*resolved_addr6_out));
    addr6_out->sin6_family = AF_INET6;
    memcpy(&addr6_out->sin6_addr.s6_addr[0], kV4MappedPrefix, 12);
    memcpy(&addr6_out->sin6_addr.s6_addr[12], &addr4->sin_addr, 4);
    addr6_out->sin6_port = addr4->sin_port;
    *resolved_addr6_out = EventEngine::ResolvedAddress(
        reinterpret_cast<sockaddr*>(addr6_out),
        static_cast<socklen_t>(sizeof(sockaddr_in6)));
    return true;
  }
  return false;
}

absl::StatusOr<std::string> SockaddrToString(
    const EventEngine::ResolvedAddress* resolved_addr, bool normalize) {
  const int save_errno = errno;
  EventEngine::ResolvedAddress addr_normalized;
  if (normalize && SockaddrIsV4Mapped(resolved_addr, &addr_normalized)) {
    resolved_addr = &addr_normalized;
  }
  const sockaddr* addr =
      reinterpret_cast<const sockaddr*>(resolved_addr->address());
  std::string out;
#ifdef GRPC_HAVE_UNIX_SOCKET
  if (addr->sa_family == AF_UNIX) {
    const sockaddr_un* addr_un = reinterpret_cast<const sockaddr_un*>(addr);
    bool abstract = addr_un->sun_path[0] == '\0';
    if (abstract) {
#ifdef GPR_APPLE
      int len = resolved_addr->size() - sizeof(addr_un->sun_family) -
                sizeof(addr_un->sun_len);
#else
      int len = resolved_addr->size() - sizeof(addr_un->sun_family);
#endif
      if (len <= 0) {
        return absl::InvalidArgumentError("Empty UDS abstract path");
      }
      out = std::string(addr_un->sun_path, len);
    } else {
      size_t maxlen = sizeof(addr_un->sun_path);
      if (strnlen(addr_un->sun_path, maxlen) == maxlen) {
        return absl::InvalidArgumentError("UDS path is not null-terminated");
      }
      out = std::string(addr_un->sun_path);
    }
    return out;
  }
#endif

  const void* ip = nullptr;
  int port = 0;
  uint32_t sin6_scope_id = 0;
  if (addr->sa_family == AF_INET) {
    const sockaddr_in* addr4 = reinterpret_cast<const sockaddr_in*>(addr);
    ip = &addr4->sin_addr;
    port = ntohs(addr4->sin_port);
  } else if (addr->sa_family == AF_INET6) {
    const sockaddr_in6* addr6 = reinterpret_cast<const sockaddr_in6*>(addr);
    ip = &addr6->sin6_addr;
    port = ntohs(addr6->sin6_port);
    sin6_scope_id = addr6->sin6_scope_id;
  }
  char ntop_buf[INET6_ADDRSTRLEN];
  if (ip != nullptr &&
      inet_ntop(addr->sa_family, ip, ntop_buf, sizeof(ntop_buf)) != nullptr) {
    if (sin6_scope_id != 0) {
      // Enclose sin6_scope_id with the format defined in RFC 6874
      // section 2.
      std::string host_with_scope =
          absl::StrFormat("%s%%%" PRIu32, ntop_buf, sin6_scope_id);
      out = grpc_core::JoinHostPort(host_with_scope, port);
    } else {
      out = grpc_core::JoinHostPort(ntop_buf, port);
    }
  } else {
    return absl::InvalidArgumentError(
        absl::StrCat("Unknown sockaddr family: ", addr->sa_family));
  }
  // This is probably redundant, but we wouldn't want to log the wrong
  // error.
  errno = save_errno;
  return out;
}

EventEngine::ResolvedAddress SockaddrMakeWild6(int port) {
  EventEngine::ResolvedAddress resolved_wild_out;
  sockaddr_in6* wild_out = reinterpret_cast<sockaddr_in6*>(
      const_cast<sockaddr*>(resolved_wild_out.address()));
  GPR_ASSERT(port >= 0 && port < 65536);
  memset(wild_out, 0, sizeof(sockaddr_in6));
  wild_out->sin6_family = AF_INET6;
  wild_out->sin6_port = htons(static_cast<uint16_t>(port));
  return EventEngine::ResolvedAddress(
      reinterpret_cast<sockaddr*>(wild_out),
      static_cast<socklen_t>(sizeof(sockaddr_in6)));
}

EventEngine::ResolvedAddress SockaddrMakeWild4(int port) {
  EventEngine::ResolvedAddress resolved_wild_out;
  sockaddr_in* wild_out = reinterpret_cast<sockaddr_in*>(
      const_cast<sockaddr*>(resolved_wild_out.address()));
  GPR_ASSERT(port >= 0 && port < 65536);
  memset(wild_out, 0, sizeof(sockaddr_in));
  wild_out->sin_family = AF_INET;
  wild_out->sin_port = htons(static_cast<uint16_t>(port));
  return EventEngine::ResolvedAddress(
      reinterpret_cast<sockaddr*>(wild_out),
      static_cast<socklen_t>(sizeof(sockaddr_in)));
}

int SockaddrGetPort(const EventEngine::ResolvedAddress& resolved_addr) {
  const sockaddr* addr = resolved_addr.address();
  switch (addr->sa_family) {
    case AF_INET:
      return ntohs((reinterpret_cast<const sockaddr_in*>(addr))->sin_port);
    case AF_INET6:
      return ntohs((reinterpret_cast<const sockaddr_in6*>(addr))->sin6_port);
#ifdef GRPC_HAVE_UNIX_SOCKET
    case AF_UNIX:
      return 1;
#endif
    default:
      gpr_log(GPR_ERROR, "Unknown socket family %d in SockaddrGetPort",
              addr->sa_family);
      abort();
  }
}

void SockaddrSetPort(EventEngine::ResolvedAddress& resolved_addr, int port) {
  sockaddr* addr = const_cast<sockaddr*>(resolved_addr.address());
  switch (addr->sa_family) {
    case AF_INET:
      GPR_ASSERT(port >= 0 && port < 65536);
      (reinterpret_cast<sockaddr_in*>(addr))->sin_port =
          htons(static_cast<uint16_t>(port));
      return;
    case AF_INET6:
      GPR_ASSERT(port >= 0 && port < 65536);
      (reinterpret_cast<sockaddr_in6*>(addr))->sin6_port =
          htons(static_cast<uint16_t>(port));
      return;
    default:
      gpr_log(GPR_ERROR, "Unknown socket family %d in grpc_sockaddr_set_port",
              addr->sa_family);
      abort();
  }
}

void UnlinkIfUnixDomainSocket(
    const EventEngine::ResolvedAddress& resolved_addr) {
#ifdef GRPC_HAVE_UNIX_SOCKET
  if (resolved_addr.address()->sa_family != AF_UNIX) {
    return;
  }
  struct sockaddr_un* un = reinterpret_cast<struct sockaddr_un*>(
      const_cast<sockaddr*>(resolved_addr.address()));

  // There is nothing to unlink for an abstract unix socket
  if (un->sun_path[0] == '\0' && un->sun_path[1] != '\0') {
    return;
  }

  struct stat st;
  if (stat(un->sun_path, &st) == 0 && (st.st_mode & S_IFMT) == S_IFSOCK) {
    unlink(un->sun_path);
  }
#else
  (void)resolved_addr;
#endif
}

absl::optional<int> SockaddrIsWildcard(
    const EventEngine::ResolvedAddress& addr) {
  const EventEngine::ResolvedAddress* resolved_addr = &addr;
  EventEngine::ResolvedAddress addr4_normalized;
  if (SockaddrIsV4Mapped(resolved_addr, &addr4_normalized)) {
    resolved_addr = &addr4_normalized;
  }
  if (resolved_addr->address()->sa_family == AF_INET) {
    // Check for 0.0.0.0
    const sockaddr_in* addr4 =
        reinterpret_cast<const sockaddr_in*>(resolved_addr->address());
    if (addr4->sin_addr.s_addr != 0) {
      return absl::nullopt;
    }
    return static_cast<int>(ntohs(addr4->sin_port));
  } else if (resolved_addr->address()->sa_family == AF_INET6) {
    // Check for ::
    const sockaddr_in6* addr6 =
        reinterpret_cast<const sockaddr_in6*>(resolved_addr->address());
    int i;
    for (i = 0; i < 16; i++) {
      if (addr6->sin6_addr.s6_addr[i] != 0) {
        return absl::nullopt;
      }
    }
    return static_cast<int>(ntohs(addr6->sin6_port));
  } else {
    return absl::nullopt;
  }
}

// Instruct the kernel to wait for specified number of bytes to be received on
// the socket before generating an interrupt for packet receive. If the call
// succeeds, it returns the number of bytes (wait threshold) that was actually
// set.
absl::StatusOr<int> PosixSocketWrapper::SetSocketRcvLowat(int bytes) {
  if (setsockopt(fd_, SOL_SOCKET, SO_RCVLOWAT, &bytes, sizeof(bytes)) != 0) {
    return absl::Status(
        absl::StatusCode::kInternal,
        absl::StrCat("setsockopt(SO_RCVLOWAT): ", grpc_core::StrError(errno)));
  }
  return bytes;
}

// Set a socket to use zerocopy
absl::Status PosixSocketWrapper::SetSocketZeroCopy() {
#ifdef GRPC_LINUX_ERRQUEUE
  const int enable = 1;
  auto err = setsockopt(fd_, SOL_SOCKET, SO_ZEROCOPY, &enable, sizeof(enable));
  if (err != 0) {
    return absl::Status(
        absl::StatusCode::kInternal,
        absl::StrCat("setsockopt(SO_ZEROCOPY): ", grpc_core::StrError(errno)));
  }
  return absl::OkStatus();
#else
  return absl::Status(absl::StatusCode::kInternal,
                      absl::StrCat("setsockopt(SO_ZEROCOPY): ",
                                   grpc_core::StrError(ENOSYS).c_str()));
#endif
}

// Set a socket to non blocking mode
absl::Status PosixSocketWrapper::SetSocketNonBlocking(int non_blocking) {
  int oldflags = fcntl(fd_, F_GETFL, 0);
  if (oldflags < 0) {
    return absl::Status(absl::StatusCode::kInternal,
                        absl::StrCat("fcntl: ", grpc_core::StrError(errno)));
  }

  if (non_blocking) {
    oldflags |= O_NONBLOCK;
  } else {
    oldflags &= ~O_NONBLOCK;
  }

  if (fcntl(fd_, F_SETFL, oldflags) != 0) {
    return absl::Status(absl::StatusCode::kInternal,
                        absl::StrCat("fcntl: ", grpc_core::StrError(errno)));
  }

  return absl::OkStatus();
}

absl::Status PosixSocketWrapper::SetSocketNoSigpipeIfPossible() {
#ifdef GRPC_HAVE_SO_NOSIGPIPE
  int val = 1;
  int newval;
  socklen_t intlen = sizeof(newval);
  if (0 != setsockopt(fd_, SOL_SOCKET, SO_NOSIGPIPE, &val, sizeof(val))) {
    return absl::Status(
        absl::StatusCode::kInternal,
        absl::StrCat("setsockopt(SO_NOSIGPIPE): ", grpc_core::StrError(errno)));
  }
  if (0 != getsockopt(fd_, SOL_SOCKET, SO_NOSIGPIPE, &newval, &intlen)) {
    return absl::Status(
        absl::StatusCode::kInternal,
        absl::StrCat("getsockopt(SO_NOSIGPIPE): ", grpc_core::StrError(errno)));
  }
  if ((newval != 0) != (val != 0)) {
    return absl::Status(absl::StatusCode::kInternal,
                        "Failed to set SO_NOSIGPIPE");
  }
#endif
  return absl::OkStatus();
}

absl::Status PosixSocketWrapper::SetSocketIpPktInfoIfPossible() {
#ifdef GRPC_HAVE_IP_PKTINFO
  int get_local_ip = 1;
  if (0 != setsockopt(fd_, IPPROTO_IP, IP_PKTINFO, &get_local_ip,
                      sizeof(get_local_ip))) {
    return absl::Status(
        absl::StatusCode::kInternal,
        absl::StrCat("setsockopt(IP_PKTINFO): ", grpc_core::StrError(errno)));
  }
#endif
  return absl::OkStatus();
}

absl::Status PosixSocketWrapper::SetSocketIpv6RecvPktInfoIfPossible() {
#ifdef GRPC_HAVE_IPV6_RECVPKTINFO
  int get_local_ip = 1;
  if (0 != setsockopt(fd_, IPPROTO_IPV6, IPV6_RECVPKTINFO, &get_local_ip,
                      sizeof(get_local_ip))) {
    return absl::Status(absl::StatusCode::kInternal,
                        absl::StrCat("setsockopt(IPV6_RECVPKTINFO): ",
                                     grpc_core::StrError(errno)));
  }
#endif
  return absl::OkStatus();
}

absl::Status PosixSocketWrapper::SetSocketSndBuf(int buffer_size_bytes) {
  return 0 == setsockopt(fd_, SOL_SOCKET, SO_SNDBUF, &buffer_size_bytes,
                         sizeof(buffer_size_bytes))
             ? absl::OkStatus()
             : absl::Status(absl::StatusCode::kInternal,
                            absl::StrCat("setsockopt(SO_SNDBUF): ",
                                         grpc_core::StrError(errno)));
}

absl::Status PosixSocketWrapper::SetSocketRcvBuf(int buffer_size_bytes) {
  return 0 == setsockopt(fd_, SOL_SOCKET, SO_RCVBUF, &buffer_size_bytes,
                         sizeof(buffer_size_bytes))
             ? absl::OkStatus()
             : absl::Status(absl::StatusCode::kInternal,
                            absl::StrCat("setsockopt(SO_RCVBUF): ",
                                         grpc_core::StrError(errno)));
}

// Set a socket to close on exec
absl::Status PosixSocketWrapper::SetSocketCloexec(int close_on_exec) {
  int oldflags = fcntl(fd_, F_GETFD, 0);
  if (oldflags < 0) {
    return absl::Status(absl::StatusCode::kInternal,
                        absl::StrCat("fcntl: ", grpc_core::StrError(errno)));
  }

  if (close_on_exec) {
    oldflags |= FD_CLOEXEC;
  } else {
    oldflags &= ~FD_CLOEXEC;
  }

  if (fcntl(fd_, F_SETFD, oldflags) != 0) {
    return absl::Status(absl::StatusCode::kInternal,
                        absl::StrCat("fcntl: ", grpc_core::StrError(errno)));
  }

  return absl::OkStatus();
}

// set a socket to reuse old addresses
absl::Status PosixSocketWrapper::SetSocketReuseAddr(int reuse) {
  int val = (reuse != 0);
  int newval;
  socklen_t intlen = sizeof(newval);
  if (0 != setsockopt(fd_, SOL_SOCKET, SO_REUSEADDR, &val, sizeof(val))) {
    return absl::Status(
        absl::StatusCode::kInternal,
        absl::StrCat("setsockopt(SO_REUSEADDR): ", grpc_core::StrError(errno)));
  }
  if (0 != getsockopt(fd_, SOL_SOCKET, SO_REUSEADDR, &newval, &intlen)) {
    return absl::Status(
        absl::StatusCode::kInternal,
        absl::StrCat("getsockopt(SO_REUSEADDR): ", grpc_core::StrError(errno)));
  }
  if ((newval != 0) != val) {
    return absl::Status(absl::StatusCode::kInternal,
                        "Failed to set SO_REUSEADDR");
  }

  return absl::OkStatus();
}

// set a socket to reuse old ports
absl::Status PosixSocketWrapper::SetSocketReusePort(int reuse) {
#ifndef SO_REUSEPORT
  return absl::Status(absl::StatusCode::kInternal,
                      "SO_REUSEPORT unavailable on compiling system");
#else
  int val = (reuse != 0);
  int newval;
  socklen_t intlen = sizeof(newval);
  if (0 != setsockopt(fd_, SOL_SOCKET, SO_REUSEPORT, &val, sizeof(val))) {
    return absl::Status(
        absl::StatusCode::kInternal,
        absl::StrCat("setsockopt(SO_REUSEPORT): ", grpc_core::StrError(errno)));
  }
  if (0 != getsockopt(fd_, SOL_SOCKET, SO_REUSEPORT, &newval, &intlen)) {
    return absl::Status(
        absl::StatusCode::kInternal,
        absl::StrCat("getsockopt(SO_REUSEPORT): ", grpc_core::StrError(errno)));
  }
  if ((newval != 0) != val) {
    return absl::Status(absl::StatusCode::kInternal,
                        "Failed to set SO_REUSEPORT");
  }

  return absl::OkStatus();
#endif
}

bool PosixSocketWrapper::IsSocketReusePortSupported() {
  static bool kSupportSoReusePort = []() -> bool {
    int s = socket(AF_INET, SOCK_STREAM, 0);
    if (s < 0) {
      // This might be an ipv6-only environment in which case
      // 'socket(AF_INET,..)' call would fail. Try creating IPv6 socket in
      // that case
      s = socket(AF_INET6, SOCK_STREAM, 0);
    }
    if (s >= 0) {
      PosixSocketWrapper sock(s);
      return sock.SetSocketReusePort(1).ok();
    } else {
      return false;
    }
  }();
  return kSupportSoReusePort;
}

// Disable nagle algorithm
absl::Status PosixSocketWrapper::SetSocketLowLatency(int low_latency) {
  int val = (low_latency != 0);
  int newval;
  socklen_t intlen = sizeof(newval);
  if (0 != setsockopt(fd_, IPPROTO_TCP, TCP_NODELAY, &val, sizeof(val))) {
    return absl::Status(
        absl::StatusCode::kInternal,
        absl::StrCat("setsockopt(TCP_NODELAY): ", grpc_core::StrError(errno)));
  }
  if (0 != getsockopt(fd_, IPPROTO_TCP, TCP_NODELAY, &newval, &intlen)) {
    return absl::Status(
        absl::StatusCode::kInternal,
        absl::StrCat("getsockopt(TCP_NODELAY): ", grpc_core::StrError(errno)));
  }
  if ((newval != 0) != val) {
    return absl::Status(absl::StatusCode::kInternal,
                        "Failed to set TCP_NODELAY");
  }
  return absl::OkStatus();
}

#if GPR_LINUX == 1
// For Linux, it will be detected to support TCP_USER_TIMEOUT
#ifndef TCP_USER_TIMEOUT
#define TCP_USER_TIMEOUT 18
#endif
#define SOCKET_SUPPORTS_TCP_USER_TIMEOUT_DEFAULT 0
#else
// For non-Linux, TCP_USER_TIMEOUT will be used if TCP_USER_TIMEOUT is defined.
#ifdef TCP_USER_TIMEOUT
#define SOCKET_SUPPORTS_TCP_USER_TIMEOUT_DEFAULT 0
#else
#define TCP_USER_TIMEOUT 0
#define SOCKET_SUPPORTS_TCP_USER_TIMEOUT_DEFAULT -1
#endif  // TCP_USER_TIMEOUT
#endif  // GPR_LINUX == 1

// Whether the socket supports TCP_USER_TIMEOUT option.
// (0: don't know, 1: support, -1: not support)
static std::atomic<int> g_socket_supports_tcp_user_timeout(
    SOCKET_SUPPORTS_TCP_USER_TIMEOUT_DEFAULT);

void PosixSocketWrapper::ConfigureDefaultTcpUserTimeout(bool enable,
                                                        int timeout,
                                                        bool is_client) {
  if (is_client) {
    kDefaultClientUserTimeoutEnabled = enable;
    if (timeout > 0) {
      kDefaultClientUserTimeoutMs = timeout;
    }
  } else {
    kDefaultServerUserTimeoutEnabled = enable;
    if (timeout > 0) {
      kDefaultServerUserTimeoutMs = timeout;
    }
  }
}

// Set TCP_USER_TIMEOUT
void PosixSocketWrapper::TrySetSocketTcpUserTimeout(
    const PosixTcpOptions& options, bool is_client) {
  if (g_socket_supports_tcp_user_timeout.load() < 0) {
    return;
  }
  bool enable = is_client ? kDefaultClientUserTimeoutEnabled
                          : kDefaultServerUserTimeoutEnabled;
  int timeout =
      is_client ? kDefaultClientUserTimeoutMs : kDefaultServerUserTimeoutMs;
  if (options.keep_alive_time_ms > 0) {
    enable = options.keep_alive_time_ms != INT_MAX;
  }
  if (options.keep_alive_timeout_ms > 0) {
    timeout = options.keep_alive_timeout_ms;
  }
  if (enable) {
    int newval;
    socklen_t len = sizeof(newval);
    // If this is the first time to use TCP_USER_TIMEOUT, try to check
    // if it is available.
    if (g_socket_supports_tcp_user_timeout.load() == 0) {
      if (0 != getsockopt(fd_, IPPROTO_TCP, TCP_USER_TIMEOUT, &newval, &len)) {
        gpr_log(GPR_INFO,
                "TCP_USER_TIMEOUT is not available. TCP_USER_TIMEOUT won't "
                "be used thereafter");
        g_socket_supports_tcp_user_timeout.store(-1);
      } else {
        gpr_log(GPR_INFO,
                "TCP_USER_TIMEOUT is available. TCP_USER_TIMEOUT will be "
                "used thereafter");
        g_socket_supports_tcp_user_timeout.store(1);
      }
    }
    if (g_socket_supports_tcp_user_timeout.load() > 0) {
      if (0 != setsockopt(fd_, IPPROTO_TCP, TCP_USER_TIMEOUT, &timeout,
                          sizeof(timeout))) {
        gpr_log(GPR_ERROR, "setsockopt(TCP_USER_TIMEOUT) %s",
                grpc_core::StrError(errno).c_str());
        return;
      }
      if (0 != getsockopt(fd_, IPPROTO_TCP, TCP_USER_TIMEOUT, &newval, &len)) {
        gpr_log(GPR_ERROR, "getsockopt(TCP_USER_TIMEOUT) %s",
                grpc_core::StrError(errno).c_str());
        return;
      }
      if (newval != timeout) {
        // Do not fail on failing to set TCP_USER_TIMEOUT
        gpr_log(GPR_ERROR, "Failed to set TCP_USER_TIMEOUT");
        return;
      }
    }
  }
}

// Set a socket using a grpc_socket_mutator
absl::Status PosixSocketWrapper::SetSocketMutator(
    grpc_fd_usage usage, grpc_socket_mutator* mutator) {
  GPR_ASSERT(mutator);
  if (!grpc_socket_mutator_mutate_fd(mutator, fd_, usage)) {
    return absl::Status(absl::StatusCode::kInternal,
                        "grpc_socket_mutator failed.");
  }
  return absl::OkStatus();
}

absl::Status PosixSocketWrapper::ApplySocketMutatorInOptions(
    grpc_fd_usage usage, const PosixTcpOptions& options) {
  if (options.socket_mutator == nullptr) {
    return absl::OkStatus();
  }
  return SetSocketMutator(usage, options.socket_mutator);
}

bool PosixSocketWrapper::SetSocketDualStack() {
  const int off = 0;
  return 0 == setsockopt(fd_, IPPROTO_IPV6, IPV6_V6ONLY, &off, sizeof(off));
}

bool PosixSocketWrapper::IsIpv6LoopbackAvailable() {
  static bool kIpv6LoopbackAvailable = []() -> bool {
    int fd = socket(AF_INET6, SOCK_STREAM, 0);
    bool loopback_available = false;
    if (fd < 0) {
      gpr_log(GPR_INFO, "Disabling AF_INET6 sockets because socket() failed.");
    } else {
      sockaddr_in6 addr;
      memset(&addr, 0, sizeof(addr));
      addr.sin6_family = AF_INET6;
      addr.sin6_addr.s6_addr[15] = 1; /* [::1]:0 */
      if (bind(fd, reinterpret_cast<sockaddr*>(&addr), sizeof(addr)) == 0) {
        loopback_available = true;
      } else {
        gpr_log(GPR_INFO,
                "Disabling AF_INET6 sockets because ::1 is not available.");
      }
      close(fd);
    }
    return loopback_available;
  }();
  return kIpv6LoopbackAvailable;
}

absl::StatusOr<EventEngine::ResolvedAddress>
PosixSocketWrapper::LocalAddress() {
  EventEngine::ResolvedAddress addr;
  socklen_t len = EventEngine::ResolvedAddress::MAX_SIZE_BYTES;
  if (getsockname(fd_, const_cast<sockaddr*>(addr.address()), &len) < 0) {
    return absl::InternalError(
        absl::StrCat("getsockname:", grpc_core::StrError(errno)));
  }
  return addr;
}

absl::StatusOr<EventEngine::ResolvedAddress> PosixSocketWrapper::PeerAddress() {
  EventEngine::ResolvedAddress addr;
  socklen_t len = EventEngine::ResolvedAddress::MAX_SIZE_BYTES;
  if (getpeername(fd_, const_cast<sockaddr*>(addr.address()), &len) < 0) {
    return absl::InternalError(
        absl::StrCat("getpeername:", grpc_core::StrError(errno)));
  }
  return addr;
}

absl::StatusOr<std::string> PosixSocketWrapper::LocalAddressString() {
  auto status = LocalAddress();
  if (!status.ok()) {
    return status.status();
  }
  return SockaddrToString(&(*status), true);
}

absl::StatusOr<std::string> PosixSocketWrapper::PeerAddressString() {
  auto status = PeerAddress();
  if (!status.ok()) {
    return status.status();
  }
  return SockaddrToString(&(*status), true);
}

absl::StatusOr<PosixSocketWrapper> PosixSocketWrapper::CreateDualStackSocket(
    std::function<int(int, int, int)> socket_factory,
    const experimental::EventEngine::ResolvedAddress& addr, int type,
    int protocol, PosixSocketWrapper::DSMode& dsmode) {
  const sockaddr* sock_addr = addr.address();
  int family = sock_addr->sa_family;
  int newfd;
  if (family == AF_INET6) {
    if (IsIpv6LoopbackAvailable()) {
      newfd = CreateSocket(socket_factory, family, type, protocol);
    } else {
      newfd = -1;
      errno = EAFNOSUPPORT;
    }
    if (newfd < 0) {
      return ErrorForFd(newfd, addr);
    }
    PosixSocketWrapper sock(newfd);
    // Check if we've got a valid dualstack socket.
    if (sock.SetSocketDualStack()) {
      dsmode = PosixSocketWrapper::DSMode::DSMODE_DUALSTACK;
      return sock;
    }
    // If this isn't an IPv4 address, then return whatever we've got.
    if (!SockaddrIsV4Mapped(&addr, nullptr)) {
      dsmode = PosixSocketWrapper::DSMode::DSMODE_IPV6;
      return sock;
    }
    // Fall back to AF_INET.
    if (newfd >= 0) {
      close(newfd);
    }
    family = AF_INET;
  }
  dsmode = family == AF_INET ? PosixSocketWrapper::DSMode::DSMODE_IPV4
                             : PosixSocketWrapper::DSMode::DSMODE_NONE;
  newfd = CreateSocket(socket_factory, family, type, protocol);
  if (newfd < 0) {
    return ErrorForFd(newfd, addr);
  }
  return PosixSocketWrapper(newfd);
}

absl::StatusOr<PosixSocketWrapper::PosixSocketCreateResult>
PosixSocketWrapper::CreateAndPrepareTcpClientSocket(
    const PosixTcpOptions& options,
    const EventEngine::ResolvedAddress& target_addr) {
  PosixSocketWrapper::DSMode dsmode;
  EventEngine::ResolvedAddress mapped_target_addr;

  // Use dualstack sockets where available. Set mapped to v6 or v4 mapped to
  // v6.
  if (!SockaddrToV4Mapped(&target_addr, &mapped_target_addr)) {
    // addr is v4 mapped to v6 or just v6.
    mapped_target_addr = target_addr;
  }
  absl::StatusOr<PosixSocketWrapper> posix_socket_wrapper =
      PosixSocketWrapper::CreateDualStackSocket(nullptr, mapped_target_addr,
                                                SOCK_STREAM, 0, dsmode);
  if (!posix_socket_wrapper.ok()) {
    return posix_socket_wrapper.status();
  }

  if (dsmode == PosixSocketWrapper::DSMode::DSMODE_IPV4) {
    // Original addr is either v4 or v4 mapped to v6. Set mapped_addr to v4.
    if (!SockaddrIsV4Mapped(&target_addr, &mapped_target_addr)) {
      mapped_target_addr = target_addr;
    }
  }

  auto error = PrepareTcpClientSocket(*posix_socket_wrapper, mapped_target_addr,
                                      options);
  if (!error.ok()) {
    return error;
  }
  return PosixSocketWrapper::PosixSocketCreateResult{*posix_socket_wrapper,
                                                     mapped_target_addr};
}

#else /* GRPC_POSIX_SOCKET_UTILS_COMMON */

bool SockaddrIsV4Mapped(const EventEngine::ResolvedAddress* /*resolved_addr*/,
                        EventEngine::ResolvedAddress* /*resolved_addr4_out*/) {
  GPR_ASSERT(false && "unimplemented");
}

bool SockaddrToV4Mapped(const EventEngine::ResolvedAddress* /*resolved_addr*/,
                        EventEngine::ResolvedAddress* /*resolved_addr6_out*/) {
  GPR_ASSERT(false && "unimplemented");
}

absl::StatusOr<std::string> SockaddrToString(
    const EventEngine::ResolvedAddress* /*resolved_addr*/, bool /*normalize*/) {
  GPR_ASSERT(false && "unimplemented");
}

absl::StatusOr<int> PosixSocketWrapper::SetSocketRcvLowat(int /*bytes*/) {
  GPR_ASSERT(false && "unimplemented");
}

absl::Status PosixSocketWrapper::SetSocketZeroCopy() {
  GPR_ASSERT(false && "unimplemented");
}

absl::Status PosixSocketWrapper::SetSocketNonBlocking(int /*non_blocking*/) {
  GPR_ASSERT(false && "unimplemented");
}

absl::Status PosixSocketWrapper::SetSocketCloexec(int /*close_on_exec*/) {
  GPR_ASSERT(false && "unimplemented");
}

absl::Status PosixSocketWrapper::SetSocketReuseAddr(int /*reuse*/) {
  GPR_ASSERT(false && "unimplemented");
}

absl::Status PosixSocketWrapper::SetSocketLowLatency(int /*low_latency*/) {
  GPR_ASSERT(false && "unimplemented");
}

absl::Status PosixSocketWrapper::SetSocketReusePort(int /*reuse*/) {
  GPR_ASSERT(false && "unimplemented");
}

void PosixSocketWrapper::ConfigureDefaultTcpUserTimeout(bool /*enable*/,
                                                        int /*timeout*/,
                                                        bool /*is_client*/) {}

void PosixSocketWrapper::TrySetSocketTcpUserTimeout(
    const PosixTcpOptions& /*options*/, bool /*is_client*/) {
  GPR_ASSERT(false && "unimplemented");
}

absl::Status PosixSocketWrapper::SetSocketNoSigpipeIfPossible() {
  GPR_ASSERT(false && "unimplemented");
}

absl::Status PosixSocketWrapper::SetSocketIpPktInfoIfPossible() {
  GPR_ASSERT(false && "unimplemented");
}

absl::Status PosixSocketWrapper::SetSocketIpv6RecvPktInfoIfPossible() {
  GPR_ASSERT(false && "unimplemented");
}

absl::Status PosixSocketWrapper::SetSocketSndBuf(int /*buffer_size_bytes*/) {
  GPR_ASSERT(false && "unimplemented");
}

absl::Status PosixSocketWrapper::SetSocketRcvBuf(int /*buffer_size_bytes*/) {
  GPR_ASSERT(false && "unimplemented");
}

absl::Status PosixSocketWrapper::SetSocketMutator(
    grpc_fd_usage /*usage*/, grpc_socket_mutator* /*mutator*/) {
  GPR_ASSERT(false && "unimplemented");
}

absl::Status PosixSocketWrapper::ApplySocketMutatorInOptions(
    grpc_fd_usage /*usage*/, const PosixTcpOptions& /*options*/) {
  GPR_ASSERT(false && "unimplemented");
}

bool PosixSocketWrapper::SetSocketDualStack() {
  GPR_ASSERT(false && "unimplemented");
}

bool PosixSocketWrapper::IsSocketReusePortSupported() {
  GPR_ASSERT(false && "unimplemented");
}

bool PosixSocketWrapper::IsIpv6LoopbackAvailable() {
  GPR_ASSERT(false && "unimplemented");
}

absl::StatusOr<PosixSocketWrapper> PosixSocketWrapper::CreateDualStackSocket(
    std::function<int(int /*domain*/, int /*type*/, int /*protocol*/)>
    /* socket_factory */,
    const experimental::EventEngine::ResolvedAddress& /*addr*/, int /*type*/,
    int /*protocol*/, DSMode& /*dsmode*/) {
  GPR_ASSERT(false && "unimplemented");
}

absl::StatusOr<PosixSocketWrapper::PosixSocketCreateResult>
PosixSocketWrapper::CreateAndPrepareTcpClientSocket(
    const PosixTcpOptions& /*options*/,
    const EventEngine::ResolvedAddress& /*target_addr*/) {
  GPR_ASSERT(false && "unimplemented");
}

#endif /* GRPC_POSIX_SOCKET_UTILS_COMMON */

}  // namespace posix_engine
}  // namespace grpc_event_engine<|MERGE_RESOLUTION|>--- conflicted
+++ resolved
@@ -227,12 +227,7 @@
   flags |= nonblock ? SOCK_NONBLOCK : 0;
   flags |= cloexec ? SOCK_CLOEXEC : 0;
   socklen_t len = EventEngine::ResolvedAddress::MAX_SIZE_BYTES;
-<<<<<<< HEAD
-  int ret = accept4(sockfd, const_cast<sockaddr*>(addr.address()), &len, flags);
-  return ret;
-=======
   return accept4(sockfd, const_cast<sockaddr*>(addr.address()), &len, flags);
->>>>>>> e1b64646
 }
 
 #endif /* GRPC_LINUX_SOCKETUTILS */
