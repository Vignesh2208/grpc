--- conflicted
+++ resolved
@@ -28,10 +28,7 @@
 
 #include <grpc/event_engine/event_engine.h>
 #include <grpc/event_engine/memory_allocator.h>
-<<<<<<< HEAD
-#include <grpc/grpc.h>
-=======
->>>>>>> d421579f
+#include <grpc/support/cpu.h>
 #include <grpc/support/log.h>
 
 #include "src/core/lib/debug/trace.h"
@@ -39,20 +36,14 @@
 #include "src/core/lib/event_engine/posix_engine/timer.h"
 #include "src/core/lib/event_engine/trace.h"
 #include "src/core/lib/event_engine/utils.h"
-<<<<<<< HEAD
-#include "src/core/lib/gprpp/sync.h"
-
-#ifdef GRPC_POSIX_SOCKET_TCP
-#include "src/core/lib/event_engine/posix_engine/posix_endpoint.h"
-#endif
-=======
 #include "src/core/lib/experiments/experiments.h"
 #include "src/core/lib/gprpp/sync.h"
 
 #ifdef GRPC_POSIX_SOCKET_TCP
+#include "src/core/lib/event_engine/posix_engine/event_poller.h"
 #include "src/core/lib/event_engine/posix_engine/event_poller_posix_default.h"
+#include "src/core/lib/event_engine/posix_engine/posix_endpoint.h"
 #endif  // GRPC_POSIX_SOCKET_TCP
->>>>>>> d421579f
 
 using namespace std::chrono_literals;
 
@@ -60,8 +51,6 @@
 namespace experimental {
 
 #ifdef GRPC_POSIX_SOCKET_TCP
-<<<<<<< HEAD
-using grpc_event_engine::posix_engine::CreatePosixEndpoint;
 using grpc_event_engine::posix_engine::EventHandle;
 using grpc_event_engine::posix_engine::PosixEngineClosure;
 using grpc_event_engine::posix_engine::PosixEventPoller;
@@ -224,8 +213,9 @@
   }
 
   std::string name = absl::StrCat("tcp-client:", addr_uri.value());
+  PosixEventPoller* poller = poller_manager_->Poller();
   EventHandle* handle =
-      poller_->CreateHandle(sock.Fd(), name, poller_->CanTrackErrors());
+      poller->CreateHandle(sock.Fd(), name, poller->CanTrackErrors());
   int64_t connection_id = 0;
   if (saved_errno == EWOULDBLOCK || saved_errno == EINPROGRESS) {
     // Connection is still in progress.
@@ -254,9 +244,9 @@
     });
     return {0, 0};
   }
-  AsyncConnect* ac = new AsyncConnect(std::move(on_connect), shared_from_this(),
-                                      &executor_, handle, std::move(allocator),
-                                      options, addr_uri.value(), connection_id);
+  AsyncConnect* ac = new AsyncConnect(
+      std::move(on_connect), shared_from_this(), executor_.get(), handle,
+      std::move(allocator), options, addr_uri.value(), connection_id);
   int shard_number = connection_id % connection_shards_.size();
   struct ConnectionShard* shard = &connection_shards_[shard_number];
   {
@@ -274,8 +264,8 @@
   {
     grpc_core::MutexLock lock(&shard->mu);
     shard->pending_connections.erase(connection_handle);
-=======
-using grpc_event_engine::posix_engine::PosixEventPoller;
+  }
+}
 
 PosixEnginePollerManager::PosixEnginePollerManager(
     std::shared_ptr<ThreadPool> executor)
@@ -319,42 +309,20 @@
 PosixEnginePollerManager::~PosixEnginePollerManager() {
   if (poller_ != nullptr) {
     poller_->Shutdown();
->>>>>>> d421579f
   }
 }
 
 PosixEventEngine::PosixEventEngine(PosixEventPoller* poller)
-<<<<<<< HEAD
-    : poller_(poller),
-      poller_state_(PollerState::kExternal),
-      connection_shards_(std::max(2 * gpr_cpu_num_cores(), 1u)) {
-  GPR_DEBUG_ASSERT(poller_ != nullptr);
-}
-
-PosixEventEngine::PosixEventEngine()
-    : poller_(grpc_event_engine::posix_engine::GetDefaultPoller(this)),
-      connection_shards_(std::max(2 * gpr_cpu_num_cores(), 1u)) {
-  ++shutdown_ref_;
-  if (poller_ != nullptr) {
-    executor_.Run([this]() { PollerWorkInternal(); });
-  }
-}
-
-void PosixEventEngine::PollerWorkInternal() {
-  // TODO(vigneshbabu): The timeout specified here is arbitrary. For instance,
-  // this can be improved by setting the timeout to the next expiring timer.
-  auto result = poller_->Work(24h, [this]() {
-    ++shutdown_ref_;
-    executor_.Run([this]() { PollerWorkInternal(); });
-=======
-    : executor_(std::make_shared<ThreadPool>()) {
+    : connection_shards_(std::max(2 * gpr_cpu_num_cores(), 1u)),
+      executor_(std::make_shared<ThreadPool>()) {
 #ifdef GRPC_POSIX_SOCKET_TCP
   poller_manager_ = std::make_shared<PosixEnginePollerManager>(poller);
 #endif
 }
 
 PosixEventEngine::PosixEventEngine()
-    : executor_(std::make_shared<ThreadPool>()) {
+    : connection_shards_(std::max(2 * gpr_cpu_num_cores(), 1u)),
+      executor_(std::make_shared<ThreadPool>()) {
 #ifdef GRPC_POSIX_SOCKET_TCP
   if (grpc_core::IsPosixEventEngineEnablePollingEnabled()) {
     poller_manager_ = std::make_shared<PosixEnginePollerManager>(executor_);
@@ -377,37 +345,10 @@
     executor->Run([poller_manager]() mutable {
       PollerWorkInternal(std::move(poller_manager));
     });
->>>>>>> d421579f
   });
   if (result == Poller::WorkResult::kDeadlineExceeded) {
     // The event engine is not shutting down but the next asynchronous
     // PollerWorkInternal did not get scheduled. Schedule it now.
-<<<<<<< HEAD
-    ++shutdown_ref_;
-    executor_.Run([this]() { PollerWorkInternal(); });
-  } else if (result == Poller::WorkResult::kKicked &&
-             poller_state_.load(std::memory_order_acquire) ==
-                 PollerState::kShuttingDown) {
-    // The Poller Got Kicked and poller_state_ is set to
-    // PollerState::kShuttingDown. This can currently happen only from the
-    // EventEngine destructor. Sample the value of shutdown_ref_. If the sampled
-    // shutdown_ref_ is > 1, there is one more instance of Work(...) which
-    // hasn't returned yet. Send another Kick to be safe to ensure the pending
-    // instance of Work(..) also breaks out. Its possible that the other
-    // instance of Work(..) had already broken out before this Kick is sent. In
-    // that case, the Kick is spurious but it shouldn't cause any side effects.
-    if (shutdown_ref_.load(std::memory_order_acquire) > 1) {
-      poller_->Kick();
-    }
-  }
-
-  if (shutdown_ref_.fetch_sub(1, std::memory_order_acq_rel) == 1) {
-    // The asynchronous PollerWorkInternal did not get scheduled and
-    // we need to break out since event engine is shutting down.
-    grpc_core::MutexLock lock(&mu_);
-    poller_wait_.Signal();
-  }
-=======
     executor->Run([poller_manager = std::move(poller_manager)]() {
       PollerWorkInternal(poller_manager);
     });
@@ -425,7 +366,6 @@
       poller->Kick();
     }
   }
->>>>>>> d421579f
 }
 
 #endif  // GRPC_POSIX_SOCKET_TCP
@@ -463,35 +403,9 @@
     GPR_ASSERT(GPR_LIKELY(known_handles_.empty()));
   }
 #ifdef GRPC_POSIX_SOCKET_TCP
-<<<<<<< HEAD
-  // If the poller is external, dont try to shut it down. Otherwise
-  // set poller state to PollerState::kShuttingDown.
-  if (poller_state_.exchange(PollerState::kShuttingDown) ==
-      PollerState::kExternal) {
-    return;
-  }
-  shutdown_ref_.fetch_sub(1, std::memory_order_acq_rel);
-  {
-    // The event engine destructor should only get called after all
-    // the endpoints, listeners and asynchronous connection handles have been
-    // destroyed and the corresponding poller event handles have been orphaned
-    // from the poller. So the poller at this point should not have any active
-    // event handles. So when it is Kicked, the thread executing
-    // Poller::Work must see a return value of
-    // Poller::WorkResult::kKicked.
-    grpc_core::MutexLock lock(&mu_);
-    // Send a Kick to the thread executing Poller::Work
-    poller_->Kick();
-    // Wait for the thread executing Poller::Work to finish.
-    poller_wait_.Wait(&mu_);
-  }
-  // Shutdown the owned poller.
-  poller_->Shutdown();
-=======
   if (poller_manager_ != nullptr) {
     poller_manager_->TriggerShutdown();
   }
->>>>>>> d421579f
 #endif  // GRPC_POSIX_SOCKET_TCP
 }
 
@@ -605,12 +519,16 @@
 }
 
 EventEngine::ConnectionHandle PosixEventEngine::Connect(
-<<<<<<< HEAD
     OnConnectCallback on_connect, const ResolvedAddress& addr,
     const EndpointConfig& args, MemoryAllocator memory_allocator,
     Duration timeout) {
 #ifdef GRPC_POSIX_SOCKET_TCP
-  GPR_ASSERT(poller_ != nullptr);
+  if (!grpc_core::IsPosixEventEngineEnablePollingEnabled()) {
+    GPR_ASSERT(
+        false &&
+        "EventEngine::Connect is not supported because polling is not enabled");
+  }
+  GPR_ASSERT(poller_manager_ != nullptr);
   PosixTcpOptions options = TcpOptionsFromEndpointConfig(args);
   absl::StatusOr<PosixSocketWrapper::PosixSocketCreateResult> socket =
       PosixSocketWrapper::CreateAndPrepareTcpClientSocket(options, addr);
@@ -625,12 +543,6 @@
 #else   // GRPC_POSIX_SOCKET_TCP
   GPR_ASSERT(false && "EventEngine::Connect is not supported on this platform");
 #endif  // GRPC_POSIX_SOCKET_TCP
-=======
-    OnConnectCallback /*on_connect*/, const ResolvedAddress& /*addr*/,
-    const EndpointConfig& /*args*/, MemoryAllocator /*memory_allocator*/,
-    Duration /*timeout*/) {
-  GPR_ASSERT(false && "unimplemented");
->>>>>>> d421579f
 }
 
 absl::StatusOr<std::unique_ptr<EventEngine::Listener>>
