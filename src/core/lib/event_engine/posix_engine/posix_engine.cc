// Copyright 2022 The gRPC Authors
//
// Licensed under the Apache License, Version 2.0 (the "License");
// you may not use this file except in compliance with the License.
// You may obtain a copy of the License at
//
//     http://www.apache.org/licenses/LICENSE-2.0
//
// Unless required by applicable law or agreed to in writing, software
// distributed under the License is distributed on an "AS IS" BASIS,
// WITHOUT WARRANTIES OR CONDITIONS OF ANY KIND, either express or implied.
// See the License for the specific language governing permissions and
// limitations under the License.
#include <grpc/support/port_platform.h>

#include "src/core/lib/event_engine/posix_engine/posix_engine.h"

#include <algorithm>
#include <atomic>
#include <chrono>
<<<<<<< HEAD
#include <cstring>
=======
#include <memory>
>>>>>>> 29175b97
#include <string>
#include <utility>

#include "absl/cleanup/cleanup.h"
#include "absl/container/flat_hash_set.h"
#include "absl/functional/any_invocable.h"
#include "absl/meta/type_traits.h"
#include "absl/status/status.h"
#include "absl/strings/str_cat.h"

#include <grpc/event_engine/event_engine.h>
#include <grpc/event_engine/memory_allocator.h>
#include <grpc/support/cpu.h>
#include <grpc/support/log.h>

#include "src/core/lib/debug/trace.h"
#include "src/core/lib/event_engine/poller.h"
#include "src/core/lib/event_engine/posix_engine/timer.h"
#include "src/core/lib/event_engine/trace.h"
#include "src/core/lib/event_engine/utils.h"
#include "src/core/lib/experiments/experiments.h"
#include "src/core/lib/gprpp/sync.h"

#ifdef GRPC_POSIX_SOCKET_TCP
#include <errno.h>       // IWYU pragma: keep
#include <stdint.h>      // IWYU pragma: keep
#include <sys/socket.h>  // IWYU pragma: keep

#include "src/core/lib/event_engine/posix_engine/event_poller.h"
#include "src/core/lib/event_engine/posix_engine/event_poller_posix_default.h"
#include "src/core/lib/event_engine/posix_engine/posix_endpoint.h"
#endif  // GRPC_POSIX_SOCKET_TCP

using namespace std::chrono_literals;

namespace grpc_event_engine {
namespace experimental {

#ifdef GRPC_POSIX_SOCKET_TCP
using ::grpc_event_engine::posix_engine::EventHandle;
using ::grpc_event_engine::posix_engine::PosixEngineClosure;
using ::grpc_event_engine::posix_engine::PosixEventPoller;
using ::grpc_event_engine::posix_engine::PosixSocketWrapper;
using ::grpc_event_engine::posix_engine::PosixTcpOptions;
using ::grpc_event_engine::posix_engine::SockaddrToString;
using ::grpc_event_engine::posix_engine::TcpOptionsFromEndpointConfig;

void AsyncConnect::Start(EventEngine::Duration timeout) {
  on_writable_ = PosixEngineClosure::ToPermanentClosure(
      [this](absl::Status status) { OnWritable(std::move(status)); });
  alarm_handle_ = engine_->RunAfter(timeout, [this]() {
    OnTimeoutExpired(absl::DeadlineExceededError("connect() timed out"));
  });
  fd_->NotifyOnWrite(on_writable_);
}

AsyncConnect ::~AsyncConnect() { delete on_writable_; }

void AsyncConnect::OnTimeoutExpired(absl::Status status) {
  bool done = false;
  {
    grpc_core::MutexLock lock(&mu_);
    if (fd_ != nullptr) {
      fd_->ShutdownHandle(std::move(status));
    }
    done = (--refs_ == 0);
  }
  if (done) {
    delete this;
  }
}

void AsyncConnect::OnWritable(absl::Status status)
    ABSL_NO_THREAD_SAFETY_ANALYSIS {
  int so_error = 0;
  socklen_t so_error_size;
  int err;
  int done;
  int consumed_refs = 1;
  EventHandle* fd;
  absl::StatusOr<std::unique_ptr<EventEngine::Endpoint>> ep;

  mu_.Lock();
  GPR_ASSERT(fd_ != nullptr);
  fd = std::exchange(fd_, nullptr);
  bool connect_cancelled = connect_cancelled_;
  mu_.Unlock();

  if (engine_->Cancel(alarm_handle_)) {
    ++consumed_refs;
  }

  auto on_writable_finish = absl::MakeCleanup([&]() -> void {
    mu_.AssertHeld();
    if (!connect_cancelled) {
      reinterpret_cast<PosixEventEngine*>(engine_.get())
          ->OnConnectFinishInternal(connection_handle_);
    }
    if (fd != nullptr) {
      fd->OrphanHandle(nullptr, nullptr, "tcp_client_orphan");
      fd = nullptr;
    }
    if (!status.ok()) {
      ep = absl::CancelledError(
          absl::StrCat("Failed to connect to remote host: ", resolved_addr_str_,
                       " with error: ", status.ToString()));
    }
    // Run the OnConnect callback asynchronously.
    if (!connect_cancelled) {
      executor_->Run(
          [ep = std::move(ep), on_connect = std::move(on_connect_)]() mutable {
            if (on_connect) {
              on_connect(std::move(ep));
            }
          });
    }
    done = ((refs_ -= consumed_refs) == 0);
    mu_.Unlock();
    if (done) {
      delete this;
    }
  });

  mu_.Lock();
  if (!status.ok() || connect_cancelled) {
    return;
  }

  do {
    so_error_size = sizeof(so_error);
    err = getsockopt(fd->WrappedFd(), SOL_SOCKET, SO_ERROR, &so_error,
                     &so_error_size);
  } while (err < 0 && errno == EINTR);
  if (err < 0) {
    status = absl::FailedPreconditionError(
        absl::StrCat("getsockopt: ", std::strerror(errno)));
    return;
  }

  switch (so_error) {
    case 0:
      ep = CreatePosixEndpoint(fd, nullptr, engine_, std::move(allocator_),
                               options_);
      fd = nullptr;
      break;
    case ENOBUFS:
      // We will get one of these errors if we have run out of
      // memory in the kernel for the data structures allocated
      // when you connect a socket.  If this happens it is very
      // likely that if we wait a little bit then try again the
      // connection will work (since other programs or this
      // program will close their network connections and free up
      // memory).  This does _not_ indicate that there is anything
      // wrong with the server we are connecting to, this is a
      // local problem.

      // If you are looking at this code, then chances are that
      // your program or another program on the same computer
      // opened too many network connections.  The "easy" fix:
      // don't do that!
      gpr_log(GPR_ERROR, "kernel out of buffers");
      mu_.Unlock();
      fd->NotifyOnWrite(on_writable_);
      // Don't run the cleanup function for this case.
      std::move(on_writable_finish).Cancel();
      return;
    case ECONNREFUSED:
      // This error shouldn't happen for anything other than connect().
      status = absl::FailedPreconditionError(
          absl::StrCat("connect: ", std::strerror(so_error)));
      break;
    default:
      // We don't really know which syscall triggered the problem here, so
      // punt by reporting getsockopt().
      status = absl::FailedPreconditionError(
          absl::StrCat("getsockopt(SO_ERROR): ", std::strerror(so_error)));
      break;
  }
}

EventEngine::ConnectionHandle PosixEventEngine::ConnectInternal(
    PosixSocketWrapper sock, OnConnectCallback on_connect, ResolvedAddress addr,
    MemoryAllocator&& allocator, const PosixTcpOptions& options,
    Duration timeout) {
  int err;
  int saved_errno;
  do {
    err = connect(sock.Fd(), addr.address(), addr.size());
  } while (err < 0 && errno == EINTR);
  saved_errno = errno;

  auto addr_uri = SockaddrToString(&addr, true);
  if (!addr_uri.ok()) {
    Run([on_connect = std::move(on_connect),
         ep = absl::FailedPreconditionError(absl::StrCat(
             "connect failed: ", "invalid addr: ",
             addr_uri.value()))]() mutable { on_connect(std::move(ep)); });
    return {0, 0};
  }

  std::string name = absl::StrCat("tcp-client:", addr_uri.value());
  PosixEventPoller* poller = poller_manager_->Poller();
  EventHandle* handle =
      poller->CreateHandle(sock.Fd(), name, poller->CanTrackErrors());
  int64_t connection_id = 0;
  if (saved_errno == EWOULDBLOCK || saved_errno == EINPROGRESS) {
    // Connection is still in progress.
    connection_id = last_connection_id_.fetch_add(1, std::memory_order_acq_rel);
  }

  if (err >= 0) {
    // Connection already succeded. Return 0 to discourage any cancellation
    // attempts.
    Run([on_connect = std::move(on_connect),
         ep = CreatePosixEndpoint(handle, nullptr, shared_from_this(),
                                  std::move(allocator), options)]() mutable {
      on_connect(std::move(ep));
    });
    return {0, 0};
  }
  if (saved_errno != EWOULDBLOCK && saved_errno != EINPROGRESS) {
    // Connection already failed. Return 0 to discourage any cancellation
    // attempts.
    handle->OrphanHandle(nullptr, nullptr, "tcp_client_connect_error");
    Run([on_connect = std::move(on_connect),
         ep = absl::FailedPreconditionError(
             absl::StrCat("connect failed: ", "addr: ", addr_uri.value(),
                          " error: ", std::strerror(saved_errno)))]() mutable {
      on_connect(std::move(ep));
    });
    return {0, 0};
  }
  AsyncConnect* ac = new AsyncConnect(
      std::move(on_connect), shared_from_this(), executor_.get(), handle,
      std::move(allocator), options, addr_uri.value(), connection_id);
  int shard_number = connection_id % connection_shards_.size();
  struct ConnectionShard* shard = &connection_shards_[shard_number];
  {
    grpc_core::MutexLock lock(&shard->mu);
    shard->pending_connections.insert_or_assign(connection_id, ac);
  }
  // Start asynchronous connect and return the connection id.
  ac->Start(timeout);
  return {static_cast<intptr_t>(connection_id), 0};
}

void PosixEventEngine::OnConnectFinishInternal(int connection_handle) {
  int shard_number = connection_handle % connection_shards_.size();
  struct ConnectionShard* shard = &connection_shards_[shard_number];
  {
    grpc_core::MutexLock lock(&shard->mu);
    shard->pending_connections.erase(connection_handle);
  }
}

PosixEnginePollerManager::PosixEnginePollerManager(
    std::shared_ptr<ThreadPool> executor)
    : poller_(grpc_event_engine::posix_engine::MakeDefaultPoller(this)),
      executor_(std::move(executor)) {}

PosixEnginePollerManager::PosixEnginePollerManager(PosixEventPoller* poller)
    : poller_(poller),
      poller_state_(PollerState::kExternal),
      executor_(nullptr) {
  GPR_DEBUG_ASSERT(poller_ != nullptr);
}

void PosixEnginePollerManager::Run(
    experimental::EventEngine::Closure* closure) {
  if (executor_ != nullptr) {
    executor_->Run(closure);
  }
}

void PosixEnginePollerManager::Run(absl::AnyInvocable<void()> cb) {
  if (executor_ != nullptr) {
    executor_->Run(std::move(cb));
  }
}

void PosixEnginePollerManager::TriggerShutdown() {
  // If the poller is external, dont try to shut it down. Otherwise
  // set poller state to PollerState::kShuttingDown.
  if (poller_state_.exchange(PollerState::kShuttingDown) ==
      PollerState::kExternal) {
    poller_ = nullptr;
    return;
  }
  poller_->Kick();
}

PosixEnginePollerManager::~PosixEnginePollerManager() {
  if (poller_ != nullptr) {
    poller_->Shutdown();
  }
}

PosixEventEngine::PosixEventEngine(PosixEventPoller* poller)
<<<<<<< HEAD
    : connection_shards_(std::max(2 * gpr_cpu_num_cores(), 1u)),
      executor_(std::make_shared<ThreadPool>()) {
=======
    : executor_(std::make_shared<ThreadPool>()), timer_manager_(executor_) {
>>>>>>> 29175b97
  poller_manager_ = std::make_shared<PosixEnginePollerManager>(poller);
}

PosixEventEngine::PosixEventEngine()
<<<<<<< HEAD
    : connection_shards_(std::max(2 * gpr_cpu_num_cores(), 1u)),
      executor_(std::make_shared<ThreadPool>()) {
=======
    : executor_(std::make_shared<ThreadPool>()), timer_manager_(executor_) {
>>>>>>> 29175b97
  if (grpc_core::IsPosixEventEngineEnablePollingEnabled()) {
    poller_manager_ = std::make_shared<PosixEnginePollerManager>(executor_);
    if (poller_manager_->Poller() != nullptr) {
      executor_->Run([poller_manager = poller_manager_]() {
        PollerWorkInternal(poller_manager);
      });
    }
  }
}

void PosixEventEngine::PollerWorkInternal(
    std::shared_ptr<PosixEnginePollerManager> poller_manager) {
  // TODO(vigneshbabu): The timeout specified here is arbitrary. For instance,
  // this can be improved by setting the timeout to the next expiring timer.
  PosixEventPoller* poller = poller_manager->Poller();
  ThreadPool* executor = poller_manager->Executor();
  auto result = poller->Work(24h, [executor, &poller_manager]() {
    executor->Run([poller_manager]() mutable {
      PollerWorkInternal(std::move(poller_manager));
    });
  });
  if (result == Poller::WorkResult::kDeadlineExceeded) {
    // The event engine is not shutting down but the next asynchronous
    // PollerWorkInternal did not get scheduled. Schedule it now.
    executor->Run([poller_manager = std::move(poller_manager)]() {
      PollerWorkInternal(poller_manager);
    });
  } else if (result == Poller::WorkResult::kKicked &&
             poller_manager->IsShuttingDown()) {
    // The Poller Got Kicked and poller_state_ is set to
    // PollerState::kShuttingDown. This can currently happen only from the
    // EventEngine destructor. Sample the use_count of poller_manager. If the
    // sampled use_count is > 1, there is one more instance of Work(...)
    // which hasn't returned yet. Send another Kick to be safe to ensure the
    // pending instance of Work(..) also breaks out. Its possible that the other
    // instance of Work(..) had already broken out before this Kick is sent. In
    // that case, the Kick is spurious but it shouldn't cause any side effects.
    if (poller_manager.use_count() > 1) {
      poller->Kick();
    }
  }
}

#endif  // GRPC_POSIX_SOCKET_TCP

struct PosixEventEngine::ClosureData final : public EventEngine::Closure {
  absl::AnyInvocable<void()> cb;
  posix_engine::Timer timer;
  PosixEventEngine* engine;
  EventEngine::TaskHandle handle;

  void Run() override {
    GRPC_EVENT_ENGINE_TRACE("PosixEventEngine:%p executing callback:%s", engine,
                            HandleToString(handle).c_str());
    {
      grpc_core::MutexLock lock(&engine->mu_);
      engine->known_handles_.erase(handle);
    }
    cb();
    delete this;
  }
};

PosixEventEngine::~PosixEventEngine() {
  {
    grpc_core::MutexLock lock(&mu_);
    if (GRPC_TRACE_FLAG_ENABLED(grpc_event_engine_trace)) {
      for (auto handle : known_handles_) {
        gpr_log(GPR_ERROR,
                "(event_engine) PosixEventEngine:%p uncleared "
                "TaskHandle at "
                "shutdown:%s",
                this, HandleToString(handle).c_str());
      }
    }
    GPR_ASSERT(GPR_LIKELY(known_handles_.empty()));
  }
  timer_manager_.Shutdown();
#ifdef GRPC_POSIX_SOCKET_TCP
  if (poller_manager_ != nullptr) {
    poller_manager_->TriggerShutdown();
  }
#endif  // GRPC_POSIX_SOCKET_TCP
  executor_->Quiesce();
}

bool PosixEventEngine::Cancel(EventEngine::TaskHandle handle) {
  grpc_core::MutexLock lock(&mu_);
  if (!known_handles_.contains(handle)) return false;
  auto* cd = reinterpret_cast<ClosureData*>(handle.keys[0]);
  bool r = timer_manager_.TimerCancel(&cd->timer);
  known_handles_.erase(handle);
  if (r) delete cd;
  return r;
}

EventEngine::TaskHandle PosixEventEngine::RunAfter(
    Duration when, absl::AnyInvocable<void()> closure) {
  return RunAfterInternal(when, std::move(closure));
}

EventEngine::TaskHandle PosixEventEngine::RunAfter(
    Duration when, EventEngine::Closure* closure) {
  return RunAfterInternal(when, [closure]() { closure->Run(); });
}

void PosixEventEngine::Run(absl::AnyInvocable<void()> closure) {
  executor_->Run(std::move(closure));
}

void PosixEventEngine::Run(EventEngine::Closure* closure) {
  executor_->Run(closure);
}

EventEngine::TaskHandle PosixEventEngine::RunAfterInternal(
    Duration when, absl::AnyInvocable<void()> cb) {
  auto when_ts = ToTimestamp(timer_manager_.Now(), when);
  auto* cd = new ClosureData;
  cd->cb = std::move(cb);
  cd->engine = this;
  EventEngine::TaskHandle handle{reinterpret_cast<intptr_t>(cd),
                                 aba_token_.fetch_add(1)};
  grpc_core::MutexLock lock(&mu_);
  known_handles_.insert(handle);
  cd->handle = handle;
  GRPC_EVENT_ENGINE_TRACE("PosixEventEngine:%p scheduling callback:%s", this,
                          HandleToString(handle).c_str());
  timer_manager_.TimerInit(&cd->timer, when_ts, cd);
  return handle;
}

std::unique_ptr<EventEngine::DNSResolver> PosixEventEngine::GetDNSResolver(
    EventEngine::DNSResolver::ResolverOptions const& /*options*/) {
  GPR_ASSERT(false && "unimplemented");
}

bool PosixEventEngine::IsWorkerThread() {
  GPR_ASSERT(false && "unimplemented");
}

bool PosixEventEngine::CancelConnect(EventEngine::ConnectionHandle handle) {
#ifdef GRPC_POSIX_SOCKET_TCP
  int connection_handle = handle.keys[0];
  if (connection_handle <= 0) {
    return false;
  }
  int shard_number = connection_handle % connection_shards_.size();
  struct ConnectionShard* shard = &connection_shards_[shard_number];
  AsyncConnect* ac = nullptr;
  {
    grpc_core::MutexLock lock(&shard->mu);
    auto it = shard->pending_connections.find(connection_handle);
    if (it != shard->pending_connections.end()) {
      ac = it->second;
      GPR_ASSERT(ac != nullptr);
      // Trying to acquire ac->mu here would could cause a deadlock because
      // the OnWritable method tries to acquire the two mutexes used
      // here in the reverse order. But we dont need to acquire ac->mu before
      // incrementing ac->refs here. This is because the OnWritable
      // method decrements ac->refs only after deleting the connection handle
      // from the corresponding hashmap. If the code enters here, it means
      // that deletion hasn't happened yet. The deletion can only happen after
      // the corresponding g_shard_mu is unlocked.
      ++ac->refs_;
      // Remove connection from list of active connections.
      shard->pending_connections.erase(it);
    }
  }
  if (ac == nullptr) {
    return false;
  }
  ac->mu_.Lock();
  bool connection_cancel_success = (ac->fd_ != nullptr);
  if (connection_cancel_success) {
    // Connection is still pending. The OnWritable callback hasn't executed
    // yet because ac->fd != nullptr.
    ac->connect_cancelled_ = true;
    // Shutdown the fd. This would cause OnWritable to run as soon as
    // possible. We dont need to pass a custom error here because it wont be
    // used since the on_connect_closure is not run if connect cancellation is
    // successfull.
    ac->fd_->ShutdownHandle(
        absl::FailedPreconditionError("Connection cancelled"));
  }
  bool done = (--ac->refs_ == 0);
  ac->mu_.Unlock();
  if (done) {
    delete ac;
  }
  return connection_cancel_success;
#else   // GRPC_POSIX_SOCKET_TCP
  GPR_ASSERT(false &&
             "EventEngine::CancelConnect is not supported on this platform");
#endif  // GRPC_POSIX_SOCKET_TCP
}

EventEngine::ConnectionHandle PosixEventEngine::Connect(
    OnConnectCallback on_connect, const ResolvedAddress& addr,
    const EndpointConfig& args, MemoryAllocator memory_allocator,
    Duration timeout) {
#ifdef GRPC_POSIX_SOCKET_TCP
  if (!grpc_core::IsPosixEventEngineEnablePollingEnabled()) {
    GPR_ASSERT(
        false &&
        "EventEngine::Connect is not supported because polling is not enabled");
  }
  GPR_ASSERT(poller_manager_ != nullptr);
  PosixTcpOptions options = TcpOptionsFromEndpointConfig(args);
  absl::StatusOr<PosixSocketWrapper::PosixSocketCreateResult> socket =
      PosixSocketWrapper::CreateAndPrepareTcpClientSocket(options, addr);
  if (!socket.ok()) {
    Run([on_connect = std::move(on_connect),
         status = socket.status()]() mutable { on_connect(status); });
    return {0, 0};
  }
  return ConnectInternal((*socket).sock, std::move(on_connect),
                         (*socket).mapped_target_addr,
                         std::move(memory_allocator), options, timeout);
#else   // GRPC_POSIX_SOCKET_TCP
  GPR_ASSERT(false && "EventEngine::Connect is not supported on this platform");
#endif  // GRPC_POSIX_SOCKET_TCP
}

absl::StatusOr<std::unique_ptr<EventEngine::Listener>>
PosixEventEngine::CreateListener(
    Listener::AcceptCallback /*on_accept*/,
    absl::AnyInvocable<void(absl::Status)> /*on_shutdown*/,
    const EndpointConfig& /*config*/,
    std::unique_ptr<MemoryAllocatorFactory> /*memory_allocator_factory*/) {
  GPR_ASSERT(false && "unimplemented");
}

}  // namespace experimental
}  // namespace grpc_event_engine<|MERGE_RESOLUTION|>--- conflicted
+++ resolved
@@ -18,11 +18,8 @@
 #include <algorithm>
 #include <atomic>
 #include <chrono>
-<<<<<<< HEAD
 #include <cstring>
-=======
 #include <memory>
->>>>>>> 29175b97
 #include <string>
 #include <utility>
 
@@ -321,22 +318,16 @@
 }
 
 PosixEventEngine::PosixEventEngine(PosixEventPoller* poller)
-<<<<<<< HEAD
     : connection_shards_(std::max(2 * gpr_cpu_num_cores(), 1u)),
-      executor_(std::make_shared<ThreadPool>()) {
-=======
-    : executor_(std::make_shared<ThreadPool>()), timer_manager_(executor_) {
->>>>>>> 29175b97
+      executor_(std::make_shared<ThreadPool>()),
+      timer_manager_(executor_) {
   poller_manager_ = std::make_shared<PosixEnginePollerManager>(poller);
 }
 
 PosixEventEngine::PosixEventEngine()
-<<<<<<< HEAD
     : connection_shards_(std::max(2 * gpr_cpu_num_cores(), 1u)),
-      executor_(std::make_shared<ThreadPool>()) {
-=======
-    : executor_(std::make_shared<ThreadPool>()), timer_manager_(executor_) {
->>>>>>> 29175b97
+      executor_(std::make_shared<ThreadPool>()),
+      timer_manager_(executor_) {
   if (grpc_core::IsPosixEventEngineEnablePollingEnabled()) {
     poller_manager_ = std::make_shared<PosixEnginePollerManager>(executor_);
     if (poller_manager_->Poller() != nullptr) {
