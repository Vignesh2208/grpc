// Copyright 2022 The gRPC Authors
//
// Licensed under the Apache License, Version 2.0 (the "License");
// you may not use this file except in compliance with the License.
// You may obtain a copy of the License at
//
//     http://www.apache.org/licenses/LICENSE-2.0
//
// Unless required by applicable law or agreed to in writing, software
// distributed under the License is distributed on an "AS IS" BASIS,
// WITHOUT WARRANTIES OR CONDITIONS OF ANY KIND, either express or implied.
// See the License for the specific language governing permissions and
// limitations under the License.
#include <grpc/support/port_platform.h>

#include "src/core/lib/event_engine/posix_engine/posix_engine.h"

#include <atomic>
#include <chrono>
#include <string>
#include <utility>

#include "absl/container/flat_hash_set.h"
#include "absl/functional/any_invocable.h"
#include "absl/status/status.h"

#include <grpc/event_engine/event_engine.h>
#include <grpc/event_engine/memory_allocator.h>
#include <grpc/support/log.h>

#include "src/core/lib/debug/trace.h"
#include "src/core/lib/event_engine/poller.h"
#include "src/core/lib/event_engine/posix_engine/timer.h"
#include "src/core/lib/event_engine/trace.h"
#include "src/core/lib/event_engine/utils.h"
#include "src/core/lib/experiments/experiments.h"
#include "src/core/lib/gprpp/sync.h"

#ifdef GRPC_POSIX_SOCKET_TCP
#include "src/core/lib/event_engine/posix_engine/event_poller_posix_default.h"
#endif  // GRPC_POSIX_SOCKET_TCP

using namespace std::chrono_literals;

namespace grpc_event_engine {
namespace experimental {

#ifdef GRPC_POSIX_SOCKET_TCP
using grpc_event_engine::posix_engine::PosixEventPoller;

PosixEnginePollerManager::PosixEnginePollerManager(
    std::shared_ptr<ThreadPool> executor)
    : poller_(grpc_event_engine::posix_engine::MakeDefaultPoller(this)),
      executor_(std::move(executor)) {}

PosixEnginePollerManager::PosixEnginePollerManager(PosixEventPoller* poller)
    : poller_(poller),
      poller_state_(PollerState::kExternal),
      executor_(nullptr) {
  GPR_DEBUG_ASSERT(poller_ != nullptr);
}

void PosixEnginePollerManager::Run(
    experimental::EventEngine::Closure* closure) {
  if (executor_ != nullptr) {
    executor_->Run(closure);
  }
}

void PosixEnginePollerManager::Run(absl::AnyInvocable<void()> cb) {
  if (executor_ != nullptr) {
    executor_->Run(std::move(cb));
  }
}

void PosixEnginePollerManager::TriggerShutdown() {
  // If the poller is external, dont try to shut it down. Otherwise
  // set poller state to PollerState::kShuttingDown.
  if (poller_state_.exchange(PollerState::kShuttingDown) ==
      PollerState::kExternal) {
    poller_ = nullptr;
    return;
  }

  if (poller_ != nullptr) {
    poller_->Kick();
  }
}

PosixEnginePollerManager::~PosixEnginePollerManager() {
  if (poller_ != nullptr) {
    poller_->Shutdown();
  }
}

PosixEventEngine::PosixEventEngine(PosixEventPoller* poller)
    : executor_(std::make_shared<ThreadPool>()) {
  poller_manager_ = std::make_shared<PosixEnginePollerManager>(poller);
}

PosixEventEngine::PosixEventEngine()
    : executor_(std::make_shared<ThreadPool>()) {
  if (grpc_core::IsPosixEventEngineEnablePollingEnabled()) {
    poller_manager_ = std::make_shared<PosixEnginePollerManager>(executor_);
    if (poller_manager_->Poller() != nullptr) {
      executor_->Run([poller_manager = poller_manager_]() {
        PollerWorkInternal(poller_manager);
      });
    }
  }
}

void PosixEventEngine::PollerWorkInternal(
    std::shared_ptr<PosixEnginePollerManager> poller_manager) {
  // TODO(vigneshbabu): The timeout specified here is arbitrary. For instance,
  // this can be improved by setting the timeout to the next expiring timer.
  PosixEventPoller* poller = poller_manager->Poller();
  ThreadPool* executor = poller_manager->Executor();
  auto result = poller->Work(24h, [executor, &poller_manager]() {
    executor->Run([poller_manager]() mutable {
      PollerWorkInternal(std::move(poller_manager));
    });
  });
  if (result == Poller::WorkResult::kDeadlineExceeded) {
    // The event engine is not shutting down but the next asynchronous
    // PollerWorkInternal did not get scheduled. Schedule it now.
    executor->Run([poller_manager = std::move(poller_manager)]() {
      PollerWorkInternal(poller_manager);
    });
  } else if (result == Poller::WorkResult::kKicked &&
             poller_manager->IsShuttingDown()) {
    // The Poller Got Kicked and poller_state_ is set to
    // PollerState::kShuttingDown. This can currently happen only from the
    // EventEngine destructor. Sample the use_count of poller_manager. If the
    // sampled use_count is > 1, there is one more instance of Work(...)
    // which hasn't returned yet. Send another Kick to be safe to ensure the
    // pending instance of Work(..) also breaks out. Its possible that the other
    // instance of Work(..) had already broken out before this Kick is sent. In
    // that case, the Kick is spurious but it shouldn't cause any side effects.
    if (poller_manager.use_count() > 1) {
      poller->Kick();
    }
  }
}

#endif  // GRPC_POSIX_SOCKET_TCP

struct PosixEventEngine::ClosureData final : public EventEngine::Closure {
  absl::AnyInvocable<void()> cb;
  posix_engine::Timer timer;
  PosixEventEngine* engine;
  EventEngine::TaskHandle handle;

  void Run() override {
    GRPC_EVENT_ENGINE_TRACE("PosixEventEngine:%p executing callback:%s", engine,
                            HandleToString(handle).c_str());
    {
      grpc_core::MutexLock lock(&engine->mu_);
      engine->known_handles_.erase(handle);
    }
    cb();
    delete this;
  }
};

PosixEventEngine::~PosixEventEngine() {
  {
    grpc_core::MutexLock lock(&mu_);
    if (GRPC_TRACE_FLAG_ENABLED(grpc_event_engine_trace)) {
      for (auto handle : known_handles_) {
        gpr_log(GPR_ERROR,
                "(event_engine) PosixEventEngine:%p uncleared "
                "TaskHandle at "
                "shutdown:%s",
                this, HandleToString(handle).c_str());
      }
    }
    GPR_ASSERT(GPR_LIKELY(known_handles_.empty()));
  }
#ifdef GRPC_POSIX_SOCKET_TCP
  if (poller_manager_ != nullptr) {
    poller_manager_->TriggerShutdown();
  }
<<<<<<< HEAD
#endif  // GRPC_POSIX_SOCKET_TCP
=======
  GPR_ASSERT(GPR_LIKELY(known_handles_.empty()));
  executor_.Quiesce();
>>>>>>> 01cd877c
}

bool PosixEventEngine::Cancel(EventEngine::TaskHandle handle) {
  grpc_core::MutexLock lock(&mu_);
  if (!known_handles_.contains(handle)) return false;
  auto* cd = reinterpret_cast<ClosureData*>(handle.keys[0]);
  bool r = timer_manager_.TimerCancel(&cd->timer);
  known_handles_.erase(handle);
  if (r) delete cd;
  return r;
}

EventEngine::TaskHandle PosixEventEngine::RunAfter(
    Duration when, absl::AnyInvocable<void()> closure) {
  return RunAfterInternal(when, std::move(closure));
}

EventEngine::TaskHandle PosixEventEngine::RunAfter(
    Duration when, EventEngine::Closure* closure) {
  return RunAfterInternal(when, [closure]() { closure->Run(); });
}

void PosixEventEngine::Run(absl::AnyInvocable<void()> closure) {
  executor_->Run(std::move(closure));
}

void PosixEventEngine::Run(EventEngine::Closure* closure) {
  executor_->Run(closure);
}

EventEngine::TaskHandle PosixEventEngine::RunAfterInternal(
    Duration when, absl::AnyInvocable<void()> cb) {
  auto when_ts = ToTimestamp(timer_manager_.Now(), when);
  auto* cd = new ClosureData;
  cd->cb = std::move(cb);
  cd->engine = this;
  EventEngine::TaskHandle handle{reinterpret_cast<intptr_t>(cd),
                                 aba_token_.fetch_add(1)};
  grpc_core::MutexLock lock(&mu_);
  known_handles_.insert(handle);
  cd->handle = handle;
  GRPC_EVENT_ENGINE_TRACE("PosixEventEngine:%p scheduling callback:%s", this,
                          HandleToString(handle).c_str());
  timer_manager_.TimerInit(&cd->timer, when_ts, cd);
  return handle;
}

std::unique_ptr<EventEngine::DNSResolver> PosixEventEngine::GetDNSResolver(
    EventEngine::DNSResolver::ResolverOptions const& /*options*/) {
  GPR_ASSERT(false && "unimplemented");
}

bool PosixEventEngine::IsWorkerThread() {
  GPR_ASSERT(false && "unimplemented");
}

bool PosixEventEngine::CancelConnect(EventEngine::ConnectionHandle /*handle*/) {
  GPR_ASSERT(false && "unimplemented");
}

EventEngine::ConnectionHandle PosixEventEngine::Connect(
    OnConnectCallback /*on_connect*/, const ResolvedAddress& /*addr*/,
    const EndpointConfig& /*args*/, MemoryAllocator /*memory_allocator*/,
    Duration /*timeout*/) {
  GPR_ASSERT(false && "unimplemented");
}

absl::StatusOr<std::unique_ptr<EventEngine::Listener>>
PosixEventEngine::CreateListener(
    Listener::AcceptCallback /*on_accept*/,
    absl::AnyInvocable<void(absl::Status)> /*on_shutdown*/,
    const EndpointConfig& /*config*/,
    std::unique_ptr<MemoryAllocatorFactory> /*memory_allocator_factory*/) {
  GPR_ASSERT(false && "unimplemented");
}

}  // namespace experimental
}  // namespace grpc_event_engine<|MERGE_RESOLUTION|>--- conflicted
+++ resolved
@@ -181,12 +181,8 @@
   if (poller_manager_ != nullptr) {
     poller_manager_->TriggerShutdown();
   }
-<<<<<<< HEAD
 #endif  // GRPC_POSIX_SOCKET_TCP
-=======
-  GPR_ASSERT(GPR_LIKELY(known_handles_.empty()));
-  executor_.Quiesce();
->>>>>>> 01cd877c
+  executor_->Quiesce();
 }
 
 bool PosixEventEngine::Cancel(EventEngine::TaskHandle handle) {
