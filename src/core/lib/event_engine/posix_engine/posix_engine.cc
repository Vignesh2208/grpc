// Copyright 2022 The gRPC Authors
//
// Licensed under the Apache License, Version 2.0 (the "License");
// you may not use this file except in compliance with the License.
// You may obtain a copy of the License at
//
//     http://www.apache.org/licenses/LICENSE-2.0
//
// Unless required by applicable law or agreed to in writing, software
// distributed under the License is distributed on an "AS IS" BASIS,
// WITHOUT WARRANTIES OR CONDITIONS OF ANY KIND, either express or implied.
// See the License for the specific language governing permissions and
// limitations under the License.
#include <grpc/support/port_platform.h>

#include "src/core/lib/event_engine/posix_engine/posix_engine.h"

#include <algorithm>
#include <atomic>
#include <chrono>
<<<<<<< HEAD
#include <cstring>
#include <memory>
=======
>>>>>>> 5ec616e6
#include <string>
#include <utility>

#include "absl/cleanup/cleanup.h"
#include "absl/container/flat_hash_set.h"
#include "absl/functional/any_invocable.h"
#include "absl/meta/type_traits.h"
#include "absl/status/status.h"
#include "absl/strings/str_cat.h"

#include <grpc/event_engine/event_engine.h>
#include <grpc/event_engine/memory_allocator.h>
#include <grpc/support/cpu.h>
#include <grpc/support/log.h>

#include "src/core/lib/debug/trace.h"
#include "src/core/lib/event_engine/poller.h"
#include "src/core/lib/event_engine/posix_engine/timer.h"
#include "src/core/lib/event_engine/trace.h"
#include "src/core/lib/event_engine/utils.h"
#include "src/core/lib/experiments/experiments.h"
#include "src/core/lib/gprpp/sync.h"

#ifdef GRPC_POSIX_SOCKET_TCP
#include <errno.h>       // IWYU pragma: keep
#include <stdint.h>      // IWYU pragma: keep
#include <sys/socket.h>  // IWYU pragma: keep

#include "src/core/lib/event_engine/posix_engine/event_poller.h"
#include "src/core/lib/event_engine/posix_engine/event_poller_posix_default.h"
#include "src/core/lib/event_engine/posix_engine/posix_endpoint.h"
#endif  // GRPC_POSIX_SOCKET_TCP

using namespace std::chrono_literals;

namespace grpc_event_engine {
namespace experimental {

#ifdef GRPC_POSIX_SOCKET_TCP
using ::grpc_event_engine::posix_engine::EventHandle;
using ::grpc_event_engine::posix_engine::PosixEngineClosure;
using ::grpc_event_engine::posix_engine::PosixEventPoller;
using ::grpc_event_engine::posix_engine::PosixSocketWrapper;
using ::grpc_event_engine::posix_engine::PosixTcpOptions;
using ::grpc_event_engine::posix_engine::SockaddrToString;
using ::grpc_event_engine::posix_engine::TcpOptionsFromEndpointConfig;

void AsyncConnect::Start(EventEngine::Duration timeout) {
  on_writable_ = PosixEngineClosure::ToPermanentClosure(
      [this](absl::Status status) { OnWritable(std::move(status)); });
  alarm_handle_ = engine_->RunAfter(timeout, [this]() {
    OnTimeoutExpired(absl::DeadlineExceededError("connect() timed out"));
  });
  fd_->NotifyOnWrite(on_writable_);
}

AsyncConnect ::~AsyncConnect() { delete on_writable_; }

void AsyncConnect::OnTimeoutExpired(absl::Status status) {
  bool done = false;
  {
    grpc_core::MutexLock lock(&mu_);
    if (fd_ != nullptr) {
      fd_->ShutdownHandle(std::move(status));
    }
    done = (--refs_ == 0);
  }
  if (done) {
    delete this;
  }
}

void AsyncConnect::OnWritable(absl::Status status)
    ABSL_NO_THREAD_SAFETY_ANALYSIS {
  int so_error = 0;
  socklen_t so_error_size;
  int err;
  int done;
  int consumed_refs = 1;
  EventHandle* fd;
  absl::StatusOr<std::unique_ptr<EventEngine::Endpoint>> ep;

  mu_.Lock();
  GPR_ASSERT(fd_ != nullptr);
  fd = std::exchange(fd_, nullptr);
  bool connect_cancelled = connect_cancelled_;
  mu_.Unlock();

  if (engine_->Cancel(alarm_handle_)) {
    ++consumed_refs;
  }

  auto on_writable_finish = absl::MakeCleanup([&]() -> void {
    mu_.AssertHeld();
    if (!connect_cancelled) {
      reinterpret_cast<PosixEventEngine*>(engine_.get())
          ->OnConnectFinishInternal(connection_handle_);
    }
    if (fd != nullptr) {
      fd->OrphanHandle(nullptr, nullptr, "tcp_client_orphan");
      fd = nullptr;
    }
    if (!status.ok()) {
      ep = absl::CancelledError(
          absl::StrCat("Failed to connect to remote host: ", resolved_addr_str_,
                       " with error: ", status.ToString()));
    }
    // Run the OnConnect callback asynchronously.
    if (!connect_cancelled) {
      executor_->Run(
          [ep = std::move(ep), on_connect = std::move(on_connect_)]() mutable {
            if (on_connect) {
              on_connect(std::move(ep));
            }
          });
    }
    done = ((refs_ -= consumed_refs) == 0);
    mu_.Unlock();
    if (done) {
      delete this;
    }
  });

  mu_.Lock();
  if (!status.ok() || connect_cancelled) {
    return;
  }

  do {
    so_error_size = sizeof(so_error);
    err = getsockopt(fd->WrappedFd(), SOL_SOCKET, SO_ERROR, &so_error,
                     &so_error_size);
  } while (err < 0 && errno == EINTR);
  if (err < 0) {
    status = absl::FailedPreconditionError(
        absl::StrCat("getsockopt: ", std::strerror(errno)));
    return;
  }

  switch (so_error) {
    case 0:
      ep = CreatePosixEndpoint(fd, nullptr, engine_, std::move(allocator_),
                               options_);
      fd = nullptr;
      break;
    case ENOBUFS:
      // We will get one of these errors if we have run out of
      // memory in the kernel for the data structures allocated
      // when you connect a socket.  If this happens it is very
      // likely that if we wait a little bit then try again the
      // connection will work (since other programs or this
      // program will close their network connections and free up
      // memory).  This does _not_ indicate that there is anything
      // wrong with the server we are connecting to, this is a
      // local problem.

      // If you are looking at this code, then chances are that
      // your program or another program on the same computer
      // opened too many network connections.  The "easy" fix:
      // don't do that!
      gpr_log(GPR_ERROR, "kernel out of buffers");
      mu_.Unlock();
      fd->NotifyOnWrite(on_writable_);
      // Don't run the cleanup function for this case.
      std::move(on_writable_finish).Cancel();
      return;
    case ECONNREFUSED:
      // This error shouldn't happen for anything other than connect().
      status = absl::FailedPreconditionError(
          absl::StrCat("connect: ", std::strerror(so_error)));
      break;
    default:
      // We don't really know which syscall triggered the problem here, so
      // punt by reporting getsockopt().
      status = absl::FailedPreconditionError(
          absl::StrCat("getsockopt(SO_ERROR): ", std::strerror(so_error)));
      break;
  }
}

EventEngine::ConnectionHandle PosixEventEngine::ConnectInternal(
    PosixSocketWrapper sock, OnConnectCallback on_connect, ResolvedAddress addr,
    MemoryAllocator&& allocator, const PosixTcpOptions& options,
    Duration timeout) {
  int err;
  int saved_errno;
  do {
    err = connect(sock.Fd(), addr.address(), addr.size());
  } while (err < 0 && errno == EINTR);
  saved_errno = errno;

  auto addr_uri = SockaddrToString(&addr, true);
  if (!addr_uri.ok()) {
    Run([on_connect = std::move(on_connect),
         ep = absl::FailedPreconditionError(absl::StrCat(
             "connect failed: ", "invalid addr: ",
             addr_uri.value()))]() mutable { on_connect(std::move(ep)); });
    return {0, 0};
  }

  std::string name = absl::StrCat("tcp-client:", addr_uri.value());
  PosixEventPoller* poller = poller_manager_->Poller();
  EventHandle* handle =
      poller->CreateHandle(sock.Fd(), name, poller->CanTrackErrors());
  int64_t connection_id = 0;
  if (saved_errno == EWOULDBLOCK || saved_errno == EINPROGRESS) {
    // Connection is still in progress.
    connection_id = last_connection_id_.fetch_add(1, std::memory_order_acq_rel);
  }

  if (err >= 0) {
    // Connection already succeded. Return 0 to discourage any cancellation
    // attempts.
    Run([on_connect = std::move(on_connect),
         ep = CreatePosixEndpoint(handle, nullptr, shared_from_this(),
                                  std::move(allocator), options)]() mutable {
      on_connect(std::move(ep));
    });
    return {0, 0};
  }
  if (saved_errno != EWOULDBLOCK && saved_errno != EINPROGRESS) {
    // Connection already failed. Return 0 to discourage any cancellation
    // attempts.
    handle->OrphanHandle(nullptr, nullptr, "tcp_client_connect_error");
    Run([on_connect = std::move(on_connect),
         ep = absl::FailedPreconditionError(
             absl::StrCat("connect failed: ", "addr: ", addr_uri.value(),
                          " error: ", std::strerror(saved_errno)))]() mutable {
      on_connect(std::move(ep));
    });
    return {0, 0};
  }
  AsyncConnect* ac = new AsyncConnect(
      std::move(on_connect), shared_from_this(), executor_.get(), handle,
      std::move(allocator), options, addr_uri.value(), connection_id);
  int shard_number = connection_id % connection_shards_.size();
  struct ConnectionShard* shard = &connection_shards_[shard_number];
  {
    grpc_core::MutexLock lock(&shard->mu);
    shard->pending_connections.insert_or_assign(connection_id, ac);
  }
  // Start asynchronous connect and return the connection id.
  ac->Start(timeout);
  return {static_cast<intptr_t>(connection_id), 0};
}

void PosixEventEngine::OnConnectFinishInternal(int connection_handle) {
  int shard_number = connection_handle % connection_shards_.size();
  struct ConnectionShard* shard = &connection_shards_[shard_number];
  {
    grpc_core::MutexLock lock(&shard->mu);
    shard->pending_connections.erase(connection_handle);
  }
}

PosixEnginePollerManager::PosixEnginePollerManager(
    std::shared_ptr<ThreadPool> executor)
    : poller_(grpc_event_engine::posix_engine::MakeDefaultPoller(this)),
      executor_(std::move(executor)) {}

PosixEnginePollerManager::PosixEnginePollerManager(PosixEventPoller* poller)
    : poller_(poller),
      poller_state_(PollerState::kExternal),
      executor_(nullptr) {
  GPR_DEBUG_ASSERT(poller_ != nullptr);
}

void PosixEnginePollerManager::Run(
    experimental::EventEngine::Closure* closure) {
  if (executor_ != nullptr) {
    executor_->Run(closure);
  }
}

void PosixEnginePollerManager::Run(absl::AnyInvocable<void()> cb) {
  if (executor_ != nullptr) {
    executor_->Run(std::move(cb));
  }
}

void PosixEnginePollerManager::TriggerShutdown() {
  // If the poller is external, dont try to shut it down. Otherwise
  // set poller state to PollerState::kShuttingDown.
  if (poller_state_.exchange(PollerState::kShuttingDown) ==
      PollerState::kExternal) {
    poller_ = nullptr;
    return;
  }
  poller_->Kick();
}

PosixEnginePollerManager::~PosixEnginePollerManager() {
  if (poller_ != nullptr) {
    poller_->Shutdown();
  }
}

PosixEventEngine::PosixEventEngine(PosixEventPoller* poller)
<<<<<<< HEAD
    : connection_shards_(std::max(2 * gpr_cpu_num_cores(), 1u)),
      executor_(std::make_shared<ThreadPool>()),
      timer_manager_(executor_) {
=======
    : executor_(std::make_shared<ThreadPool>()) {
>>>>>>> 5ec616e6
  poller_manager_ = std::make_shared<PosixEnginePollerManager>(poller);
}

PosixEventEngine::PosixEventEngine()
<<<<<<< HEAD
    : connection_shards_(std::max(2 * gpr_cpu_num_cores(), 1u)),
      executor_(std::make_shared<ThreadPool>()),
      timer_manager_(executor_) {
=======
    : executor_(std::make_shared<ThreadPool>()) {
>>>>>>> 5ec616e6
  if (grpc_core::IsPosixEventEngineEnablePollingEnabled()) {
    poller_manager_ = std::make_shared<PosixEnginePollerManager>(executor_);
    if (poller_manager_->Poller() != nullptr) {
      executor_->Run([poller_manager = poller_manager_]() {
        PollerWorkInternal(poller_manager);
      });
    }
  }
}

void PosixEventEngine::PollerWorkInternal(
    std::shared_ptr<PosixEnginePollerManager> poller_manager) {
  // TODO(vigneshbabu): The timeout specified here is arbitrary. For instance,
  // this can be improved by setting the timeout to the next expiring timer.
  PosixEventPoller* poller = poller_manager->Poller();
  ThreadPool* executor = poller_manager->Executor();
  auto result = poller->Work(24h, [executor, &poller_manager]() {
    executor->Run([poller_manager]() mutable {
      PollerWorkInternal(std::move(poller_manager));
    });
  });
  if (result == Poller::WorkResult::kDeadlineExceeded) {
    // The event engine is not shutting down but the next asynchronous
    // PollerWorkInternal did not get scheduled. Schedule it now.
    executor->Run([poller_manager = std::move(poller_manager)]() {
      PollerWorkInternal(poller_manager);
    });
  } else if (result == Poller::WorkResult::kKicked &&
             poller_manager->IsShuttingDown()) {
    // The Poller Got Kicked and poller_state_ is set to
    // PollerState::kShuttingDown. This can currently happen only from the
    // EventEngine destructor. Sample the use_count of poller_manager. If the
    // sampled use_count is > 1, there is one more instance of Work(...)
    // which hasn't returned yet. Send another Kick to be safe to ensure the
    // pending instance of Work(..) also breaks out. Its possible that the other
    // instance of Work(..) had already broken out before this Kick is sent. In
    // that case, the Kick is spurious but it shouldn't cause any side effects.
    if (poller_manager.use_count() > 1) {
      poller->Kick();
    }
  }
}

#endif  // GRPC_POSIX_SOCKET_TCP

struct PosixEventEngine::ClosureData final : public EventEngine::Closure {
  absl::AnyInvocable<void()> cb;
  posix_engine::Timer timer;
  PosixEventEngine* engine;
  EventEngine::TaskHandle handle;

  void Run() override {
    GRPC_EVENT_ENGINE_TRACE("PosixEventEngine:%p executing callback:%s", engine,
                            HandleToString(handle).c_str());
    {
      grpc_core::MutexLock lock(&engine->mu_);
      engine->known_handles_.erase(handle);
    }
    cb();
    delete this;
  }
};

PosixEventEngine::~PosixEventEngine() {
  {
    grpc_core::MutexLock lock(&mu_);
    if (GRPC_TRACE_FLAG_ENABLED(grpc_event_engine_trace)) {
      for (auto handle : known_handles_) {
        gpr_log(GPR_ERROR,
                "(event_engine) PosixEventEngine:%p uncleared "
                "TaskHandle at "
                "shutdown:%s",
                this, HandleToString(handle).c_str());
      }
    }
    GPR_ASSERT(GPR_LIKELY(known_handles_.empty()));
  }
#ifdef GRPC_POSIX_SOCKET_TCP
  if (poller_manager_ != nullptr) {
    poller_manager_->TriggerShutdown();
  }
#endif  // GRPC_POSIX_SOCKET_TCP
  executor_->Quiesce();
}

bool PosixEventEngine::Cancel(EventEngine::TaskHandle handle) {
  grpc_core::MutexLock lock(&mu_);
  if (!known_handles_.contains(handle)) return false;
  auto* cd = reinterpret_cast<ClosureData*>(handle.keys[0]);
  bool r = timer_manager_.TimerCancel(&cd->timer);
  known_handles_.erase(handle);
  if (r) delete cd;
  return r;
}

EventEngine::TaskHandle PosixEventEngine::RunAfter(
    Duration when, absl::AnyInvocable<void()> closure) {
  return RunAfterInternal(when, std::move(closure));
}

EventEngine::TaskHandle PosixEventEngine::RunAfter(
    Duration when, EventEngine::Closure* closure) {
  return RunAfterInternal(when, [closure]() { closure->Run(); });
}

void PosixEventEngine::Run(absl::AnyInvocable<void()> closure) {
  executor_->Run(std::move(closure));
}

void PosixEventEngine::Run(EventEngine::Closure* closure) {
  executor_->Run(closure);
}

EventEngine::TaskHandle PosixEventEngine::RunAfterInternal(
    Duration when, absl::AnyInvocable<void()> cb) {
  auto when_ts = ToTimestamp(timer_manager_.Now(), when);
  auto* cd = new ClosureData;
  cd->cb = std::move(cb);
  cd->engine = this;
  EventEngine::TaskHandle handle{reinterpret_cast<intptr_t>(cd),
                                 aba_token_.fetch_add(1)};
  grpc_core::MutexLock lock(&mu_);
  known_handles_.insert(handle);
  cd->handle = handle;
  GRPC_EVENT_ENGINE_TRACE("PosixEventEngine:%p scheduling callback:%s", this,
                          HandleToString(handle).c_str());
  timer_manager_.TimerInit(&cd->timer, when_ts, cd);
  return handle;
}

std::unique_ptr<EventEngine::DNSResolver> PosixEventEngine::GetDNSResolver(
    EventEngine::DNSResolver::ResolverOptions const& /*options*/) {
  GPR_ASSERT(false && "unimplemented");
}

bool PosixEventEngine::IsWorkerThread() {
  GPR_ASSERT(false && "unimplemented");
}

bool PosixEventEngine::CancelConnect(EventEngine::ConnectionHandle handle) {
#ifdef GRPC_POSIX_SOCKET_TCP
  int connection_handle = handle.keys[0];
  if (connection_handle <= 0) {
    return false;
  }
  int shard_number = connection_handle % connection_shards_.size();
  struct ConnectionShard* shard = &connection_shards_[shard_number];
  AsyncConnect* ac = nullptr;
  {
    grpc_core::MutexLock lock(&shard->mu);
    auto it = shard->pending_connections.find(connection_handle);
    if (it != shard->pending_connections.end()) {
      ac = it->second;
      GPR_ASSERT(ac != nullptr);
      // Trying to acquire ac->mu here would could cause a deadlock because
      // the OnWritable method tries to acquire the two mutexes used
      // here in the reverse order. But we dont need to acquire ac->mu before
      // incrementing ac->refs here. This is because the OnWritable
      // method decrements ac->refs only after deleting the connection handle
      // from the corresponding hashmap. If the code enters here, it means
      // that deletion hasn't happened yet. The deletion can only happen after
      // the corresponding g_shard_mu is unlocked.
      ++ac->refs_;
      // Remove connection from list of active connections.
      shard->pending_connections.erase(it);
    }
  }
  if (ac == nullptr) {
    return false;
  }
  ac->mu_.Lock();
  bool connection_cancel_success = (ac->fd_ != nullptr);
  if (connection_cancel_success) {
    // Connection is still pending. The OnWritable callback hasn't executed
    // yet because ac->fd != nullptr.
    ac->connect_cancelled_ = true;
    // Shutdown the fd. This would cause OnWritable to run as soon as
    // possible. We dont need to pass a custom error here because it wont be
    // used since the on_connect_closure is not run if connect cancellation is
    // successfull.
    ac->fd_->ShutdownHandle(
        absl::FailedPreconditionError("Connection cancelled"));
  }
  bool done = (--ac->refs_ == 0);
  ac->mu_.Unlock();
  if (done) {
    delete ac;
  }
  return connection_cancel_success;
#else   // GRPC_POSIX_SOCKET_TCP
  GPR_ASSERT(false &&
             "EventEngine::CancelConnect is not supported on this platform");
#endif  // GRPC_POSIX_SOCKET_TCP
}

EventEngine::ConnectionHandle PosixEventEngine::Connect(
    OnConnectCallback on_connect, const ResolvedAddress& addr,
    const EndpointConfig& args, MemoryAllocator memory_allocator,
    Duration timeout) {
#ifdef GRPC_POSIX_SOCKET_TCP
  if (!grpc_core::IsPosixEventEngineEnablePollingEnabled()) {
    GPR_ASSERT(
        false &&
        "EventEngine::Connect is not supported because polling is not enabled");
  }
  GPR_ASSERT(poller_manager_ != nullptr);
  PosixTcpOptions options = TcpOptionsFromEndpointConfig(args);
  absl::StatusOr<PosixSocketWrapper::PosixSocketCreateResult> socket =
      PosixSocketWrapper::CreateAndPrepareTcpClientSocket(options, addr);
  if (!socket.ok()) {
    Run([on_connect = std::move(on_connect),
         status = socket.status()]() mutable { on_connect(status); });
    return {0, 0};
  }
  return ConnectInternal((*socket).sock, std::move(on_connect),
                         (*socket).mapped_target_addr,
                         std::move(memory_allocator), options, timeout);
#else   // GRPC_POSIX_SOCKET_TCP
  GPR_ASSERT(false && "EventEngine::Connect is not supported on this platform");
#endif  // GRPC_POSIX_SOCKET_TCP
}

absl::StatusOr<std::unique_ptr<EventEngine::Listener>>
PosixEventEngine::CreateListener(
    Listener::AcceptCallback /*on_accept*/,
    absl::AnyInvocable<void(absl::Status)> /*on_shutdown*/,
    const EndpointConfig& /*config*/,
    std::unique_ptr<MemoryAllocatorFactory> /*memory_allocator_factory*/) {
  GPR_ASSERT(false && "unimplemented");
}

}  // namespace experimental
}  // namespace grpc_event_engine<|MERGE_RESOLUTION|>--- conflicted
+++ resolved
@@ -18,11 +18,8 @@
 #include <algorithm>
 #include <atomic>
 #include <chrono>
-<<<<<<< HEAD
 #include <cstring>
 #include <memory>
-=======
->>>>>>> 5ec616e6
 #include <string>
 #include <utility>
 
@@ -321,24 +318,14 @@
 }
 
 PosixEventEngine::PosixEventEngine(PosixEventPoller* poller)
-<<<<<<< HEAD
     : connection_shards_(std::max(2 * gpr_cpu_num_cores(), 1u)),
-      executor_(std::make_shared<ThreadPool>()),
-      timer_manager_(executor_) {
-=======
-    : executor_(std::make_shared<ThreadPool>()) {
->>>>>>> 5ec616e6
+      executor_(std::make_shared<ThreadPool>()) {
   poller_manager_ = std::make_shared<PosixEnginePollerManager>(poller);
 }
 
 PosixEventEngine::PosixEventEngine()
-<<<<<<< HEAD
     : connection_shards_(std::max(2 * gpr_cpu_num_cores(), 1u)),
-      executor_(std::make_shared<ThreadPool>()),
-      timer_manager_(executor_) {
-=======
-    : executor_(std::make_shared<ThreadPool>()) {
->>>>>>> 5ec616e6
+      executor_(std::make_shared<ThreadPool>()) {
   if (grpc_core::IsPosixEventEngineEnablePollingEnabled()) {
     poller_manager_ = std::make_shared<PosixEnginePollerManager>(executor_);
     if (poller_manager_->Poller() != nullptr) {
