--- conflicted
+++ resolved
@@ -71,11 +71,7 @@
  public:
   Epoll1EventHandle(int fd, Epoll1Poller* poller)
       : fd_(fd),
-<<<<<<< HEAD
-        list_(),
-=======
         list_(this),
->>>>>>> 755b8276
         poller_(poller),
         exec_actions_closure_([this]() { ExecutePendingActions(); }),
         read_closure_(absl::make_unique<LockfreeEvent>(poller->GetScheduler())),
@@ -86,24 +82,6 @@
     read_closure_->InitEvent();
     write_closure_->InitEvent();
     error_closure_->InitEvent();
-<<<<<<< HEAD
-    pending_actions_.store(0, std::memory_order_relaxed);
-  }
-  void ReInit(int fd) {
-    fd_ = fd;
-    read_closure_->InitEvent();
-    write_closure_->InitEvent();
-    error_closure_->InitEvent();
-    pending_actions_.store(0, std::memory_order_relaxed);
-  }
-  Epoll1Poller* Poller() override { return poller_; }
-  EventEngine::Closure* SetPendingActions(bool pending_read, bool pending_write,
-                                          bool pending_error) {
-    int pending_actions = 0;
-    pending_actions |= pending_read;
-    if (pending_write) {
-      pending_actions |= (1 << 2);
-=======
     pending_read_.store(false, std::memory_order_relaxed);
     pending_write_.store(false, std::memory_order_relaxed);
     pending_error_.store(false, std::memory_order_relaxed);
@@ -117,7 +95,7 @@
     pending_write_.store(false, std::memory_order_relaxed);
     pending_error_.store(false, std::memory_order_relaxed);
   }
-  Epoll1Poller* Poller() { return poller_; }
+  Epoll1Poller* Poller() override { return poller_; }
   EventEngine::Closure* SetPendingActions(bool pending_read, bool pending_write,
                                           bool pending_error) {
     // Another thread may be executing ExecutePendingActions() at this point
@@ -134,44 +112,15 @@
 
     if (pending_write) {
       pending_write_.store(true, std::memory_order_release);
->>>>>>> 755b8276
     }
 
     if (pending_error) {
-<<<<<<< HEAD
-      pending_actions |= (1 << 3);
-    }
-    // Another thread may be executing ExecutePendingActions() at this point
-    // This is possible for instance, if one instantiation of Work(..) sets
-    // an fd to be readable while the next instantiation of Work(...) may
-    // set the fd to be writable. While the second instantiation is running,
-    // ExecutePendingActions() of the first instantiation may execute in
-    // parallel and read the pending_actions_ variable. So we need to use
-    // atomics to manipulate pending_actions_ variable.
-
-    // Load pending_actions_ into curr.
-    int curr = pending_actions_.load(std::memory_order_acquire);
-    while (true) {
-      // Check whether pending_actions_ == curr. If so set pending_actions_ to
-      // curr | pending_actions. Otherwise update curr to latest value of
-      // pending_actions_ and retry.
-      if (pending_actions_.compare_exchange_strong(curr, curr | pending_actions,
-                                                   std::memory_order_relaxed,
-                                                   std::memory_order_relaxed)) {
-        break;
-      }
-    }
+      pending_error_.store(true, std::memory_order_release);
+    }
+
     if (pending_read || pending_write || pending_error) {
       return &exec_actions_closure_;
     }
-=======
-      pending_error_.store(true, std::memory_order_release);
-    }
-
-    if (pending_read || pending_write || pending_error) {
-      return &exec_actions_closure_;
-    }
->>>>>>> 755b8276
     return nullptr;
   }
   int WrappedFd() override { return fd_; }
@@ -186,19 +135,6 @@
   void SetHasError() override;
   bool IsHandleShutdown() override;
   inline void ExecutePendingActions() {
-<<<<<<< HEAD
-    int pending_actions =
-        pending_actions_.exchange(0, std::memory_order_acq_rel);
-    // These may execute in Parallel with ShutdownHandle. Thats not an issue
-    // because the lockfree event implementation should be able to handle it.
-    if (pending_actions & 1UL) {
-      read_closure_->SetReady();
-    }
-    if ((pending_actions >> 2) & 1UL) {
-      write_closure_->SetReady();
-    }
-    if ((pending_actions >> 3) & 1UL) {
-=======
     // These may execute in Parallel with ShutdownHandle. Thats not an issue
     // because the lockfree event implementation should be able to handle it.
     if (pending_read_.exchange(false, std::memory_order_acq_rel)) {
@@ -208,7 +144,6 @@
       write_closure_->SetReady();
     }
     if (pending_error_.exchange(false, std::memory_order_acq_rel)) {
->>>>>>> 755b8276
       error_closure_->SetReady();
     }
   }
@@ -225,17 +160,11 @@
   // required.
   absl::Mutex mu_;
   int fd_;
-<<<<<<< HEAD
-  // See Epoll1Poller::SetPendingActions for explanation on why pending_actions_
-  // needs to be atomic.
-  std::atomic<int> pending_actions_{0};
-=======
   // See Epoll1Poller::SetPendingActions for explanation on why pending_<***>_
   // need to be atomic.
   std::atomic<bool> pending_read_{false};
   std::atomic<bool> pending_write_{false};
   std::atomic<bool> pending_error_{false};
->>>>>>> 755b8276
   Epoll1Poller::HandlesList list_;
   Epoll1Poller* poller_;
   AnyInvocableClosure exec_actions_closure_;
@@ -393,13 +322,9 @@
     write_closure_->DestroyEvent();
     error_closure_->DestroyEvent();
   }
-<<<<<<< HEAD
-  pending_actions_.store(0, std::memory_order_release);
-=======
   pending_read_.store(false, std::memory_order_release);
   pending_write_.store(false, std::memory_order_release);
   pending_error_.store(false, std::memory_order_release);
->>>>>>> 755b8276
   {
     absl::MutexLock lock(&poller_->mu_);
     poller_->free_epoll1_handles_list_.push_back(this);
@@ -542,12 +467,8 @@
 
 //  Do epoll_wait and store the events in g_epoll_set.events field. This does
 //  not "process" any of the events yet; that is done in ProcessEpollEvents().
-<<<<<<< HEAD
-//  See ProcessEpollEvents() function for more details.
-=======
 //  See ProcessEpollEvents() function for more details. It returns the number
 // of events generated by epoll_wait.
->>>>>>> 755b8276
 int Epoll1Poller::DoEpollWait(EventEngine::Duration timeout) {
   int r;
   do {
@@ -600,12 +521,9 @@
 
 void Epoll1EventHandle::SetHasError() { error_closure_->SetReady(); }
 
-<<<<<<< HEAD
-=======
 // Polls the registered Fds for events until timeout is reached or there is a
 // Kick(). If there is a Kick(), it returns any previously un-processed events.
 // If there are no un-processed events, it returns Poller::WorkResult::Kicked{}
->>>>>>> 755b8276
 Poller::WorkResult Epoll1Poller::Work(EventEngine::Duration timeout) {
   Poller::Events pending_events;
   if (g_epoll_set_.cursor == g_epoll_set_.num_events) {
@@ -675,11 +593,7 @@
   GPR_ASSERT(false && "unimplemented");
 }
 
-<<<<<<< HEAD
-int Epoll1Poller::DoEpollWait(grpc_core::Timestamp /*deadline*/) {
-=======
 int Epoll1Poller::DoEpollWait(EventEngine::Duration /*timeout*/) {
->>>>>>> 755b8276
   GPR_ASSERT(false && "unimplemented");
 }
 
