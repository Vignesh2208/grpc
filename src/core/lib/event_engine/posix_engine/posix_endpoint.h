// Copyright 2022 gRPC Authors
//
// Licensed under the Apache License, Version 2.0 (the "License");
// you may not use this file except in compliance with the License.
// You may obtain a copy of the License at
//
//     http://www.apache.org/licenses/LICENSE-2.0
//
// Unless required by applicable law or agreed to in writing, software
// distributed under the License is distributed on an "AS IS" BASIS,
// WITHOUT WARRANTIES OR CONDITIONS OF ANY KIND, either express or implied.
// See the License for the specific language governing permissions and
// limitations under the License.

#ifndef GRPC_CORE_LIB_EVENT_ENGINE_POSIX_ENGINE_POSIX_ENDPOINT_H
#define GRPC_CORE_LIB_EVENT_ENGINE_POSIX_ENGINE_POSIX_ENDPOINT_H

#include <grpc/support/port_platform.h>

// IWYU pragma: no_include <bits/types/struct_iovec.h>

#include <atomic>
#include <cstdint>
#include <memory>
#include <new>
#include <utility>

#include "absl/base/thread_annotations.h"
#include "absl/container/flat_hash_map.h"
#include "absl/functional/any_invocable.h"
#include "absl/hash/hash.h"
#include "absl/meta/type_traits.h"
#include "absl/status/status.h"

#include <grpc/event_engine/event_engine.h>
#include <grpc/event_engine/memory_allocator.h>
#include <grpc/event_engine/slice_buffer.h>
#include <grpc/support/alloc.h>
#include <grpc/support/log.h>

#include "src/core/lib/event_engine/posix.h"
#include "src/core/lib/event_engine/posix_engine/event_poller.h"
#include "src/core/lib/event_engine/posix_engine/posix_engine_closure.h"
#include "src/core/lib/event_engine/posix_engine/tcp_socket_utils.h"
#include "src/core/lib/event_engine/posix_engine/traced_buffer_list.h"
#include "src/core/lib/gprpp/ref_counted.h"
#include "src/core/lib/gprpp/sync.h"
#include "src/core/lib/iomgr/port.h"
#include "src/core/lib/resource_quota/memory_quota.h"

#ifdef GRPC_POSIX_SOCKET_TCP

#include <sys/socket.h>  // IWYU pragma: keep
#include <sys/types.h>   // IWYU pragma: keep

#ifdef GRPC_MSG_IOVLEN_TYPE
typedef GRPC_MSG_IOVLEN_TYPE msg_iovlen_type;
#else
typedef size_t msg_iovlen_type;
#endif

#endif  //  GRPC_POSIX_SOCKET_TCP

namespace grpc_event_engine {
namespace experimental {

#ifdef GRPC_POSIX_SOCKET_TCP

class TcpZerocopySendRecord {
 public:
  TcpZerocopySendRecord() { buf_.Clear(); };

  ~TcpZerocopySendRecord() { DebugAssertEmpty(); }

  // TcpZerocopySendRecord contains a slice buffer holding the slices to be
  // sent. Given the slices that we wish to send, and the current offset into
  // the slice buffer (indicating which have already been sent), populate an
  // iovec array that will be used for a zerocopy enabled sendmsg().
  //   unwind_slice_idx - input/output parameter. It indicates the index of last
  //   slice whose contents were partially sent in the previous sendmsg. After
  //   this function returns, it gets updated to to a new offset
  //   depending on the number of bytes which are decided to be sent in the
  //   current sendmsg.
  //   unwind_byte_idx - input/output parameter. It indicates the byte offset
  //   within the last slice whose contents were partially sent in the previous
  //   sendmsg. After this function returns, it gets updated to a new offset
  //   depending on the number of bytes which are decided to be sent in the
  //   current sendmsg.
  //   sending_length - total number of bytes to be sent in the current sendmsg.
  //   iov - An iovec array containing the bytes to be sent in the current
  //   sendmsg.
  //  Returns: the number of entries in the iovec array.
  //
  msg_iovlen_type PopulateIovs(size_t* unwind_slice_idx,
                               size_t* unwind_byte_idx, size_t* sending_length,
                               iovec* iov);

  // A sendmsg() may not be able to send the bytes that we requested at this
  // time, returning EAGAIN (possibly due to backpressure). In this case,
  // unwind the offset into the slice buffer so we retry sending these bytes.
  void UnwindIfThrottled(size_t unwind_slice_idx, size_t unwind_byte_idx) {
    out_offset_.byte_idx = unwind_byte_idx;
    out_offset_.slice_idx = unwind_slice_idx;
  }

  // Update the offset into the slice buffer based on how much we wanted to sent
  // vs. what sendmsg() actually sent (which may be lower, possibly due to
  // backpressure).
  void UpdateOffsetForBytesSent(size_t sending_length, size_t actually_sent);

  // Indicates whether all underlying data has been sent or not.
  bool AllSlicesSent() { return out_offset_.slice_idx == buf_.Count(); }

  // Reset this structure for a new tcp_write() with zerocopy.
  void PrepareForSends(
      grpc_event_engine::experimental::SliceBuffer& slices_to_send) {
    DebugAssertEmpty();
    out_offset_.slice_idx = 0;
    out_offset_.byte_idx = 0;
    buf_.Swap(slices_to_send);
    Ref();
  }

  // References: 1 reference per sendmsg(), and 1 for the tcp_write().
  void Ref() { ref_.fetch_add(1, std::memory_order_relaxed); }

  // Unref: called when we get an error queue notification for a sendmsg(), if a
  //  sendmsg() failed or when tcp_write() is done.
  bool Unref() {
    const intptr_t prior = ref_.fetch_sub(1, std::memory_order_acq_rel);
    GPR_DEBUG_ASSERT(prior > 0);
    if (prior == 1) {
      AllSendsComplete();
      return true;
    }
    return false;
  }

 private:
  struct OutgoingOffset {
    size_t slice_idx = 0;
    size_t byte_idx = 0;
  };

  void DebugAssertEmpty() {
    GPR_DEBUG_ASSERT(buf_.Count() == 0);
    GPR_DEBUG_ASSERT(buf_.Length() == 0);
    GPR_DEBUG_ASSERT(ref_.load(std::memory_order_relaxed) == 0);
  }

  // When all sendmsg() calls associated with this tcp_write() have been
  // completed (ie. we have received the notifications for each sequence number
  // for each sendmsg()) and all reference counts have been dropped, drop our
  // reference to the underlying data since we no longer need it.
  void AllSendsComplete() {
    GPR_DEBUG_ASSERT(ref_.load(std::memory_order_relaxed) == 0);
    buf_.Clear();
  }

  grpc_event_engine::experimental::SliceBuffer buf_;
  std::atomic<intptr_t> ref_{0};
  OutgoingOffset out_offset_;
};

class TcpZerocopySendCtx {
 public:
  static constexpr int kDefaultMaxSends = 4;
  static constexpr size_t kDefaultSendBytesThreshold = 16 * 1024;  // 16KB

  explicit TcpZerocopySendCtx(
      bool zerocopy_enabled, int max_sends = kDefaultMaxSends,
      size_t send_bytes_threshold = kDefaultSendBytesThreshold)
      : max_sends_(max_sends),
        free_send_records_size_(max_sends),
        threshold_bytes_(send_bytes_threshold) {
    send_records_ = static_cast<TcpZerocopySendRecord*>(
        gpr_malloc(max_sends * sizeof(*send_records_)));
    free_send_records_ = static_cast<TcpZerocopySendRecord**>(
        gpr_malloc(max_sends * sizeof(*free_send_records_)));
    if (send_records_ == nullptr || free_send_records_ == nullptr) {
      gpr_free(send_records_);
      gpr_free(free_send_records_);
      gpr_log(GPR_INFO, "Disabling TCP TX zerocopy due to memory pressure.\n");
      memory_limited_ = true;
      enabled_ = false;
    } else {
      for (int idx = 0; idx < max_sends_; ++idx) {
        new (send_records_ + idx) TcpZerocopySendRecord();
        free_send_records_[idx] = send_records_ + idx;
      }
      enabled_ = zerocopy_enabled;
    }
  }

  ~TcpZerocopySendCtx() {
    if (send_records_ != nullptr) {
      for (int idx = 0; idx < max_sends_; ++idx) {
        send_records_[idx].~TcpZerocopySendRecord();
      }
    }
    gpr_free(send_records_);
    gpr_free(free_send_records_);
  }

  // True if we were unable to allocate the various bookkeeping structures at
  // transport initialization time. If memory limited, we do not zerocopy.
  bool MemoryLimited() const { return memory_limited_; }

  // TCP send zerocopy maintains an implicit sequence number for every
  // successful sendmsg() with zerocopy enabled; the kernel later gives us an
  // error queue notification with this sequence number indicating that the
  // underlying data buffers that we sent can now be released. Once that
  // notification is received, we can release the buffers associated with this
  // zerocopy send record. Here, we associate the sequence number with the data
  // buffers that were sent with the corresponding call to sendmsg().
  void NoteSend(TcpZerocopySendRecord* record) {
    record->Ref();
    {
      grpc_core::MutexLock lock(&mu_);
      is_in_write_ = true;
      AssociateSeqWithSendRecordLocked(last_send_, record);
    }
    ++last_send_;
  }

  // If sendmsg() actually failed, though, we need to revert the sequence number
  // that we speculatively bumped before calling sendmsg(). Note that we bump
  // this sequence number and perform relevant bookkeeping (see: NoteSend())
  // *before* calling sendmsg() since, if we called it *after* sendmsg(), then
  // there is a possible race with the release notification which could occur on
  // another thread before we do the necessary bookkeeping. Hence, calling
  // NoteSend() *before* sendmsg() and implementing an undo function is needed.
  void UndoSend() {
    --last_send_;
    if (ReleaseSendRecord(last_send_)->Unref()) {
      // We should still be holding the ref taken by tcp_write().
      GPR_DEBUG_ASSERT(0);
    }
  }

  // Simply associate this send record (and the underlying sent data buffers)
  // with the implicit sequence number for this zerocopy sendmsg().
  void AssociateSeqWithSendRecordLocked(uint32_t seq,
                                        TcpZerocopySendRecord* record)
      ABSL_EXCLUSIVE_LOCKS_REQUIRED(mu_) {
    ctx_lookup_.emplace(seq, record);
  }

  // Get a send record for a send that we wish to do with zerocopy.
  TcpZerocopySendRecord* GetSendRecord() {
    grpc_core::MutexLock lock(&mu_);
    return TryGetSendRecordLocked();
  }

  // A given send record corresponds to a single tcp_write() with zerocopy
  // enabled. This can result in several sendmsg() calls to flush all of the
  // data to wire. Each sendmsg() takes a reference on the
  // TcpZerocopySendRecord, and corresponds to a single sequence number.
  // ReleaseSendRecord releases a reference on TcpZerocopySendRecord for a
  // single sequence number. This is called either when we receive the relevant
  // error queue notification (saying that we can discard the underlying
  // buffers for this sendmsg()) is received from the kernel - or, in case
  // sendmsg() was unsuccessful to begin with.
  TcpZerocopySendRecord* ReleaseSendRecord(uint32_t seq) {
    grpc_core::MutexLock lock(&mu_);
    return ReleaseSendRecordLocked(seq);
  }

  // After all the references to a TcpZerocopySendRecord are released, we can
  // add it back to the pool (of size max_sends_). Note that we can only have
  // max_sends_ tcp_write() instances with zerocopy enabled in flight at the
  // same time.
  void PutSendRecord(TcpZerocopySendRecord* record) {
    grpc_core::MutexLock lock(&mu_);
    GPR_DEBUG_ASSERT(record >= send_records_ &&
                     record < send_records_ + max_sends_);
    PutSendRecordLocked(record);
  }

  // Indicate that we are disposing of this zerocopy context. This indicator
  // will prevent new zerocopy writes from being issued.
  void Shutdown() { shutdown_.store(true, std::memory_order_release); }

  // Indicates that there are no inflight tcp_write() instances with zerocopy
  // enabled.
  bool AllSendRecordsEmpty() {
    grpc_core::MutexLock lock(&mu_);
    return free_send_records_size_ == max_sends_;
  }

  bool Enabled() const { return enabled_; }

  // Only use zerocopy if we are sending at least this many bytes. The
  // additional overhead of reading the error queue for notifications means that
  // zerocopy is not useful for small transfers.
  size_t ThresholdBytes() const { return threshold_bytes_; }

  // Expected to be called by handler reading messages from the err queue.
  // It is used to indicate that some optmem memory is now available. It returns
  // true to tell the caller to mark the file descriptor as immediately
  // writable.
  //
  // OptMem (controlled by the kernel option optmem_max) refers to the memory
  // allocated to the cmsg list maintained by the kernel that contains "extra"
  // packet information like SCM_RIGHTS or IP_TTL. Increasing this option allows
  // the kernel to allocate more memory as needed for more control messages that
  // need to be sent for each socket connected.
  //
  // If a write is currently in progress on the socket (ie. we have issued a
  // sendmsg() and are about to check its return value) then we set omem state
  // to CHECK to make the sending thread know that some tcp_omem was
  // concurrently freed even if sendmsg() returns ENOBUFS. In this case, since
  // there is already an active send thread, we do not need to mark the
  // socket writeable, so we return false.
  //
  // If there was no write in progress on the socket, and the socket was not
  // marked as FULL, then we need not mark the socket writeable now that some
  // tcp_omem memory is freed since it was not considered as blocked on
  // tcp_omem to begin with. So in this case, return false.
  //
  // But, if a write was not in progress and the omem state was FULL, then we
  // need to mark the socket writeable since it is no longer blocked by
  // tcp_omem. In this case, return true.
  //
  // Please refer to the STATE TRANSITION DIAGRAM below for more details.
  //
  bool UpdateZeroCopyOptMemStateAfterFree() {
    grpc_core::MutexLock lock(&mu_);
    if (is_in_write_) {
      zcopy_enobuf_state_ = OptMemState::kCheck;
      return false;
    }
    GPR_DEBUG_ASSERT(zcopy_enobuf_state_ != OptMemState::kCheck);
    if (zcopy_enobuf_state_ == OptMemState::kFull) {
      // A previous sendmsg attempt was blocked by ENOBUFS. Return true to
      // mark the fd as writable so the next write attempt could be made.
      zcopy_enobuf_state_ = OptMemState::kOpen;
      return true;
    } else if (zcopy_enobuf_state_ == OptMemState::kOpen) {
      // No need to mark the fd as writable because the previous write
      // attempt did not encounter ENOBUFS.
      return false;
    } else {
      // This state should never be reached because it implies that the previous
      // state was CHECK and is_in_write is false. This means that after the
      // previous sendmsg returned and set is_in_write to false, it did
      // not update the z-copy change from CHECK to OPEN.
      GPR_ASSERT(false && "OMem state error!");
    }
  }

  // Expected to be called by the thread calling sendmsg after the syscall
  // invocation. is complete. If an ENOBUF is seen, it checks if the error
  // handler (Tx0cp completions) has already run and free'ed up some OMem. It
  // returns true indicating that the write can be attempted again immediately.
  // If ENOBUFS was seen but no Tx0cp completions have been received between the
  // sendmsg() and us taking this lock, then tcp_omem is still full from our
  // point of view. Therefore, we do not signal that the socket is writeable
  // with respect to the availability of tcp_omem. Therefore the function
  // returns false. This indicates that another write should not be attempted
  // immediately and the calling thread should wait until the socket is writable
  // again. If ENOBUFS was not seen, then again return false because the next
  // write should be attempted only when the socket is writable again.
  //
  // Please refer to the STATE TRANSITION DIAGRAM below for more details.
  //
  bool UpdateZeroCopyOptMemStateAfterSend(bool seen_enobuf, bool& constrained) {
    grpc_core::MutexLock lock(&mu_);
    is_in_write_ = false;
    constrained = false;
    if (seen_enobuf) {
      if (ctx_lookup_.size() == 1) {
        // There is no un-acked z-copy record. Set constrained to true to
        // indicate that we are re-source constrained because we're seeing
        // ENOBUFS even for the first record. This indicates that either
        // the process does not have hard memlock ulimit or RLIMIT_MEMLOCK
        // configured correctly.
        constrained = true;
      }
      if (zcopy_enobuf_state_ == OptMemState::kCheck) {
        zcopy_enobuf_state_ = OptMemState::kOpen;
        return true;
      } else {
        zcopy_enobuf_state_ = OptMemState::kFull;
      }
    } else if (zcopy_enobuf_state_ != OptMemState::kOpen) {
      zcopy_enobuf_state_ = OptMemState::kOpen;
    }
    return false;
  }

 private:
  //                      STATE TRANSITION DIAGRAM
  //
  // sendmsg succeeds       Tx-zero copy succeeds and there is no active sendmsg
  //      ----<<--+  +------<<-------------------------------------+
  //      |       |  |                                             |
  //      |       |  v       sendmsg returns ENOBUFS               |
  //      +-----> OPEN  ------------->>-------------------------> FULL
  //                ^                                              |
  //                |                                              |
  //                | sendmsg completes                            |
  //                +----<<---------- CHECK <-------<<-------------+
  //                                        Tx-zero copy succeeds and there is
  //                                        an active sendmsg
  //
  // OptMem (controlled by the kernel option optmem_max) refers to the memory
  // allocated to the cmsg list maintained by the kernel that contains "extra"
  // packet information like SCM_RIGHTS or IP_TTL. Increasing this option allows
  // the kernel to allocate more memory as needed for more control messages that
  // need to be sent for each socket connected. Each tx zero copy sendmsg has
  // a corresponding entry added into the Optmem queue. The entry is popped
  // from the Optmem queue when the zero copy send is complete.
  enum class OptMemState : int8_t {
    kOpen,   // Everything is clear and omem is not full.
    kFull,   // The last sendmsg() has returned with an errno of ENOBUFS.
    kCheck,  // Error queue is read while is_in_write_ was true, so we should
             // check this state after the sendmsg.
  };

  TcpZerocopySendRecord* ReleaseSendRecordLocked(uint32_t seq)
      ABSL_EXCLUSIVE_LOCKS_REQUIRED(mu_) {
    auto iter = ctx_lookup_.find(seq);
    GPR_DEBUG_ASSERT(iter != ctx_lookup_.end());
    TcpZerocopySendRecord* record = iter->second;
    ctx_lookup_.erase(iter);
    return record;
  }

  TcpZerocopySendRecord* TryGetSendRecordLocked()
      ABSL_EXCLUSIVE_LOCKS_REQUIRED(mu_) {
    if (shutdown_.load(std::memory_order_acquire)) {
      return nullptr;
    }
    if (free_send_records_size_ == 0) {
      return nullptr;
    }
    free_send_records_size_--;
    return free_send_records_[free_send_records_size_];
  }

  void PutSendRecordLocked(TcpZerocopySendRecord* record)
      ABSL_EXCLUSIVE_LOCKS_REQUIRED(mu_) {
    GPR_DEBUG_ASSERT(free_send_records_size_ < max_sends_);
    free_send_records_[free_send_records_size_] = record;
    free_send_records_size_++;
  }

  TcpZerocopySendRecord* send_records_ ABSL_GUARDED_BY(mu_);
  TcpZerocopySendRecord** free_send_records_ ABSL_GUARDED_BY(mu_);
  int max_sends_;
  int free_send_records_size_ ABSL_GUARDED_BY(mu_);
  grpc_core::Mutex mu_;
  uint32_t last_send_ = 0;
  std::atomic<bool> shutdown_{false};
  bool enabled_ = false;
  size_t threshold_bytes_ = kDefaultSendBytesThreshold;
  absl::flat_hash_map<uint32_t, TcpZerocopySendRecord*> ctx_lookup_
      ABSL_GUARDED_BY(mu_);
  bool memory_limited_ = false;
  bool is_in_write_ ABSL_GUARDED_BY(mu_) = false;
  OptMemState zcopy_enobuf_state_ ABSL_GUARDED_BY(mu_) = OptMemState::kOpen;
};

class PosixEndpointImpl : public grpc_core::RefCounted<PosixEndpointImpl> {
 public:
  PosixEndpointImpl(
      EventHandle* handle, PosixEngineClosure* on_done,
      std::shared_ptr<grpc_event_engine::experimental::EventEngine> engine,
      grpc_event_engine::experimental::MemoryAllocator&& allocator,
      const PosixTcpOptions& options);
  ~PosixEndpointImpl() override;
  void Read(
      absl::AnyInvocable<void(absl::Status)> on_read,
      grpc_event_engine::experimental::SliceBuffer* buffer,
      const grpc_event_engine::experimental::EventEngine::Endpoint::ReadArgs*
          args);
  void Write(
      absl::AnyInvocable<void(absl::Status)> on_writable,
      grpc_event_engine::experimental::SliceBuffer* data,
      const grpc_event_engine::experimental::EventEngine::Endpoint::WriteArgs*
          args);
  const grpc_event_engine::experimental::EventEngine::ResolvedAddress&
  GetPeerAddress() const {
    return peer_address_;
  }
  const grpc_event_engine::experimental::EventEngine::ResolvedAddress&
  GetLocalAddress() const {
    return local_address_;
  }

<<<<<<< HEAD
  int Fd() { return handle_->WrappedFd(); }

  void MaybeShutdown(absl::Status why);
=======
  int GetWrappedFd() { return fd_; }

  void MaybeShutdown(
      absl::Status why,
      absl::AnyInvocable<void(absl::StatusOr<int> release_fd)> on_release_fd);
>>>>>>> a3f91cfb

 private:
  void UpdateRcvLowat() ABSL_EXCLUSIVE_LOCKS_REQUIRED(read_mu_);
  void HandleWrite(absl::Status status);
  void HandleError(absl::Status status);
  void HandleRead(absl::Status status);
  void MaybeMakeReadSlices() ABSL_EXCLUSIVE_LOCKS_REQUIRED(read_mu_);
  bool TcpDoRead(absl::Status& status) ABSL_EXCLUSIVE_LOCKS_REQUIRED(read_mu_);
  void FinishEstimate();
  void AddToEstimate(size_t bytes);
  void MaybePostReclaimer() ABSL_EXCLUSIVE_LOCKS_REQUIRED(read_mu_);
  void PerformReclamation() ABSL_LOCKS_EXCLUDED(read_mu_);
  // Zero copy related helper methods.
  TcpZerocopySendRecord* TcpGetSendZerocopyRecord(
      grpc_event_engine::experimental::SliceBuffer& buf);
  bool DoFlushZerocopy(TcpZerocopySendRecord* record, absl::Status& status);
  bool TcpFlushZerocopy(TcpZerocopySendRecord* record, absl::Status& status);
  bool TcpFlush(absl::Status& status);
  void TcpShutdownTracedBufferList();
  void UnrefMaybePutZerocopySendRecord(TcpZerocopySendRecord* record);
  void ZerocopyDisableAndWaitForRemaining();
  bool WriteWithTimestamps(struct msghdr* msg, size_t sending_length,
                           ssize_t* sent_length, int* saved_errno,
                           int additional_flags);
  absl::Status TcpAnnotateError(absl::Status src_error);
#ifdef GRPC_LINUX_ERRQUEUE
  bool ProcessErrors();
  // Reads a cmsg to process zerocopy control messages.
  void ProcessZerocopy(struct cmsghdr* cmsg);
  // Reads a cmsg to derive timestamps from the control messages.
  struct cmsghdr* ProcessTimestamp(msghdr* msg, struct cmsghdr* cmsg);
#endif  // GRPC_LINUX_ERRQUEUE
  grpc_core::Mutex read_mu_;
  PosixSocketWrapper sock_;
  int fd_;
  bool is_first_read_ = true;
  bool has_posted_reclaimer_ ABSL_GUARDED_BY(read_mu_) = false;
  double target_length_;
  int min_read_chunk_size_;
  int max_read_chunk_size_;
  int set_rcvlowat_ = 0;
  double bytes_read_this_round_ = 0;
  std::atomic<int> ref_count_{1};

  // garbage after the last read.
  grpc_event_engine::experimental::SliceBuffer last_read_buffer_;

  grpc_event_engine::experimental::SliceBuffer* incoming_buffer_
      ABSL_GUARDED_BY(read_mu_) = nullptr;
  // bytes pending on the socket from the last read.
  int inq_ = 1;
  // cache whether kernel supports inq.
  bool inq_capable_ = false;

  grpc_event_engine::experimental::SliceBuffer* outgoing_buffer_ = nullptr;
  // byte within outgoing_buffer's slices[0] to write next.
  size_t outgoing_byte_idx_ = 0;

  PosixEngineClosure* on_read_ = nullptr;
  PosixEngineClosure* on_write_ = nullptr;
  PosixEngineClosure* on_error_ = nullptr;
  PosixEngineClosure* on_done_ = nullptr;
  absl::AnyInvocable<void(absl::Status)> read_cb_ ABSL_GUARDED_BY(read_mu_);
  absl::AnyInvocable<void(absl::Status)> write_cb_;

  grpc_event_engine::experimental::EventEngine::ResolvedAddress peer_address_;
  grpc_event_engine::experimental::EventEngine::ResolvedAddress local_address_;

  grpc_core::MemoryOwner memory_owner_;
  grpc_core::MemoryAllocator::Reservation self_reservation_;

  void* outgoing_buffer_arg_ = nullptr;

  absl::AnyInvocable<void(absl::StatusOr<int>)> on_release_fd_ = nullptr;

  // A counter which starts at 0. It is initialized the first time the
  // socket options for collecting timestamps are set, and is incremented
  // with each byte sent.
  int bytes_counter_ = -1;
  // True if timestamping options are set on the socket.
#ifdef GRPC_LINUX_ERRQUEUE
  bool socket_ts_enabled_ = false;
#endif  // GRPC_LINUX_ERRQUEUE
  // Cache whether we can set timestamping options
  bool ts_capable_ = true;
  // Set to 1 if we do not want to be notified on errors anymore.
  std::atomic<bool> stop_error_notification_{false};
  std::unique_ptr<TcpZerocopySendCtx> tcp_zerocopy_send_ctx_;
  TcpZerocopySendRecord* current_zerocopy_send_ = nullptr;
  // A hint from upper layers specifying the minimum number of bytes that need
  // to be read to make meaningful progress.
  int min_progress_size_ = 1;
  TracedBufferList traced_buffers_;
  // The handle is owned by the PosixEndpointImpl object.
  EventHandle* handle_;
  PosixEventPoller* poller_;
  std::shared_ptr<grpc_event_engine::experimental::EventEngine> engine_;
};

class PosixEndpoint : public PosixEngine::PosixEventEngineEndpoint {
 public:
  PosixEndpoint(
      EventHandle* handle, PosixEngineClosure* on_shutdown,
      std::shared_ptr<grpc_event_engine::experimental::EventEngine> engine,
      grpc_event_engine::experimental::MemoryAllocator&& allocator,
      const PosixTcpOptions& options)
      : impl_(new PosixEndpointImpl(handle, on_shutdown, std::move(engine),
                                    std::move(allocator), options)) {}

  void Read(
      absl::AnyInvocable<void(absl::Status)> on_read,
      grpc_event_engine::experimental::SliceBuffer* buffer,
      const grpc_event_engine::experimental::EventEngine::Endpoint::ReadArgs*
          args) override {
    impl_->Read(std::move(on_read), buffer, args);
  }

  void Write(
      absl::AnyInvocable<void(absl::Status)> on_writable,
      grpc_event_engine::experimental::SliceBuffer* data,
      const grpc_event_engine::experimental::EventEngine::Endpoint::WriteArgs*
          args) override {
    impl_->Write(std::move(on_writable), data, args);
  }

  const grpc_event_engine::experimental::EventEngine::ResolvedAddress&
  GetPeerAddress() const override {
    return impl_->GetPeerAddress();
  }
  const grpc_event_engine::experimental::EventEngine::ResolvedAddress&
  GetLocalAddress() const override {
    return impl_->GetLocalAddress();
  }

<<<<<<< HEAD
  int Fd() { return impl_->Fd(); }
=======
  int GetWrappedFd() override { return impl_->GetWrappedFd(); }

  void Shutdown(absl::AnyInvocable<void(absl::StatusOr<int> release_fd)>
                    on_release_fd) override {
    if (!is_shutdown_.exchange(true, std::memory_order_acq_rel)) {
      impl_->MaybeShutdown(absl::InternalError("Endpoint closing"),
                           std::move(on_release_fd));
    }
  }
>>>>>>> a3f91cfb

  ~PosixEndpoint() override {
    if (!is_shutdown_.exchange(true, std::memory_order_acq_rel)) {
      impl_->MaybeShutdown(absl::InternalError("Endpoint closing"), nullptr);
    }
  }

 private:
  PosixEndpointImpl* impl_;
  std::atomic<bool> is_shutdown_{false};
};

#else  // GRPC_POSIX_SOCKET_TCP

class PosixEndpoint : public PosixEngine::PosixEventEngineEndpoint {
 public:
  PosixEndpoint() = default;

  void Read(absl::AnyInvocable<void(absl::Status)> /*on_read*/,
            grpc_event_engine::experimental::SliceBuffer* /*buffer*/,
            const grpc_event_engine::experimental::EventEngine::Endpoint::
                ReadArgs* /*args*/) override {
    GPR_ASSERT(false && "PosixEndpoint::Read not supported on this platform");
  }

  void Write(absl::AnyInvocable<void(absl::Status)> /*on_writable*/,
             grpc_event_engine::experimental::SliceBuffer* /*data*/,
             const grpc_event_engine::experimental::EventEngine::Endpoint::
                 WriteArgs* /*args*/) override {
    GPR_ASSERT(false && "PosixEndpoint::Write not supported on this platform");
  }

  const grpc_event_engine::experimental::EventEngine::ResolvedAddress&
  GetPeerAddress() const override {
    GPR_ASSERT(false &&
               "PosixEndpoint::GetPeerAddress not supported on this platform");
  }
  const grpc_event_engine::experimental::EventEngine::ResolvedAddress&
  GetLocalAddress() const override {
    GPR_ASSERT(false &&
               "PosixEndpoint::GetLocalAddress not supported on this platform");
  }

<<<<<<< HEAD
  int Fd() {
    GPR_ASSERT(false && "PosixEndpoint::Fd not supported on this platform");
=======
  int GetWrappedFd() override {
    GPR_ASSERT(false &&
               "PosixEndpoint::GetWrappedFd not supported on this platform");
  }

  void Shutdown(absl::AnyInvocable<void(absl::StatusOr<int> release_fd)>
                    on_release_fd) override {
    GPR_ASSERT(false &&
               "PosixEndpoint::Shutdown not supported on this platform");
>>>>>>> a3f91cfb
  }

  ~PosixEndpoint() override = default;
};

#endif  // GRPC_POSIX_SOCKET_TCP

// Create a PosixEndpoint.
// A shared_ptr of the EventEngine is passed to the endpoint to ensure that
// the event engine is alive for the lifetime of the endpoint. The ownership
// of the EventHandle is transferred to the endpoint.
std::unique_ptr<PosixEndpoint> CreatePosixEndpoint(
    EventHandle* handle, PosixEngineClosure* on_shutdown,
    std::shared_ptr<EventEngine> engine,
    grpc_event_engine::experimental::MemoryAllocator&& allocator,
    const PosixTcpOptions& options);

}  // namespace experimental
}  // namespace grpc_event_engine

#endif  // GRPC_CORE_LIB_EVENT_ENGINE_POSIX_ENGINE_POSIX_ENDPOINT_H<|MERGE_RESOLUTION|>--- conflicted
+++ resolved
@@ -489,17 +489,11 @@
     return local_address_;
   }
 
-<<<<<<< HEAD
-  int Fd() { return handle_->WrappedFd(); }
-
-  void MaybeShutdown(absl::Status why);
-=======
   int GetWrappedFd() { return fd_; }
 
   void MaybeShutdown(
       absl::Status why,
       absl::AnyInvocable<void(absl::StatusOr<int> release_fd)> on_release_fd);
->>>>>>> a3f91cfb
 
  private:
   void UpdateRcvLowat() ABSL_EXCLUSIVE_LOCKS_REQUIRED(read_mu_);
@@ -634,9 +628,6 @@
     return impl_->GetLocalAddress();
   }
 
-<<<<<<< HEAD
-  int Fd() { return impl_->Fd(); }
-=======
   int GetWrappedFd() override { return impl_->GetWrappedFd(); }
 
   void Shutdown(absl::AnyInvocable<void(absl::StatusOr<int> release_fd)>
@@ -646,7 +637,6 @@
                            std::move(on_release_fd));
     }
   }
->>>>>>> a3f91cfb
 
   ~PosixEndpoint() override {
     if (!is_shutdown_.exchange(true, std::memory_order_acq_rel)) {
@@ -690,10 +680,6 @@
                "PosixEndpoint::GetLocalAddress not supported on this platform");
   }
 
-<<<<<<< HEAD
-  int Fd() {
-    GPR_ASSERT(false && "PosixEndpoint::Fd not supported on this platform");
-=======
   int GetWrappedFd() override {
     GPR_ASSERT(false &&
                "PosixEndpoint::GetWrappedFd not supported on this platform");
@@ -703,7 +689,6 @@
                     on_release_fd) override {
     GPR_ASSERT(false &&
                "PosixEndpoint::Shutdown not supported on this platform");
->>>>>>> a3f91cfb
   }
 
   ~PosixEndpoint() override = default;
