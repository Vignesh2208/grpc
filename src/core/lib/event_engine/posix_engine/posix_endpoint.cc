--- conflicted
+++ resolved
@@ -578,11 +578,7 @@
   incoming_buffer_->Swap(last_read_buffer_);
   read_mu_.Unlock();
   if (args != nullptr && grpc_core::IsTcpFrameSizeTuningEnabled()) {
-<<<<<<< HEAD
     min_progress_size_ = std::max(args->read_hint_bytes, 1l);
-=======
-    min_progress_size_ = args->read_hint_bytes;
->>>>>>> 141bc3b6
   } else {
     min_progress_size_ = 1;
   }
