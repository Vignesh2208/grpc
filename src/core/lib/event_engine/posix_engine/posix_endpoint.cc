--- conflicted
+++ resolved
@@ -235,17 +235,9 @@
   for (iov_size = 0;
        out_offset_.slice_idx != buf_.Count() && iov_size != MAX_WRITE_IOVEC;
        iov_size++) {
-<<<<<<< HEAD
-    auto mutable_data = buf_.MutableData(out_offset_.slice_idx);
-    iov[iov_size].iov_base =
-        std::get<uint8_t*>(mutable_data) + out_offset_.byte_idx;
-    iov[iov_size].iov_len =
-        std::get<size_t>(mutable_data) - out_offset_.byte_idx;
-=======
     const Slice& slice = buf_[out_offset_.slice_idx];
     iov[iov_size].iov_base = const_cast<uint8_t*>(slice.begin());
     iov[iov_size].iov_len = slice.length() - out_offset_.byte_idx;
->>>>>>> be0a04f4
     *sending_length += iov[iov_size].iov_len;
     ++(out_offset_.slice_idx);
     out_offset_.byte_idx = 0;
@@ -313,15 +305,9 @@
 #endif  // GRPC_LINUX_ERRQUEUE
   char cmsgbuf[cmsg_alloc_space];
   for (size_t i = 0; i < iov_len; i++) {
-<<<<<<< HEAD
-    auto mutable_data = incoming_buffer_->MutableData(i);
-    iov[i].iov_base = std::get<uint8_t*>(mutable_data);
-    iov[i].iov_len = std::get<size_t>(mutable_data);
-=======
     const Slice& slice = (*incoming_buffer_)[i];
     iov[i].iov_base = const_cast<uint8_t*>(slice.begin());
     iov[i].iov_len = slice.length();
->>>>>>> be0a04f4
   }
 
   GPR_ASSERT(incoming_buffer_->Length() != 0);
@@ -1041,18 +1027,10 @@
     for (iov_size = 0; outgoing_slice_idx != outgoing_buffer_->Count() &&
                        iov_size != MAX_WRITE_IOVEC;
          iov_size++) {
-<<<<<<< HEAD
-      auto mutable_data = outgoing_buffer_->MutableData(outgoing_slice_idx);
-      iov[iov_size].iov_base =
-          std::get<uint8_t*>(mutable_data) + outgoing_byte_idx_;
-      iov[iov_size].iov_len =
-          std::get<size_t>(mutable_data) - outgoing_byte_idx_;
-=======
       const Slice& slice = (*outgoing_buffer_)[outgoing_slice_idx];
       iov[iov_size].iov_base =
           const_cast<uint8_t*>(slice.begin()) + outgoing_byte_idx_;
       iov[iov_size].iov_len = slice.length() - outgoing_byte_idx_;
->>>>>>> be0a04f4
 
       sending_length += iov[iov_size].iov_len;
       outgoing_slice_idx++;
@@ -1206,10 +1184,7 @@
     stop_error_notification_.store(true, std::memory_order_release);
     handle_->SetHasError();
   }
-<<<<<<< HEAD
   on_release_fd_ = std::move(on_release_fd);
-=======
->>>>>>> be0a04f4
   grpc_core::StatusSetInt(&why, grpc_core::StatusIntProperty::kRpcStatus,
                           GRPC_STATUS_UNAVAILABLE);
   handle_->ShutdownHandle(why);
@@ -1249,12 +1224,8 @@
   fd_ = handle_->WrappedFd();
   GPR_ASSERT(options.resource_quota != nullptr);
   auto peer_addr_string = sock.PeerAddressString();
-<<<<<<< HEAD
   mem_quota_ = options.resource_quota->memory_quota();
   memory_owner_ = mem_quota_->CreateMemoryOwner(
-=======
-  memory_owner_ = options.resource_quota->memory_quota()->CreateMemoryOwner(
->>>>>>> be0a04f4
       peer_addr_string.ok() ? *peer_addr_string : "");
   self_reservation_ = memory_owner_.MakeReservation(sizeof(PosixEndpointImpl));
   auto local_address = sock.LocalAddress();
