--- conflicted
+++ resolved
@@ -234,17 +234,9 @@
   for (iov_size = 0;
        out_offset_.slice_idx != buf_.Count() && iov_size != MAX_WRITE_IOVEC;
        iov_size++) {
-<<<<<<< HEAD
-    auto mutable_data = buf_.MutableData(out_offset_.slice_idx);
-    iov[iov_size].iov_base =
-        std::get<uint8_t*>(mutable_data) + out_offset_.byte_idx;
-    iov[iov_size].iov_len =
-        std::get<size_t>(mutable_data) - out_offset_.byte_idx;
-=======
     const Slice& slice = buf_[out_offset_.slice_idx];
     iov[iov_size].iov_base = const_cast<uint8_t*>(slice.begin());
     iov[iov_size].iov_len = slice.length() - out_offset_.byte_idx;
->>>>>>> a82eef98
     *sending_length += iov[iov_size].iov_len;
     ++(out_offset_.slice_idx);
     out_offset_.byte_idx = 0;
@@ -312,15 +304,9 @@
 #endif  // GRPC_LINUX_ERRQUEUE
   char cmsgbuf[cmsg_alloc_space];
   for (size_t i = 0; i < iov_len; i++) {
-<<<<<<< HEAD
-    auto mutable_data = incoming_buffer_->MutableData(i);
-    iov[i].iov_base = std::get<uint8_t*>(mutable_data);
-    iov[i].iov_len = std::get<size_t>(mutable_data);
-=======
     const Slice& slice = (*incoming_buffer_)[i];
     iov[i].iov_base = const_cast<uint8_t*>(slice.begin());
     iov[i].iov_len = slice.length();
->>>>>>> a82eef98
   }
 
   GPR_ASSERT(incoming_buffer_->Length() != 0);
@@ -1029,18 +1015,10 @@
     for (iov_size = 0; outgoing_slice_idx != outgoing_buffer_->Count() &&
                        iov_size != MAX_WRITE_IOVEC;
          iov_size++) {
-<<<<<<< HEAD
-      auto mutable_data = outgoing_buffer_->MutableData(outgoing_slice_idx);
-      iov[iov_size].iov_base =
-          std::get<uint8_t*>(mutable_data) + outgoing_byte_idx_;
-      iov[iov_size].iov_len =
-          std::get<size_t>(mutable_data) - outgoing_byte_idx_;
-=======
       const Slice& slice = (*outgoing_buffer_)[outgoing_slice_idx];
       iov[iov_size].iov_base =
           const_cast<uint8_t*>(slice.begin()) + outgoing_byte_idx_;
       iov[iov_size].iov_len = slice.length() - outgoing_byte_idx_;
->>>>>>> a82eef98
 
       sending_length += iov[iov_size].iov_len;
       outgoing_slice_idx++;
@@ -1194,10 +1172,7 @@
     stop_error_notification_.store(true, std::memory_order_release);
     handle_->SetHasError();
   }
-<<<<<<< HEAD
   on_release_fd_ = std::move(on_release_fd);
-=======
->>>>>>> a82eef98
   grpc_core::StatusSetInt(&why, grpc_core::StatusIntProperty::kRpcStatus,
                           GRPC_STATUS_UNAVAILABLE);
   handle_->ShutdownHandle(why);
