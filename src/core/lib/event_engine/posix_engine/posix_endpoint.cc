--- conflicted
+++ resolved
@@ -236,14 +236,9 @@
   for (iov_size = 0;
        out_offset_.slice_idx != buf_.Count() && iov_size != MAX_WRITE_IOVEC;
        iov_size++) {
-<<<<<<< HEAD
-    const Slice& slice = buf_[out_offset_.slice_idx];
-    iov[iov_size].iov_base = const_cast<uint8_t*>(slice.begin());
-=======
     MutableSlice& slice = internal::SliceCast<MutableSlice>(
         buf_.MutableSliceAt(out_offset_.slice_idx));
     iov[iov_size].iov_base = slice.begin();
->>>>>>> a1119486
     iov[iov_size].iov_len = slice.length() - out_offset_.byte_idx;
     *sending_length += iov[iov_size].iov_len;
     ++(out_offset_.slice_idx);
@@ -312,14 +307,9 @@
 #endif  // GRPC_LINUX_ERRQUEUE
   char cmsgbuf[cmsg_alloc_space];
   for (size_t i = 0; i < iov_len; i++) {
-<<<<<<< HEAD
-    const Slice& slice = (*incoming_buffer_)[i];
-    iov[i].iov_base = const_cast<uint8_t*>(slice.begin());
-=======
     MutableSlice& slice =
         internal::SliceCast<MutableSlice>(incoming_buffer_->MutableSliceAt(i));
     iov[i].iov_base = slice.begin();
->>>>>>> a1119486
     iov[i].iov_len = slice.length();
   }
 
@@ -1029,15 +1019,9 @@
     for (iov_size = 0; outgoing_slice_idx != outgoing_buffer_->Count() &&
                        iov_size != MAX_WRITE_IOVEC;
          iov_size++) {
-<<<<<<< HEAD
-      const Slice& slice = (*outgoing_buffer_)[outgoing_slice_idx];
-      iov[iov_size].iov_base =
-          const_cast<uint8_t*>(slice.begin()) + outgoing_byte_idx_;
-=======
       MutableSlice& slice = internal::SliceCast<MutableSlice>(
           outgoing_buffer_->MutableSliceAt(outgoing_slice_idx));
       iov[iov_size].iov_base = slice.begin() + outgoing_byte_idx_;
->>>>>>> a1119486
       iov[iov_size].iov_len = slice.length() - outgoing_byte_idx_;
 
       sending_length += iov[iov_size].iov_len;
@@ -1192,10 +1176,7 @@
     stop_error_notification_.store(true, std::memory_order_release);
     handle_->SetHasError();
   }
-<<<<<<< HEAD
   on_release_fd_ = std::move(on_release_fd);
-=======
->>>>>>> a1119486
   grpc_core::StatusSetInt(&why, grpc_core::StatusIntProperty::kRpcStatus,
                           GRPC_STATUS_UNAVAILABLE);
   handle_->ShutdownHandle(why);
