// Copyright 2022 gRPC Authors
//
// Licensed under the Apache License, Version 2.0 (the "License");
// you may not use this file except in compliance with the License.
// You may obtain a copy of the License at
//
//     http://www.apache.org/licenses/LICENSE-2.0
//
// Unless required by applicable law or agreed to in writing, software
// distributed under the License is distributed on an "AS IS" BASIS,
// WITHOUT WARRANTIES OR CONDITIONS OF ANY KIND, either express or implied.
// See the License for the specific language governing permissions and
// limitations under the License.
#include <grpc/support/port_platform.h>

#include "src/core/lib/event_engine/posix_engine/posix_endpoint.h"

#include <errno.h>
#include <limits.h>

#include <algorithm>
#include <cctype>
#include <cstdint>
#include <cstdlib>
#include <cstring>
#include <memory>
#include <string>

#include "absl/functional/any_invocable.h"
#include "absl/status/status.h"
#include "absl/status/statusor.h"
#include "absl/strings/str_cat.h"
#include "absl/types/optional.h"

#include <grpc/event_engine/memory_request.h>
#include <grpc/event_engine/slice.h>
#include <grpc/event_engine/slice_buffer.h>
#include <grpc/support/log.h>

#include "src/core/lib/event_engine/posix_engine/event_poller.h"
#include "src/core/lib/event_engine/posix_engine/internal_errqueue.h"
#include "src/core/lib/event_engine/posix_engine/tcp_socket_utils.h"
#include "src/core/lib/experiments/experiments.h"
#include "src/core/lib/gpr/useful.h"
#include "src/core/lib/gprpp/load_file.h"
#include "src/core/lib/gprpp/ref_counted_ptr.h"
#include "src/core/lib/gprpp/time.h"
#include "src/core/lib/resource_quota/resource_quota.h"
#include "src/core/lib/slice/slice.h"

#ifdef GRPC_POSIX_SOCKET_TCP
#ifdef GRPC_LINUX_ERRQUEUE
#include <dirent.h>            // IWYU pragma: keep
#include <linux/capability.h>  // IWYU pragma: keep
#include <linux/errqueue.h>    // IWYU pragma: keep
#include <linux/netlink.h>     // IWYU pragma: keep
#include <sys/prctl.h>         // IWYU pragma: keep
#include <sys/resource.h>      // IWYU pragma: keep
#endif
#include <netinet/in.h>  // IWYU pragma: keep

#ifndef SOL_TCP
#define SOL_TCP IPPROTO_TCP
#endif

#ifndef TCP_INQ
#define TCP_INQ 36
#define TCP_CM_INQ TCP_INQ
#endif

#ifdef GRPC_HAVE_MSG_NOSIGNAL
#define SENDMSG_FLAGS MSG_NOSIGNAL
#else
#define SENDMSG_FLAGS 0
#endif

// TCP zero copy sendmsg flag.
// NB: We define this here as a fallback in case we're using an older set of
// library headers that has not defined MSG_ZEROCOPY. Since this constant is
// part of the kernel, we are guaranteed it will never change/disagree so
// defining it here is safe.
#ifndef MSG_ZEROCOPY
#define MSG_ZEROCOPY 0x4000000
#endif

#define MAX_READ_IOVEC 64

namespace grpc_event_engine {
namespace posix_engine {

namespace {

using ::grpc_event_engine::experimental::EventEngine;
using ::grpc_event_engine::experimental::MemoryAllocator;
using ::grpc_event_engine::experimental::Slice;
using ::grpc_event_engine::experimental::SliceBuffer;

// A wrapper around sendmsg. It sends \a msg over \a fd and returns the number
// of bytes sent.
ssize_t TcpSend(int fd, const struct msghdr* msg, int* saved_errno,
                int additional_flags = 0) {
  ssize_t sent_length;
  do {
    sent_length = sendmsg(fd, msg, SENDMSG_FLAGS | additional_flags);
  } while (sent_length < 0 && (*saved_errno = errno) == EINTR);
  return sent_length;
}

#ifdef GRPC_LINUX_ERRQUEUE

#define CAP_IS_SUPPORTED(cap) (prctl(PR_CAPBSET_READ, (cap), 0) > 0)

// Remove spaces and newline characters from the end of a string.
void rtrim(std::string& s) {
  s.erase(std::find_if(s.rbegin(), s.rend(),
                       [](unsigned char ch) { return !std::isspace(ch); })
              .base(),
          s.end());
}

uint64_t ParseUlimitMemLockFromFile(std::string file_name) {
  static std::string kHardMemlockPrefix = "* hard memlock";
  auto result = grpc_core::LoadFile(file_name, false);
  if (!result.ok()) {
    return 0;
  }
  std::string file_contents(reinterpret_cast<const char*>((*result).begin()),
                            (*result).length());
  // Find start position containing prefix.
  size_t start = file_contents.find(kHardMemlockPrefix);
  if (start == std::string::npos) {
    return 0;
  }
  // Find position of next newline after prefix.
  size_t end = file_contents.find(start, '\n');
  // Extract substring between prefix and next newline.
  auto memlock_value_string = file_contents.substr(
      start + kHardMemlockPrefix.length() + 1, end - start);
  rtrim(memlock_value_string);
  if (memlock_value_string == "unlimited" ||
      memlock_value_string == "infinity") {
    return UINT64_MAX;
  } else {
    return std::atoi(memlock_value_string.c_str());
  }
}

// Ulimit hard memlock controls per socket limit for maximum locked memory in
// RAM. Parses all files under  /etc/security/limits.d/ and
// /etc/security/limits.conf file for a line of the following format:
// * hard memlock <value>
// It extracts the first valid <value> and returns it. A value of UINT64_MAX
// represents unlimited or infinity. Hard memlock value should be set to
// allow zerocopy sendmsgs to succeed. It controls the maximum amount of
// memory that can be locked by a socket in RAM.
uint64_t GetUlimitHardMemLock() {
  static const uint64_t kUlimitHardMemLock = []() -> uint64_t {
    if (CAP_IS_SUPPORTED(CAP_SYS_RESOURCE)) {
      // hard memlock ulimit is ignored for privileged user.
      return UINT64_MAX;
    }
    if (auto dir = opendir("/etc/security/limits.d")) {
      while (auto f = readdir(dir)) {
        if (f->d_name[0] == '.') {
          continue;  // Skip everything that starts with a dot
        }
        uint64_t hard_memlock = ParseUlimitMemLockFromFile(
            absl::StrCat("/etc/security/limits.d/", std::string(f->d_name)));
        if (hard_memlock != 0) {
          return hard_memlock;
        }
      }
      closedir(dir);
    }
    return ParseUlimitMemLockFromFile("/etc/security/limits.conf");
  }();
  return kUlimitHardMemLock;
}

// RLIMIT_MEMLOCK controls per process limit for maximum locked memory in RAM.
uint64_t GetRLimitMemLockMax() {
  static const uint64_t kRlimitMemLock = []() -> uint64_t {
    if (CAP_IS_SUPPORTED(CAP_SYS_RESOURCE)) {
      // RLIMIT_MEMLOCK is ignored for privileged user.
      return UINT64_MAX;
    }
    struct rlimit limit;
    if (getrlimit(RLIMIT_MEMLOCK, &limit) != 0) {
      return 0;
    }
    return static_cast<uint64_t>(limit.rlim_max);
  }();
  return kRlimitMemLock;
}

// Whether the cmsg received from error queue is of the IPv4 or IPv6 levels.
bool CmsgIsIpLevel(const cmsghdr& cmsg) {
  return (cmsg.cmsg_level == SOL_IPV6 && cmsg.cmsg_type == IPV6_RECVERR) ||
         (cmsg.cmsg_level == SOL_IP && cmsg.cmsg_type == IP_RECVERR);
}

bool CmsgIsZeroCopy(const cmsghdr& cmsg) {
  if (!CmsgIsIpLevel(cmsg)) {
    return false;
  }
  auto serr = reinterpret_cast<const sock_extended_err*> CMSG_DATA(&cmsg);
  return serr->ee_errno == 0 && serr->ee_origin == SO_EE_ORIGIN_ZEROCOPY;
}
#endif  // GRPC_LINUX_ERRQUEUE

}  // namespace

#if defined(IOV_MAX) && IOV_MAX < 260
#define MAX_WRITE_IOVEC IOV_MAX
#else
#define MAX_WRITE_IOVEC 260
#endif
msg_iovlen_type TcpZerocopySendRecord::PopulateIovs(size_t* unwind_slice_idx,
                                                    size_t* unwind_byte_idx,
                                                    size_t* sending_length,
                                                    iovec* iov) {
  msg_iovlen_type iov_size;
  *unwind_slice_idx = out_offset_.slice_idx;
  *unwind_byte_idx = out_offset_.byte_idx;
  for (iov_size = 0;
       out_offset_.slice_idx != buf_.Count() && iov_size != MAX_WRITE_IOVEC;
       iov_size++) {
    auto slice = buf_.RefSlice(out_offset_.slice_idx);
    iov[iov_size].iov_base =
        const_cast<uint8_t*>(slice.begin()) + out_offset_.byte_idx;
    iov[iov_size].iov_len = slice.length() - out_offset_.byte_idx;
    *sending_length += iov[iov_size].iov_len;
    ++(out_offset_.slice_idx);
    out_offset_.byte_idx = 0;
  }
  GPR_DEBUG_ASSERT(iov_size > 0);
  return iov_size;
}

void TcpZerocopySendRecord::UpdateOffsetForBytesSent(size_t sending_length,
                                                     size_t actually_sent) {
  size_t trailing = sending_length - actually_sent;
  while (trailing > 0) {
    size_t slice_length;
    out_offset_.slice_idx--;
    slice_length = buf_.RefSlice(out_offset_.slice_idx).length();
    if (slice_length > trailing) {
      out_offset_.byte_idx = slice_length - trailing;
      break;
    } else {
      trailing -= slice_length;
    }
  }
}

void PosixEndpointImpl::AddToEstimate(size_t bytes) {
  bytes_read_this_round_ += static_cast<double>(bytes);
}

void PosixEndpointImpl::FinishEstimate() {
  // If we read >80% of the target buffer in one read loop, increase the size of
  // the target buffer to either the amount read, or twice its previous value.
  if (bytes_read_this_round_ > target_length_ * 0.8) {
    target_length_ = std::max(2 * target_length_, bytes_read_this_round_);
  } else {
    target_length_ = 0.99 * target_length_ + 0.01 * bytes_read_this_round_;
  }
  bytes_read_this_round_ = 0;
}

// Returns true if data available to read or error other than EAGAIN.
bool PosixEndpointImpl::TcpDoRead(absl::Status& status) {
  struct msghdr msg;
  struct iovec iov[MAX_READ_IOVEC];
  ssize_t read_bytes;
  size_t total_read_bytes = 0;
  size_t iov_len = std::min<size_t>(MAX_READ_IOVEC, incoming_buffer_->Count());
#ifdef GRPC_LINUX_ERRQUEUE
  constexpr size_t cmsg_alloc_space =
      CMSG_SPACE(sizeof(scm_timestamping)) + CMSG_SPACE(sizeof(int));
#else
  constexpr size_t cmsg_alloc_space = 24;  // CMSG_SPACE(sizeof(int))
#endif  // GRPC_LINUX_ERRQUEUE
  char cmsgbuf[cmsg_alloc_space];
  for (size_t i = 0; i < iov_len; i++) {
    Slice slice = incoming_buffer_->RefSlice(i);
    iov[i].iov_base = const_cast<uint8_t*>(slice.begin());
    iov[i].iov_len = slice.length();
  }

  GPR_ASSERT(incoming_buffer_->Length() != 0);
  GPR_DEBUG_ASSERT(min_progress_size_ > 0);

  do {
    // Assume there is something on the queue. If we receive TCP_INQ from
    // kernel, we will update this value, otherwise, we have to assume there is
    // always something to read until we get EAGAIN.
    inq_ = 1;

    msg.msg_name = nullptr;
    msg.msg_namelen = 0;
    msg.msg_iov = iov;
    msg.msg_iovlen = static_cast<msg_iovlen_type>(iov_len);
    if (inq_capable_) {
      msg.msg_control = cmsgbuf;
      msg.msg_controllen = sizeof(cmsgbuf);
    } else {
      msg.msg_control = nullptr;
      msg.msg_controllen = 0;
    }
    msg.msg_flags = 0;

    do {
      read_bytes = recvmsg(fd_, &msg, 0);
    } while (read_bytes < 0 && errno == EINTR);

    // We have read something in previous reads. We need to deliver those bytes
    // to the upper layer.
    if (read_bytes <= 0 &&
        total_read_bytes >= static_cast<size_t>(min_progress_size_)) {
      inq_ = 1;
      break;
    }

    if (read_bytes < 0) {
      // NB: After calling call_read_cb a parallel call of the read handler may
      // be running.
      if (errno == EAGAIN) {
        if (total_read_bytes > 0) {
          break;
        }
        FinishEstimate();
        inq_ = 0;
        return false;
      } else {
        incoming_buffer_->Clear();
        status =
            absl::InternalError(absl::StrCat("recvmsg:", std::strerror(errno)));
        return true;
      }
    }
    if (read_bytes == 0) {
      // 0 read size ==> end of stream
      //
      // We may have read something, i.e., total_read_bytes > 0, but since the
      // connection is closed we will drop the data here, because we can't call
      // the callback multiple times.
      incoming_buffer_->Clear();
      status = absl::InternalError("Socket closed");
      return true;
    }

    AddToEstimate(static_cast<size_t>(read_bytes));
    GPR_DEBUG_ASSERT((size_t)read_bytes <=
                     incoming_buffer_->Length() - total_read_bytes);

#ifdef GRPC_HAVE_TCP_INQ
    if (inq_capable_) {
      GPR_DEBUG_ASSERT(!(msg.msg_flags & MSG_CTRUNC));
      struct cmsghdr* cmsg = CMSG_FIRSTHDR(&msg);
      for (; cmsg != nullptr; cmsg = CMSG_NXTHDR(&msg, cmsg)) {
        if (cmsg->cmsg_level == SOL_TCP && cmsg->cmsg_type == TCP_CM_INQ &&
            cmsg->cmsg_len == CMSG_LEN(sizeof(int))) {
          inq_ = *reinterpret_cast<int*>(CMSG_DATA(cmsg));
          break;
        }
      }
    }
#endif  // GRPC_HAVE_TCP_INQ

    total_read_bytes += read_bytes;
    if (inq_ == 0 || total_read_bytes == incoming_buffer_->Length()) {
      break;
    }

    // We had a partial read, and still have space to read more data. So, adjust
    // IOVs and try to read more.
    size_t remaining = read_bytes;
    size_t j = 0;
    for (size_t i = 0; i < iov_len; i++) {
      if (remaining >= iov[i].iov_len) {
        remaining -= iov[i].iov_len;
        continue;
      }
      if (remaining > 0) {
        iov[j].iov_base = static_cast<char*>(iov[i].iov_base) + remaining;
        iov[j].iov_len = iov[i].iov_len - remaining;
        remaining = 0;
      } else {
        iov[j].iov_base = iov[i].iov_base;
        iov[j].iov_len = iov[i].iov_len;
      }
      ++j;
    }
    iov_len = j;
  } while (true);

  if (inq_ == 0) {
    FinishEstimate();
  }

  GPR_DEBUG_ASSERT(total_read_bytes > 0);
  status = absl::OkStatus();
  if (frame_size_tuning_enabled_) {
    // Update min progress size based on the total number of bytes read in
    // this round.
    min_progress_size_ -= total_read_bytes;
    if (min_progress_size_ > 0) {
      // There is still some bytes left to be read before we can signal
      // the read as complete. Append the bytes read so far into
      // last_read_buffer which serves as a staging buffer. Return false
      // to indicate tcp_handle_read needs to be scheduled again.
      incoming_buffer_->MoveFirstNBytesIntoSliceBuffer(total_read_bytes,
                                                       last_read_buffer_);
      return false;
    } else {
      // The required number of bytes have been read. Append the bytes
      // read in this round into last_read_buffer. Then swap last_read_buffer
      // and incoming_buffer. Now incoming buffer contains all the bytes
      // read since the start of the last tcp_read operation. last_read_buffer
      // would contain any spare space left in the incoming buffer. This
      // space will be used in the next tcp_read operation.
      min_progress_size_ = 1;
      incoming_buffer_->MoveFirstNBytesIntoSliceBuffer(total_read_bytes,
                                                       last_read_buffer_);
      incoming_buffer_->Swap(last_read_buffer_);
      return true;
    }
  }
  if (total_read_bytes < incoming_buffer_->Length()) {
    incoming_buffer_->MoveLastNBytesIntoSliceBuffer(
        incoming_buffer_->Length() - total_read_bytes, last_read_buffer_);
    // last_read_buffer_.Clear();
  }
  return true;
}

void PosixEndpointImpl::PerformReclamation() {
  read_mu_.Lock();
  if (incoming_buffer_ != nullptr) {
    incoming_buffer_->Clear();
  }
  has_posted_reclaimer_ = false;
  read_mu_.Unlock();
}

void PosixEndpointImpl::MaybePostReclaimer() {
  if (!has_posted_reclaimer_) {
    has_posted_reclaimer_ = true;
    memory_owner_.PostReclaimer(
        grpc_core::ReclamationPass::kBenign,
        [this](absl::optional<grpc_core::ReclamationSweep> sweep) {
          if (!sweep.has_value()) return;
          PerformReclamation();
        });
  }
}

void PosixEndpointImpl::UpdateRcvLowat() {
  if (!grpc_core::IsTcpRcvLowatEnabled()) return;

  // TODO(ctiller): Check if supported by OS.
  // TODO(ctiller): Allow some adjustments instead of hardcoding things.

  static constexpr int kRcvLowatMax = 16 * 1024 * 1024;
  static constexpr int kRcvLowatThreshold = 16 * 1024;

  int remaining = std::min({static_cast<int>(incoming_buffer_->Length()),
                            kRcvLowatMax, min_progress_size_});

  // Setting SO_RCVLOWAT for small quantities does not save on CPU.
  if (remaining < kRcvLowatThreshold) {
    remaining = 0;
  }

  // If zerocopy is off, wake shortly before the full RPC is here. More can
  // show up partway through recvmsg() since it takes a while to copy data.
  // So an early wakeup aids latency.
  if (!tcp_zerocopy_send_ctx_->Enabled() && remaining > 0) {
    remaining -= kRcvLowatThreshold;
  }

  // We still do not know the RPC size. Do not set SO_RCVLOWAT.
  if (set_rcvlowat_ <= 1 && remaining <= 1) return;

  // Previous value is still valid. No change needed in SO_RCVLOWAT.
  if (set_rcvlowat_ == remaining) {
    return;
  }
  auto result = sock_.SetSocketRcvLowat(remaining);
  if (result.ok()) {
    set_rcvlowat_ = *result;
  } else {
    gpr_log(GPR_ERROR, "%s",
            absl::StrCat("ERROR in SO_RCVLOWAT: ", result.status().message())
                .c_str());
  }
}

void PosixEndpointImpl::MaybeMakeReadSlices() {
  if (grpc_core::IsTcpReadChunksEnabled()) {
    static const int kBigAlloc = 64 * 1024;
    static const int kSmallAlloc = 8 * 1024;
    if (incoming_buffer_->Length() < static_cast<size_t>(min_progress_size_)) {
      size_t allocate_length = min_progress_size_;
      const size_t target_length = static_cast<size_t>(target_length_);
      // If memory pressure is low and we think there will be more than
      // min_progress_size bytes to read, allocate a bit more.
      const bool low_memory_pressure =
          memory_owner_.GetPressureInfo().pressure_control_value < 0.8;
      if (low_memory_pressure && target_length > allocate_length) {
        allocate_length = target_length;
      }
      int extra_wanted =
          allocate_length - static_cast<int>(incoming_buffer_->Length());
      if (extra_wanted >=
          (low_memory_pressure ? kSmallAlloc * 3 / 2 : kBigAlloc)) {
        while (extra_wanted > 0) {
          extra_wanted -= kBigAlloc;
          incoming_buffer_->AppendIndexed(
              Slice(memory_owner_.MakeSlice(kBigAlloc)));
        }
      } else {
        while (extra_wanted > 0) {
          extra_wanted -= kSmallAlloc;
          incoming_buffer_->AppendIndexed(
              Slice(memory_owner_.MakeSlice(kSmallAlloc)));
        }
      }
      MaybePostReclaimer();
    }
  } else {
    if (incoming_buffer_->Length() < static_cast<size_t>(min_progress_size_) &&
        incoming_buffer_->Count() < MAX_READ_IOVEC) {
      int target_length =
          std::max(static_cast<int>(target_length_), min_progress_size_);
      int extra_wanted =
          target_length - static_cast<int>(incoming_buffer_->Length());
      int min_read_chunk_size =
          std::max(min_read_chunk_size_, min_progress_size_);
      int max_read_chunk_size =
          std::max(max_read_chunk_size_, min_progress_size_);
      incoming_buffer_->AppendIndexed(
          Slice(memory_owner_.MakeSlice(grpc_core::MemoryRequest(
              min_read_chunk_size,
              grpc_core::Clamp(extra_wanted, min_read_chunk_size,
                               max_read_chunk_size)))));
      MaybePostReclaimer();
    }
  }
}

void PosixEndpointImpl::HandleRead(absl::Status status) {
  read_mu_.Lock();
  if (status.ok()) {
    MaybeMakeReadSlices();
    if (!TcpDoRead(status)) {
      // We've consumed the edge, request a new one.
      read_mu_.Unlock();
      handle_->NotifyOnRead(on_read_);
      return;
    }
  } else {
    incoming_buffer_->Clear();
    last_read_buffer_.Clear();
  }
  absl::AnyInvocable<void(absl::Status)> cb = std::move(read_cb_);
  read_cb_ = nullptr;
  incoming_buffer_ = nullptr;
  read_mu_.Unlock();
  cb(status);
  Unref();
}

void PosixEndpointImpl::Read(absl::AnyInvocable<void(absl::Status)> on_read,
                             SliceBuffer* buffer,
                             const EventEngine::Endpoint::ReadArgs* args) {
  read_mu_.Lock();
  GPR_ASSERT(read_cb_ == nullptr);
  read_cb_ = std::move(on_read);
  incoming_buffer_ = buffer;
  incoming_buffer_->Clear();
  incoming_buffer_->Swap(last_read_buffer_);
  read_mu_.Unlock();
<<<<<<< HEAD
  if (args != nullptr && grpc_core::IsTcpFrameSizeTuningEnabled()) {
    min_progress_size_ = std::max(args->read_hint_bytes, 1l);
=======
  if (args != nullptr && frame_size_tuning_enabled_) {
    min_progress_size_ = args->read_hint_bytes;
>>>>>>> 66df2c64
  } else {
    min_progress_size_ = 1;
  }
  Ref().release();
  if (is_first_read_) {
    // Endpoint read called for the very first time. Register read callback
    // with the polling engine.
    is_first_read_ = false;
    handle_->NotifyOnRead(on_read_);
  } else if (inq_ == 0) {
    // Upper layer asked to read more but we know there is no pending data to
    // read from previous reads. So, wait for POLLIN.
    handle_->NotifyOnRead(on_read_);
  } else {
    on_read_->SetStatus(absl::OkStatus());
    engine_->Run(on_read_);
  }
}

#ifdef GRPC_LINUX_ERRQUEUE
TcpZerocopySendRecord* PosixEndpointImpl::TcpGetSendZerocopyRecord(
    SliceBuffer& buf) {
  TcpZerocopySendRecord* zerocopy_send_record = nullptr;
  const bool use_zerocopy =
      tcp_zerocopy_send_ctx_->Enabled() &&
      tcp_zerocopy_send_ctx_->ThresholdBytes() < buf.Length();
  if (use_zerocopy) {
    zerocopy_send_record = tcp_zerocopy_send_ctx_->GetSendRecord();
    if (zerocopy_send_record == nullptr) {
      ProcessErrors();
      zerocopy_send_record = tcp_zerocopy_send_ctx_->GetSendRecord();
    }
    if (zerocopy_send_record != nullptr) {
      zerocopy_send_record->PrepareForSends(buf);
      GPR_DEBUG_ASSERT(buf.Count() == 0);
      GPR_DEBUG_ASSERT(buf.Length() == 0);
      outgoing_byte_idx_ = 0;
      outgoing_buffer_ = nullptr;
    }
  }
  return zerocopy_send_record;
}

// For linux platforms, reads the socket's error queue and processes error
// messages from the queue.
bool PosixEndpointImpl::ProcessErrors() {
  bool processed_err = false;
  struct iovec iov;
  iov.iov_base = nullptr;
  iov.iov_len = 0;
  struct msghdr msg;
  msg.msg_name = nullptr;
  msg.msg_namelen = 0;
  msg.msg_iov = &iov;
  msg.msg_iovlen = 0;
  msg.msg_flags = 0;
  // Allocate enough space so we don't need to keep increasing this as size of
  // OPT_STATS increase.
  constexpr size_t cmsg_alloc_space =
      CMSG_SPACE(sizeof(scm_timestamping)) +
      CMSG_SPACE(sizeof(sock_extended_err) + sizeof(sockaddr_in)) +
      CMSG_SPACE(32 * NLA_ALIGN(NLA_HDRLEN + sizeof(uint64_t)));
  // Allocate aligned space for cmsgs received along with timestamps.
  union {
    char rbuf[cmsg_alloc_space];
    struct cmsghdr align;
  } aligned_buf;
  msg.msg_control = aligned_buf.rbuf;
  int r, saved_errno;
  while (true) {
    msg.msg_controllen = sizeof(aligned_buf.rbuf);
    do {
      r = recvmsg(fd_, &msg, MSG_ERRQUEUE);
      saved_errno = errno;
    } while (r < 0 && saved_errno == EINTR);

    if (r < 0 && saved_errno == EAGAIN) {
      return processed_err;  // No more errors to process
    } else if (r < 0) {
      return processed_err;
    }
    if (GPR_UNLIKELY((msg.msg_flags & MSG_CTRUNC) != 0)) {
      gpr_log(GPR_ERROR, "Error message was truncated.");
    }

    if (msg.msg_controllen == 0) {
      // There was no control message found. It was probably spurious.
      return processed_err;
    }
    bool seen = false;
    for (auto cmsg = CMSG_FIRSTHDR(&msg); cmsg && cmsg->cmsg_len;
         cmsg = CMSG_NXTHDR(&msg, cmsg)) {
      if (CmsgIsZeroCopy(*cmsg)) {
        ProcessZerocopy(cmsg);
        seen = true;
        processed_err = true;
      } else if (cmsg->cmsg_level == SOL_SOCKET &&
                 cmsg->cmsg_type == SCM_TIMESTAMPING) {
        cmsg = ProcessTimestamp(&msg, cmsg);
        seen = true;
        processed_err = true;
      } else {
        // Got a control message that is not a timestamp or zerocopy. Don't know
        // how to handle this.
        return processed_err;
      }
    }
    if (!seen) {
      return processed_err;
    }
  }
}

void PosixEndpointImpl::ZerocopyDisableAndWaitForRemaining() {
  tcp_zerocopy_send_ctx_->Shutdown();
  while (!tcp_zerocopy_send_ctx_->AllSendRecordsEmpty()) {
    ProcessErrors();
  }
}

// Reads \a cmsg to process zerocopy control messages.
void PosixEndpointImpl::ProcessZerocopy(struct cmsghdr* cmsg) {
  GPR_DEBUG_ASSERT(cmsg);
  auto serr = reinterpret_cast<struct sock_extended_err*>(CMSG_DATA(cmsg));
  GPR_DEBUG_ASSERT(serr->ee_errno == 0);
  GPR_DEBUG_ASSERT(serr->ee_origin == SO_EE_ORIGIN_ZEROCOPY);
  const uint32_t lo = serr->ee_info;
  const uint32_t hi = serr->ee_data;
  for (uint32_t seq = lo; seq <= hi; ++seq) {
    // TODO(arjunroy): It's likely that lo and hi refer to zerocopy sequence
    // numbers that are generated by a single call to grpc_endpoint_write; ie.
    // we can batch the unref operation. So, check if record is the same for
    // both; if so, batch the unref/put.
    TcpZerocopySendRecord* record =
        tcp_zerocopy_send_ctx_->ReleaseSendRecord(seq);
    GPR_DEBUG_ASSERT(record);
    UnrefMaybePutZerocopySendRecord(record);
  }
  if (tcp_zerocopy_send_ctx_->UpdateZeroCopyOptMemStateAfterFree()) {
    handle_->SetWritable();
  }
}

// Reads \a cmsg to derive timestamps from the control messages. If a valid
// timestamp is found, the traced buffer list is updated with this timestamp.
// The caller of this function should be looping on the control messages found
// in \a msg. \a cmsg should point to the control message that the caller wants
// processed. On return, a pointer to a control message is returned. On the next
// iteration, CMSG_NXTHDR(msg, ret_val) should be passed as \a cmsg.
struct cmsghdr* PosixEndpointImpl::ProcessTimestamp(msghdr* msg,
                                                    struct cmsghdr* cmsg) {
  auto next_cmsg = CMSG_NXTHDR(msg, cmsg);
  cmsghdr* opt_stats = nullptr;
  if (next_cmsg == nullptr) {
    return cmsg;
  }

  // Check if next_cmsg is an OPT_STATS msg.
  if (next_cmsg->cmsg_level == SOL_SOCKET &&
      next_cmsg->cmsg_type == SCM_TIMESTAMPING_OPT_STATS) {
    opt_stats = next_cmsg;
    next_cmsg = CMSG_NXTHDR(msg, opt_stats);
    if (next_cmsg == nullptr) {
      return opt_stats;
    }
  }

  if (!(next_cmsg->cmsg_level == SOL_IP || next_cmsg->cmsg_level == SOL_IPV6) ||
      !(next_cmsg->cmsg_type == IP_RECVERR ||
        next_cmsg->cmsg_type == IPV6_RECVERR)) {
    return cmsg;
  }

  auto tss = reinterpret_cast<scm_timestamping*>(CMSG_DATA(cmsg));
  auto serr = reinterpret_cast<struct sock_extended_err*>(CMSG_DATA(next_cmsg));
  if (serr->ee_errno != ENOMSG ||
      serr->ee_origin != SO_EE_ORIGIN_TIMESTAMPING) {
    gpr_log(GPR_ERROR, "Unexpected control message");
    return cmsg;
  }
  // The error handling can potentially be done on another thread so we need to
  // protect the traced buffer list. A lock free list might be better. Using a
  // simple mutex for now.
  {
    grpc_core::MutexLock lock(&traced_buffer_mu_);
    traced_buffers_.ProcessTimestamp(serr, opt_stats, tss);
  }
  return next_cmsg;
}

void PosixEndpointImpl::HandleError(absl::Status status) {
  if (!status.ok() ||
      stop_error_notification_.load(std::memory_order_relaxed)) {
    // We aren't going to register to hear on error anymore, so it is safe to
    // unref.
    Unref();
    return;
  }
  // We are still interested in collecting timestamps, so let's try reading
  // them.
  if (!ProcessErrors()) {
    // This might not a timestamps error. Set the read and write closures to be
    // ready.
    handle_->SetReadable();
    handle_->SetWritable();
  }
  handle_->NotifyOnError(on_error_);
}

bool PosixEndpointImpl::WriteWithTimestamps(struct msghdr* msg,
                                            size_t sending_length,
                                            ssize_t* sent_length,
                                            int* saved_errno,
                                            int additional_flags) {
  if (!socket_ts_enabled_) {
    uint32_t opt = kTimestampingSocketOptions;
    if (setsockopt(fd_, SOL_SOCKET, SO_TIMESTAMPING, static_cast<void*>(&opt),
                   sizeof(opt)) != 0) {
      return false;
    }
    bytes_counter_ = -1;
    socket_ts_enabled_ = true;
  }
  // Set control message to indicate that you want timestamps.
  union {
    char cmsg_buf[CMSG_SPACE(sizeof(uint32_t))];
    struct cmsghdr align;
  } u;
  cmsghdr* cmsg = reinterpret_cast<cmsghdr*>(u.cmsg_buf);
  cmsg->cmsg_level = SOL_SOCKET;
  cmsg->cmsg_type = SO_TIMESTAMPING;
  cmsg->cmsg_len = CMSG_LEN(sizeof(uint32_t));
  *reinterpret_cast<int*>(CMSG_DATA(cmsg)) = kTimestampingRecordingOptions;
  msg->msg_control = u.cmsg_buf;
  msg->msg_controllen = CMSG_SPACE(sizeof(uint32_t));

  // If there was an error on sendmsg the logic in tcp_flush will handle it.
  ssize_t length = TcpSend(fd_, msg, saved_errno, additional_flags);
  *sent_length = length;
  // Only save timestamps if all the bytes were taken by sendmsg.
  if (sending_length == static_cast<size_t>(length)) {
    traced_buffer_mu_.Lock();
    traced_buffers_.AddNewEntry(static_cast<uint32_t>(bytes_counter_ + length),
                                fd_, outgoing_buffer_arg_);
    traced_buffer_mu_.Unlock();
    outgoing_buffer_arg_ = nullptr;
  }
  return true;
}

#else   // GRPC_LINUX_ERRQUEUE
TcpZerocopySendRecord* PosixEndpointImpl::TcpGetSendZerocopyRecord(
    SliceBuffer& /*buf*/) {
  return nullptr;
}

void PosixEndpointImpl::HandleError(absl::Status /*status*/) {
  GPR_ASSERT(false && "Error handling not supported on this platform");
}

void PosixEndpointImpl::ZerocopyDisableAndWaitForRemaining() {}

bool PosixEndpointImpl::WriteWithTimestamps(struct msghdr* /*msg*/,
                                            size_t /*sending_length*/,
                                            ssize_t* /*sent_length*/,
                                            int* /*saved_errno*/,
                                            int /*additional_flags*/) {
  GPR_ASSERT(false && "Write with timestamps not supported for this platform");
}
#endif  // GRPC_LINUX_ERRQUEUE

void PosixEndpointImpl::UnrefMaybePutZerocopySendRecord(
    TcpZerocopySendRecord* record) {
  if (record->Unref()) {
    tcp_zerocopy_send_ctx_->PutSendRecord(record);
  }
}

// If outgoing_buffer_arg is filled, shuts down the list early, so that any
// release operations needed can be performed on the arg.
void PosixEndpointImpl::TcpShutdownTracedBufferList() {
  if (outgoing_buffer_arg_ != nullptr) {
    traced_buffer_mu_.Lock();
    traced_buffers_.Shutdown(outgoing_buffer_arg_,
                             absl::InternalError("TracedBuffer list shutdown"));
    traced_buffer_mu_.Unlock();
    outgoing_buffer_arg_ = nullptr;
  }
}

// returns true if done, false if pending; if returning true, *error is set
bool PosixEndpointImpl::DoFlushZerocopy(TcpZerocopySendRecord* record,
                                        absl::Status& status) {
  msg_iovlen_type iov_size;
  ssize_t sent_length = 0;
  size_t sending_length;
  size_t unwind_slice_idx;
  size_t unwind_byte_idx;
  bool tried_sending_message;
  int saved_errno;
  msghdr msg;
  bool constrained;
  status = absl::OkStatus();
  // iov consumes a large space. Keep it as the last item on the stack to
  // improve locality. After all, we expect only the first elements of it
  // being populated in most cases.
  iovec iov[MAX_WRITE_IOVEC];
  while (true) {
    sending_length = 0;
    iov_size = record->PopulateIovs(&unwind_slice_idx, &unwind_byte_idx,
                                    &sending_length, iov);
    msg.msg_name = nullptr;
    msg.msg_namelen = 0;
    msg.msg_iov = iov;
    msg.msg_iovlen = iov_size;
    msg.msg_flags = 0;
    tried_sending_message = false;
    constrained = false;
    // Before calling sendmsg (with or without timestamps): we
    // take a single ref on the zerocopy send record.
    tcp_zerocopy_send_ctx_->NoteSend(record);
    saved_errno = 0;
    if (outgoing_buffer_arg_ != nullptr) {
      if (!ts_capable_ ||
          !WriteWithTimestamps(&msg, sending_length, &sent_length, &saved_errno,
                               MSG_ZEROCOPY)) {
        // We could not set socket options to collect Fathom timestamps.
        // Fallback on writing without timestamps.
        ts_capable_ = false;
        TcpShutdownTracedBufferList();
      } else {
        tried_sending_message = true;
      }
    }
    if (!tried_sending_message) {
      msg.msg_control = nullptr;
      msg.msg_controllen = 0;
      sent_length = TcpSend(fd_, &msg, &saved_errno, MSG_ZEROCOPY);
    }
    if (tcp_zerocopy_send_ctx_->UpdateZeroCopyOptMemStateAfterSend(
            saved_errno == ENOBUFS, constrained) ||
        constrained) {
      // If constrained, is true it implies that we received an ENOBUFS error
      // but there are no un-acked z-copy records. This situation may arise
      // because the per-process RLIMIT_MEMLOCK limit or the per-socket hard
      // memlock ulimit on the machine may be very small. These limits control
      // the max number of bytes a process/socket can respectively pin to RAM.
      // Tx0cp respects these limits and if a sendmsg tries to send more than
      // this limit, the kernel may return ENOBUFS error. Print a warning
      // message here to allow help with debugging. Grpc should not attempt to
      // raise the limit values.
      if (!constrained) {
        handle_->SetWritable();
      } else {
#ifdef GRPC_LINUX_ERRQUEUE
        GRPC_LOG_EVERY_N_SEC(
            1,
            "Tx0cp encountered an ENOBUFS error possibly because one or "
            "both of RLIMIT_MEMLOCK or hard memlock ulimit values are too "
            "small for the intended user. Current system value of "
            "RLIMIT_MEMLOCK is %lu and hard memlock ulimit is %lu. Consider "
            "increasing these values appropriately for the intended user.",
            GetRLimitMemLockMax(), GetUlimitHardMemLock());
#endif
      }
    }
    if (sent_length < 0) {
      // If this particular send failed, drop ref taken earlier in this method.
      tcp_zerocopy_send_ctx_->UndoSend();
      if (saved_errno == EAGAIN || saved_errno == ENOBUFS) {
        record->UnwindIfThrottled(unwind_slice_idx, unwind_byte_idx);
        return false;
      } else {
        status = absl::InternalError(
            absl::StrCat("sendmsg", std::strerror(saved_errno)));
        TcpShutdownTracedBufferList();
        return true;
      }
    }
    bytes_counter_ += sent_length;
    record->UpdateOffsetForBytesSent(sending_length,
                                     static_cast<size_t>(sent_length));
    if (record->AllSlicesSent()) {
      return true;
    }
  }
}

bool PosixEndpointImpl::TcpFlushZerocopy(TcpZerocopySendRecord* record,
                                         absl::Status& status) {
  bool done = DoFlushZerocopy(record, status);
  if (done) {
    // Either we encountered an error, or we successfully sent all the bytes.
    // In either case, we're done with this record.
    UnrefMaybePutZerocopySendRecord(record);
  }
  return done;
}

bool PosixEndpointImpl::TcpFlush(absl::Status& status) {
  struct msghdr msg;
  struct iovec iov[MAX_WRITE_IOVEC];
  msg_iovlen_type iov_size;
  ssize_t sent_length = 0;
  size_t sending_length;
  size_t trailing;
  size_t unwind_slice_idx;
  size_t unwind_byte_idx;
  int saved_errno;
  status = absl::OkStatus();

  // We always start at zero, because we eagerly unref and trim the slice
  // buffer as we write
  size_t outgoing_slice_idx = 0;

  while (true) {
    sending_length = 0;
    unwind_slice_idx = outgoing_slice_idx;
    unwind_byte_idx = outgoing_byte_idx_;
    for (iov_size = 0; outgoing_slice_idx != outgoing_buffer_->Count() &&
                       iov_size != MAX_WRITE_IOVEC;
         iov_size++) {
      auto slice = outgoing_buffer_->RefSlice(outgoing_slice_idx);
      iov[iov_size].iov_base =
          const_cast<uint8_t*>(slice.begin()) + outgoing_byte_idx_;
      iov[iov_size].iov_len = slice.length() - outgoing_byte_idx_;
      sending_length += iov[iov_size].iov_len;
      outgoing_slice_idx++;
      outgoing_byte_idx_ = 0;
    }
    GPR_ASSERT(iov_size > 0);

    msg.msg_name = nullptr;
    msg.msg_namelen = 0;
    msg.msg_iov = iov;
    msg.msg_iovlen = iov_size;
    msg.msg_flags = 0;
    bool tried_sending_message = false;
    saved_errno = 0;
    if (outgoing_buffer_arg_ != nullptr) {
      if (!ts_capable_ || !WriteWithTimestamps(&msg, sending_length,
                                               &sent_length, &saved_errno, 0)) {
        // We could not set socket options to collect Fathom timestamps.
        // Fallback on writing without timestamps.
        ts_capable_ = false;
        TcpShutdownTracedBufferList();
      } else {
        tried_sending_message = true;
      }
    }
    if (!tried_sending_message) {
      msg.msg_control = nullptr;
      msg.msg_controllen = 0;
      sent_length = TcpSend(fd_, &msg, &saved_errno);
    }

    if (sent_length < 0) {
      if (saved_errno == EAGAIN || saved_errno == ENOBUFS) {
        outgoing_byte_idx_ = unwind_byte_idx;
        // unref all and forget about all slices that have been written to this
        // point
        for (size_t idx = 0; idx < unwind_slice_idx; ++idx) {
          outgoing_buffer_->TakeFirst();
        }
        return false;
      } else {
        status = absl::InternalError(
            absl::StrCat("sendmsg", std::strerror(saved_errno)));
        outgoing_buffer_->Clear();
        TcpShutdownTracedBufferList();
        return true;
      }
    }

    GPR_ASSERT(outgoing_byte_idx_ == 0);
    bytes_counter_ += sent_length;
    trailing = sending_length - static_cast<size_t>(sent_length);
    while (trailing > 0) {
      size_t slice_length;
      outgoing_slice_idx--;
      slice_length = outgoing_buffer_->RefSlice(outgoing_slice_idx).length();
      if (slice_length > trailing) {
        outgoing_byte_idx_ = slice_length - trailing;
        break;
      } else {
        trailing -= slice_length;
      }
    }
    if (outgoing_slice_idx == outgoing_buffer_->Count()) {
      outgoing_buffer_->Clear();
      return true;
    }
  }
}

void PosixEndpointImpl::HandleWrite(absl::Status status) {
  if (!status.ok()) {
    absl::AnyInvocable<void(absl::Status)> cb_ = std::move(write_cb_);
    write_cb_ = nullptr;
    if (current_zerocopy_send_ != nullptr) {
      UnrefMaybePutZerocopySendRecord(current_zerocopy_send_);
      current_zerocopy_send_ = nullptr;
    }
    cb_(status);
    Unref();
    return;
  }
  bool flush_result = current_zerocopy_send_ != nullptr
                          ? TcpFlushZerocopy(current_zerocopy_send_, status)
                          : TcpFlush(status);
  if (!flush_result) {
    GPR_DEBUG_ASSERT(status.ok());
    handle_->NotifyOnWrite(on_write_);
  } else {
    absl::AnyInvocable<void(absl::Status)> cb_ = std::move(write_cb_);
    write_cb_ = nullptr;
    current_zerocopy_send_ = nullptr;
    cb_(status);
    Unref();
  }
}

void PosixEndpointImpl::Write(
    absl::AnyInvocable<void(absl::Status)> on_writable, SliceBuffer* data,
    const EventEngine::Endpoint::WriteArgs* args) {
  absl::Status status = absl::OkStatus();
  TcpZerocopySendRecord* zerocopy_send_record = nullptr;

  GPR_ASSERT(write_cb_ == nullptr);
  GPR_DEBUG_ASSERT(current_zerocopy_send_ == nullptr);
  GPR_DEBUG_ASSERT(data != nullptr);

  if (data->Length() == 0) {
    on_writable(handle_->IsHandleShutdown() ? absl::InternalError("EOF")
                                            : status);
    TcpShutdownTracedBufferList();
    return;
  }

  zerocopy_send_record = TcpGetSendZerocopyRecord(*data);
  if (zerocopy_send_record == nullptr) {
    // Either not enough bytes, or couldn't allocate a zerocopy context.
    outgoing_buffer_ = data;
    outgoing_byte_idx_ = 0;
  }
  if (args != nullptr) {
    outgoing_buffer_arg_ = args->google_specific;
  }
  if (outgoing_buffer_arg_) {
    GPR_ASSERT(poller_->CanTrackErrors());
  }

  bool flush_result = zerocopy_send_record != nullptr
                          ? TcpFlushZerocopy(zerocopy_send_record, status)
                          : TcpFlush(status);
  if (!flush_result) {
    Ref().release();
    write_cb_ = std::move(on_writable);
    current_zerocopy_send_ = zerocopy_send_record;
    handle_->NotifyOnWrite(on_write_);
  } else {
    on_writable(status);
  }
}

void PosixEndpointImpl::MaybeShutdown(absl::Status why) {
  if (poller_->CanTrackErrors()) {
    ZerocopyDisableAndWaitForRemaining();
    stop_error_notification_.store(true, std::memory_order_release);
    handle_->SetHasError();
  }
  handle_->ShutdownHandle(why);
  Unref();
}

PosixEndpointImpl ::~PosixEndpointImpl() {
  handle_->OrphanHandle(on_done_, nullptr, "");
  delete on_read_;
  delete on_write_;
  delete on_error_;
}

PosixEndpointImpl::PosixEndpointImpl(EventHandle* handle,
                                     PosixEngineClosure* on_done,
                                     std::shared_ptr<EventEngine> engine,
                                     MemoryAllocator&& /*allocator*/,
                                     const PosixTcpOptions& options)
    : sock_(PosixSocketWrapper(handle->WrappedFd())),
      on_done_(on_done),
      traced_buffers_(),
      handle_(handle),
      poller_(handle->Poller()),
      engine_(engine) {
  PosixSocketWrapper sock(handle->WrappedFd());
  fd_ = handle_->WrappedFd();
  GPR_ASSERT(options.resource_quota != nullptr);
  memory_owner_ = options.resource_quota->memory_quota()->CreateMemoryOwner(
      *sock.PeerAddressString());
  self_reservation_ = memory_owner_.MakeReservation(sizeof(PosixEndpointImpl));
  local_address_ = *sock.LocalAddress();
  peer_address_ = *sock.PeerAddress();
  target_length_ = static_cast<double>(options.tcp_read_chunk_size);
  bytes_read_this_round_ = 0;
  min_read_chunk_size_ = options.tcp_min_read_chunk_size;
  max_read_chunk_size_ = options.tcp_max_read_chunk_size;
  bool zerocopy_enabled =
      options.tcp_tx_zero_copy_enabled && poller_->CanTrackErrors();
#ifdef GRPC_LINUX_ERRQUEUE
  if (zerocopy_enabled) {
    if (GetRLimitMemLockMax() == 0) {
      zerocopy_enabled = false;
      gpr_log(
          GPR_ERROR,
          "Tx zero-copy will not be used by gRPC since RLIMIT_MEMLOCK value is "
          "not set. Consider raising its value with setrlimit().");
    } else if (GetUlimitHardMemLock() == 0) {
      zerocopy_enabled = false;
      gpr_log(GPR_ERROR,
              "Tx zero-copy will not be used by gRPC since hard memlock ulimit "
              "value is not set. Use ulimit -l <value> to set its value.");
    } else {
      const int enable = 1;
      if (setsockopt(fd_, SOL_SOCKET, SO_ZEROCOPY, &enable, sizeof(enable)) !=
          0) {
        zerocopy_enabled = false;
        gpr_log(GPR_ERROR, "Failed to set zerocopy options on the socket.");
      }
    }

    if (zerocopy_enabled) {
      gpr_log(GPR_INFO,
              "Tx-zero copy enabled for gRPC sends. RLIMIT_MEMLOCK value = "
              "%lu, ulimit hard memlock value = %lu",
              GetRLimitMemLockMax(), GetUlimitHardMemLock());
    }
  }
#endif  // GRPC_LINUX_ERRQUEUE
  tcp_zerocopy_send_ctx_ = std::make_unique<TcpZerocopySendCtx>(
      zerocopy_enabled, options.tcp_tx_zerocopy_max_simultaneous_sends,
      options.tcp_tx_zerocopy_send_bytes_threshold);
  frame_size_tuning_enabled_ = grpc_core::IsTcpFrameSizeTuningEnabled();
#ifdef GRPC_HAVE_TCP_INQ
  int one = 1;
  if (setsockopt(fd_, SOL_TCP, TCP_INQ, &one, sizeof(one)) == 0) {
    inq_capable_ = true;
  } else {
    gpr_log(GPR_DEBUG, "cannot set inq fd=%d errno=%d", fd_, errno);
    inq_capable_ = false;
  }
#else
  inq_capable_ = false;
#endif  // GRPC_HAVE_TCP_INQ

  on_read_ = PosixEngineClosure::ToPermanentClosure(
      [this](absl::Status status) { HandleRead(std::move(status)); });
  on_write_ = PosixEngineClosure::ToPermanentClosure(
      [this](absl::Status status) { HandleWrite(std::move(status)); });
  on_error_ = PosixEngineClosure::ToPermanentClosure(
      [this](absl::Status status) { HandleError(std::move(status)); });

  // Start being notified on errors if poller can track errors.
  if (poller_->CanTrackErrors()) {
    Ref().release();
    handle_->NotifyOnError(on_error_);
  }
}

std::unique_ptr<PosixEndpoint> CreatePosixEndpoint(
    EventHandle* handle, PosixEngineClosure* on_shutdown,
    std::shared_ptr<EventEngine> engine, MemoryAllocator&& allocator,
    const PosixTcpOptions& options) {
  GPR_DEBUG_ASSERT(handle != nullptr);
  return std::make_unique<PosixEndpoint>(handle, on_shutdown, std::move(engine),
                                         std::move(allocator), options);
}

}  // namespace posix_engine
}  // namespace grpc_event_engine

#else  // GRPC_POSIX_SOCKET_TCP

namespace grpc_event_engine {
namespace posix_engine {

using ::grpc_event_engine::experimental::EndpointConfig;
using ::grpc_event_engine::experimental::EventEngine;

std::unique_ptr<PosixEndpoint> CreatePosixEndpoint(
    EventHandle* /*handle*/, PosixEngineClosure* /*on_shutdown*/,
    std::shared_ptr<EventEngine> /*engine*/,
    const PosixTcpOptions& /*options*/) {
  GPR_ASSERT(false && "Cannot create PosixEndpoint on this platform");
}

}  // namespace posix_engine
}  // namespace grpc_event_engine

#endif  // GRPC_POSIX_SOCKET_TCP<|MERGE_RESOLUTION|>--- conflicted
+++ resolved
@@ -582,13 +582,8 @@
   incoming_buffer_->Clear();
   incoming_buffer_->Swap(last_read_buffer_);
   read_mu_.Unlock();
-<<<<<<< HEAD
   if (args != nullptr && grpc_core::IsTcpFrameSizeTuningEnabled()) {
     min_progress_size_ = std::max(args->read_hint_bytes, 1l);
-=======
-  if (args != nullptr && frame_size_tuning_enabled_) {
-    min_progress_size_ = args->read_hint_bytes;
->>>>>>> 66df2c64
   } else {
     min_progress_size_ = 1;
   }
