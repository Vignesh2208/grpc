--- conflicted
+++ resolved
@@ -47,17 +47,10 @@
     // object within the callback itself and thus reading this variable after
     // the callback execution is not safe.
     if (!is_permanent_) {
-<<<<<<< HEAD
-      cb_(absl::exchange(status_, absl::OkStatus()));
-      delete this;
-    } else {
-      cb_(absl::exchange(status_, absl::OkStatus()));
-=======
       cb_(std::exchange(status_, absl::OkStatus()));
       delete this;
     } else {
       cb_(std::exchange(status_, absl::OkStatus()));
->>>>>>> bf5fe8ba
     }
   }
 
