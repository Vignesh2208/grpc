// Copyright 2022 The gRPC Authors
//
// Licensed under the Apache License, Version 2.0 (the "License");
// you may not use this file except in compliance with the License.
// You may obtain a copy of the License at
//
//     http://www.apache.org/licenses/LICENSE-2.0
//
// Unless required by applicable law or agreed to in writing, software
// distributed under the License is distributed on an "AS IS" BASIS,
// WITHOUT WARRANTIES OR CONDITIONS OF ANY KIND, either express or implied.
// See the License for the specific language governing permissions and
// limitations under the License.

#ifndef GRPC_CORE_LIB_EVENT_ENGINE_POSIX_ENGINE_TCP_SOCKET_UTILS_H
#define GRPC_CORE_LIB_EVENT_ENGINE_POSIX_ENGINE_TCP_SOCKET_UTILS_H

#include <grpc/support/port_platform.h>

#include <functional>
#include <string>
#include <utility>

#include "absl/status/status.h"
#include "absl/status/statusor.h"

#include <grpc/event_engine/endpoint_config.h>
#include <grpc/event_engine/event_engine.h>
#include <grpc/impl/codegen/grpc_types.h>
#include <grpc/support/log.h>

#include "src/core/lib/gprpp/ref_counted_ptr.h"
#include "src/core/lib/iomgr/port.h"
#include "src/core/lib/iomgr/socket_mutator.h"
#include "src/core/lib/resource_quota/resource_quota.h"

#ifdef GRPC_POSIX_SOCKET_UTILS_COMMON
#include <sys/socket.h>
#endif

#ifdef GRPC_LINUX_ERRQUEUE
#ifndef SO_ZEROCOPY
#define SO_ZEROCOPY 60
#endif
#ifndef SO_EE_ORIGIN_ZEROCOPY
#define SO_EE_ORIGIN_ZEROCOPY 5
#endif
#endif /* ifdef GRPC_LINUX_ERRQUEUE */

namespace grpc_event_engine {
namespace posix_engine {

using ::grpc_event_engine::experimental::EventEngine;

struct PosixTcpOptions {
  static constexpr int kDefaultReadChunkSize = 8192;
  static constexpr int kDefaultMinReadChunksize = 256;
  static constexpr int kDefaultMaxReadChunksize = 4 * 1024 * 1024;
  static constexpr int kZerocpTxEnabledDefault = 0;
  static constexpr int kMaxChunkSize = 32 * 1024 * 1024;
  static constexpr int kDefaultMaxSends = 4;
  static constexpr size_t kDefaultSendBytesThreshold = 16 * 1024;
  int tcp_read_chunk_size = kDefaultReadChunkSize;
  int tcp_min_read_chunk_size = kDefaultMinReadChunksize;
  int tcp_max_read_chunk_size = kDefaultMaxReadChunksize;
  int tcp_tx_zerocopy_send_bytes_threshold = kDefaultSendBytesThreshold;
  int tcp_tx_zerocopy_max_simultaneous_sends = kDefaultMaxSends;
  bool tcp_tx_zero_copy_enabled = kZerocpTxEnabledDefault;
  int keep_alive_time_ms = 0;
  int keep_alive_timeout_ms = 0;
  bool expand_wildcard_addrs = false;
  bool allow_reuse_port = false;
  grpc_core::RefCountedPtr<grpc_core::ResourceQuota> resource_quota;
  struct grpc_socket_mutator* socket_mutator = nullptr;
  PosixTcpOptions() = default;
  // Move ctor
  PosixTcpOptions(PosixTcpOptions&& other) noexcept {
    socket_mutator = std::exchange(other.socket_mutator, nullptr);
    resource_quota = std::move(other.resource_quota);
    CopyIntegerOptions(other);
  }
  // Move assignment
  PosixTcpOptions& operator=(PosixTcpOptions&& other) noexcept {
    if (socket_mutator != nullptr) {
      grpc_socket_mutator_unref(socket_mutator);
    }
    socket_mutator = std::exchange(other.socket_mutator, nullptr);
    resource_quota = std::move(other.resource_quota);
    CopyIntegerOptions(other);
    return *this;
  }
  // Copy ctor
  PosixTcpOptions(const PosixTcpOptions& other) {
    if (other.socket_mutator != nullptr) {
      socket_mutator = grpc_socket_mutator_ref(other.socket_mutator);
    }
    resource_quota = other.resource_quota;
    CopyIntegerOptions(other);
  }
  // Copy assignment
  PosixTcpOptions& operator=(const PosixTcpOptions& other) {
    if (&other == this) {
      return *this;
    }
    if (socket_mutator != nullptr) {
      grpc_socket_mutator_unref(socket_mutator);
      socket_mutator = nullptr;
    }
    if (other.socket_mutator != nullptr) {
      socket_mutator = grpc_socket_mutator_ref(other.socket_mutator);
    }
    resource_quota = other.resource_quota;
    CopyIntegerOptions(other);
    return *this;
  }
  // Destructor.
  ~PosixTcpOptions() {
    if (socket_mutator != nullptr) {
      grpc_socket_mutator_unref(socket_mutator);
    }
  }

 private:
  void CopyIntegerOptions(const PosixTcpOptions& other) {
    tcp_read_chunk_size = other.tcp_read_chunk_size;
    tcp_min_read_chunk_size = other.tcp_min_read_chunk_size;
    tcp_max_read_chunk_size = other.tcp_max_read_chunk_size;
    tcp_tx_zerocopy_send_bytes_threshold =
        other.tcp_tx_zerocopy_send_bytes_threshold;
    tcp_tx_zerocopy_max_simultaneous_sends =
        other.tcp_tx_zerocopy_max_simultaneous_sends;
    tcp_tx_zero_copy_enabled = other.tcp_tx_zero_copy_enabled;
    keep_alive_time_ms = other.keep_alive_time_ms;
    keep_alive_timeout_ms = other.keep_alive_timeout_ms;
    expand_wildcard_addrs = other.expand_wildcard_addrs;
    allow_reuse_port = other.allow_reuse_port;
  }
};

PosixTcpOptions TcpOptionsFromEndpointConfig(
    const grpc_event_engine::experimental::EndpointConfig& config);

// a wrapper for accept or accept4
int Accept4(int sockfd,
            grpc_event_engine::experimental::EventEngine::ResolvedAddress& addr,
            int nonblock, int cloexec);

// Returns true if resolved_addr is an IPv4-mapped IPv6 address within the
//  ::ffff:0.0.0.0/96 range, or false otherwise.

//  If resolved_addr4_out is non-NULL, the inner IPv4 address will be copied
//  here when returning true.
bool SockaddrIsV4Mapped(const EventEngine::ResolvedAddress* resolved_addr,
                        EventEngine::ResolvedAddress* resolved_addr4_out);

// If resolved_addr is an AF_INET address, writes the corresponding
// ::ffff:0.0.0.0/96 address to resolved_addr6_out and returns true.  Otherwise
// returns false.
bool SockaddrToV4Mapped(const EventEngine::ResolvedAddress* resolved_addr,
                        EventEngine::ResolvedAddress* resolved_addr6_out);

// Make wild card IPv6 address with specified port.
EventEngine::ResolvedAddress SockaddrMakeWild6(int port);

// Make wild card IPv4 address with specified port.
EventEngine::ResolvedAddress SockaddrMakeWild4(int port);

// Given a resolved address, return the port number in the address.
int SockaddrGetPort(const EventEngine::ResolvedAddress& resolved_addr);

// Modifes the passed address to use the specified port number. It returns true
// if the modification operation succeeded. Otherwise it returns false. The
// operation would only succeed if the passed address is an IPv4 or Ipv6
// address.
bool SockaddrSetPort(EventEngine::ResolvedAddress& resolved_addr, int port);

<<<<<<< HEAD
void UnlinkIfUnixDomainSocket(
    const EventEngine::ResolvedAddress& resolved_addr);

=======
// Unlink the path pointed to by the given address if it refers to UDS path.
void UnlinkIfUnixDomainSocket(
    const EventEngine::ResolvedAddress& resolved_addr);

// Returns -1 if the given address is not a wildcard ipv6 or ipv6 address.
// Otherwise returns the port number associated with the address.
>>>>>>> a23df15e
int SockaddrIsWildcard(const EventEngine::ResolvedAddress& addr);

// Converts a EventEngine::ResolvedAddress into a newly-allocated
// human-readable string.
//
// Currently, only the AF_INET, AF_INET6, and AF_UNIX families are
// recognized. If the normalize flag is enabled, ::ffff:0.0.0.0/96 IPv6
// addresses are displayed as plain IPv4.
absl::StatusOr<std::string> SockaddrToString(
    const EventEngine::ResolvedAddress* resolved_addr, bool normalize);

class PosixSocketWrapper {
 public:
  explicit PosixSocketWrapper(int fd) : fd_(fd) { GPR_ASSERT(fd_ > 0); }

  PosixSocketWrapper() : fd_(-1){};

  ~PosixSocketWrapper() = default;

  // Instruct the kernel to wait for specified number of bytes to be received on
  // the socket before generating an interrupt for packet receive. If the call
  // succeeds, it returns the number of bytes (wait threshold) that was actually
  // set.
  absl::StatusOr<int> SetSocketRcvLowat(int bytes);

  // Set socket to use zerocopy
  absl::Status SetSocketZeroCopy();

  // Set socket to non blocking mode
  absl::Status SetSocketNonBlocking(int non_blocking);

  // Set socket to close on exec
  absl::Status SetSocketCloexec(int close_on_exec);

  // Set socket to reuse old addresses
  absl::Status SetSocketReuseAddr(int reuse);

  // Disable nagle algorithm
  absl::Status SetSocketLowLatency(int low_latency);

  // Set SO_REUSEPORT
  absl::Status SetSocketReusePort(int reuse);

  // Override default Tcp user timeout values if necessary.
  void TrySetSocketTcpUserTimeout(const PosixTcpOptions& options,
                                  bool is_client);

  // Tries to set SO_NOSIGPIPE if available on this platform.
  // If SO_NO_SIGPIPE is not available, returns not OK status.
  absl::Status SetSocketNoSigpipeIfPossible();

  // Tries to set IP_PKTINFO if available on this platform. If IP_PKTINFO is not
  // available, returns not OK status.
  absl::Status SetSocketIpPktInfoIfPossible();

  // Tries to set IPV6_RECVPKTINFO if available on this platform. If
  // IPV6_RECVPKTINFO is not available, returns not OK status.
  absl::Status SetSocketIpv6RecvPktInfoIfPossible();

  // Tries to set the socket's send buffer to given size.
  absl::Status SetSocketSndBuf(int buffer_size_bytes);

  // Tries to set the socket's receive buffer to given size.
  absl::Status SetSocketRcvBuf(int buffer_size_bytes);

  // Tries to set the socket using a grpc_socket_mutator
  absl::Status SetSocketMutator(grpc_fd_usage usage,
                                grpc_socket_mutator* mutator);

  // Extracts the first socket mutator from config if any and applies on the fd.
  absl::Status ApplySocketMutatorInOptions(grpc_fd_usage usage,
                                           const PosixTcpOptions& options);

  // Return LocalAddress as EventEngine::ResolvedAddress
  absl::StatusOr<EventEngine::ResolvedAddress> LocalAddress();

  // Return PeerAddress as EventEngine::ResolvedAddress
  absl::StatusOr<EventEngine::ResolvedAddress> PeerAddress();

  // Return LocalAddress as string
  absl::StatusOr<std::string> LocalAddressString();

  // Return PeerAddress as string
  absl::StatusOr<std::string> PeerAddressString();

  // An enum to keep track of IPv4/IPv6 socket modes.

  // Currently, this information is only used when a socket is first created,
  // but in the future we may wish to store it alongside the fd.  This would let
  // calls like sendto() know which family to use without asking the kernel
  // first.
  enum DSMode {
    // Uninitialized, or a non-IP socket.
    DSMODE_NONE,
    // AF_INET only.
    DSMODE_IPV4,
    // AF_INET6 only, because IPV6_V6ONLY could not be cleared.
    DSMODE_IPV6,
    // AF_INET6, which also supports ::ffff-mapped IPv4 addresses.
    DSMODE_DUALSTACK
  };

  // Tries to set the socket to dualstack. Returns true on success.
  bool SetSocketDualStack();

  // Returns the underlying file-descriptor.
  int Fd() const { return fd_; }

  // Static methods

  // Configure default values for tcp user timeout to be used by client
  // and server side sockets.
  static void ConfigureDefaultTcpUserTimeout(bool enable, int timeout,
                                             bool is_client);

  // Return true if SO_REUSEPORT is supported
  static bool IsSocketReusePortSupported();

  // Returns true if this system can create AF_INET6 sockets bound to ::1.
  // The value is probed once, and cached for the life of the process.

  // This is more restrictive than checking for socket(AF_INET6) to succeed,
  // because Linux with "net.ipv6.conf.all.disable_ipv6 = 1" is able to create
  // and bind IPv6 sockets, but cannot connect to a getsockname() of [::]:port
  // without a valid loopback interface.  Rather than expose this half-broken
  // state to library users, we turn off IPv6 sockets.
  static bool IsIpv6LoopbackAvailable();

  // Creates a new socket for connecting to (or listening on) an address.

  // If addr is AF_INET6, this creates an IPv6 socket first.  If that fails,
  // and addr is within ::ffff:0.0.0.0/96, then it automatically falls back to
  // an IPv4 socket.

  // If addr is AF_INET, AF_UNIX, or anything else, then this is similar to
  // calling socket() directly.

  // Returns an PosixSocketWrapper on success, otherwise returns a not-OK
  // absl::Status

  // The dsmode output indicates which address family was actually created.
  static absl::StatusOr<PosixSocketWrapper> CreateDualStackSocket(
      std::function<int(int /*domain*/, int /*type*/, int /*protocol*/)>
          socket_factory,
      const experimental::EventEngine::ResolvedAddress& addr, int type,
      int protocol, DSMode& dsmode);

  struct PosixSocketCreateResult;
  // Return a PosixSocketCreateResult which manages a configured, unbound,
  // unconnected TCP client fd.
  //  options: may contain custom tcp settings for the fd.
  //  target_addr: the destination address.
  //
  // Returns: Not-OK status on error. Otherwise it returns a
  // PosixSocketWrapper::PosixSocketCreateResult type which includes a sock
  // of type PosixSocketWrapper and a mapped_target_addr which is
  // target_addr mapped to an address appropriate to the type of socket FD
  // created. For example, if target_addr is IPv4 and dual stack sockets are
  // available, mapped_target_addr will be an IPv4-mapped IPv6 address.
  //
  static absl::StatusOr<PosixSocketCreateResult>
  CreateAndPrepareTcpClientSocket(
      const PosixTcpOptions& options,
      const EventEngine::ResolvedAddress& target_addr);

 private:
  int fd_;
};

struct PosixSocketWrapper::PosixSocketCreateResult {
  PosixSocketWrapper sock;
  EventEngine::ResolvedAddress mapped_target_addr;
};

}  // namespace posix_engine
}  // namespace grpc_event_engine

#endif  // GRPC_CORE_LIB_EVENT_ENGINE_POSIX_ENGINE_TCP_SOCKET_UTILS_H<|MERGE_RESOLUTION|>--- conflicted
+++ resolved
@@ -174,18 +174,12 @@
 // address.
 bool SockaddrSetPort(EventEngine::ResolvedAddress& resolved_addr, int port);
 
-<<<<<<< HEAD
-void UnlinkIfUnixDomainSocket(
-    const EventEngine::ResolvedAddress& resolved_addr);
-
-=======
 // Unlink the path pointed to by the given address if it refers to UDS path.
 void UnlinkIfUnixDomainSocket(
     const EventEngine::ResolvedAddress& resolved_addr);
 
 // Returns -1 if the given address is not a wildcard ipv6 or ipv6 address.
 // Otherwise returns the port number associated with the address.
->>>>>>> a23df15e
 int SockaddrIsWildcard(const EventEngine::ResolvedAddress& addr);
 
 // Converts a EventEngine::ResolvedAddress into a newly-allocated
