// Copyright 2022 gRPC Authors
//
// Licensed under the Apache License, Version 2.0 (the "License");
// you may not use this file except in compliance with the License.
// You may obtain a copy of the License at
//
//     http://www.apache.org/licenses/LICENSE-2.0
//
// Unless required by applicable law or agreed to in writing, software
// distributed under the License is distributed on an "AS IS" BASIS,
// WITHOUT WARRANTIES OR CONDITIONS OF ANY KIND, either express or implied.
// See the License for the specific language governing permissions and
// limitations under the License.

#include <grpc/support/port_platform.h>

#include "src/core/lib/event_engine/posix.h"
#include "src/core/lib/iomgr/port.h"

#ifdef GRPC_POSIX_SOCKET_TCP

#include <errno.h>       // IWYU pragma: keep
#include <sys/socket.h>  // IWYU pragma: keep
#include <unistd.h>      // IWYU pragma: keep

#include <string>
#include <utility>

#include "absl/functional/any_invocable.h"
#include "absl/status/status.h"
#include "absl/strings/str_cat.h"
#include "absl/types/optional.h"

#include <grpc/event_engine/event_engine.h>
#include <grpc/event_engine/memory_allocator.h>
#include <grpc/support/log.h>

#include "src/core/lib/event_engine/posix_engine/event_poller.h"
#include "src/core/lib/event_engine/posix_engine/posix_endpoint.h"
#include "src/core/lib/event_engine/posix_engine/posix_engine_listener.h"
#include "src/core/lib/event_engine/posix_engine/tcp_socket_utils.h"
#include "src/core/lib/event_engine/tcp_socket_utils.h"
#include "src/core/lib/gprpp/status_helper.h"
#include "src/core/lib/iomgr/socket_mutator.h"

namespace grpc_event_engine {
namespace experimental {

PosixEngineListenerImpl::PosixEngineListenerImpl(
    PosixEventEngineWithFdSupport::PosixAcceptCallback on_accept,
    absl::AnyInvocable<void(absl::Status)> on_shutdown,
    const grpc_event_engine::experimental::EndpointConfig& config,
    std::unique_ptr<grpc_event_engine::experimental::MemoryAllocatorFactory>
        memory_allocator_factory,
    PosixEventPoller* poller, std::shared_ptr<EventEngine> engine)
    : poller_(poller),
      options_(TcpOptionsFromEndpointConfig(config)),
      engine_(std::move(engine)),
      acceptors_(this),
      on_accept_(std::move(on_accept)),
      on_shutdown_(std::move(on_shutdown)),
      memory_allocator_factory_(std::move(memory_allocator_factory)) {}

absl::StatusOr<int> PosixEngineListenerImpl::Bind(
    const EventEngine::ResolvedAddress& addr,
    PosixListenerWithFdSupport::OnPosixBindNewFdCallback on_bind_new_fd) {
  EventEngine::ResolvedAddress res_addr = addr;
  EventEngine::ResolvedAddress addr6_v4mapped;
  int requested_port = ResolvedAddressGetPort(res_addr);
  absl::MutexLock lock(&this->mu_);
  GPR_ASSERT(!this->started_);
  GPR_ASSERT(addr.size() <= EventEngine::ResolvedAddress::MAX_SIZE_BYTES);
  UnlinkIfUnixDomainSocket(addr);

  /// Check if this is a wildcard port, and if so, try to keep the port the same
  /// as some previously created listener socket.
  for (auto it = acceptors_.begin();
       requested_port == 0 && it != acceptors_.end(); it++) {
    EventEngine::ResolvedAddress sockname_temp;
    socklen_t len = static_cast<socklen_t>(sizeof(struct sockaddr_storage));
    if (0 == getsockname((*it)->Socket().sock.Fd(),
                         const_cast<sockaddr*>(sockname_temp.address()),
                         &len)) {
      int used_port = ResolvedAddressGetPort(sockname_temp);
      if (used_port > 0) {
        requested_port = used_port;
        ResolvedAddressSetPort(res_addr, requested_port);
        break;
      }
    }
  }

  auto used_port = ResolvedAddressIsWildcard(res_addr);
  // Update the callback. Any subsequent new sockets created and added to
  // acceptors_ in this function will invoke the new callback.
  acceptors_.UpdateOnAppendCallback(std::move(on_bind_new_fd));
  if (used_port.has_value()) {
    requested_port = *used_port;
    return ListenerContainerAddWildcardAddresses(acceptors_, options_,
                                                 requested_port);
  }
  if (ResolvedAddressToV4Mapped(res_addr, &addr6_v4mapped)) {
    res_addr = addr6_v4mapped;
  }

  auto result = CreateAndPrepareListenerSocket(options_, res_addr);
  GRPC_RETURN_IF_ERROR(result.status());
  acceptors_.Append(*result);
  return result->port;
}

void PosixEngineListenerImpl::AsyncConnectionAcceptor::Start() {
  Ref();
  handle_->NotifyOnRead(notify_on_accept_);
}

void PosixEngineListenerImpl::AsyncConnectionAcceptor::NotifyOnAccept(
    absl::Status status) {
  if (!status.ok()) {
    // Shutting down the acceptor. Unref the ref grabbed in
    // AsyncConnectionAcceptor::Start().
    Unref();
    return;
  }
  // loop until accept4 returns EAGAIN, and then re-arm notification.
  for (;;) {
    EventEngine::ResolvedAddress addr;
    memset(const_cast<sockaddr*>(addr.address()), 0, addr.size());
    // Note: If we ever decide to return this address to the user, remember to
    // strip off the ::ffff:0.0.0.0/96 prefix first.
    int fd = Accept4(handle_->WrappedFd(), addr, 1, 1);
    if (fd < 0) {
      switch (errno) {
        case EINTR:
          continue;
        case EAGAIN:
        case ECONNABORTED:
          handle_->NotifyOnRead(notify_on_accept_);
          return;
        default:
          gpr_log(GPR_ERROR, "Closing acceptor. Failed accept4: %s",
                  strerror(errno));
          // Shutting down the acceptor. Unref the ref grabbed in
          // AsyncConnectionAcceptor::Start().
          Unref();
          return;
      }
    }

    // For UNIX sockets, the accept call might not fill up the member
    // sun_path of sockaddr_un, so explicitly call getsockname to get it.
    if (addr.address()->sa_family == AF_UNIX) {
      socklen_t len = EventEngine::ResolvedAddress::MAX_SIZE_BYTES;
      if (getsockname(fd, const_cast<sockaddr*>(addr.address()), &len) < 0) {
        gpr_log(GPR_ERROR, "Closing acceptor. Failed getsockname: %s",
                strerror(errno));
        close(fd);
        // Shutting down the acceptor. Unref the ref grabbed in
        // AsyncConnectionAcceptor::Start().
        Unref();
        return;
      }
    }

    PosixSocketWrapper sock(fd);
    (void)sock.SetSocketNoSigpipeIfPossible();
    auto result = sock.ApplySocketMutatorInOptions(
        GRPC_FD_SERVER_CONNECTION_USAGE, listener_->options_);
    if (!result.ok()) {
      gpr_log(GPR_ERROR, "Closing acceptor. Failed to apply socket mutator: %s",
              result.ToString().c_str());
      // Shutting down the acceptor. Unref the ref grabbed in
      // AsyncConnectionAcceptor::Start().
      Unref();
      return;
    }

    // Create an Endpoint here.
    std::string peer_name = *ResolvedAddressToNormalizedString(addr);
    auto endpoint = CreatePosixEndpoint(
        /*handle=*/listener_->poller_->CreateHandle(
            fd, peer_name, listener_->poller_->CanTrackErrors()),
        /*on_shutdown=*/nullptr, /*engine=*/listener_->engine_,
        // allocator=
        listener_->memory_allocator_factory_->CreateMemoryAllocator(
            absl::StrCat("endpoint-tcp-server-connection: ", peer_name)),
        /*options=*/listener_->options_);
    // Call on_accept_ and then resume accepting new connections by continuing
    // the parent for-loop.
    listener_->on_accept_(
        /*listener_fd=*/handle_->WrappedFd(), /*endpoint=*/std::move(endpoint),
        /*is_external=*/false,
        /*memory_allocator=*/
        listener_->memory_allocator_factory_->CreateMemoryAllocator(
            absl::StrCat("on-accept-tcp-server-connection: ", peer_name)),
        /*pending_data=*/nullptr);
  }
  GPR_UNREACHABLE_CODE(return);
}

absl::Status PosixEngineListenerImpl::HandleExternalConnection(
    int listener_fd, int fd, SliceBuffer* pending_data) {
  if (listener_fd < 0) {
    return absl::UnknownError(absl::StrCat(
        "HandleExternalConnection: Invalid listener socket: ", listener_fd));
  }
  if (fd < 0) {
    return absl::UnknownError(
        absl::StrCat("HandleExternalConnection: Invalid peer socket: ", fd));
  }
  PosixSocketWrapper sock(fd);
  (void)sock.SetSocketNoSigpipeIfPossible();
<<<<<<< HEAD
  std::string peer_name = *sock.PeerAddressString();
  auto endpoint = CreatePosixEndpoint(
      /*handle=*/poller_->CreateHandle(fd, peer_name,
                                       poller_->CanTrackErrors()),
      /*on_shutdown=*/nullptr, /*engine=*/engine_,
      /*allocator=*/
      memory_allocator_factory_->CreateMemoryAllocator(
          absl::StrCat("external:endpoint-tcp-server-connection: ", peer_name)),
=======
  auto peer_name = sock.PeerAddressString();
  if (!peer_name.ok()) {
    return absl::UnknownError(
        absl::StrCat("HandleExternalConnection: peer not connected: ",
                     peer_name.status().ToString()));
  }
  auto endpoint = CreatePosixEndpoint(
      /*handle=*/poller_->CreateHandle(fd, *peer_name,
                                       poller_->CanTrackErrors()),
      /*on_shutdown=*/nullptr, /*engine=*/engine_,
      /*allocator=*/
      memory_allocator_factory_->CreateMemoryAllocator(absl::StrCat(
          "external:endpoint-tcp-server-connection: ", *peer_name)),
>>>>>>> 5680a9b5
      /*options=*/options_);
  on_accept_(
      /*listener_fd=*/listener_fd, /*endpoint=*/std::move(endpoint),
      /*is_external=*/true,
      /*memory_allocator=*/
      memory_allocator_factory_->CreateMemoryAllocator(absl::StrCat(
<<<<<<< HEAD
          "external:on-accept-tcp-server-connection: ", peer_name)),
=======
          "external:on-accept-tcp-server-connection: ", *peer_name)),
>>>>>>> 5680a9b5
      /*pending_data=*/pending_data);
  return absl::OkStatus();
}

void PosixEngineListenerImpl::AsyncConnectionAcceptor::Shutdown() {
  // The ShutdownHandle whould trigger any waiting notify_on_accept_ to get
  // scheduled with the not-OK status.
  handle_->ShutdownHandle(absl::InternalError("Shutting down acceptor"));
  Unref();
}

absl::Status PosixEngineListenerImpl::Start() {
  absl::MutexLock lock(&this->mu_);
  // Start each asynchronous acceptor.
  GPR_ASSERT(!this->started_);
  this->started_ = true;
  for (auto it = acceptors_.begin(); it != acceptors_.end(); it++) {
    (*it)->Start();
  }
  return absl::OkStatus();
}

void PosixEngineListenerImpl::TriggerShutdown() {
  // This would get invoked from the destructor of the parent
  // PosixEngineListener object.
  absl::MutexLock lock(&this->mu_);
  for (auto it = acceptors_.begin(); it != acceptors_.end(); it++) {
    // Trigger shutdown of each asynchronous acceptor. This in-turn calls
    // ShutdownHandle on the associated poller event handle. It may also
    // immediately delete the asynchronous acceptor if the acceptor was never
    // started.
    (*it)->Shutdown();
  }
}

PosixEngineListenerImpl::~PosixEngineListenerImpl() {
  // This should get invoked only after all the AsyncConnectionAcceptor's have
  // been destroyed. This is because each AsyncConnectionAcceptor has a
  // shared_ptr ref to the parent PosixEngineListenerImpl.
  if (on_shutdown_ != nullptr) {
    on_shutdown_(absl::InternalError("Shutting down listener"));
  }
}

}  // namespace experimental
}  // namespace grpc_event_engine

#endif  // GRPC_POSIX_SOCKET_TCP<|MERGE_RESOLUTION|>--- conflicted
+++ resolved
@@ -210,16 +210,6 @@
   }
   PosixSocketWrapper sock(fd);
   (void)sock.SetSocketNoSigpipeIfPossible();
-<<<<<<< HEAD
-  std::string peer_name = *sock.PeerAddressString();
-  auto endpoint = CreatePosixEndpoint(
-      /*handle=*/poller_->CreateHandle(fd, peer_name,
-                                       poller_->CanTrackErrors()),
-      /*on_shutdown=*/nullptr, /*engine=*/engine_,
-      /*allocator=*/
-      memory_allocator_factory_->CreateMemoryAllocator(
-          absl::StrCat("external:endpoint-tcp-server-connection: ", peer_name)),
-=======
   auto peer_name = sock.PeerAddressString();
   if (!peer_name.ok()) {
     return absl::UnknownError(
@@ -233,18 +223,13 @@
       /*allocator=*/
       memory_allocator_factory_->CreateMemoryAllocator(absl::StrCat(
           "external:endpoint-tcp-server-connection: ", *peer_name)),
->>>>>>> 5680a9b5
       /*options=*/options_);
   on_accept_(
       /*listener_fd=*/listener_fd, /*endpoint=*/std::move(endpoint),
       /*is_external=*/true,
       /*memory_allocator=*/
       memory_allocator_factory_->CreateMemoryAllocator(absl::StrCat(
-<<<<<<< HEAD
-          "external:on-accept-tcp-server-connection: ", peer_name)),
-=======
           "external:on-accept-tcp-server-connection: ", *peer_name)),
->>>>>>> 5680a9b5
       /*pending_data=*/pending_data);
   return absl::OkStatus();
 }
