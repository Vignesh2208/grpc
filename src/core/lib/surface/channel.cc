/*
 *
 * Copyright 2015 gRPC authors.
 *
 * Licensed under the Apache License, Version 2.0 (the "License");
 * you may not use this file except in compliance with the License.
 * You may obtain a copy of the License at
 *
 *     http://www.apache.org/licenses/LICENSE-2.0
 *
 * Unless required by applicable law or agreed to in writing, software
 * distributed under the License is distributed on an "AS IS" BASIS,
 * WITHOUT WARRANTIES OR CONDITIONS OF ANY KIND, either express or implied.
 * See the License for the specific language governing permissions and
 * limitations under the License.
 *
 */

#include <grpc/support/port_platform.h>

#include "src/core/lib/surface/channel.h"

#include <inttypes.h>
#include <limits.h>
#include <stdlib.h>
#include <string.h>

#include <grpc/compression.h>
#include <grpc/support/alloc.h>
#include <grpc/support/log.h>
#include <grpc/support/string_util.h>

#include "src/core/lib/channel/channel_args.h"
#include "src/core/lib/channel/channel_trace.h"
#include "src/core/lib/channel/channelz.h"
#include "src/core/lib/debug/stats.h"
#include "src/core/lib/gpr/string.h"
#include "src/core/lib/gprpp/manual_constructor.h"
#include "src/core/lib/gprpp/memory.h"
#include "src/core/lib/gprpp/ref_counted_ptr.h"
#include "src/core/lib/iomgr/iomgr.h"
#include "src/core/lib/slice/slice_internal.h"
#include "src/core/lib/surface/api_trace.h"
#include "src/core/lib/surface/call.h"
#include "src/core/lib/surface/channel_init.h"
#include "src/core/lib/transport/static_metadata.h"

/** Cache grpc-status: X mdelems for X = 0..NUM_CACHED_STATUS_ELEMS.
 *  Avoids needing to take a metadata context lock for sending status
 *  if the status code is <= NUM_CACHED_STATUS_ELEMS.
 *  Sized to allow the most commonly used codes to fit in
 *  (OK, Cancelled, Unknown). */
#define NUM_CACHED_STATUS_ELEMS 3

typedef struct registered_call {
  grpc_mdelem path;
  grpc_mdelem authority;
  struct registered_call* next;
} registered_call;

struct grpc_channel {
  int is_client;
  grpc_compression_options compression_options;

  gpr_atm call_size_estimate;

  gpr_mu registered_call_mu;
  registered_call* registered_calls;

  grpc_core::RefCountedPtr<grpc_core::channelz::ChannelNode> channelz_channel;

  char* target;
};

#define CHANNEL_STACK_FROM_CHANNEL(c) ((grpc_channel_stack*)((c) + 1))

static void destroy_channel(void* arg, grpc_error* error);

grpc_channel* grpc_channel_create_with_builder(
    grpc_channel_stack_builder* builder,
    grpc_channel_stack_type channel_stack_type) {
  char* target = gpr_strdup(grpc_channel_stack_builder_get_target(builder));
  grpc_channel_args* args = grpc_channel_args_copy(
      grpc_channel_stack_builder_get_channel_arguments(builder));
  grpc_channel* channel;
  if (channel_stack_type == GRPC_SERVER_CHANNEL) {
    GRPC_STATS_INC_SERVER_CHANNELS_CREATED();
  } else {
    GRPC_STATS_INC_CLIENT_CHANNELS_CREATED();
  }
  grpc_error* error = grpc_channel_stack_builder_finish(
      builder, sizeof(grpc_channel), 1, destroy_channel, nullptr,
      reinterpret_cast<void**>(&channel));
  if (error != GRPC_ERROR_NONE) {
    gpr_log(GPR_ERROR, "channel stack builder failed: %s",
            grpc_error_string(error));
    GRPC_ERROR_UNREF(error);
    gpr_free(target);
    grpc_channel_args_destroy(args);
    return channel;
  }

  channel->target = target;
  channel->is_client = grpc_channel_stack_type_is_client(channel_stack_type);
<<<<<<< HEAD
  size_t channel_tracer_max_memory = 0;  // default to off
  bool channelz_enabled = false;
=======
  size_t channel_tracer_max_nodes = 0;  // default to off
  bool channelz_enabled = GRPC_ENABLE_CHANNELZ_DEFAULT;
>>>>>>> fbbf4593
  bool internal_channel = false;
  // this creates the default ChannelNode. Different types of channels may
  // override this to ensure a correct ChannelNode is created.
  grpc_core::channelz::ChannelNodeCreationFunc channel_node_create_func =
      grpc_core::channelz::ChannelNode::MakeChannelNode;
  gpr_mu_init(&channel->registered_call_mu);
  channel->registered_calls = nullptr;

  gpr_atm_no_barrier_store(
      &channel->call_size_estimate,
      (gpr_atm)CHANNEL_STACK_FROM_CHANNEL(channel)->call_stack_size +
          grpc_call_get_initial_size_estimate());

  grpc_compression_options_init(&channel->compression_options);
  for (size_t i = 0; i < args->num_args; i++) {
    if (0 ==
        strcmp(args->args[i].key, GRPC_COMPRESSION_CHANNEL_DEFAULT_LEVEL)) {
      channel->compression_options.default_level.is_set = true;
      channel->compression_options.default_level.level =
          static_cast<grpc_compression_level>(grpc_channel_arg_get_integer(
              &args->args[i],
              {GRPC_COMPRESS_LEVEL_NONE, GRPC_COMPRESS_LEVEL_NONE,
               GRPC_COMPRESS_LEVEL_COUNT - 1}));
    } else if (0 == strcmp(args->args[i].key,
                           GRPC_COMPRESSION_CHANNEL_DEFAULT_ALGORITHM)) {
      channel->compression_options.default_algorithm.is_set = true;
      channel->compression_options.default_algorithm.algorithm =
          static_cast<grpc_compression_algorithm>(grpc_channel_arg_get_integer(
              &args->args[i], {GRPC_COMPRESS_NONE, GRPC_COMPRESS_NONE,
                               GRPC_COMPRESS_ALGORITHMS_COUNT - 1}));
    } else if (0 ==
               strcmp(args->args[i].key,
                      GRPC_COMPRESSION_CHANNEL_ENABLED_ALGORITHMS_BITSET)) {
      channel->compression_options.enabled_algorithms_bitset =
          static_cast<uint32_t>(args->args[i].value.integer) |
          0x1; /* always support no compression */
    } else if (0 == strcmp(args->args[i].key,
                           GRPC_ARG_MAX_CHANNEL_TRACE_EVENT_MEMORY_PER_NODE)) {
      GPR_ASSERT(channel_tracer_max_memory == 0);
      // max_nodes defaults to 0 (which is off), clamped between 0 and INT_MAX
<<<<<<< HEAD
      const grpc_integer_options options = {0, 0, INT_MAX};
      channel_tracer_max_memory =
=======
      const grpc_integer_options options = {
          GRPC_MAX_CHANNEL_TRACE_EVENTS_PER_NODE_DEFAULT, 0, INT_MAX};
      channel_tracer_max_nodes =
>>>>>>> fbbf4593
          (size_t)grpc_channel_arg_get_integer(&args->args[i], options);
    } else if (0 == strcmp(args->args[i].key, GRPC_ARG_ENABLE_CHANNELZ)) {
      // channelz will not be enabled by default until all concerns in
      // https://github.com/grpc/grpc/issues/15986 are addressed.
      channelz_enabled = grpc_channel_arg_get_bool(
          &args->args[i], GRPC_ENABLE_CHANNELZ_DEFAULT);
    } else if (0 == strcmp(args->args[i].key,
                           GRPC_ARG_CHANNELZ_CHANNEL_NODE_CREATION_FUNC)) {
      GPR_ASSERT(args->args[i].type == GRPC_ARG_POINTER);
      GPR_ASSERT(args->args[i].value.pointer.p != nullptr);
      channel_node_create_func =
          reinterpret_cast<grpc_core::channelz::ChannelNodeCreationFunc>(
              args->args[i].value.pointer.p);
    } else if (0 == strcmp(args->args[i].key,
                           GRPC_ARG_CHANNELZ_CHANNEL_IS_INTERNAL_CHANNEL)) {
      internal_channel = grpc_channel_arg_get_bool(&args->args[i], false);
    }
  }

  grpc_channel_args_destroy(args);
  // we only need to do the channelz bookkeeping for clients here. The channelz
  // bookkeeping for server channels occurs in src/core/lib/surface/server.cc
  if (channelz_enabled && channel->is_client) {
    channel->channelz_channel = channel_node_create_func(
        channel, channel_tracer_max_memory, !internal_channel);
    channel->channelz_channel->AddTraceEvent(
        grpc_core::channelz::ChannelTrace::Severity::Info,
        grpc_slice_from_static_string("Channel created"));
  }
  return channel;
}

static grpc_core::UniquePtr<char> get_default_authority(
    const grpc_channel_args* input_args) {
  bool has_default_authority = false;
  char* ssl_override = nullptr;
  grpc_core::UniquePtr<char> default_authority;
  const size_t num_args = input_args != nullptr ? input_args->num_args : 0;
  for (size_t i = 0; i < num_args; ++i) {
    if (0 == strcmp(input_args->args[i].key, GRPC_ARG_DEFAULT_AUTHORITY)) {
      has_default_authority = true;
    } else if (0 == strcmp(input_args->args[i].key,
                           GRPC_SSL_TARGET_NAME_OVERRIDE_ARG)) {
      ssl_override = grpc_channel_arg_get_string(&input_args->args[i]);
    }
  }
  if (!has_default_authority && ssl_override != nullptr) {
    default_authority.reset(gpr_strdup(ssl_override));
  }
  return default_authority;
}

static grpc_channel_args* build_channel_args(
    const grpc_channel_args* input_args, char* default_authority) {
  grpc_arg new_args[1];
  size_t num_new_args = 0;
  if (default_authority != nullptr) {
    new_args[num_new_args++] = grpc_channel_arg_string_create(
        const_cast<char*>(GRPC_ARG_DEFAULT_AUTHORITY), default_authority);
  }
  return grpc_channel_args_copy_and_add(input_args, new_args, num_new_args);
}

grpc_core::channelz::ChannelNode* grpc_channel_get_channelz_node(
    grpc_channel* channel) {
  return channel->channelz_channel.get();
}

grpc_channel* grpc_channel_create(const char* target,
                                  const grpc_channel_args* input_args,
                                  grpc_channel_stack_type channel_stack_type,
                                  grpc_transport* optional_transport) {
  grpc_channel_stack_builder* builder = grpc_channel_stack_builder_create();
  const grpc_core::UniquePtr<char> default_authority =
      get_default_authority(input_args);
  grpc_channel_args* args =
      build_channel_args(input_args, default_authority.get());
  grpc_channel_stack_builder_set_channel_arguments(builder, args);
  grpc_channel_args_destroy(args);
  grpc_channel_stack_builder_set_target(builder, target);
  grpc_channel_stack_builder_set_transport(builder, optional_transport);
  if (!grpc_channel_init_create_stack(builder, channel_stack_type)) {
    grpc_channel_stack_builder_destroy(builder);
    return nullptr;
  }
  return grpc_channel_create_with_builder(builder, channel_stack_type);
}

size_t grpc_channel_get_call_size_estimate(grpc_channel* channel) {
#define ROUND_UP_SIZE 256
  /* We round up our current estimate to the NEXT value of ROUND_UP_SIZE.
     This ensures:
      1. a consistent size allocation when our estimate is drifting slowly
         (which is common) - which tends to help most allocators reuse memory
      2. a small amount of allowed growth over the estimate without hitting
         the arena size doubling case, reducing overall memory usage */
  return (static_cast<size_t>(
              gpr_atm_no_barrier_load(&channel->call_size_estimate)) +
          2 * ROUND_UP_SIZE) &
         ~static_cast<size_t>(ROUND_UP_SIZE - 1);
}

void grpc_channel_update_call_size_estimate(grpc_channel* channel,
                                            size_t size) {
  size_t cur = static_cast<size_t>(
      gpr_atm_no_barrier_load(&channel->call_size_estimate));
  if (cur < size) {
    /* size grew: update estimate */
    gpr_atm_no_barrier_cas(&channel->call_size_estimate,
                           static_cast<gpr_atm>(cur),
                           static_cast<gpr_atm>(size));
    /* if we lose: never mind, something else will likely update soon enough */
  } else if (cur == size) {
    /* no change: holding pattern */
  } else if (cur > 0) {
    /* size shrank: decrease estimate */
    gpr_atm_no_barrier_cas(
        &channel->call_size_estimate, static_cast<gpr_atm>(cur),
        static_cast<gpr_atm>(GPR_MIN(cur - 1, (255 * cur + size) / 256)));
    /* if we lose: never mind, something else will likely update soon enough */
  }
}

char* grpc_channel_get_target(grpc_channel* channel) {
  GRPC_API_TRACE("grpc_channel_get_target(channel=%p)", 1, (channel));
  return gpr_strdup(channel->target);
}

void grpc_channel_get_info(grpc_channel* channel,
                           const grpc_channel_info* channel_info) {
  grpc_core::ExecCtx exec_ctx;
  grpc_channel_element* elem =
      grpc_channel_stack_element(CHANNEL_STACK_FROM_CHANNEL(channel), 0);
  elem->filter->get_channel_info(elem, channel_info);
}

void grpc_channel_reset_connect_backoff(grpc_channel* channel) {
  grpc_core::ExecCtx exec_ctx;
  GRPC_API_TRACE("grpc_channel_reset_connect_backoff(channel=%p)", 1,
                 (channel));
  grpc_transport_op* op = grpc_make_transport_op(nullptr);
  op->reset_connect_backoff = true;
  grpc_channel_element* elem =
      grpc_channel_stack_element(CHANNEL_STACK_FROM_CHANNEL(channel), 0);
  elem->filter->start_transport_op(elem, op);
}

static grpc_call* grpc_channel_create_call_internal(
    grpc_channel* channel, grpc_call* parent_call, uint32_t propagation_mask,
    grpc_completion_queue* cq, grpc_pollset_set* pollset_set_alternative,
    grpc_mdelem path_mdelem, grpc_mdelem authority_mdelem,
    grpc_millis deadline) {
  grpc_mdelem send_metadata[2];
  size_t num_metadata = 0;

  GPR_ASSERT(channel->is_client);
  GPR_ASSERT(!(cq != nullptr && pollset_set_alternative != nullptr));

  send_metadata[num_metadata++] = path_mdelem;
  if (!GRPC_MDISNULL(authority_mdelem)) {
    send_metadata[num_metadata++] = authority_mdelem;
  }

  grpc_call_create_args args;
  memset(&args, 0, sizeof(args));
  args.channel = channel;
  args.parent = parent_call;
  args.propagation_mask = propagation_mask;
  args.cq = cq;
  args.pollset_set_alternative = pollset_set_alternative;
  args.server_transport_data = nullptr;
  args.add_initial_metadata = send_metadata;
  args.add_initial_metadata_count = num_metadata;
  args.send_deadline = deadline;

  grpc_call* call;
  GRPC_LOG_IF_ERROR("call_create", grpc_call_create(&args, &call));
  return call;
}

grpc_call* grpc_channel_create_call(grpc_channel* channel,
                                    grpc_call* parent_call,
                                    uint32_t propagation_mask,
                                    grpc_completion_queue* cq,
                                    grpc_slice method, const grpc_slice* host,
                                    gpr_timespec deadline, void* reserved) {
  GPR_ASSERT(!reserved);
  grpc_core::ExecCtx exec_ctx;
  grpc_call* call = grpc_channel_create_call_internal(
      channel, parent_call, propagation_mask, cq, nullptr,
      grpc_mdelem_from_slices(GRPC_MDSTR_PATH, grpc_slice_ref_internal(method)),
      host != nullptr ? grpc_mdelem_from_slices(GRPC_MDSTR_AUTHORITY,
                                                grpc_slice_ref_internal(*host))
                      : GRPC_MDNULL,
      grpc_timespec_to_millis_round_up(deadline));

  return call;
}

grpc_call* grpc_channel_create_pollset_set_call(
    grpc_channel* channel, grpc_call* parent_call, uint32_t propagation_mask,
    grpc_pollset_set* pollset_set, grpc_slice method, const grpc_slice* host,
    grpc_millis deadline, void* reserved) {
  GPR_ASSERT(!reserved);
  return grpc_channel_create_call_internal(
      channel, parent_call, propagation_mask, nullptr, pollset_set,
      grpc_mdelem_from_slices(GRPC_MDSTR_PATH, grpc_slice_ref_internal(method)),
      host != nullptr ? grpc_mdelem_from_slices(GRPC_MDSTR_AUTHORITY,
                                                grpc_slice_ref_internal(*host))
                      : GRPC_MDNULL,
      deadline);
}

void* grpc_channel_register_call(grpc_channel* channel, const char* method,
                                 const char* host, void* reserved) {
  registered_call* rc =
      static_cast<registered_call*>(gpr_malloc(sizeof(registered_call)));
  GRPC_API_TRACE(
      "grpc_channel_register_call(channel=%p, method=%s, host=%s, reserved=%p)",
      4, (channel, method, host, reserved));
  GPR_ASSERT(!reserved);
  grpc_core::ExecCtx exec_ctx;

  rc->path = grpc_mdelem_from_slices(
      GRPC_MDSTR_PATH,
      grpc_slice_intern(grpc_slice_from_static_string(method)));
  rc->authority =
      host ? grpc_mdelem_from_slices(
                 GRPC_MDSTR_AUTHORITY,
                 grpc_slice_intern(grpc_slice_from_static_string(host)))
           : GRPC_MDNULL;
  gpr_mu_lock(&channel->registered_call_mu);
  rc->next = channel->registered_calls;
  channel->registered_calls = rc;
  gpr_mu_unlock(&channel->registered_call_mu);

  return rc;
}

grpc_call* grpc_channel_create_registered_call(
    grpc_channel* channel, grpc_call* parent_call, uint32_t propagation_mask,
    grpc_completion_queue* completion_queue, void* registered_call_handle,
    gpr_timespec deadline, void* reserved) {
  registered_call* rc = static_cast<registered_call*>(registered_call_handle);
  GRPC_API_TRACE(
      "grpc_channel_create_registered_call("
      "channel=%p, parent_call=%p, propagation_mask=%x, completion_queue=%p, "
      "registered_call_handle=%p, "
      "deadline=gpr_timespec { tv_sec: %" PRId64
      ", tv_nsec: %d, clock_type: %d }, "
      "reserved=%p)",
      9,
      (channel, parent_call, (unsigned)propagation_mask, completion_queue,
       registered_call_handle, deadline.tv_sec, deadline.tv_nsec,
       (int)deadline.clock_type, reserved));
  GPR_ASSERT(!reserved);
  grpc_core::ExecCtx exec_ctx;
  grpc_call* call = grpc_channel_create_call_internal(
      channel, parent_call, propagation_mask, completion_queue, nullptr,
      GRPC_MDELEM_REF(rc->path), GRPC_MDELEM_REF(rc->authority),
      grpc_timespec_to_millis_round_up(deadline));

  return call;
}

#ifndef NDEBUG
#define REF_REASON reason
#define REF_ARG , const char* reason
#else
#define REF_REASON ""
#define REF_ARG
#endif
void grpc_channel_internal_ref(grpc_channel* c REF_ARG) {
  GRPC_CHANNEL_STACK_REF(CHANNEL_STACK_FROM_CHANNEL(c), REF_REASON);
}

void grpc_channel_internal_unref(grpc_channel* c REF_ARG) {
  GRPC_CHANNEL_STACK_UNREF(CHANNEL_STACK_FROM_CHANNEL(c), REF_REASON);
}

static void destroy_channel(void* arg, grpc_error* error) {
  grpc_channel* channel = static_cast<grpc_channel*>(arg);
  if (channel->channelz_channel != nullptr) {
    channel->channelz_channel->AddTraceEvent(
        grpc_core::channelz::ChannelTrace::Severity::Info,
        grpc_slice_from_static_string("Channel destroyed"));
    channel->channelz_channel->MarkChannelDestroyed();
    channel->channelz_channel.reset();
  }
  grpc_channel_stack_destroy(CHANNEL_STACK_FROM_CHANNEL(channel));
  while (channel->registered_calls) {
    registered_call* rc = channel->registered_calls;
    channel->registered_calls = rc->next;
    GRPC_MDELEM_UNREF(rc->path);
    GRPC_MDELEM_UNREF(rc->authority);
    gpr_free(rc);
  }
  gpr_mu_destroy(&channel->registered_call_mu);
  gpr_free(channel->target);
  gpr_free(channel);
}

void grpc_channel_destroy(grpc_channel* channel) {
  grpc_transport_op* op = grpc_make_transport_op(nullptr);
  grpc_channel_element* elem;
  grpc_core::ExecCtx exec_ctx;
  GRPC_API_TRACE("grpc_channel_destroy(channel=%p)", 1, (channel));
  op->disconnect_with_error =
      GRPC_ERROR_CREATE_FROM_STATIC_STRING("Channel Destroyed");
  elem = grpc_channel_stack_element(CHANNEL_STACK_FROM_CHANNEL(channel), 0);
  elem->filter->start_transport_op(elem, op);

  GRPC_CHANNEL_INTERNAL_UNREF(channel, "channel");
}

grpc_channel_stack* grpc_channel_get_channel_stack(grpc_channel* channel) {
  return CHANNEL_STACK_FROM_CHANNEL(channel);
}

grpc_compression_options grpc_channel_compression_options(
    const grpc_channel* channel) {
  return channel->compression_options;
}

grpc_mdelem grpc_channel_get_reffed_status_elem(grpc_channel* channel, int i) {
  char tmp[GPR_LTOA_MIN_BUFSIZE];
  switch (i) {
    case 0:
      return GRPC_MDELEM_GRPC_STATUS_0;
    case 1:
      return GRPC_MDELEM_GRPC_STATUS_1;
    case 2:
      return GRPC_MDELEM_GRPC_STATUS_2;
  }
  gpr_ltoa(i, tmp);
  return grpc_mdelem_from_slices(GRPC_MDSTR_GRPC_STATUS,
                                 grpc_slice_from_copied_string(tmp));
}<|MERGE_RESOLUTION|>--- conflicted
+++ resolved
@@ -102,13 +102,8 @@
 
   channel->target = target;
   channel->is_client = grpc_channel_stack_type_is_client(channel_stack_type);
-<<<<<<< HEAD
+  bool channelz_enabled = GRPC_ENABLE_CHANNELZ_DEFAULT;
   size_t channel_tracer_max_memory = 0;  // default to off
-  bool channelz_enabled = false;
-=======
-  size_t channel_tracer_max_nodes = 0;  // default to off
-  bool channelz_enabled = GRPC_ENABLE_CHANNELZ_DEFAULT;
->>>>>>> fbbf4593
   bool internal_channel = false;
   // this creates the default ChannelNode. Different types of channels may
   // override this to ensure a correct ChannelNode is created.
@@ -148,15 +143,9 @@
     } else if (0 == strcmp(args->args[i].key,
                            GRPC_ARG_MAX_CHANNEL_TRACE_EVENT_MEMORY_PER_NODE)) {
       GPR_ASSERT(channel_tracer_max_memory == 0);
-      // max_nodes defaults to 0 (which is off), clamped between 0 and INT_MAX
-<<<<<<< HEAD
-      const grpc_integer_options options = {0, 0, INT_MAX};
+      const grpc_integer_options options = {
+          GRPC_MAX_CHANNEL_TRACE_EVENT_MEMORY_PER_NODE_DEFAULT, 0, INT_MAX};
       channel_tracer_max_memory =
-=======
-      const grpc_integer_options options = {
-          GRPC_MAX_CHANNEL_TRACE_EVENTS_PER_NODE_DEFAULT, 0, INT_MAX};
-      channel_tracer_max_nodes =
->>>>>>> fbbf4593
           (size_t)grpc_channel_arg_get_integer(&args->args[i], options);
     } else if (0 == strcmp(args->args[i].key, GRPC_ARG_ENABLE_CHANNELZ)) {
       // channelz will not be enabled by default until all concerns in
