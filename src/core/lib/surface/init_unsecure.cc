/*
 *
 * Copyright 2015 gRPC authors.
 *
 * Licensed under the Apache License, Version 2.0 (the "License");
 * you may not use this file except in compliance with the License.
 * You may obtain a copy of the License at
 *
 *     http://www.apache.org/licenses/LICENSE-2.0
 *
 * Unless required by applicable law or agreed to in writing, software
 * distributed under the License is distributed on an "AS IS" BASIS,
 * WITHOUT WARRANTIES OR CONDITIONS OF ANY KIND, either express or implied.
 * See the License for the specific language governing permissions and
 * limitations under the License.
 *
 */

#include <grpc/support/port_platform.h>

#include <grpc/support/log.h>

#include "src/core/lib/surface/init.h"

void grpc_security_pre_init(void) {}

<<<<<<< HEAD
void grpc_register_security_filters(void) {}

void grpc_security_cleanup(void) {}

void grpc_security_init(void) {
  gpr_log(GPR_DEBUG,
          "Using insecure gRPC build. Security handshakers will not be invoked "
          "even if secure credentials are used.");
}
=======
void grpc_register_security_filters(void) {}
>>>>>>> 96a7b357
<|MERGE_RESOLUTION|>--- conflicted
+++ resolved
@@ -24,16 +24,4 @@
 
 void grpc_security_pre_init(void) {}
 
-<<<<<<< HEAD
-void grpc_register_security_filters(void) {}
-
-void grpc_security_cleanup(void) {}
-
-void grpc_security_init(void) {
-  gpr_log(GPR_DEBUG,
-          "Using insecure gRPC build. Security handshakers will not be invoked "
-          "even if secure credentials are used.");
-}
-=======
-void grpc_register_security_filters(void) {}
->>>>>>> 96a7b357
+void grpc_register_security_filters(void) {}