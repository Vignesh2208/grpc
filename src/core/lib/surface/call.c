--- conflicted
+++ resolved
@@ -257,49 +257,11 @@
       call->metadata_batch[i][j].deadline = gpr_inf_future(GPR_CLOCK_MONOTONIC);
     }
   }
-<<<<<<< HEAD
-  call->send_deadline =
+  gpr_timespec send_deadline =
       gpr_convert_clock_type(args->send_deadline, GPR_CLOCK_MONOTONIC);
-  GRPC_CHANNEL_INTERNAL_REF(args->channel, "call");
-  /* initial refcount dropped by grpc_call_destroy */
-  grpc_error *error = grpc_call_stack_init(
-      &exec_ctx, channel_stack, 1, destroy_call, call, call->context,
-      args->server_transport_data, CALL_STACK_FROM_CALL(call));
-  if (error != GRPC_ERROR_NONE) {
-    intptr_t status;
-    if (!grpc_error_get_int(error, GRPC_ERROR_INT_GRPC_STATUS, &status)) {
-      status = GRPC_STATUS_UNKNOWN;
-    }
-    const char *error_str =
-        grpc_error_get_str(error, GRPC_ERROR_STR_DESCRIPTION);
-    close_with_status(&exec_ctx, call, (grpc_status_code)status,
-                      error_str == NULL ? "unknown error" : error_str);
-  }
-  if (args->cq != NULL) {
-    GPR_ASSERT(
-        args->pollset_set_alternative == NULL &&
-        "Only one of 'cq' and 'pollset_set_alternative' should be non-NULL.");
-    GRPC_CQ_INTERNAL_REF(args->cq, "bind");
-    call->pollent =
-        grpc_polling_entity_create_from_pollset(grpc_cq_pollset(args->cq));
-  }
-  if (args->pollset_set_alternative != NULL) {
-    call->pollent = grpc_polling_entity_create_from_pollset_set(
-        args->pollset_set_alternative);
-  }
-  if (!grpc_polling_entity_is_empty(&call->pollent)) {
-    grpc_call_stack_set_pollset_or_pollset_set(
-        &exec_ctx, CALL_STACK_FROM_CALL(call), &call->pollent);
-  }
-  gpr_timespec send_deadline = args->send_deadline;
+
   if (args->parent_call != NULL) {
     GRPC_CALL_INTERNAL_REF(args->parent_call, "child");
-=======
-  send_deadline = gpr_convert_clock_type(send_deadline, GPR_CLOCK_MONOTONIC);
-
-  if (parent_call != NULL) {
-    GRPC_CALL_INTERNAL_REF(parent_call, "child");
->>>>>>> d914591e
     GPR_ASSERT(call->is_client);
     GPR_ASSERT(!args->parent_call->is_client);
 
@@ -342,11 +304,11 @@
 
   call->send_deadline = send_deadline;
 
-  GRPC_CHANNEL_INTERNAL_REF(channel, "call");
+  GRPC_CHANNEL_INTERNAL_REF(args->channel, "call");
   /* initial refcount dropped by grpc_call_destroy */
   grpc_error *error = grpc_call_stack_init(
       &exec_ctx, channel_stack, 1, destroy_call, call, call->context,
-      server_transport_data, send_deadline, CALL_STACK_FROM_CALL(call));
+      args->server_transport_data, send_deadline, CALL_STACK_FROM_CALL(call));
   if (error != GRPC_ERROR_NONE) {
     grpc_status_code status;
     const char *error_str;
@@ -354,17 +316,17 @@
     close_with_status(&exec_ctx, call, status, error_str);
     GRPC_ERROR_UNREF(error);
   }
-  if (cq != NULL) {
+  if (args->cq != NULL) {
     GPR_ASSERT(
-        pollset_set_alternative == NULL &&
+        args->pollset_set_alternative == NULL &&
         "Only one of 'cq' and 'pollset_set_alternative' should be non-NULL.");
-    GRPC_CQ_INTERNAL_REF(cq, "bind");
+    GRPC_CQ_INTERNAL_REF(args->cq, "bind");
     call->pollent =
-        grpc_polling_entity_create_from_pollset(grpc_cq_pollset(cq));
-  }
-  if (pollset_set_alternative != NULL) {
-    call->pollent =
-        grpc_polling_entity_create_from_pollset_set(pollset_set_alternative);
+        grpc_polling_entity_create_from_pollset(grpc_cq_pollset(args->cq));
+  }
+  if (args->pollset_set_alternative != NULL) {
+    call->pollent = grpc_polling_entity_create_from_pollset_set(
+        args->pollset_set_alternative);
   }
   if (!grpc_polling_entity_is_empty(&call->pollent)) {
     grpc_call_stack_set_pollset_or_pollset_set(
