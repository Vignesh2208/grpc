--- conflicted
+++ resolved
@@ -142,21 +142,11 @@
       new TestExperiments(experiment_metadata, num_experiments);
 }
 
-<<<<<<< HEAD
-template <>
-bool IsExperimentEnabled<false>(size_t experiment_id) {
-  return ExperimentsSingleton().enabled[experiment_id];
-}
-
-template <>
-bool IsExperimentEnabled<true>(size_t experiment_id) {
-=======
 bool IsExperimentEnabled(size_t experiment_id) {
   return ExperimentsSingleton().enabled[experiment_id];
 }
 
 bool IsTestExperimentEnabled(size_t experiment_id) {
->>>>>>> bf3ffcf6
   return (*g_test_experiments)[experiment_id];
 }
 
