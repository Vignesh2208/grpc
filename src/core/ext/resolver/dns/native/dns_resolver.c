--- conflicted
+++ resolved
@@ -68,13 +68,8 @@
   /** mutex guarding the rest of the state */
   gpr_mu mu;
   /** are we currently resolving? */
-<<<<<<< HEAD
   bool resolving;
-  /** which version of resolved_config have we published? */
-=======
-  int resolving;
   /** which version of the result have we published? */
->>>>>>> 79d7d996
   int published_version;
   /** which version of the result is current? */
   int resolved_version;
@@ -180,17 +175,13 @@
   grpc_resolved_addresses *addresses = r->addresses;
   if (addresses != NULL) {
     grpc_lb_policy_args lb_policy_args;
-<<<<<<< HEAD
-=======
-    result = grpc_resolver_result_create();
->>>>>>> 79d7d996
     memset(&lb_policy_args, 0, sizeof(lb_policy_args));
     lb_policy_args.server_name = r->target_name;
     lb_policy_args.addresses = addresses;
     lb_policy_args.client_channel_factory = r->client_channel_factory;
     lb_policy =
         grpc_lb_policy_create(exec_ctx, r->lb_policy_name, &lb_policy_args);
-    config = grpc_client_config_create();
+    result = grpc_resolver_result_create();
     if (lb_policy != NULL) {
       grpc_resolver_result_set_lb_policy(result, lb_policy);
       GRPC_LB_POLICY_UNREF(exec_ctx, lb_policy, "construction");
