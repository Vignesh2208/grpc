/*
 *
 * Copyright 2015 gRPC authors.
 *
 * Licensed under the Apache License, Version 2.0 (the "License");
 * you may not use this file except in compliance with the License.
 * You may obtain a copy of the License at
 *
 *     http://www.apache.org/licenses/LICENSE-2.0
 *
 * Unless required by applicable law or agreed to in writing, software
 * distributed under the License is distributed on an "AS IS" BASIS,
 * WITHOUT WARRANTIES OR CONDITIONS OF ANY KIND, either express or implied.
 * See the License for the specific language governing permissions and
 * limitations under the License.
 *
 */

#include <grpc/support/port_platform.h>

#include "src/core/ext/transport/chttp2/client/chttp2_connector.h"

#include <stdint.h>

#include <memory>
#include <string>
#include <utility>

#include "absl/status/status.h"
#include "absl/status/statusor.h"
#include "absl/strings/str_format.h"

#include <grpc/grpc.h>
#include <grpc/grpc_posix.h>
#include <grpc/grpc_security.h>
#include <grpc/impl/codegen/grpc_types.h>
#include <grpc/status.h>
#include <grpc/support/alloc.h>
#include <grpc/support/log.h>
#include <grpc/support/sync.h>

#include "src/core/ext/filters/client_channel/client_channel.h"
#include "src/core/ext/filters/client_channel/client_channel_factory.h"
#include "src/core/ext/filters/client_channel/connector.h"
#include "src/core/ext/filters/client_channel/subchannel.h"
#include "src/core/ext/transport/chttp2/transport/chttp2_transport.h"
#include "src/core/lib/address_utils/sockaddr_utils.h"
#include "src/core/lib/channel/channel_args.h"
#include "src/core/lib/channel/channel_args_preconditioning.h"
#include "src/core/lib/channel/channelz.h"
#include "src/core/lib/config/core_configuration.h"
#include "src/core/lib/debug/trace.h"
#include "src/core/lib/event_engine/channel_args_endpoint_config.h"
#include "src/core/lib/gprpp/debug_location.h"
#include "src/core/lib/gprpp/orphanable.h"
#include "src/core/lib/gprpp/unique_type_name.h"
#include "src/core/lib/iomgr/endpoint.h"
#include "src/core/lib/iomgr/exec_ctx.h"
#include "src/core/lib/iomgr/resolved_address.h"
#include "src/core/lib/resolver/resolver_registry.h"
#include "src/core/lib/security/credentials/credentials.h"
#include "src/core/lib/security/credentials/insecure/insecure_credentials.h"
#include "src/core/lib/security/security_connector/security_connector.h"
#include "src/core/lib/slice/slice_internal.h"
#include "src/core/lib/surface/api_trace.h"
#include "src/core/lib/surface/channel.h"
#include "src/core/lib/surface/channel_stack_type.h"
#include "src/core/lib/transport/error_utils.h"
#include "src/core/lib/transport/handshaker.h"
#include "src/core/lib/transport/handshaker_registry.h"
#include "src/core/lib/transport/tcp_connect_handshaker.h"
#include "src/core/lib/transport/transport.h"
#include "src/core/lib/transport/transport_fwd.h"

#ifdef GPR_SUPPORT_CHANNELS_FROM_FD

#include <fcntl.h>

#include "src/core/lib/iomgr/ev_posix.h"
#include "src/core/lib/iomgr/tcp_client_posix.h"

#endif  // GPR_SUPPORT_CHANNELS_FROM_FD

namespace grpc_core {

namespace {
void NullThenSchedClosure(const DebugLocation& location, grpc_closure** closure,
                          grpc_error_handle error) {
  grpc_closure* c = *closure;
  *closure = nullptr;
  ExecCtx::Run(location, c, error);
}
}  // namespace

Chttp2Connector::~Chttp2Connector() {
  if (endpoint_ != nullptr) {
    grpc_endpoint_destroy(endpoint_);
  }
}

void Chttp2Connector::Connect(const Args& args, Result* result,
                              grpc_closure* notify) {
  {
    MutexLock lock(&mu_);
    GPR_ASSERT(notify_ == nullptr);
    args_ = args;
    result_ = result;
    notify_ = notify;
    GPR_ASSERT(endpoint_ == nullptr);
  }
  absl::StatusOr<std::string> address = grpc_sockaddr_to_uri(args.address);
  if (!address.ok()) {
    grpc_error_handle error =
        GRPC_ERROR_CREATE_FROM_CPP_STRING(address.status().ToString());
    NullThenSchedClosure(DEBUG_LOCATION, &notify_, error);
    return;
  }
  ChannelArgs channel_args =
      args_.channel_args
          .Set(GRPC_ARG_TCP_HANDSHAKER_RESOLVED_ADDRESS, address.value())
          .Set(GRPC_ARG_TCP_HANDSHAKER_BIND_ENDPOINT_TO_POLLSET, 1);
  handshake_mgr_ = MakeRefCounted<HandshakeManager>();
  CoreConfiguration::Get().handshaker_registry().AddHandshakers(
      HANDSHAKER_CLIENT, channel_args, args_.interested_parties,
      handshake_mgr_.get());
  Ref().release();  // Ref held by OnHandshakeDone().
  handshake_mgr_->DoHandshake(nullptr /* endpoint */, channel_args,
                              args.deadline, nullptr /* acceptor */,
                              OnHandshakeDone, this);
}

void Chttp2Connector::Shutdown(grpc_error_handle error) {
  MutexLock lock(&mu_);
  shutdown_ = true;
  if (handshake_mgr_ != nullptr) {
    // Handshaker will also shutdown the endpoint if it exists
    handshake_mgr_->Shutdown(GRPC_ERROR_REF(error));
  }
  GRPC_ERROR_UNREF(error);
}

void Chttp2Connector::OnHandshakeDone(void* arg, grpc_error_handle error) {
  auto* args = static_cast<HandshakerArgs*>(arg);
  Chttp2Connector* self = static_cast<Chttp2Connector*>(args->user_data);
  {
    MutexLock lock(&self->mu_);
    if (!GRPC_ERROR_IS_NONE(error) || self->shutdown_) {
      if (GRPC_ERROR_IS_NONE(error)) {
        error = GRPC_ERROR_CREATE_FROM_STATIC_STRING("connector shutdown");
        // We were shut down after handshaking completed successfully, so
        // destroy the endpoint here.
        if (args->endpoint != nullptr) {
          // TODO(ctiller): It is currently necessary to shutdown endpoints
          // before destroying them, even if we know that there are no
          // pending read/write callbacks.  This should be fixed, at which
          // point this can be removed.
          grpc_endpoint_shutdown(args->endpoint, GRPC_ERROR_REF(error));
          grpc_endpoint_destroy(args->endpoint);
          grpc_slice_buffer_destroy_internal(args->read_buffer);
          gpr_free(args->read_buffer);
        }
      } else {
        error = GRPC_ERROR_REF(error);
      }
      self->result_->Reset();
      NullThenSchedClosure(DEBUG_LOCATION, &self->notify_, error);
    } else if (args->endpoint != nullptr) {
      self->result_->transport = grpc_create_chttp2_transport(
          args->args.ToC().get(), args->endpoint, true);
      self->result_->socket_node =
          grpc_chttp2_transport_get_socket_node(self->result_->transport);
      self->result_->channel_args = args->args;
      GPR_ASSERT(self->result_->transport != nullptr);
      self->endpoint_ = args->endpoint;
      self->Ref().release();  // Ref held by OnReceiveSettings()
      GRPC_CLOSURE_INIT(&self->on_receive_settings_, OnReceiveSettings, self,
                        grpc_schedule_on_exec_ctx);
      self->Ref().release();  // Ref held by OnTimeout()
      grpc_chttp2_transport_start_reading(self->result_->transport,
                                          args->read_buffer,
                                          &self->on_receive_settings_, nullptr);
      GRPC_CLOSURE_INIT(&self->on_timeout_, OnTimeout, self,
                        grpc_schedule_on_exec_ctx);
      grpc_timer_init(&self->timer_, self->args_.deadline, &self->on_timeout_);
    } else {
      // If the handshaking succeeded but there is no endpoint, then the
      // handshaker may have handed off the connection to some external
      // code. Just verify that exit_early flag is set.
      GPR_DEBUG_ASSERT(args->exit_early);
      NullThenSchedClosure(DEBUG_LOCATION, &self->notify_, error);
    }
    self->handshake_mgr_.reset();
  }
  self->Unref();
}

void Chttp2Connector::OnReceiveSettings(void* arg, grpc_error_handle error) {
  Chttp2Connector* self = static_cast<Chttp2Connector*>(arg);
  {
    MutexLock lock(&self->mu_);
    if (!self->notify_error_.has_value()) {
      grpc_endpoint_delete_from_pollset_set(self->endpoint_,
                                            self->args_.interested_parties);
      if (!GRPC_ERROR_IS_NONE(error)) {
        // Transport got an error while waiting on SETTINGS frame.
        // TODO(yashykt): The following two lines should be moved to
        // SubchannelConnector::Result::Reset()
        grpc_transport_destroy(self->result_->transport);
        self->result_->Reset();
      }
      self->MaybeNotify(GRPC_ERROR_REF(error));
      grpc_timer_cancel(&self->timer_);
    } else {
      // OnTimeout() was already invoked. Call Notify() again so that notify_
      // can be invoked.
      self->MaybeNotify(GRPC_ERROR_NONE);
    }
  }
  self->Unref();
}

void Chttp2Connector::OnTimeout(void* arg, grpc_error_handle /*error*/) {
  Chttp2Connector* self = static_cast<Chttp2Connector*>(arg);
  {
    MutexLock lock(&self->mu_);
    if (!self->notify_error_.has_value()) {
      // The transport did not receive the settings frame in time. Destroy the
      // transport.
      grpc_endpoint_delete_from_pollset_set(self->endpoint_,
                                            self->args_.interested_parties);
      // TODO(yashykt): The following two lines should be moved to
      // SubchannelConnector::Result::Reset()
      grpc_transport_destroy(self->result_->transport);
      self->result_->Reset();
      self->MaybeNotify(GRPC_ERROR_CREATE_FROM_STATIC_STRING(
          "connection attempt timed out before receiving SETTINGS frame"));
    } else {
      // OnReceiveSettings() was already invoked. Call Notify() again so that
      // notify_ can be invoked.
      self->MaybeNotify(GRPC_ERROR_NONE);
    }
  }
  self->Unref();
}

void Chttp2Connector::MaybeNotify(grpc_error_handle error) {
  if (notify_error_.has_value()) {
    GRPC_ERROR_UNREF(error);
    NullThenSchedClosure(DEBUG_LOCATION, &notify_, notify_error_.value());
    // Clear state for a new Connect().
    // Clear out the endpoint_, since it is the responsibility of
    // the transport to shut it down.
    endpoint_ = nullptr;
    notify_error_.reset();
  } else {
    notify_error_ = error;
  }
}

namespace {

class Chttp2SecureClientChannelFactory : public ClientChannelFactory {
 public:
  RefCountedPtr<Subchannel> CreateSubchannel(
      const grpc_resolved_address& address, const ChannelArgs& args) override {
    absl::StatusOr<ChannelArgs> new_args = GetSecureNamingChannelArgs(args);
    if (!new_args.ok()) {
      gpr_log(GPR_ERROR,
              "Failed to create channel args during subchannel creation: %s; "
              "Got args: %s",
              new_args.status().ToString().c_str(), args.ToString().c_str());
      return nullptr;
    }
    RefCountedPtr<Subchannel> s = Subchannel::Create(
        MakeOrphanable<Chttp2Connector>(), address, *new_args);
    return s;
  }

 private:
  static absl::StatusOr<ChannelArgs> GetSecureNamingChannelArgs(
      ChannelArgs args) {
    auto* channel_credentials = args.GetObject<grpc_channel_credentials>();
    if (channel_credentials == nullptr) {
      return absl::InternalError(
          "channel credentials missing for secure channel");
    }
    // Make sure security connector does not already exist in args.
    if (args.Contains(GRPC_ARG_SECURITY_CONNECTOR)) {
      return absl::InternalError(
          "security connector already present in channel args.");
    }
    // Find the authority to use in the security connector.
    std::string authority =
        args.GetOwnedString(GRPC_ARG_DEFAULT_AUTHORITY).value();
    // Create the security connector using the credentials and target name.
    RefCountedPtr<grpc_channel_security_connector>
        subchannel_security_connector =
            channel_credentials->create_security_connector(
                /*call_creds=*/nullptr, authority.c_str(), &args);
    if (subchannel_security_connector == nullptr) {
      return absl::InternalError(absl::StrFormat(
          "Failed to create secure subchannel for secure name '%s'",
          authority));
    }
    return args.SetObject(std::move(subchannel_security_connector));
  }
};

absl::StatusOr<RefCountedPtr<Channel>> CreateChannel(const char* target,
                                                     const ChannelArgs& args) {
  if (target == nullptr) {
    gpr_log(GPR_ERROR, "cannot create channel with NULL target name");
    return absl::InvalidArgumentError("channel target is NULL");
  }
  // Add channel arg containing the server URI.
  std::string canonical_target =
      CoreConfiguration::Get().resolver_registry().AddDefaultPrefixIfNeeded(
          target);
  return Channel::Create(target,
                         args.Set(GRPC_ARG_SERVER_URI, canonical_target),
                         GRPC_CLIENT_CHANNEL, nullptr);
}

}  // namespace
}  // namespace grpc_core

namespace {

grpc_core::Chttp2SecureClientChannelFactory* g_factory;
gpr_once g_factory_once = GPR_ONCE_INIT;

void FactoryInit() {
  g_factory = new grpc_core::Chttp2SecureClientChannelFactory();
}

}  // namespace

// Create a secure client channel:
//   Asynchronously: - resolve target
//                   - connect to it (trying alternatives as presented)
//                   - perform handshakes
grpc_channel* grpc_channel_create(const char* target,
                                  grpc_channel_credentials* creds,
                                  const grpc_channel_args* c_args) {
  grpc_core::ExecCtx exec_ctx;
  GRPC_API_TRACE("grpc_secure_channel_create(target=%s, creds=%p, args=%p)", 3,
                 (target, (void*)creds, (void*)c_args));
  grpc_channel* channel = nullptr;
  grpc_error_handle error = GRPC_ERROR_NONE;
  if (creds != nullptr) {
    // Add channel args containing the client channel factory and channel
    // credentials.
    gpr_once_init(&g_factory_once, FactoryInit);
    grpc_core::ChannelArgs args =
        creds->update_arguments(grpc_core::CoreConfiguration::Get()
                                    .channel_args_preconditioning()
                                    .PreconditionChannelArgs(c_args)
                                    .SetObject(creds->Ref())
                                    .SetObject(g_factory));
    // Create channel.
    auto r = grpc_core::CreateChannel(target, args);
    if (r.ok()) {
      channel = r->release()->c_ptr();
    } else {
      error = absl_status_to_grpc_error(r.status());
    }
  }
  if (channel == nullptr) {
    intptr_t integer;
    grpc_status_code status = GRPC_STATUS_INTERNAL;
    if (grpc_error_get_int(error, GRPC_ERROR_INT_GRPC_STATUS, &integer)) {
      status = static_cast<grpc_status_code>(integer);
    }
    GRPC_ERROR_UNREF(error);
    channel = grpc_lame_client_channel_create(
        target, status, "Failed to create secure client channel");
  }
  return channel;
}

#ifdef GPR_SUPPORT_CHANNELS_FROM_FD
grpc_channel* grpc_channel_create_from_fd(const char* target, int fd,
                                          grpc_channel_credentials* creds,
                                          const grpc_channel_args* args) {
  grpc_core::ExecCtx exec_ctx;
  GRPC_API_TRACE(
      "grpc_channel_create_from_fd(target=%p, fd=%d, creds=%p, args=%p)", 4,
      (target, fd, creds, args));
  // For now, we only support insecure channel credentials.
  if (creds == nullptr ||
      creds->type() != grpc_core::InsecureCredentials::Type()) {
    return grpc_lame_client_channel_create(
        target, GRPC_STATUS_INTERNAL,
        "Failed to create client channel due to invalid creds");
  }
  grpc_core::ChannelArgs final_args =
      grpc_core::CoreConfiguration::Get()
          .channel_args_preconditioning()
          .PreconditionChannelArgs(args)
          .SetIfUnset(GRPC_ARG_DEFAULT_AUTHORITY, "test.authority")
          .SetObject(creds->Ref());
  auto c_final_args = final_args.ToC();

  int flags = fcntl(fd, F_GETFL, 0);
  GPR_ASSERT(fcntl(fd, F_SETFL, flags | O_NONBLOCK) == 0);
<<<<<<< HEAD
  grpc_endpoint* client = grpc_tcp_create_from_fd(
      grpc_fd_create(fd, "client", true),
      grpc_event_engine::experimental::ChannelArgsEndpointConfig(final_args),
      "fd-client");
=======
  grpc_endpoint* client = grpc_tcp_client_create_from_fd(
      grpc_fd_create(fd, "client", true), c_final_args.get(), "fd-client");
>>>>>>> 1076a7d4
  grpc_transport* transport =
      grpc_create_chttp2_transport(c_final_args.get(), client, true);
  GPR_ASSERT(transport);
  auto channel = grpc_core::Channel::Create(
      target, final_args, GRPC_CLIENT_DIRECT_CHANNEL, transport);
  if (channel.ok()) {
    grpc_chttp2_transport_start_reading(transport, nullptr, nullptr, nullptr);
    grpc_core::ExecCtx::Get()->Flush();
    return channel->release()->c_ptr();
  } else {
    grpc_transport_destroy(transport);
    return grpc_lame_client_channel_create(
        target, static_cast<grpc_status_code>(channel.status().code()),
        "Failed to create client channel");
  }
}

#else  // !GPR_SUPPORT_CHANNELS_FROM_FD

grpc_channel* grpc_channel_create_from_fd(const char* /* target */,
                                          int /* fd */,
                                          grpc_channel_credentials* /* creds*/,
                                          const grpc_channel_args* /* args */) {
  GPR_ASSERT(0);
  return nullptr;
}

#endif  // GPR_SUPPORT_CHANNELS_FROM_FD<|MERGE_RESOLUTION|>--- conflicted
+++ resolved
@@ -403,15 +403,11 @@
 
   int flags = fcntl(fd, F_GETFL, 0);
   GPR_ASSERT(fcntl(fd, F_SETFL, flags | O_NONBLOCK) == 0);
-<<<<<<< HEAD
   grpc_endpoint* client = grpc_tcp_create_from_fd(
       grpc_fd_create(fd, "client", true),
-      grpc_event_engine::experimental::ChannelArgsEndpointConfig(final_args),
+      grpc_event_engine::experimental::ChannelArgsEndpointConfig(
+          c_final_args.get()),
       "fd-client");
-=======
-  grpc_endpoint* client = grpc_tcp_client_create_from_fd(
-      grpc_fd_create(fd, "client", true), c_final_args.get(), "fd-client");
->>>>>>> 1076a7d4
   grpc_transport* transport =
       grpc_create_chttp2_transport(c_final_args.get(), client, true);
   GPR_ASSERT(transport);
