/*
 *
 * Copyright 2015 gRPC authors.
 *
 * Licensed under the Apache License, Version 2.0 (the "License");
 * you may not use this file except in compliance with the License.
 * You may obtain a copy of the License at
 *
 *     http://www.apache.org/licenses/LICENSE-2.0
 *
 * Unless required by applicable law or agreed to in writing, software
 * distributed under the License is distributed on an "AS IS" BASIS,
 * WITHOUT WARRANTIES OR CONDITIONS OF ANY KIND, either express or implied.
 * See the License for the specific language governing permissions and
 * limitations under the License.
 *
 */

#include "src/core/ext/transport/chttp2/transport/internal.h"

#include <limits.h>

#include <grpc/support/log.h>

#include "src/core/lib/debug/stats.h"
#include "src/core/lib/profiling/timers.h"
#include "src/core/lib/slice/slice_internal.h"
#include "src/core/lib/transport/http2_errors.h"

static void add_to_write_list(grpc_chttp2_write_cb **list,
                              grpc_chttp2_write_cb *cb) {
  cb->next = *list;
  *list = cb;
}

static void finish_write_cb(grpc_exec_ctx *exec_ctx, grpc_chttp2_transport *t,
                            grpc_chttp2_stream *s, grpc_chttp2_write_cb *cb,
                            grpc_error *error) {
  grpc_chttp2_complete_closure_step(exec_ctx, t, s, &cb->closure, error,
                                    "finish_write_cb");
  cb->next = t->write_cb_pool;
  t->write_cb_pool = cb;
}

static void collapse_pings_from_into(grpc_chttp2_transport *t,
                                     grpc_chttp2_ping_type ping_type,
                                     grpc_chttp2_ping_queue *pq) {
  for (size_t i = 0; i < GRPC_CHTTP2_PCL_COUNT; i++) {
    grpc_closure_list_move(&t->ping_queues[ping_type].lists[i], &pq->lists[i]);
  }
}

static void maybe_initiate_ping(grpc_exec_ctx *exec_ctx,
                                grpc_chttp2_transport *t,
                                grpc_chttp2_ping_type ping_type) {
  grpc_chttp2_ping_queue *pq = &t->ping_queues[ping_type];
  if (grpc_closure_list_empty(pq->lists[GRPC_CHTTP2_PCL_NEXT])) {
    /* no ping needed: wait */
    return;
  }
  if (!grpc_closure_list_empty(pq->lists[GRPC_CHTTP2_PCL_INFLIGHT])) {
    /* ping already in-flight: wait */
    if (GRPC_TRACER_ON(grpc_http_trace) ||
        GRPC_TRACER_ON(grpc_bdp_estimator_trace)) {
      gpr_log(GPR_DEBUG, "Ping delayed [%p]: already pinging", t->peer_string);
    }
    return;
  }
  if (t->ping_state.pings_before_data_required == 0 &&
      t->ping_policy.max_pings_without_data != 0) {
    /* need to receive something of substance before sending a ping again */
    if (GRPC_TRACER_ON(grpc_http_trace) ||
        GRPC_TRACER_ON(grpc_bdp_estimator_trace)) {
      gpr_log(GPR_DEBUG, "Ping delayed [%p]: too many recent pings: %d/%d",
              t->peer_string, t->ping_state.pings_before_data_required,
              t->ping_policy.max_pings_without_data);
    }
    return;
  }
  gpr_timespec now = gpr_now(GPR_CLOCK_MONOTONIC);
  gpr_timespec next_allowed_ping =
      gpr_time_add(t->ping_state.last_ping_sent_time,
                   t->ping_policy.min_sent_ping_interval_without_data);
  if (t->keepalive_permit_without_calls == 0 &&
      grpc_chttp2_stream_map_size(&t->stream_map) == 0) {
    next_allowed_ping = gpr_time_add(t->ping_recv_state.last_ping_recv_time,
                                     gpr_time_from_seconds(7200, GPR_TIMESPAN));
  }
  /* gpr_log(GPR_DEBUG, "next_allowed_ping:%d.%09d now:%d.%09d",
          (int)next_allowed_ping.tv_sec, (int)next_allowed_ping.tv_nsec,
          (int)now.tv_sec, (int)now.tv_nsec); */
  if (gpr_time_cmp(next_allowed_ping, now) > 0) {
    /* not enough elapsed time between successive pings */
    if (GRPC_TRACER_ON(grpc_http_trace) ||
        GRPC_TRACER_ON(grpc_bdp_estimator_trace)) {
      gpr_log(GPR_DEBUG,
              "Ping delayed [%p]: not enough time elapsed since last ping",
              t->peer_string);
    }
    if (!t->ping_state.is_delayed_ping_timer_set) {
      t->ping_state.is_delayed_ping_timer_set = true;
      grpc_timer_init(exec_ctx, &t->ping_state.delayed_ping_timer,
                      next_allowed_ping, &t->retry_initiate_ping_locked,
                      gpr_now(GPR_CLOCK_MONOTONIC));
    }
    return;
  }
  /* coalesce equivalent pings into this one */
  switch (ping_type) {
    case GRPC_CHTTP2_PING_BEFORE_TRANSPORT_WINDOW_UPDATE:
      collapse_pings_from_into(t, GRPC_CHTTP2_PING_ON_NEXT_WRITE, pq);
      break;
    case GRPC_CHTTP2_PING_ON_NEXT_WRITE:
      break;
    case GRPC_CHTTP2_PING_TYPE_COUNT:
      GPR_UNREACHABLE_CODE(break);
  }
  pq->inflight_id = t->ping_ctr * GRPC_CHTTP2_PING_TYPE_COUNT + ping_type;
  t->ping_ctr++;
  GRPC_CLOSURE_LIST_SCHED(exec_ctx, &pq->lists[GRPC_CHTTP2_PCL_INITIATE]);
  grpc_closure_list_move(&pq->lists[GRPC_CHTTP2_PCL_NEXT],
                         &pq->lists[GRPC_CHTTP2_PCL_INFLIGHT]);
  grpc_slice_buffer_add(&t->outbuf,
                        grpc_chttp2_ping_create(false, pq->inflight_id));
  GRPC_STATS_INC_HTTP2_PINGS_SENT(exec_ctx);
  t->ping_state.last_ping_sent_time = now;
  if (GRPC_TRACER_ON(grpc_http_trace) ||
      GRPC_TRACER_ON(grpc_bdp_estimator_trace)) {
    gpr_log(GPR_DEBUG, "Ping sent [%p]: %d/%d", t->peer_string,
            t->ping_state.pings_before_data_required,
            t->ping_policy.max_pings_without_data);
  }
  t->ping_state.pings_before_data_required -=
      (t->ping_state.pings_before_data_required != 0);
}

static bool update_list(grpc_exec_ctx *exec_ctx, grpc_chttp2_transport *t,
                        grpc_chttp2_stream *s, int64_t send_bytes,
                        grpc_chttp2_write_cb **list, int64_t *ctr,
                        grpc_error *error) {
  bool sched_any = false;
  grpc_chttp2_write_cb *cb = *list;
  *list = NULL;
  *ctr += send_bytes;
  while (cb) {
    grpc_chttp2_write_cb *next = cb->next;
    if (cb->call_at_byte <= *ctr) {
      sched_any = true;
      finish_write_cb(exec_ctx, t, s, cb, GRPC_ERROR_REF(error));
    } else {
      add_to_write_list(list, cb);
    }
    cb = next;
  }
  GRPC_ERROR_UNREF(error);
  return sched_any;
}

static bool stream_ref_if_not_destroyed(gpr_refcount *r) {
  gpr_atm count;
  do {
    count = gpr_atm_acq_load(&r->count);
    if (count == 0) return false;
  } while (!gpr_atm_rel_cas(&r->count, count, count + 1));
  return true;
}

/* How many bytes would we like to put on the wire during a single syscall */
static uint32_t target_write_size(grpc_chttp2_transport *t) {
  return 1024 * 1024;
}

// Returns true if initial_metadata contains only default headers.
static bool is_default_initial_metadata(grpc_metadata_batch *initial_metadata) {
  return initial_metadata->list.default_count == initial_metadata->list.count;
}

grpc_chttp2_begin_write_result grpc_chttp2_begin_write(
    grpc_exec_ctx *exec_ctx, grpc_chttp2_transport *t) {
  grpc_chttp2_stream *s;

  /* stats histogram counters: we increment these throughout this function,
     and at the end publish to the central stats histograms */
  int flow_control_writes = 0;
  int initial_metadata_writes = 0;
  int trailing_metadata_writes = 0;
  int message_writes = 0;

  GRPC_STATS_INC_HTTP2_WRITES_BEGUN(exec_ctx);

  GPR_TIMER_BEGIN("grpc_chttp2_begin_write", 0);

  if (t->dirtied_local_settings && !t->sent_local_settings) {
    grpc_slice_buffer_add(
        &t->outbuf,
        grpc_chttp2_settings_create(
            t->settings[GRPC_SENT_SETTINGS], t->settings[GRPC_LOCAL_SETTINGS],
            t->force_send_settings, GRPC_CHTTP2_NUM_SETTINGS));
    t->force_send_settings = 0;
    t->dirtied_local_settings = 0;
    t->sent_local_settings = 1;
    GRPC_STATS_INC_HTTP2_SETTINGS_WRITES(exec_ctx);
  }

  /* simple writes are queued to qbuf, and flushed here */
  grpc_slice_buffer_move_into(&t->qbuf, &t->outbuf);
  GPR_ASSERT(t->qbuf.count == 0);

  grpc_chttp2_hpack_compressor_set_max_table_size(
      &t->hpack_compressor,
      t->settings[GRPC_PEER_SETTINGS][GRPC_CHTTP2_SETTINGS_HEADER_TABLE_SIZE]);

  if (t->flow_control.remote_window > 0) {
    while (grpc_chttp2_list_pop_stalled_by_transport(t, &s)) {
      if (!t->closed && grpc_chttp2_list_add_writable_stream(t, s)) {
        stream_ref_if_not_destroyed(&s->refcount->refs);
      }
    }
  }

  grpc_chttp2_begin_write_result result = {false, false, false};

  /* for each grpc_chttp2_stream that's become writable, frame it's data
     (according to available window sizes) and add to the output buffer */
  while (true) {
    if (t->outbuf.length > target_write_size(t)) {
      result.partial = true;
      break;
    }

    if (!grpc_chttp2_list_pop_writable_stream(t, &s)) {
      break;
    }

    bool sent_initial_metadata = s->sent_initial_metadata;
    bool now_writing = false;

    GRPC_CHTTP2_IF_TRACING(
        gpr_log(GPR_DEBUG, "W:%p %s[%d] im-(sent,send)=(%d,%d) announce=%d", t,
                t->is_client ? "CLIENT" : "SERVER", s->id,
                sent_initial_metadata, s->send_initial_metadata != NULL,
                (int)(s->flow_control.local_window_delta -
                      s->flow_control.announced_window_delta)));

    grpc_mdelem *extra_headers_for_trailing_metadata[2];
    size_t num_extra_headers_for_trailing_metadata = 0;

    /* send initial metadata if it's available */
    if (!sent_initial_metadata && s->send_initial_metadata != NULL) {
      // We skip this on the server side if there is no custom initial
      // metadata, there are no messages to send, and we are also sending
      // trailing metadata.  This results in a Trailers-Only response,
      // which is required for retries, as per:
      // https://github.com/grpc/proposal/blob/master/A6-client-retries.md#when-retries-are-valid
      if (t->is_client || s->fetching_send_message != NULL ||
          s->flow_controlled_buffer.length != 0 ||
          s->send_trailing_metadata == NULL ||
          !is_default_initial_metadata(s->send_initial_metadata)) {
        grpc_encode_header_options hopt = {
            .stream_id = s->id,
            .is_eof = false,
            .use_true_binary_metadata =
                t->settings
                    [GRPC_PEER_SETTINGS]
                    [GRPC_CHTTP2_SETTINGS_GRPC_ALLOW_TRUE_BINARY_METADATA] != 0,
            .max_frame_size = t->settings[GRPC_PEER_SETTINGS]
                                         [GRPC_CHTTP2_SETTINGS_MAX_FRAME_SIZE],
            .stats = &s->stats.outgoing};
        grpc_chttp2_encode_header(exec_ctx, &t->hpack_compressor, NULL, 0,
                                  s->send_initial_metadata, &hopt, &t->outbuf);
        now_writing = true;
        if (!t->is_client) {
          t->ping_recv_state.last_ping_recv_time =
              gpr_inf_past(GPR_CLOCK_MONOTONIC);
          t->ping_recv_state.ping_strikes = 0;
        }
        initial_metadata_writes++;
      } else {
        GRPC_CHTTP2_IF_TRACING(
            gpr_log(GPR_INFO, "not sending initial_metadata (Trailers-Only)"));
        // When sending Trailers-Only, we need to move the :status and
        // content-type headers to the trailers.
        if (s->send_initial_metadata->idx.named.status != NULL) {
          extra_headers_for_trailing_metadata
              [num_extra_headers_for_trailing_metadata++] =
                  &s->send_initial_metadata->idx.named.status->md;
        }
        if (s->send_initial_metadata->idx.named.content_type != NULL) {
          extra_headers_for_trailing_metadata
              [num_extra_headers_for_trailing_metadata++] =
                  &s->send_initial_metadata->idx.named.content_type->md;
        }
        trailing_metadata_writes++;
      }
      s->send_initial_metadata = NULL;
      s->sent_initial_metadata = true;
      sent_initial_metadata = true;
      result.early_results_scheduled = true;
      grpc_chttp2_complete_closure_step(
          exec_ctx, t, s, &s->send_initial_metadata_finished, GRPC_ERROR_NONE,
          "send_initial_metadata_finished");
    }
    /* send any window updates */
    uint32_t stream_announce = grpc_chttp2_flowctl_maybe_send_stream_update(
        &t->flow_control, &s->flow_control);
    if (stream_announce > 0) {
      grpc_slice_buffer_add(
          &t->outbuf, grpc_chttp2_window_update_create(s->id, stream_announce,
                                                       &s->stats.outgoing));
      if (!t->is_client) {
        t->ping_recv_state.last_ping_recv_time =
            gpr_inf_past(GPR_CLOCK_MONOTONIC);
        t->ping_recv_state.ping_strikes = 0;
      }
      flow_control_writes++;
    }
    if (sent_initial_metadata) {
      /* send any body bytes, if allowed by flow control */
      if (s->flow_controlled_buffer.length > 0 ||
          s->compressed_data_buffer.length > 0) {
        uint32_t stream_remote_window = (uint32_t)GPR_MAX(
            0,
            s->flow_control.remote_window_delta +
                (int64_t)t->settings[GRPC_PEER_SETTINGS]
                                    [GRPC_CHTTP2_SETTINGS_INITIAL_WINDOW_SIZE]);
        uint32_t max_outgoing = (uint32_t)GPR_MIN(
            t->settings[GRPC_PEER_SETTINGS]
                       [GRPC_CHTTP2_SETTINGS_MAX_FRAME_SIZE],
            GPR_MIN(stream_remote_window, t->flow_control.remote_window));
        if (max_outgoing > 0) {
          bool is_last_data_frame = false;
          bool is_last_frame = false;
<<<<<<< HEAD
          if (s->stream_compression_send_enabled) {
            while ((s->flow_controlled_buffer.length > 0 ||
                    s->compressed_data_buffer->length > 0) &&
                   max_outgoing > 0) {
              if (s->compressed_data_buffer->length > 0) {
                uint32_t send_bytes = (uint32_t)GPR_MIN(
                    max_outgoing, s->compressed_data_buffer->length);
                is_last_data_frame =
                    (send_bytes == s->compressed_data_buffer->length &&
                     s->flow_controlled_buffer.length == 0 &&
                     s->fetching_send_message == NULL);
                if (is_last_data_frame && s->send_trailing_metadata != NULL &&
                    s->stream_compression_ctx != NULL) {
                  if (!grpc_stream_compress(
                          s->stream_compression_ctx, &s->flow_controlled_buffer,
                          s->compressed_data_buffer, NULL, MAX_SIZE_T,
                          GRPC_STREAM_COMPRESSION_FLUSH_FINISH)) {
                    gpr_log(GPR_ERROR, "Stream compression failed.");
                  }
                  grpc_stream_compression_context_destroy(
                      s->stream_compression_ctx);
                  s->stream_compression_ctx = NULL;
                  /* After finish, bytes in s->compressed_data_buffer may be
                   * more than max_outgoing. Start another round of the current
                   * while loop so that send_bytes and is_last_data_frame are
                   * recalculated. */
                  continue;
                }
                is_last_frame =
                    is_last_data_frame && s->send_trailing_metadata != NULL &&
                    grpc_metadata_batch_is_empty(s->send_trailing_metadata);
                grpc_chttp2_encode_data(s->id, s->compressed_data_buffer,
                                        send_bytes, is_last_frame,
                                        &s->stats.outgoing, &t->outbuf);
                grpc_chttp2_flowctl_sent_data(&t->flow_control,
                                              &s->flow_control, send_bytes);
                max_outgoing -= send_bytes;
                if (s->compressed_data_buffer->length == 0) {
                  s->sending_bytes += s->uncompressed_data_size;
                }
              } else {
                if (s->stream_compression_ctx == NULL) {
                  s->stream_compression_ctx =
                      grpc_stream_compression_context_create(
                          GRPC_STREAM_COMPRESSION_COMPRESS);
                }
                s->uncompressed_data_size = s->flow_controlled_buffer.length;
                GPR_ASSERT(grpc_stream_compress(
                    s->stream_compression_ctx, &s->flow_controlled_buffer,
                    s->compressed_data_buffer, NULL, MAX_SIZE_T,
                    GRPC_STREAM_COMPRESSION_FLUSH_SYNC));
                GPR_ASSERT(s->compressed_data_buffer->length > 0);
=======
          size_t sending_bytes_before = s->sending_bytes;
          while ((s->flow_controlled_buffer.length > 0 ||
                  s->compressed_data_buffer.length > 0) &&
                 max_outgoing > 0) {
            if (s->compressed_data_buffer.length > 0) {
              uint32_t send_bytes = (uint32_t)GPR_MIN(
                  max_outgoing, s->compressed_data_buffer.length);
              is_last_data_frame =
                  (send_bytes == s->compressed_data_buffer.length &&
                   s->flow_controlled_buffer.length == 0 &&
                   s->fetching_send_message == NULL);
              is_last_frame =
                  is_last_data_frame && s->send_trailing_metadata != NULL &&
                  grpc_metadata_batch_is_empty(s->send_trailing_metadata);
              grpc_chttp2_encode_data(s->id, &s->compressed_data_buffer,
                                      send_bytes, is_last_frame,
                                      &s->stats.outgoing, &t->outbuf);
              grpc_chttp2_flowctl_sent_data(&t->flow_control, &s->flow_control,
                                            send_bytes);
              max_outgoing -= send_bytes;
              if (s->compressed_data_buffer.length == 0) {
                s->sending_bytes += s->uncompressed_data_size;
              }
            } else {
              if (s->stream_compression_ctx == NULL) {
                s->stream_compression_ctx =
                    grpc_stream_compression_context_create(
                        s->stream_compression_method);
>>>>>>> 31c66c57
              }
              s->uncompressed_data_size = s->flow_controlled_buffer.length;
              GPR_ASSERT(grpc_stream_compress(
                  s->stream_compression_ctx, &s->flow_controlled_buffer,
                  &s->compressed_data_buffer, NULL, MAX_SIZE_T,
                  GRPC_STREAM_COMPRESSION_FLUSH_SYNC));
            }
          }
          if (!t->is_client) {
            t->ping_recv_state.last_ping_recv_time =
                gpr_inf_past(GPR_CLOCK_MONOTONIC);
            t->ping_recv_state.ping_strikes = 0;
          }
          if (is_last_frame) {
            s->send_trailing_metadata = NULL;
            s->sent_trailing_metadata = true;
            if (!t->is_client && !s->read_closed) {
              grpc_slice_buffer_add(&t->outbuf, grpc_chttp2_rst_stream_create(
                                                    s->id, GRPC_HTTP2_NO_ERROR,
                                                    &s->stats.outgoing));
            }
            grpc_chttp2_mark_stream_closed(exec_ctx, t, s, !t->is_client, 1,
                                           GRPC_ERROR_NONE);
          }
          result.early_results_scheduled |=
              update_list(exec_ctx, t, s,
                          (int64_t)(s->sending_bytes - sending_bytes_before),
                          &s->on_flow_controlled_cbs,
                          &s->flow_controlled_bytes_flowed, GRPC_ERROR_NONE);
          now_writing = true;
          if (s->flow_controlled_buffer.length > 0 ||
              s->compressed_data_buffer.length > 0) {
            GRPC_CHTTP2_STREAM_REF(s, "chttp2_writing:fork");
            grpc_chttp2_list_add_writable_stream(t, s);
          }
          message_writes++;
        } else if (t->flow_control.remote_window == 0) {
          grpc_chttp2_list_add_stalled_by_transport(t, s);
          now_writing = true;
        } else if (stream_remote_window == 0) {
          grpc_chttp2_list_add_stalled_by_stream(t, s);
          now_writing = true;
        }
      }
      if (s->send_trailing_metadata != NULL &&
          s->fetching_send_message == NULL &&
          s->flow_controlled_buffer.length == 0 &&
          s->compressed_data_buffer.length == 0) {
        GRPC_CHTTP2_IF_TRACING(gpr_log(GPR_INFO, "sending trailing_metadata"));
        if (grpc_metadata_batch_is_empty(s->send_trailing_metadata)) {
          grpc_chttp2_encode_data(s->id, &s->flow_controlled_buffer, 0, true,
                                  &s->stats.outgoing, &t->outbuf);
        } else {
          grpc_encode_header_options hopt = {
              .stream_id = s->id,
              .is_eof = true,
              .use_true_binary_metadata =
                  t->settings
                      [GRPC_PEER_SETTINGS]
                      [GRPC_CHTTP2_SETTINGS_GRPC_ALLOW_TRUE_BINARY_METADATA] !=
                  0,
              .max_frame_size =
                  t->settings[GRPC_PEER_SETTINGS]
                             [GRPC_CHTTP2_SETTINGS_MAX_FRAME_SIZE],
              .stats = &s->stats.outgoing};
          grpc_chttp2_encode_header(exec_ctx, &t->hpack_compressor,
                                    extra_headers_for_trailing_metadata,
                                    num_extra_headers_for_trailing_metadata,
                                    s->send_trailing_metadata, &hopt,
                                    &t->outbuf);
          trailing_metadata_writes++;
        }
        s->send_trailing_metadata = NULL;
        s->sent_trailing_metadata = true;
        if (!t->is_client && !s->read_closed) {
          grpc_slice_buffer_add(
              &t->outbuf, grpc_chttp2_rst_stream_create(
                              s->id, GRPC_HTTP2_NO_ERROR, &s->stats.outgoing));
        }
        grpc_chttp2_mark_stream_closed(exec_ctx, t, s, !t->is_client, 1,
                                       GRPC_ERROR_NONE);
        now_writing = true;
        result.early_results_scheduled = true;
        grpc_chttp2_complete_closure_step(
            exec_ctx, t, s, &s->send_trailing_metadata_finished,
            GRPC_ERROR_NONE, "send_trailing_metadata_finished");
      }
    }

    if (now_writing) {
      GRPC_STATS_INC_HTTP2_SEND_INITIAL_METADATA_PER_WRITE(
          exec_ctx, initial_metadata_writes);
      GRPC_STATS_INC_HTTP2_SEND_MESSAGE_PER_WRITE(exec_ctx, message_writes);
      GRPC_STATS_INC_HTTP2_SEND_TRAILING_METADATA_PER_WRITE(
          exec_ctx, trailing_metadata_writes);
      GRPC_STATS_INC_HTTP2_SEND_FLOWCTL_PER_WRITE(exec_ctx,
                                                  flow_control_writes);

      if (!grpc_chttp2_list_add_writing_stream(t, s)) {
        /* already in writing list: drop ref */
        GRPC_CHTTP2_STREAM_UNREF(exec_ctx, s, "chttp2_writing:already_writing");
      }
    } else {
      GRPC_CHTTP2_STREAM_UNREF(exec_ctx, s, "chttp2_writing:no_write");
    }
  }

  uint32_t transport_announce =
      grpc_chttp2_flowctl_maybe_send_transport_update(&t->flow_control);
  if (transport_announce) {
    maybe_initiate_ping(exec_ctx, t,
                        GRPC_CHTTP2_PING_BEFORE_TRANSPORT_WINDOW_UPDATE);
    grpc_transport_one_way_stats throwaway_stats;
    grpc_slice_buffer_add(
        &t->outbuf, grpc_chttp2_window_update_create(0, transport_announce,
                                                     &throwaway_stats));
    if (!t->is_client) {
      t->ping_recv_state.last_ping_recv_time =
          gpr_inf_past(GPR_CLOCK_MONOTONIC);
      t->ping_recv_state.ping_strikes = 0;
    }
  }

  for (size_t i = 0; i < t->ping_ack_count; i++) {
    grpc_slice_buffer_add(&t->outbuf,
                          grpc_chttp2_ping_create(1, t->ping_acks[i]));
  }
  t->ping_ack_count = 0;

  maybe_initiate_ping(exec_ctx, t, GRPC_CHTTP2_PING_ON_NEXT_WRITE);

  GPR_TIMER_END("grpc_chttp2_begin_write", 0);

  result.writing = t->outbuf.count > 0;
  return result;
}

void grpc_chttp2_end_write(grpc_exec_ctx *exec_ctx, grpc_chttp2_transport *t,
                           grpc_error *error) {
  GPR_TIMER_BEGIN("grpc_chttp2_end_write", 0);
  grpc_chttp2_stream *s;

  while (grpc_chttp2_list_pop_writing_stream(t, &s)) {
    if (s->sending_bytes != 0) {
      update_list(exec_ctx, t, s, (int64_t)s->sending_bytes,
                  &s->on_write_finished_cbs, &s->flow_controlled_bytes_written,
                  GRPC_ERROR_REF(error));
      s->sending_bytes = 0;
    }
    GRPC_CHTTP2_STREAM_UNREF(exec_ctx, s, "chttp2_writing:end");
  }
  grpc_slice_buffer_reset_and_unref_internal(exec_ctx, &t->outbuf);
  GRPC_ERROR_UNREF(error);
  GPR_TIMER_END("grpc_chttp2_end_write", 0);
}<|MERGE_RESOLUTION|>--- conflicted
+++ resolved
@@ -330,60 +330,6 @@
         if (max_outgoing > 0) {
           bool is_last_data_frame = false;
           bool is_last_frame = false;
-<<<<<<< HEAD
-          if (s->stream_compression_send_enabled) {
-            while ((s->flow_controlled_buffer.length > 0 ||
-                    s->compressed_data_buffer->length > 0) &&
-                   max_outgoing > 0) {
-              if (s->compressed_data_buffer->length > 0) {
-                uint32_t send_bytes = (uint32_t)GPR_MIN(
-                    max_outgoing, s->compressed_data_buffer->length);
-                is_last_data_frame =
-                    (send_bytes == s->compressed_data_buffer->length &&
-                     s->flow_controlled_buffer.length == 0 &&
-                     s->fetching_send_message == NULL);
-                if (is_last_data_frame && s->send_trailing_metadata != NULL &&
-                    s->stream_compression_ctx != NULL) {
-                  if (!grpc_stream_compress(
-                          s->stream_compression_ctx, &s->flow_controlled_buffer,
-                          s->compressed_data_buffer, NULL, MAX_SIZE_T,
-                          GRPC_STREAM_COMPRESSION_FLUSH_FINISH)) {
-                    gpr_log(GPR_ERROR, "Stream compression failed.");
-                  }
-                  grpc_stream_compression_context_destroy(
-                      s->stream_compression_ctx);
-                  s->stream_compression_ctx = NULL;
-                  /* After finish, bytes in s->compressed_data_buffer may be
-                   * more than max_outgoing. Start another round of the current
-                   * while loop so that send_bytes and is_last_data_frame are
-                   * recalculated. */
-                  continue;
-                }
-                is_last_frame =
-                    is_last_data_frame && s->send_trailing_metadata != NULL &&
-                    grpc_metadata_batch_is_empty(s->send_trailing_metadata);
-                grpc_chttp2_encode_data(s->id, s->compressed_data_buffer,
-                                        send_bytes, is_last_frame,
-                                        &s->stats.outgoing, &t->outbuf);
-                grpc_chttp2_flowctl_sent_data(&t->flow_control,
-                                              &s->flow_control, send_bytes);
-                max_outgoing -= send_bytes;
-                if (s->compressed_data_buffer->length == 0) {
-                  s->sending_bytes += s->uncompressed_data_size;
-                }
-              } else {
-                if (s->stream_compression_ctx == NULL) {
-                  s->stream_compression_ctx =
-                      grpc_stream_compression_context_create(
-                          GRPC_STREAM_COMPRESSION_COMPRESS);
-                }
-                s->uncompressed_data_size = s->flow_controlled_buffer.length;
-                GPR_ASSERT(grpc_stream_compress(
-                    s->stream_compression_ctx, &s->flow_controlled_buffer,
-                    s->compressed_data_buffer, NULL, MAX_SIZE_T,
-                    GRPC_STREAM_COMPRESSION_FLUSH_SYNC));
-                GPR_ASSERT(s->compressed_data_buffer->length > 0);
-=======
           size_t sending_bytes_before = s->sending_bytes;
           while ((s->flow_controlled_buffer.length > 0 ||
                   s->compressed_data_buffer.length > 0) &&
@@ -395,6 +341,23 @@
                   (send_bytes == s->compressed_data_buffer.length &&
                    s->flow_controlled_buffer.length == 0 &&
                    s->fetching_send_message == NULL);
+              if (is_last_data_frame && s->send_trailing_metadata != NULL &&
+                  s->stream_compression_ctx != NULL) {
+                if (!grpc_stream_compress(
+                        s->stream_compression_ctx, &s->flow_controlled_buffer,
+                        &s->compressed_data_buffer, NULL, MAX_SIZE_T,
+                        GRPC_STREAM_COMPRESSION_FLUSH_FINISH)) {
+                  gpr_log(GPR_ERROR, "Stream compression failed.");
+                }
+                grpc_stream_compression_context_destroy(
+                    s->stream_compression_ctx);
+                s->stream_compression_ctx = NULL;
+                /* After finish, bytes in s->compressed_data_buffer may be
+                 * more than max_outgoing. Start another round of the current
+                 * while loop so that send_bytes and is_last_data_frame are
+                 * recalculated. */
+                continue;
+              }
               is_last_frame =
                   is_last_data_frame && s->send_trailing_metadata != NULL &&
                   grpc_metadata_batch_is_empty(s->send_trailing_metadata);
@@ -412,13 +375,14 @@
                 s->stream_compression_ctx =
                     grpc_stream_compression_context_create(
                         s->stream_compression_method);
->>>>>>> 31c66c57
               }
               s->uncompressed_data_size = s->flow_controlled_buffer.length;
-              GPR_ASSERT(grpc_stream_compress(
-                  s->stream_compression_ctx, &s->flow_controlled_buffer,
-                  &s->compressed_data_buffer, NULL, MAX_SIZE_T,
-                  GRPC_STREAM_COMPRESSION_FLUSH_SYNC));
+              if (!grpc_stream_compress(
+                      s->stream_compression_ctx, &s->flow_controlled_buffer,
+                      &s->compressed_data_buffer, NULL, MAX_SIZE_T,
+                      GRPC_STREAM_COMPRESSION_FLUSH_SYNC)) {
+                gpr_log(GPR_ERROR, "Stream compression failed.");
+              }
             }
           }
           if (!t->is_client) {
