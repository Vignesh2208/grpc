--- conflicted
+++ resolved
@@ -444,13 +444,8 @@
                                    grpc_error *error) {
   if (!t->closed) {
     t->closed = 1;
-<<<<<<< HEAD
-    connectivity_state_set(exec_ctx, &t->global, GRPC_CHANNEL_FATAL_FAILURE,
+    connectivity_state_set(exec_ctx, &t->global, GRPC_CHANNEL_SHUTDOWN,
                            GRPC_ERROR_REF(error), "close_transport");
-=======
-    connectivity_state_set(exec_ctx, &t->global, GRPC_CHANNEL_SHUTDOWN,
-                           "close_transport");
->>>>>>> 37e26d92
     if (t->ep) {
       allow_endpoint_shutdown_locked(exec_ctx, t);
     }
@@ -812,9 +807,8 @@
       gpr_log(GPR_DEBUG, "got goaway [%d]: %s", goaway_error, msg));
   gpr_slice_unref(goaway_text);
   transport_global->seen_goaway = 1;
-<<<<<<< HEAD
   connectivity_state_set(
-      exec_ctx, transport_global, GRPC_CHANNEL_FATAL_FAILURE,
+      exec_ctx, transport_global, GRPC_CHANNEL_SHUTDOWN,
       grpc_error_set_str(
           grpc_error_set_int(GRPC_ERROR_CREATE("GOAWAY received"),
                              GRPC_ERROR_INT_HTTP2_ERROR,
@@ -822,10 +816,6 @@
           GRPC_ERROR_STR_RAW_BYTES, msg),
       "got_goaway");
   gpr_free(msg);
-=======
-  connectivity_state_set(exec_ctx, transport_global, GRPC_CHANNEL_SHUTDOWN,
-                         "got_goaway");
->>>>>>> 37e26d92
 }
 
 static void maybe_start_some_streams(
