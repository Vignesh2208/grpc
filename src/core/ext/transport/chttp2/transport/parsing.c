/*
 *
 * Copyright 2015, Google Inc.
 * All rights reserved.
 *
 * Redistribution and use in source and binary forms, with or without
 * modification, are permitted provided that the following conditions are
 * met:
 *
 *     * Redistributions of source code must retain the above copyright
 * notice, this list of conditions and the following disclaimer.
 *     * Redistributions in binary form must reproduce the above
 * copyright notice, this list of conditions and the following disclaimer
 * in the documentation and/or other materials provided with the
 * distribution.
 *     * Neither the name of Google Inc. nor the names of its
 * contributors may be used to endorse or promote products derived from
 * this software without specific prior written permission.
 *
 * THIS SOFTWARE IS PROVIDED BY THE COPYRIGHT HOLDERS AND CONTRIBUTORS
 * "AS IS" AND ANY EXPRESS OR IMPLIED WARRANTIES, INCLUDING, BUT NOT
 * LIMITED TO, THE IMPLIED WARRANTIES OF MERCHANTABILITY AND FITNESS FOR
 * A PARTICULAR PURPOSE ARE DISCLAIMED. IN NO EVENT SHALL THE COPYRIGHT
 * OWNER OR CONTRIBUTORS BE LIABLE FOR ANY DIRECT, INDIRECT, INCIDENTAL,
 * SPECIAL, EXEMPLARY, OR CONSEQUENTIAL DAMAGES (INCLUDING, BUT NOT
 * LIMITED TO, PROCUREMENT OF SUBSTITUTE GOODS OR SERVICES; LOSS OF USE,
 * DATA, OR PROFITS; OR BUSINESS INTERRUPTION) HOWEVER CAUSED AND ON ANY
 * THEORY OF LIABILITY, WHETHER IN CONTRACT, STRICT LIABILITY, OR TORT
 * (INCLUDING NEGLIGENCE OR OTHERWISE) ARISING IN ANY WAY OUT OF THE USE
 * OF THIS SOFTWARE, EVEN IF ADVISED OF THE POSSIBILITY OF SUCH DAMAGE.
 *
 */

#include "src/core/ext/transport/chttp2/transport/internal.h"

#include <string.h>

#include <grpc/support/alloc.h>
#include <grpc/support/log.h>
#include <grpc/support/string_util.h>

#include "src/core/ext/transport/chttp2/transport/http2_errors.h"
#include "src/core/ext/transport/chttp2/transport/status_conversion.h"
#include "src/core/ext/transport/chttp2/transport/timeout_encoding.h"
#include "src/core/lib/profiling/timers.h"
#include "src/core/lib/transport/static_metadata.h"

#define TRANSPORT_FROM_PARSING(tp)                                        \
  ((grpc_chttp2_transport *)((char *)(tp)-offsetof(grpc_chttp2_transport, \
                                                   parsing)))

static grpc_error *init_frame_parser(
    grpc_exec_ctx *exec_ctx, grpc_chttp2_transport_parsing *transport_parsing);
static grpc_error *init_header_frame_parser(
    grpc_exec_ctx *exec_ctx, grpc_chttp2_transport_parsing *transport_parsing,
    int is_continuation);
static grpc_error *init_data_frame_parser(
    grpc_exec_ctx *exec_ctx, grpc_chttp2_transport_parsing *transport_parsing);
static grpc_error *init_rst_stream_parser(
    grpc_exec_ctx *exec_ctx, grpc_chttp2_transport_parsing *transport_parsing);
static grpc_error *init_settings_frame_parser(
    grpc_exec_ctx *exec_ctx, grpc_chttp2_transport_parsing *transport_parsing);
static grpc_error *init_window_update_frame_parser(
    grpc_exec_ctx *exec_ctx, grpc_chttp2_transport_parsing *transport_parsing);
static grpc_error *init_ping_parser(
    grpc_exec_ctx *exec_ctx, grpc_chttp2_transport_parsing *transport_parsing);
static grpc_error *init_goaway_parser(
    grpc_exec_ctx *exec_ctx, grpc_chttp2_transport_parsing *transport_parsing);
static grpc_error *init_skip_frame_parser(
    grpc_exec_ctx *exec_ctx, grpc_chttp2_transport_parsing *transport_parsing,
    int is_header);

static grpc_error *parse_frame_slice(
    grpc_exec_ctx *exec_ctx, grpc_chttp2_transport_parsing *transport_parsing,
    gpr_slice slice, int is_last);

void grpc_chttp2_prepare_to_read(
    grpc_chttp2_transport_global *transport_global,
    grpc_chttp2_transport_parsing *transport_parsing) {
  grpc_chttp2_stream_global *stream_global;
  grpc_chttp2_stream_parsing *stream_parsing;

  GPR_TIMER_BEGIN("grpc_chttp2_prepare_to_read", 0);

  transport_parsing->next_stream_id = transport_global->next_stream_id;
  memcpy(transport_parsing->last_sent_settings,
         transport_global->settings[GRPC_SENT_SETTINGS],
         sizeof(transport_parsing->last_sent_settings));
  transport_parsing->max_frame_size =
      transport_global->settings[GRPC_ACKED_SETTINGS]
                                [GRPC_CHTTP2_SETTINGS_MAX_FRAME_SIZE];

  /* update the parsing view of incoming window */
  while (grpc_chttp2_list_pop_unannounced_incoming_window_available(
      transport_global, transport_parsing, &stream_global, &stream_parsing)) {
    GRPC_CHTTP2_FLOW_MOVE_STREAM("parse", transport_parsing, stream_parsing,
                                 incoming_window, stream_global,
                                 unannounced_incoming_window_for_parse);
  }

  GPR_TIMER_END("grpc_chttp2_prepare_to_read", 0);
}

void grpc_chttp2_publish_reads(
    grpc_exec_ctx *exec_ctx, grpc_chttp2_transport_global *transport_global,
    grpc_chttp2_transport_parsing *transport_parsing) {
  grpc_chttp2_stream_global *stream_global;
  grpc_chttp2_stream_parsing *stream_parsing;
  int was_zero;
  int is_zero;

  /* transport_parsing->last_incoming_stream_id is used as
     last-grpc_chttp2_stream-id when
     sending GOAWAY frame.
     https://tools.ietf.org/html/draft-ietf-httpbis-http2-17#section-6.8
     says that last-grpc_chttp2_stream-id is peer-initiated grpc_chttp2_stream
     ID.  So,
     since we don't have server pushed streams, client should send
     GOAWAY last-grpc_chttp2_stream-id=0 in this case. */
  if (!transport_parsing->is_client) {
    transport_global->last_incoming_stream_id =
        transport_parsing->last_incoming_stream_id;
  }

  /* update global settings */
  if (transport_parsing->settings_updated) {
    memcpy(transport_global->settings[GRPC_PEER_SETTINGS],
           transport_parsing->settings, sizeof(transport_parsing->settings));
    transport_parsing->settings_updated = 0;
  }

  /* update settings based on ack if received */
  if (transport_parsing->settings_ack_received) {
    memcpy(transport_global->settings[GRPC_ACKED_SETTINGS],
           transport_global->settings[GRPC_SENT_SETTINGS],
           GRPC_CHTTP2_NUM_SETTINGS * sizeof(uint32_t));
    transport_parsing->settings_ack_received = 0;
    transport_global->sent_local_settings = 0;
  }

  /* move goaway to the global state if we received one (it will be
     published later */
  if (transport_parsing->goaway_received) {
    grpc_chttp2_add_incoming_goaway(exec_ctx, transport_global,
                                    (uint32_t)transport_parsing->goaway_error,
                                    transport_parsing->goaway_text);
    transport_parsing->goaway_text = gpr_empty_slice();
    transport_parsing->goaway_received = 0;
  }

  /* propagate flow control tokens to global state */
  was_zero = transport_global->outgoing_window <= 0;
  GRPC_CHTTP2_FLOW_MOVE_TRANSPORT("parsed", transport_global, outgoing_window,
                                  transport_parsing, outgoing_window);
  is_zero = transport_global->outgoing_window <= 0;
  if (was_zero && !is_zero) {
    while (grpc_chttp2_list_pop_stalled_by_transport(transport_global,
                                                     &stream_global)) {
      grpc_chttp2_become_writable(exec_ctx, transport_global, stream_global,
                                  false);
    }
  }

  if (transport_parsing->incoming_window <
      transport_global->connection_window_target * 3 / 4) {
    int64_t announce_bytes = transport_global->connection_window_target -
                             transport_parsing->incoming_window;
    GRPC_CHTTP2_FLOW_CREDIT_TRANSPORT("parsed", transport_global,
                                      announce_incoming_window, announce_bytes);
    GRPC_CHTTP2_FLOW_CREDIT_TRANSPORT("parsed", transport_parsing,
                                      incoming_window, announce_bytes);
    grpc_chttp2_initiate_write(exec_ctx, transport_global, false);
  }

  /* for each stream that saw an update, fixup global state */
  while (grpc_chttp2_list_pop_parsing_seen_stream(
      transport_global, transport_parsing, &stream_global, &stream_parsing)) {
    if (stream_parsing->seen_error) {
      stream_global->seen_error = true;
      stream_global->exceeded_metadata_size =
          stream_parsing->exceeded_metadata_size;
      grpc_chttp2_list_add_check_read_ops(transport_global, stream_global);
    }

    /* flush stats to global stream state */
    grpc_transport_move_stats(&stream_parsing->stats, &stream_global->stats);

    /* update outgoing flow control window */
    was_zero = stream_global->outgoing_window <= 0;
    GRPC_CHTTP2_FLOW_MOVE_STREAM("parsed", transport_global, stream_global,
                                 outgoing_window, stream_parsing,
                                 outgoing_window);
    is_zero = stream_global->outgoing_window <= 0;
    if (was_zero && !is_zero) {
      grpc_chttp2_become_writable(exec_ctx, transport_global, stream_global,
                                  false);
    }

    stream_global->max_recv_bytes -= (uint32_t)GPR_MIN(
        stream_global->max_recv_bytes, stream_parsing->received_bytes);
    stream_parsing->received_bytes = 0;

    /* publish incoming stream ops */
    if (stream_global->incoming_frames.tail != NULL) {
      stream_global->incoming_frames.tail->is_tail = 0;
    }
    if (stream_parsing->data_parser.incoming_frames.head != NULL) {
      grpc_chttp2_list_add_check_read_ops(transport_global, stream_global);
    }
    grpc_chttp2_incoming_frame_queue_merge(
        &stream_global->incoming_frames,
        &stream_parsing->data_parser.incoming_frames);
    if (stream_global->incoming_frames.tail != NULL) {
      stream_global->incoming_frames.tail->is_tail = 1;
    }

    if (!stream_global->published_initial_metadata &&
        stream_parsing->got_metadata_on_parse[0]) {
      stream_parsing->got_metadata_on_parse[0] = 0;
      stream_global->published_initial_metadata = 1;
      GPR_SWAP(grpc_chttp2_incoming_metadata_buffer,
               stream_parsing->metadata_buffer[0],
               stream_global->received_initial_metadata);
      grpc_chttp2_list_add_check_read_ops(transport_global, stream_global);
    }
    if (!stream_global->published_trailing_metadata &&
        stream_parsing->got_metadata_on_parse[1]) {
      stream_parsing->got_metadata_on_parse[1] = 0;
      stream_global->published_trailing_metadata = 1;
      GPR_SWAP(grpc_chttp2_incoming_metadata_buffer,
               stream_parsing->metadata_buffer[1],
               stream_global->received_trailing_metadata);
      grpc_chttp2_list_add_check_read_ops(transport_global, stream_global);
    }

    if (stream_parsing->forced_close_error != GRPC_ERROR_NONE) {
      intptr_t reason;
      bool has_reason = grpc_error_get_int(stream_parsing->forced_close_error,
                                           GRPC_ERROR_INT_HTTP2_ERROR, &reason);
      if (has_reason && reason != GRPC_CHTTP2_NO_ERROR) {
        grpc_status_code status_code =
            has_reason ? grpc_chttp2_http2_error_to_grpc_status(
                             (grpc_chttp2_error_code)reason)
                       : GRPC_STATUS_INTERNAL;
        const char *status_details =
            grpc_error_string(stream_parsing->forced_close_error);
        gpr_slice slice_details = gpr_slice_from_copied_string(status_details);
        grpc_error_free_string(status_details);
        grpc_chttp2_fake_status(exec_ctx, transport_global, stream_global,
                                status_code, &slice_details);
      }
      grpc_chttp2_mark_stream_closed(exec_ctx, transport_global, stream_global,
                                     1, 1, stream_parsing->forced_close_error);
    }

    if (stream_parsing->received_close) {
      grpc_chttp2_mark_stream_closed(exec_ctx, transport_global, stream_global,
                                     1, 0, GRPC_ERROR_NONE);
    }
  }
}

grpc_error *grpc_chttp2_perform_read(
    grpc_exec_ctx *exec_ctx, grpc_chttp2_transport_parsing *transport_parsing,
    gpr_slice slice) {
  uint8_t *beg = GPR_SLICE_START_PTR(slice);
  uint8_t *end = GPR_SLICE_END_PTR(slice);
  uint8_t *cur = beg;
  grpc_error *err;

  if (cur == end) return GRPC_ERROR_NONE;

  switch (transport_parsing->deframe_state) {
    case GRPC_DTS_CLIENT_PREFIX_0:
    case GRPC_DTS_CLIENT_PREFIX_1:
    case GRPC_DTS_CLIENT_PREFIX_2:
    case GRPC_DTS_CLIENT_PREFIX_3:
    case GRPC_DTS_CLIENT_PREFIX_4:
    case GRPC_DTS_CLIENT_PREFIX_5:
    case GRPC_DTS_CLIENT_PREFIX_6:
    case GRPC_DTS_CLIENT_PREFIX_7:
    case GRPC_DTS_CLIENT_PREFIX_8:
    case GRPC_DTS_CLIENT_PREFIX_9:
    case GRPC_DTS_CLIENT_PREFIX_10:
    case GRPC_DTS_CLIENT_PREFIX_11:
    case GRPC_DTS_CLIENT_PREFIX_12:
    case GRPC_DTS_CLIENT_PREFIX_13:
    case GRPC_DTS_CLIENT_PREFIX_14:
    case GRPC_DTS_CLIENT_PREFIX_15:
    case GRPC_DTS_CLIENT_PREFIX_16:
    case GRPC_DTS_CLIENT_PREFIX_17:
    case GRPC_DTS_CLIENT_PREFIX_18:
    case GRPC_DTS_CLIENT_PREFIX_19:
    case GRPC_DTS_CLIENT_PREFIX_20:
    case GRPC_DTS_CLIENT_PREFIX_21:
    case GRPC_DTS_CLIENT_PREFIX_22:
    case GRPC_DTS_CLIENT_PREFIX_23:
      while (cur != end && transport_parsing->deframe_state != GRPC_DTS_FH_0) {
        if (*cur != GRPC_CHTTP2_CLIENT_CONNECT_STRING[transport_parsing
                                                          ->deframe_state]) {
          char *msg;
          gpr_asprintf(
              &msg,
              "Connect string mismatch: expected '%c' (%d) got '%c' (%d) "
              "at byte %d",
              GRPC_CHTTP2_CLIENT_CONNECT_STRING[transport_parsing
                                                    ->deframe_state],
              (int)(uint8_t)GRPC_CHTTP2_CLIENT_CONNECT_STRING
                  [transport_parsing->deframe_state],
              *cur, (int)*cur, transport_parsing->deframe_state);
          err = GRPC_ERROR_CREATE(msg);
          gpr_free(msg);
          return err;
        }
        ++cur;
        ++transport_parsing->deframe_state;
      }
      if (cur == end) {
        return GRPC_ERROR_NONE;
      }
    /* fallthrough */
    dts_fh_0:
    case GRPC_DTS_FH_0:
      GPR_ASSERT(cur < end);
      transport_parsing->incoming_frame_size = ((uint32_t)*cur) << 16;
      if (++cur == end) {
        transport_parsing->deframe_state = GRPC_DTS_FH_1;
        return GRPC_ERROR_NONE;
      }
    /* fallthrough */
    case GRPC_DTS_FH_1:
      GPR_ASSERT(cur < end);
      transport_parsing->incoming_frame_size |= ((uint32_t)*cur) << 8;
      if (++cur == end) {
        transport_parsing->deframe_state = GRPC_DTS_FH_2;
        return GRPC_ERROR_NONE;
      }
    /* fallthrough */
    case GRPC_DTS_FH_2:
      GPR_ASSERT(cur < end);
      transport_parsing->incoming_frame_size |= *cur;
      if (++cur == end) {
        transport_parsing->deframe_state = GRPC_DTS_FH_3;
        return GRPC_ERROR_NONE;
      }
    /* fallthrough */
    case GRPC_DTS_FH_3:
      GPR_ASSERT(cur < end);
      transport_parsing->incoming_frame_type = *cur;
      if (++cur == end) {
        transport_parsing->deframe_state = GRPC_DTS_FH_4;
        return GRPC_ERROR_NONE;
      }
    /* fallthrough */
    case GRPC_DTS_FH_4:
      GPR_ASSERT(cur < end);
      transport_parsing->incoming_frame_flags = *cur;
      if (++cur == end) {
        transport_parsing->deframe_state = GRPC_DTS_FH_5;
        return GRPC_ERROR_NONE;
      }
    /* fallthrough */
    case GRPC_DTS_FH_5:
      GPR_ASSERT(cur < end);
      transport_parsing->incoming_stream_id = (((uint32_t)*cur) & 0x7f) << 24;
      if (++cur == end) {
        transport_parsing->deframe_state = GRPC_DTS_FH_6;
        return GRPC_ERROR_NONE;
      }
    /* fallthrough */
    case GRPC_DTS_FH_6:
      GPR_ASSERT(cur < end);
      transport_parsing->incoming_stream_id |= ((uint32_t)*cur) << 16;
      if (++cur == end) {
        transport_parsing->deframe_state = GRPC_DTS_FH_7;
        return GRPC_ERROR_NONE;
      }
    /* fallthrough */
    case GRPC_DTS_FH_7:
      GPR_ASSERT(cur < end);
      transport_parsing->incoming_stream_id |= ((uint32_t)*cur) << 8;
      if (++cur == end) {
        transport_parsing->deframe_state = GRPC_DTS_FH_8;
        return GRPC_ERROR_NONE;
      }
    /* fallthrough */
    case GRPC_DTS_FH_8:
      GPR_ASSERT(cur < end);
      transport_parsing->incoming_stream_id |= ((uint32_t)*cur);
      transport_parsing->deframe_state = GRPC_DTS_FRAME;
      err = init_frame_parser(exec_ctx, transport_parsing);
      if (err != GRPC_ERROR_NONE) {
        return err;
      }
      if (transport_parsing->incoming_stream_id != 0 &&
          transport_parsing->incoming_stream_id >
              transport_parsing->last_incoming_stream_id) {
        transport_parsing->last_incoming_stream_id =
            transport_parsing->incoming_stream_id;
      }
      if (transport_parsing->incoming_frame_size == 0) {
        err = parse_frame_slice(exec_ctx, transport_parsing, gpr_empty_slice(),
                                1);
        if (err != GRPC_ERROR_NONE) {
          return err;
        }
        transport_parsing->incoming_stream = NULL;
        if (++cur == end) {
          transport_parsing->deframe_state = GRPC_DTS_FH_0;
          return GRPC_ERROR_NONE;
        }
        goto dts_fh_0; /* loop */
      } else if (transport_parsing->incoming_frame_size >
                 transport_parsing->max_frame_size) {
        char *msg;
        gpr_asprintf(&msg, "Frame size %d is larger than max frame size %d",
                     transport_parsing->incoming_frame_size,
                     transport_parsing->max_frame_size);
        err = GRPC_ERROR_CREATE(msg);
        gpr_free(msg);
        return err;
      }
      if (++cur == end) {
        return GRPC_ERROR_NONE;
      }
    /* fallthrough */
    case GRPC_DTS_FRAME:
      GPR_ASSERT(cur < end);
      if ((uint32_t)(end - cur) == transport_parsing->incoming_frame_size) {
        err = parse_frame_slice(exec_ctx, transport_parsing,
                                gpr_slice_sub_no_ref(slice, (size_t)(cur - beg),
                                                     (size_t)(end - beg)),
                                1);
        if (err != GRPC_ERROR_NONE) {
          return err;
        }
        transport_parsing->deframe_state = GRPC_DTS_FH_0;
        transport_parsing->incoming_stream = NULL;
        return GRPC_ERROR_NONE;
      } else if ((uint32_t)(end - cur) >
                 transport_parsing->incoming_frame_size) {
        size_t cur_offset = (size_t)(cur - beg);
        err = parse_frame_slice(
            exec_ctx, transport_parsing,
            gpr_slice_sub_no_ref(
                slice, cur_offset,
                cur_offset + transport_parsing->incoming_frame_size),
            1);
        if (err != GRPC_ERROR_NONE) {
          return err;
        }
        cur += transport_parsing->incoming_frame_size;
        transport_parsing->incoming_stream = NULL;
        goto dts_fh_0; /* loop */
      } else {
        err = parse_frame_slice(exec_ctx, transport_parsing,
                                gpr_slice_sub_no_ref(slice, (size_t)(cur - beg),
                                                     (size_t)(end - beg)),
                                0);
        if (err != GRPC_ERROR_NONE) {
          return err;
        }
        transport_parsing->incoming_frame_size -= (uint32_t)(end - cur);
        return GRPC_ERROR_NONE;
      }
      GPR_UNREACHABLE_CODE(return 0);
  }

  GPR_UNREACHABLE_CODE(return 0);
}

static grpc_error *init_frame_parser(
    grpc_exec_ctx *exec_ctx, grpc_chttp2_transport_parsing *transport_parsing) {
<<<<<<< HEAD
=======
  if (transport_parsing->is_first_frame &&
      transport_parsing->incoming_frame_type != GRPC_CHTTP2_FRAME_SETTINGS) {
    char *msg;
    gpr_asprintf(
        &msg, "Expected SETTINGS frame as the first frame, got frame type %d",
        transport_parsing->incoming_frame_type);
    grpc_error *err = GRPC_ERROR_CREATE(msg);
    gpr_free(msg);
    return err;
  }
  transport_parsing->is_first_frame = false;
>>>>>>> a5596db1
  if (transport_parsing->expect_continuation_stream_id != 0) {
    if (transport_parsing->incoming_frame_type !=
        GRPC_CHTTP2_FRAME_CONTINUATION) {
      char *msg;
      gpr_asprintf(&msg, "Expected CONTINUATION frame, got frame type %02x",
                   transport_parsing->incoming_frame_type);
      grpc_error *err = GRPC_ERROR_CREATE(msg);
      gpr_free(msg);
      return err;
    }
    if (transport_parsing->expect_continuation_stream_id !=
        transport_parsing->incoming_stream_id) {
      char *msg;
      gpr_asprintf(
          &msg,
          "Expected CONTINUATION frame for grpc_chttp2_stream %08x, got "
          "grpc_chttp2_stream %08x",
          transport_parsing->expect_continuation_stream_id,
          transport_parsing->incoming_stream_id);
      grpc_error *err = GRPC_ERROR_CREATE(msg);
      gpr_free(msg);
      return err;
    }
    return init_header_frame_parser(exec_ctx, transport_parsing, 1);
  }
  switch (transport_parsing->incoming_frame_type) {
    case GRPC_CHTTP2_FRAME_DATA:
      return init_data_frame_parser(exec_ctx, transport_parsing);
    case GRPC_CHTTP2_FRAME_HEADER:
      return init_header_frame_parser(exec_ctx, transport_parsing, 0);
    case GRPC_CHTTP2_FRAME_CONTINUATION:
      return GRPC_ERROR_CREATE("Unexpected CONTINUATION frame");
    case GRPC_CHTTP2_FRAME_RST_STREAM:
      return init_rst_stream_parser(exec_ctx, transport_parsing);
    case GRPC_CHTTP2_FRAME_SETTINGS:
      return init_settings_frame_parser(exec_ctx, transport_parsing);
    case GRPC_CHTTP2_FRAME_WINDOW_UPDATE:
      return init_window_update_frame_parser(exec_ctx, transport_parsing);
    case GRPC_CHTTP2_FRAME_PING:
      return init_ping_parser(exec_ctx, transport_parsing);
    case GRPC_CHTTP2_FRAME_GOAWAY:
      return init_goaway_parser(exec_ctx, transport_parsing);
    default:
      if (grpc_http_trace) {
        gpr_log(GPR_ERROR, "Unknown frame type %02x",
                transport_parsing->incoming_frame_type);
      }
      return init_skip_frame_parser(exec_ctx, transport_parsing, 0);
  }
}

static grpc_error *skip_parser(grpc_exec_ctx *exec_ctx, void *parser,
                               grpc_chttp2_transport_parsing *transport_parsing,
                               grpc_chttp2_stream_parsing *stream_parsing,
                               gpr_slice slice, int is_last) {
  return GRPC_ERROR_NONE;
}

static void skip_header(void *tp, grpc_mdelem *md) { GRPC_MDELEM_UNREF(md); }

static grpc_error *init_skip_frame_parser(
    grpc_exec_ctx *exec_ctx, grpc_chttp2_transport_parsing *transport_parsing,
    int is_header) {
  if (is_header) {
    uint8_t is_eoh = transport_parsing->expect_continuation_stream_id != 0;
    transport_parsing->parser = grpc_chttp2_header_parser_parse;
    transport_parsing->parser_data = &transport_parsing->hpack_parser;
    transport_parsing->hpack_parser.on_header = skip_header;
    transport_parsing->hpack_parser.on_header_user_data = NULL;
    transport_parsing->hpack_parser.is_boundary = is_eoh;
    transport_parsing->hpack_parser.is_eof =
        (uint8_t)(is_eoh ? transport_parsing->header_eof : 0);
  } else {
    transport_parsing->parser = skip_parser;
  }
  return GRPC_ERROR_NONE;
}

void grpc_chttp2_parsing_become_skip_parser(
    grpc_exec_ctx *exec_ctx, grpc_chttp2_transport_parsing *transport_parsing) {
  init_skip_frame_parser(
      exec_ctx, transport_parsing,
      transport_parsing->parser == grpc_chttp2_header_parser_parse);
}

static grpc_error *update_incoming_window(
    grpc_exec_ctx *exec_ctx, grpc_chttp2_transport_parsing *transport_parsing,
    grpc_chttp2_stream_parsing *stream_parsing) {
  uint32_t incoming_frame_size = transport_parsing->incoming_frame_size;
  if (incoming_frame_size > transport_parsing->incoming_window) {
    char *msg;
<<<<<<< HEAD
    gpr_asprintf(&msg, "frame of size %d overflows incoming window of %d",
=======
    gpr_asprintf(&msg, "frame of size %d overflows incoming window of %" PRId64,
>>>>>>> a5596db1
                 transport_parsing->incoming_frame_size,
                 transport_parsing->incoming_window);
    grpc_error *err = GRPC_ERROR_CREATE(msg);
    gpr_free(msg);
    return err;
  }

  if (incoming_frame_size > stream_parsing->incoming_window) {
    char *msg;
<<<<<<< HEAD
    gpr_asprintf(&msg, "frame of size %d overflows incoming window of %d",
=======
    gpr_asprintf(&msg, "frame of size %d overflows incoming window of %" PRId64,
>>>>>>> a5596db1
                 transport_parsing->incoming_frame_size,
                 stream_parsing->incoming_window);
    grpc_error *err = GRPC_ERROR_CREATE(msg);
    gpr_free(msg);
    return err;
  }

  GRPC_CHTTP2_FLOW_DEBIT_TRANSPORT("parse", transport_parsing, incoming_window,
                                   incoming_frame_size);
  GRPC_CHTTP2_FLOW_DEBIT_STREAM("parse", transport_parsing, stream_parsing,
                                incoming_window, incoming_frame_size);
  stream_parsing->received_bytes += incoming_frame_size;

  grpc_chttp2_list_add_parsing_seen_stream(transport_parsing, stream_parsing);

  return GRPC_ERROR_NONE;
}

static grpc_error *init_data_frame_parser(
    grpc_exec_ctx *exec_ctx, grpc_chttp2_transport_parsing *transport_parsing) {
  grpc_chttp2_stream_parsing *stream_parsing =
      grpc_chttp2_parsing_lookup_stream(transport_parsing,
                                        transport_parsing->incoming_stream_id);
  grpc_error *err = GRPC_ERROR_NONE;
  if (stream_parsing == NULL) {
    return init_skip_frame_parser(exec_ctx, transport_parsing, 0);
  }
  stream_parsing->stats.incoming.framing_bytes += 9;
  if (stream_parsing->received_close) {
    return init_skip_frame_parser(exec_ctx, transport_parsing, 0);
  }
  if (err == GRPC_ERROR_NONE) {
    err = update_incoming_window(exec_ctx, transport_parsing, stream_parsing);
  }
  if (err == GRPC_ERROR_NONE) {
    err = grpc_chttp2_data_parser_begin_frame(
        &stream_parsing->data_parser, transport_parsing->incoming_frame_flags,
        stream_parsing->id);
  }
  if (err == GRPC_ERROR_NONE) {
    transport_parsing->incoming_stream = stream_parsing;
    transport_parsing->parser = grpc_chttp2_data_parser_parse;
    transport_parsing->parser_data = &stream_parsing->data_parser;
    return GRPC_ERROR_NONE;
  } else if (grpc_error_get_int(err, GRPC_ERROR_INT_STREAM_ID, NULL)) {
    /* handle stream errors by closing the stream */
    stream_parsing->received_close = 1;
    stream_parsing->forced_close_error = err;
    gpr_slice_buffer_add(
        &transport_parsing->qbuf,
        grpc_chttp2_rst_stream_create(transport_parsing->incoming_stream_id,
                                      GRPC_CHTTP2_PROTOCOL_ERROR,
                                      &stream_parsing->stats.outgoing));
    return init_skip_frame_parser(exec_ctx, transport_parsing, 0);
  } else {
    return err;
  }
}

static void free_timeout(void *p) { gpr_free(p); }

static void on_initial_header(void *tp, grpc_mdelem *md) {
  grpc_chttp2_transport_parsing *transport_parsing = tp;
  grpc_chttp2_stream_parsing *stream_parsing =
      transport_parsing->incoming_stream;

  GPR_TIMER_BEGIN("on_initial_header", 0);

  GPR_ASSERT(stream_parsing);

  GRPC_CHTTP2_IF_TRACING(gpr_log(
      GPR_INFO, "HTTP:%d:HDR:%s: %s: %s", stream_parsing->id,
      transport_parsing->is_client ? "CLI" : "SVR",
      grpc_mdstr_as_c_string(md->key), grpc_mdstr_as_c_string(md->value)));

  if (md->key == GRPC_MDSTR_GRPC_STATUS && md != GRPC_MDELEM_GRPC_STATUS_0) {
    /* TODO(ctiller): check for a status like " 0" */
    stream_parsing->seen_error = true;
  }

  if (md->key == GRPC_MDSTR_GRPC_TIMEOUT) {
    gpr_timespec *cached_timeout = grpc_mdelem_get_user_data(md, free_timeout);
    if (!cached_timeout) {
      /* not already parsed: parse it now, and store the result away */
      cached_timeout = gpr_malloc(sizeof(gpr_timespec));
      if (!grpc_chttp2_decode_timeout(grpc_mdstr_as_c_string(md->value),
                                      cached_timeout)) {
        gpr_log(GPR_ERROR, "Ignoring bad timeout value '%s'",
                grpc_mdstr_as_c_string(md->value));
        *cached_timeout = gpr_inf_future(GPR_TIMESPAN);
      }
      grpc_mdelem_set_user_data(md, free_timeout, cached_timeout);
    }
    grpc_chttp2_incoming_metadata_buffer_set_deadline(
        &stream_parsing->metadata_buffer[0],
        gpr_time_add(gpr_now(GPR_CLOCK_MONOTONIC), *cached_timeout));
    GRPC_MDELEM_UNREF(md);
  } else {
    const size_t new_size =
        stream_parsing->metadata_buffer[0].size + GRPC_MDELEM_LENGTH(md);
    grpc_chttp2_transport_global *transport_global =
        &TRANSPORT_FROM_PARSING(transport_parsing)->global;
    const size_t metadata_size_limit =
        transport_global->settings[GRPC_LOCAL_SETTINGS]
                                  [GRPC_CHTTP2_SETTINGS_MAX_HEADER_LIST_SIZE];
    if (new_size > metadata_size_limit) {
      if (!stream_parsing->exceeded_metadata_size) {
        gpr_log(GPR_DEBUG,
                "received initial metadata size exceeds limit (%" PRIuPTR
                " vs. %" PRIuPTR ")",
                new_size, metadata_size_limit);
        stream_parsing->seen_error = true;
        stream_parsing->exceeded_metadata_size = true;
      }
      GRPC_MDELEM_UNREF(md);
    } else {
      grpc_chttp2_incoming_metadata_buffer_add(
          &stream_parsing->metadata_buffer[0], md);
    }
  }

  grpc_chttp2_list_add_parsing_seen_stream(transport_parsing, stream_parsing);

  GPR_TIMER_END("on_initial_header", 0);
}

static void on_trailing_header(void *tp, grpc_mdelem *md) {
  grpc_chttp2_transport_parsing *transport_parsing = tp;
  grpc_chttp2_stream_parsing *stream_parsing =
      transport_parsing->incoming_stream;

  GPR_TIMER_BEGIN("on_trailing_header", 0);

  GPR_ASSERT(stream_parsing);

  GRPC_CHTTP2_IF_TRACING(gpr_log(
      GPR_INFO, "HTTP:%d:TRL:%s: %s: %s", stream_parsing->id,
      transport_parsing->is_client ? "CLI" : "SVR",
      grpc_mdstr_as_c_string(md->key), grpc_mdstr_as_c_string(md->value)));

  if (md->key == GRPC_MDSTR_GRPC_STATUS && md != GRPC_MDELEM_GRPC_STATUS_0) {
    /* TODO(ctiller): check for a status like " 0" */
    stream_parsing->seen_error = true;
  }

  const size_t new_size =
      stream_parsing->metadata_buffer[1].size + GRPC_MDELEM_LENGTH(md);
  grpc_chttp2_transport_global *transport_global =
      &TRANSPORT_FROM_PARSING(transport_parsing)->global;
  const size_t metadata_size_limit =
      transport_global->settings[GRPC_LOCAL_SETTINGS]
                                [GRPC_CHTTP2_SETTINGS_MAX_HEADER_LIST_SIZE];
  if (new_size > metadata_size_limit) {
    if (!stream_parsing->exceeded_metadata_size) {
      gpr_log(GPR_DEBUG,
              "received trailing metadata size exceeds limit (%" PRIuPTR
              " vs. %" PRIuPTR ")",
              new_size, metadata_size_limit);
      stream_parsing->seen_error = true;
      stream_parsing->exceeded_metadata_size = true;
    }
    GRPC_MDELEM_UNREF(md);
  } else {
    grpc_chttp2_incoming_metadata_buffer_add(
        &stream_parsing->metadata_buffer[1], md);
  }

  grpc_chttp2_list_add_parsing_seen_stream(transport_parsing, stream_parsing);

  GPR_TIMER_END("on_trailing_header", 0);
}

static grpc_error *init_header_frame_parser(
    grpc_exec_ctx *exec_ctx, grpc_chttp2_transport_parsing *transport_parsing,
    int is_continuation) {
  uint8_t is_eoh = (transport_parsing->incoming_frame_flags &
                    GRPC_CHTTP2_DATA_FLAG_END_HEADERS) != 0;
  int via_accept = 0;
  grpc_chttp2_stream_parsing *stream_parsing;

  /* TODO(ctiller): when to increment header_frames_received? */

  if (is_eoh) {
    transport_parsing->expect_continuation_stream_id = 0;
  } else {
    transport_parsing->expect_continuation_stream_id =
        transport_parsing->incoming_stream_id;
  }

  if (!is_continuation) {
    transport_parsing->header_eof = (transport_parsing->incoming_frame_flags &
                                     GRPC_CHTTP2_DATA_FLAG_END_STREAM) != 0;
  }

  /* could be a new grpc_chttp2_stream or an existing grpc_chttp2_stream */
  stream_parsing = grpc_chttp2_parsing_lookup_stream(
      transport_parsing, transport_parsing->incoming_stream_id);
  if (stream_parsing == NULL) {
    if (is_continuation) {
      gpr_log(GPR_ERROR,
              "grpc_chttp2_stream disbanded before CONTINUATION received");
      return init_skip_frame_parser(exec_ctx, transport_parsing, 1);
    }
    if (transport_parsing->is_client) {
      if ((transport_parsing->incoming_stream_id & 1) &&
          transport_parsing->incoming_stream_id <
              transport_parsing->next_stream_id) {
        /* this is an old (probably cancelled) grpc_chttp2_stream */
      } else {
        gpr_log(GPR_ERROR,
                "ignoring new grpc_chttp2_stream creation on client");
      }
      return init_skip_frame_parser(exec_ctx, transport_parsing, 1);
    } else if (transport_parsing->last_incoming_stream_id >
               transport_parsing->incoming_stream_id) {
      gpr_log(GPR_ERROR,
              "ignoring out of order new grpc_chttp2_stream request on server; "
              "last grpc_chttp2_stream "
              "id=%d, new grpc_chttp2_stream id=%d",
              transport_parsing->last_incoming_stream_id,
              transport_parsing->incoming_stream_id);
      return init_skip_frame_parser(exec_ctx, transport_parsing, 1);
    } else if ((transport_parsing->incoming_stream_id & 1) == 0) {
      gpr_log(GPR_ERROR,
              "ignoring grpc_chttp2_stream with non-client generated index %d",
              transport_parsing->incoming_stream_id);
      return init_skip_frame_parser(exec_ctx, transport_parsing, 1);
    }
    stream_parsing = transport_parsing->incoming_stream =
        grpc_chttp2_parsing_accept_stream(
            exec_ctx, transport_parsing, transport_parsing->incoming_stream_id);
    if (stream_parsing == NULL) {
      gpr_log(GPR_ERROR, "grpc_chttp2_stream not accepted");
      return init_skip_frame_parser(exec_ctx, transport_parsing, 1);
    }
    via_accept = 1;
  } else {
    transport_parsing->incoming_stream = stream_parsing;
  }
  GPR_ASSERT(stream_parsing != NULL && (via_accept == 0 || via_accept == 1));
  stream_parsing->stats.incoming.framing_bytes += 9;
  if (stream_parsing->received_close) {
    gpr_log(GPR_ERROR, "skipping already closed grpc_chttp2_stream header");
    transport_parsing->incoming_stream = NULL;
    return init_skip_frame_parser(exec_ctx, transport_parsing, 1);
  }
  transport_parsing->parser = grpc_chttp2_header_parser_parse;
  transport_parsing->parser_data = &transport_parsing->hpack_parser;
  switch (stream_parsing->header_frames_received) {
    case 0:
      transport_parsing->hpack_parser.on_header = on_initial_header;
      break;
    case 1:
      transport_parsing->hpack_parser.on_header = on_trailing_header;
      break;
    case 2:
      gpr_log(GPR_ERROR, "too many header frames received");
      return init_skip_frame_parser(exec_ctx, transport_parsing, 1);
  }
  transport_parsing->hpack_parser.on_header_user_data = transport_parsing;
  transport_parsing->hpack_parser.is_boundary = is_eoh;
  transport_parsing->hpack_parser.is_eof =
      (uint8_t)(is_eoh ? transport_parsing->header_eof : 0);
  if (!is_continuation && (transport_parsing->incoming_frame_flags &
                           GRPC_CHTTP2_FLAG_HAS_PRIORITY)) {
    grpc_chttp2_hpack_parser_set_has_priority(&transport_parsing->hpack_parser);
  }
  return GRPC_ERROR_NONE;
}

static grpc_error *init_window_update_frame_parser(
    grpc_exec_ctx *exec_ctx, grpc_chttp2_transport_parsing *transport_parsing) {
  grpc_error *err = grpc_chttp2_window_update_parser_begin_frame(
      &transport_parsing->simple.window_update,
      transport_parsing->incoming_frame_size,
      transport_parsing->incoming_frame_flags);
  if (err != GRPC_ERROR_NONE) return err;
  if (transport_parsing->incoming_stream_id != 0) {
    grpc_chttp2_stream_parsing *stream_parsing =
        transport_parsing->incoming_stream = grpc_chttp2_parsing_lookup_stream(
            transport_parsing, transport_parsing->incoming_stream_id);
    if (stream_parsing == NULL) {
      return init_skip_frame_parser(exec_ctx, transport_parsing, 0);
    }
    stream_parsing->stats.incoming.framing_bytes += 9;
  }
  transport_parsing->parser = grpc_chttp2_window_update_parser_parse;
  transport_parsing->parser_data = &transport_parsing->simple.window_update;
  return GRPC_ERROR_NONE;
}

static grpc_error *init_ping_parser(
    grpc_exec_ctx *exec_ctx, grpc_chttp2_transport_parsing *transport_parsing) {
  grpc_error *err = grpc_chttp2_ping_parser_begin_frame(
      &transport_parsing->simple.ping, transport_parsing->incoming_frame_size,
      transport_parsing->incoming_frame_flags);
  if (err != GRPC_ERROR_NONE) return err;
  transport_parsing->parser = grpc_chttp2_ping_parser_parse;
  transport_parsing->parser_data = &transport_parsing->simple.ping;
  return GRPC_ERROR_NONE;
}

static grpc_error *init_rst_stream_parser(
    grpc_exec_ctx *exec_ctx, grpc_chttp2_transport_parsing *transport_parsing) {
  grpc_error *err = grpc_chttp2_rst_stream_parser_begin_frame(
      &transport_parsing->simple.rst_stream,
      transport_parsing->incoming_frame_size,
      transport_parsing->incoming_frame_flags);
  if (err != GRPC_ERROR_NONE) return err;
  grpc_chttp2_stream_parsing *stream_parsing =
      transport_parsing->incoming_stream = grpc_chttp2_parsing_lookup_stream(
          transport_parsing, transport_parsing->incoming_stream_id);
  if (!transport_parsing->incoming_stream) {
    return init_skip_frame_parser(exec_ctx, transport_parsing, 0);
  }
  stream_parsing->stats.incoming.framing_bytes += 9;
  transport_parsing->parser = grpc_chttp2_rst_stream_parser_parse;
  transport_parsing->parser_data = &transport_parsing->simple.rst_stream;
  return GRPC_ERROR_NONE;
}

static grpc_error *init_goaway_parser(
    grpc_exec_ctx *exec_ctx, grpc_chttp2_transport_parsing *transport_parsing) {
  grpc_error *err = grpc_chttp2_goaway_parser_begin_frame(
      &transport_parsing->goaway_parser, transport_parsing->incoming_frame_size,
      transport_parsing->incoming_frame_flags);
  if (err != GRPC_ERROR_NONE) return err;
  transport_parsing->parser = grpc_chttp2_goaway_parser_parse;
  transport_parsing->parser_data = &transport_parsing->goaway_parser;
  return GRPC_ERROR_NONE;
}

static grpc_error *init_settings_frame_parser(
    grpc_exec_ctx *exec_ctx, grpc_chttp2_transport_parsing *transport_parsing) {
  if (transport_parsing->incoming_stream_id != 0) {
    return GRPC_ERROR_CREATE("Settings frame received for grpc_chttp2_stream");
  }

  grpc_error *err = grpc_chttp2_settings_parser_begin_frame(
      &transport_parsing->simple.settings,
      transport_parsing->incoming_frame_size,
      transport_parsing->incoming_frame_flags, transport_parsing->settings);
  if (err != GRPC_ERROR_NONE) {
    return err;
  }
  if (transport_parsing->incoming_frame_flags & GRPC_CHTTP2_FLAG_ACK) {
    transport_parsing->settings_ack_received = 1;
    grpc_chttp2_hptbl_set_max_bytes(
        &transport_parsing->hpack_parser.table,
        transport_parsing
            ->last_sent_settings[GRPC_CHTTP2_SETTINGS_HEADER_TABLE_SIZE]);
    transport_parsing->max_frame_size =
        transport_parsing
            ->last_sent_settings[GRPC_CHTTP2_SETTINGS_MAX_FRAME_SIZE];
  }
  transport_parsing->parser = grpc_chttp2_settings_parser_parse;
  transport_parsing->parser_data = &transport_parsing->simple.settings;
  return GRPC_ERROR_NONE;
}

/*
static int is_window_update_legal(int64_t window_update, int64_t window) {
  return window + window_update < MAX_WINDOW;
}
*/

static grpc_error *parse_frame_slice(
    grpc_exec_ctx *exec_ctx, grpc_chttp2_transport_parsing *transport_parsing,
    gpr_slice slice, int is_last) {
  grpc_chttp2_stream_parsing *stream_parsing =
      transport_parsing->incoming_stream;
  grpc_error *err = transport_parsing->parser(
      exec_ctx, transport_parsing->parser_data, transport_parsing,
      stream_parsing, slice, is_last);
  if (err == GRPC_ERROR_NONE) {
    if (stream_parsing) {
      grpc_chttp2_list_add_parsing_seen_stream(transport_parsing,
                                               stream_parsing);
    }
    return GRPC_ERROR_NONE;
  } else if (grpc_error_get_int(err, GRPC_ERROR_INT_STREAM_ID, NULL)) {
    if (grpc_http_trace) {
      const char *msg = grpc_error_string(err);
      gpr_log(GPR_ERROR, "%s", msg);
      grpc_error_free_string(msg);
    }
    grpc_chttp2_parsing_become_skip_parser(exec_ctx, transport_parsing);
    if (stream_parsing) {
      stream_parsing->forced_close_error = err;
      gpr_slice_buffer_add(
          &transport_parsing->qbuf,
          grpc_chttp2_rst_stream_create(transport_parsing->incoming_stream_id,
                                        GRPC_CHTTP2_PROTOCOL_ERROR,
                                        &stream_parsing->stats.outgoing));
    } else {
      GRPC_ERROR_UNREF(err);
    }
  }
  return err;
}<|MERGE_RESOLUTION|>--- conflicted
+++ resolved
@@ -471,8 +471,6 @@
 
 static grpc_error *init_frame_parser(
     grpc_exec_ctx *exec_ctx, grpc_chttp2_transport_parsing *transport_parsing) {
-<<<<<<< HEAD
-=======
   if (transport_parsing->is_first_frame &&
       transport_parsing->incoming_frame_type != GRPC_CHTTP2_FRAME_SETTINGS) {
     char *msg;
@@ -484,7 +482,6 @@
     return err;
   }
   transport_parsing->is_first_frame = false;
->>>>>>> a5596db1
   if (transport_parsing->expect_continuation_stream_id != 0) {
     if (transport_parsing->incoming_frame_type !=
         GRPC_CHTTP2_FRAME_CONTINUATION) {
@@ -576,11 +573,7 @@
   uint32_t incoming_frame_size = transport_parsing->incoming_frame_size;
   if (incoming_frame_size > transport_parsing->incoming_window) {
     char *msg;
-<<<<<<< HEAD
-    gpr_asprintf(&msg, "frame of size %d overflows incoming window of %d",
-=======
     gpr_asprintf(&msg, "frame of size %d overflows incoming window of %" PRId64,
->>>>>>> a5596db1
                  transport_parsing->incoming_frame_size,
                  transport_parsing->incoming_window);
     grpc_error *err = GRPC_ERROR_CREATE(msg);
@@ -590,11 +583,7 @@
 
   if (incoming_frame_size > stream_parsing->incoming_window) {
     char *msg;
-<<<<<<< HEAD
-    gpr_asprintf(&msg, "frame of size %d overflows incoming window of %d",
-=======
     gpr_asprintf(&msg, "frame of size %d overflows incoming window of %" PRId64,
->>>>>>> a5596db1
                  transport_parsing->incoming_frame_size,
                  stream_parsing->incoming_window);
     grpc_error *err = GRPC_ERROR_CREATE(msg);
