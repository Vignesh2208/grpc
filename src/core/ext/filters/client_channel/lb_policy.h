/*
 *
 * Copyright 2015 gRPC authors.
 *
 * Licensed under the Apache License, Version 2.0 (the "License");
 * you may not use this file except in compliance with the License.
 * You may obtain a copy of the License at
 *
 *     http://www.apache.org/licenses/LICENSE-2.0
 *
 * Unless required by applicable law or agreed to in writing, software
 * distributed under the License is distributed on an "AS IS" BASIS,
 * WITHOUT WARRANTIES OR CONDITIONS OF ANY KIND, either express or implied.
 * See the License for the specific language governing permissions and
 * limitations under the License.
 *
 */

#ifndef GRPC_CORE_EXT_FILTERS_CLIENT_CHANNEL_LB_POLICY_H
#define GRPC_CORE_EXT_FILTERS_CLIENT_CHANNEL_LB_POLICY_H

#include "src/core/ext/filters/client_channel/subchannel.h"
#include "src/core/lib/iomgr/polling_entity.h"
#include "src/core/lib/transport/connectivity_state.h"

/** A load balancing policy: specified by a vtable and a struct (which
    is expected to be extended to contain some parameters) */
typedef struct grpc_lb_policy grpc_lb_policy;
typedef struct grpc_lb_policy_vtable grpc_lb_policy_vtable;
typedef struct grpc_lb_policy_args grpc_lb_policy_args;

extern grpc_core::DebugOnlyTraceFlag grpc_trace_lb_policy_refcount;

struct grpc_lb_policy {
  const grpc_lb_policy_vtable* vtable;
  gpr_atm ref_pair;
  /* owned pointer to interested parties in load balancing decisions */
  grpc_pollset_set* interested_parties;
  /* combiner under which lb_policy actions take place */
  grpc_combiner* combiner;
  /* callback to force a re-resolution */
  grpc_closure* request_reresolution;
};

/** Extra arguments for an LB pick */
typedef struct grpc_lb_policy_pick_args {
  /** Initial metadata associated with the picking call. */
  grpc_metadata_batch* initial_metadata;
  /** Bitmask used for selective cancelling. See \a
   * grpc_lb_policy_cancel_picks() and \a GRPC_INITIAL_METADATA_* in
   * grpc_types.h */
  uint32_t initial_metadata_flags;
  /** Storage for LB token in \a initial_metadata, or NULL if not used */
  grpc_linked_mdelem* lb_token_mdelem_storage;
} grpc_lb_policy_pick_args;

struct grpc_lb_policy_vtable {
  void (*destroy)(grpc_lb_policy* policy);
  void (*shutdown_locked)(grpc_lb_policy* policy);

  /** \see grpc_lb_policy_pick */
  int (*pick_locked)(grpc_lb_policy* policy,
                     const grpc_lb_policy_pick_args* pick_args,
                     grpc_connected_subchannel** target,
                     grpc_call_context_element* context, void** user_data,
                     grpc_closure* on_complete);

  /** \see grpc_lb_policy_cancel_pick */
  void (*cancel_pick_locked)(grpc_lb_policy* policy,
                             grpc_connected_subchannel** target,
                             grpc_error* error);

  /** \see grpc_lb_policy_cancel_picks */
  void (*cancel_picks_locked)(grpc_lb_policy* policy,
                              uint32_t initial_metadata_flags_mask,
                              uint32_t initial_metadata_flags_eq,
                              grpc_error* error);

  /** \see grpc_lb_policy_ping_one */
<<<<<<< HEAD
  void (*ping_one_locked)(grpc_lb_policy* policy, grpc_closure* closure);
=======
  void (*ping_one_locked)(grpc_exec_ctx* exec_ctx, grpc_lb_policy* policy,
                          grpc_closure* on_initiate, grpc_closure* on_ack);
>>>>>>> c01a91da

  /** Try to enter a READY connectivity state */
  void (*exit_idle_locked)(grpc_lb_policy* policy);

  /** check the current connectivity of the lb_policy */
  grpc_connectivity_state (*check_connectivity_locked)(
      grpc_lb_policy* policy, grpc_error** connectivity_error);

  /** call notify when the connectivity state of a channel changes from *state.
      Updates *state with the new state of the policy. Calling with a NULL \a
      state cancels the subscription.  */
  void (*notify_on_state_change_locked)(grpc_lb_policy* policy,
                                        grpc_connectivity_state* state,
                                        grpc_closure* closure);

  void (*update_locked)(grpc_lb_policy* policy,
                        const grpc_lb_policy_args* args);

  /** \see grpc_lb_policy_set_reresolve_closure */
  void (*set_reresolve_closure_locked)(grpc_lb_policy* policy,
                                       grpc_closure* request_reresolution);
};

#ifndef NDEBUG

/* Strong references: the policy will shutdown when they reach zero */
#define GRPC_LB_POLICY_REF(p, r) \
  grpc_lb_policy_ref((p), __FILE__, __LINE__, (r))
#define GRPC_LB_POLICY_UNREF(p, r) \
  grpc_lb_policy_unref((p), __FILE__, __LINE__, (r))

/* Weak references: they don't prevent the shutdown of the LB policy. When no
 * strong references are left but there are still weak ones, shutdown is called.
 * Once the weak reference also reaches zero, the LB policy is destroyed. */
#define GRPC_LB_POLICY_WEAK_REF(p, r) \
  grpc_lb_policy_weak_ref((p), __FILE__, __LINE__, (r))
#define GRPC_LB_POLICY_WEAK_UNREF(p, r) \
  grpc_lb_policy_weak_unref((p), __FILE__, __LINE__, (r))
void grpc_lb_policy_ref(grpc_lb_policy* policy, const char* file, int line,
                        const char* reason);
void grpc_lb_policy_unref(grpc_lb_policy* policy, const char* file, int line,
                          const char* reason);
void grpc_lb_policy_weak_ref(grpc_lb_policy* policy, const char* file, int line,
                             const char* reason);
void grpc_lb_policy_weak_unref(grpc_lb_policy* policy, const char* file,
                               int line, const char* reason);
#else
#define GRPC_LB_POLICY_REF(p, r) grpc_lb_policy_ref((p))
#define GRPC_LB_POLICY_UNREF(p, r) grpc_lb_policy_unref((p))
#define GRPC_LB_POLICY_WEAK_REF(p, r) grpc_lb_policy_weak_ref((p))
#define GRPC_LB_POLICY_WEAK_UNREF(p, r) grpc_lb_policy_weak_unref((p))
void grpc_lb_policy_ref(grpc_lb_policy* policy);
void grpc_lb_policy_unref(grpc_lb_policy* policy);
void grpc_lb_policy_weak_ref(grpc_lb_policy* policy);
void grpc_lb_policy_weak_unref(grpc_lb_policy* policy);
#endif

/** called by concrete implementations to initialize the base struct */
void grpc_lb_policy_init(grpc_lb_policy* policy,
                         const grpc_lb_policy_vtable* vtable,
                         grpc_combiner* combiner);

/** Finds an appropriate subchannel for a call, based on \a pick_args.

    \a target will be set to the selected subchannel, or NULL on failure
    or when the LB policy decides to drop the call.

    Upon success, \a user_data will be set to whatever opaque information
    may need to be propagated from the LB policy, or NULL if not needed.
    \a context will be populated with context to pass to the subchannel
    call, if needed.

    If the pick succeeds and a result is known immediately, a non-zero
    value will be returned.  Otherwise, \a on_complete will be invoked
    once the pick is complete with its error argument set to indicate
    success or failure.

    Any IO should be done under the \a interested_parties \a grpc_pollset_set
    in the \a grpc_lb_policy struct. */
int grpc_lb_policy_pick_locked(grpc_lb_policy* policy,
                               const grpc_lb_policy_pick_args* pick_args,
                               grpc_connected_subchannel** target,
                               grpc_call_context_element* context,
                               void** user_data, grpc_closure* on_complete);

/** Perform a connected subchannel ping (see \a grpc_connected_subchannel_ping)
    against one of the connected subchannels managed by \a policy. */
<<<<<<< HEAD
void grpc_lb_policy_ping_one_locked(grpc_lb_policy* policy,
                                    grpc_closure* closure);
=======
void grpc_lb_policy_ping_one_locked(grpc_exec_ctx* exec_ctx,
                                    grpc_lb_policy* policy,
                                    grpc_closure* on_initiate,
                                    grpc_closure* on_ack);
>>>>>>> c01a91da

/** Cancel picks for \a target.
    The \a on_complete callback of the pending picks will be invoked with \a
    *target set to NULL. */
void grpc_lb_policy_cancel_pick_locked(grpc_lb_policy* policy,
                                       grpc_connected_subchannel** target,
                                       grpc_error* error);

/** Cancel all pending picks for which their \a initial_metadata_flags (as given
    in the call to \a grpc_lb_policy_pick) matches \a initial_metadata_flags_eq
    when AND'd with \a initial_metadata_flags_mask */
void grpc_lb_policy_cancel_picks_locked(grpc_lb_policy* policy,
                                        uint32_t initial_metadata_flags_mask,
                                        uint32_t initial_metadata_flags_eq,
                                        grpc_error* error);

/** Try to enter a READY connectivity state */
void grpc_lb_policy_exit_idle_locked(grpc_lb_policy* policy);

/* Call notify when the connectivity state of a channel changes from \a *state.
 * Updates \a *state with the new state of the policy */
void grpc_lb_policy_notify_on_state_change_locked(
    grpc_lb_policy* policy, grpc_connectivity_state* state,
    grpc_closure* closure);

grpc_connectivity_state grpc_lb_policy_check_connectivity_locked(
    grpc_lb_policy* policy, grpc_error** connectivity_error);

/** Update \a policy with \a lb_policy_args. */
void grpc_lb_policy_update_locked(grpc_lb_policy* policy,
                                  const grpc_lb_policy_args* lb_policy_args);

/** Set the re-resolution closure to \a request_reresolution. */
void grpc_lb_policy_set_reresolve_closure_locked(
    grpc_lb_policy* policy, grpc_closure* request_reresolution);

/** Try to request a re-resolution. It's NOT a public API; it's only for use by
    the LB policy implementations. */
void grpc_lb_policy_try_reresolve(grpc_lb_policy* policy,
                                  grpc_core::TraceFlag* grpc_lb_trace,
                                  grpc_error* error);

#endif /* GRPC_CORE_EXT_FILTERS_CLIENT_CHANNEL_LB_POLICY_H */<|MERGE_RESOLUTION|>--- conflicted
+++ resolved
@@ -77,12 +77,8 @@
                               grpc_error* error);
 
   /** \see grpc_lb_policy_ping_one */
-<<<<<<< HEAD
-  void (*ping_one_locked)(grpc_lb_policy* policy, grpc_closure* closure);
-=======
-  void (*ping_one_locked)(grpc_exec_ctx* exec_ctx, grpc_lb_policy* policy,
-                          grpc_closure* on_initiate, grpc_closure* on_ack);
->>>>>>> c01a91da
+  void (*ping_one_locked)(grpc_lb_policy* policy, grpc_closure* on_initiate,
+                          grpc_closure* on_ack);
 
   /** Try to enter a READY connectivity state */
   void (*exit_idle_locked)(grpc_lb_policy* policy);
@@ -170,15 +166,9 @@
 
 /** Perform a connected subchannel ping (see \a grpc_connected_subchannel_ping)
     against one of the connected subchannels managed by \a policy. */
-<<<<<<< HEAD
 void grpc_lb_policy_ping_one_locked(grpc_lb_policy* policy,
-                                    grpc_closure* closure);
-=======
-void grpc_lb_policy_ping_one_locked(grpc_exec_ctx* exec_ctx,
-                                    grpc_lb_policy* policy,
                                     grpc_closure* on_initiate,
                                     grpc_closure* on_ack);
->>>>>>> c01a91da
 
 /** Cancel picks for \a target.
     The \a on_complete callback of the pending picks will be invoked with \a
