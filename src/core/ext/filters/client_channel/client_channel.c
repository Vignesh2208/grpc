--- conflicted
+++ resolved
@@ -1560,12 +1560,8 @@
 
 void grpc_client_channel_watch_connectivity_state(
     grpc_exec_ctx *exec_ctx, grpc_channel_element *elem, grpc_pollset *pollset,
-<<<<<<< HEAD
-    grpc_connectivity_state *state, grpc_closure *closure) {
-=======
-    grpc_connectivity_state *state, grpc_closure *on_complete,
+    grpc_connectivity_state *state, grpc_closure *closure,
     grpc_closure *watcher_timer_init) {
->>>>>>> 3410c8d7
   channel_data *chand = elem->channel_data;
   external_connectivity_watcher *w = gpr_zalloc(sizeof(*w));
   w->chand = chand;
