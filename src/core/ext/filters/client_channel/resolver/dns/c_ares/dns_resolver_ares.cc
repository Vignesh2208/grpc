/*
 *
 * Copyright 2015 gRPC authors.
 *
 * Licensed under the Apache License, Version 2.0 (the "License");
 * you may not use this file except in compliance with the License.
 * You may obtain a copy of the License at
 *
 *     http://www.apache.org/licenses/LICENSE-2.0
 *
 * Unless required by applicable law or agreed to in writing, software
 * distributed under the License is distributed on an "AS IS" BASIS,
 * WITHOUT WARRANTIES OR CONDITIONS OF ANY KIND, either express or implied.
 * See the License for the specific language governing permissions and
 * limitations under the License.
 *
 */

#include <grpc/support/port_platform.h>

#if GRPC_ARES == 1

#include <limits.h>
#include <stdio.h>
#include <string.h>

#include <grpc/support/alloc.h>
#include <grpc/support/string_util.h>

#include <address_sorting/address_sorting.h>

#include "src/core/ext/filters/client_channel/http_connect_handshaker.h"
#include "src/core/ext/filters/client_channel/lb_policy_registry.h"
#include "src/core/ext/filters/client_channel/resolver/dns/c_ares/grpc_ares_wrapper.h"
#include "src/core/ext/filters/client_channel/resolver/dns/dns_resolver_selection.h"
#include "src/core/ext/filters/client_channel/resolver_registry.h"
#include "src/core/ext/filters/client_channel/server_address.h"
#include "src/core/ext/filters/client_channel/service_config.h"
#include "src/core/lib/backoff/backoff.h"
#include "src/core/lib/channel/channel_args.h"
#include "src/core/lib/gpr/string.h"
#include "src/core/lib/gprpp/manual_constructor.h"
#include "src/core/lib/iomgr/gethostname.h"
#include "src/core/lib/iomgr/iomgr_custom.h"
#include "src/core/lib/iomgr/logical_thread.h"
#include "src/core/lib/iomgr/resolve_address.h"
#include "src/core/lib/iomgr/timer.h"
#include "src/core/lib/json/json.h"

#define GRPC_DNS_INITIAL_CONNECT_BACKOFF_SECONDS 1
#define GRPC_DNS_RECONNECT_BACKOFF_MULTIPLIER 1.6
#define GRPC_DNS_RECONNECT_MAX_BACKOFF_SECONDS 120
#define GRPC_DNS_RECONNECT_JITTER 0.2

namespace grpc_core {

namespace {

const char kDefaultPort[] = "https";

class AresDnsResolver : public Resolver {
 public:
  explicit AresDnsResolver(ResolverArgs args);

  void StartLocked() override;

  void RequestReresolutionLocked() override;

  void ResetBackoffLocked() override;

  void ShutdownLocked() override;

 private:
  virtual ~AresDnsResolver();

  void MaybeStartResolvingLocked();
  void StartResolvingLocked();

  static void OnNextResolution(void* arg, grpc_error* error);
  static void OnResolved(void* arg, grpc_error* error);
  void OnNextResolutionLocked(grpc_error* error);
  void OnResolvedLocked(grpc_error* error);

  /// DNS server to use (if not system default)
  char* dns_server_;
  /// name to resolve (usually the same as target_name)
  char* name_to_resolve_;
  /// channel args
  grpc_channel_args* channel_args_;
  /// whether to request the service config
  bool request_service_config_;
  /// pollset_set to drive the name resolution process
  grpc_pollset_set* interested_parties_;
  /// closures used by the logical_thread
  grpc_closure on_next_resolution_;
  grpc_closure on_resolved_;
  /// are we currently resolving?
  bool resolving_ = false;
  /// the pending resolving request
  grpc_ares_request* pending_request_ = nullptr;
  /// next resolution timer
  bool have_next_resolution_timer_ = false;
  grpc_timer next_resolution_timer_;
  /// min interval between DNS requests
  grpc_millis min_time_between_resolutions_;
  /// timestamp of last DNS request
  grpc_millis last_resolution_timestamp_ = -1;
  /// retry backoff state
  BackOff backoff_;
  /// currently resolving addresses
  std::unique_ptr<ServerAddressList> addresses_;
  /// currently resolving service config
  char* service_config_json_ = nullptr;
  // has shutdown been initiated
  bool shutdown_initiated_ = false;
  // timeout in milliseconds for active DNS queries
  int query_timeout_ms_;
  // whether or not to enable SRV DNS queries
  bool enable_srv_queries_;
};

AresDnsResolver::AresDnsResolver(ResolverArgs args)
    : Resolver(args.logical_thread, std::move(args.result_handler)),
      backoff_(
          BackOff::Options()
              .set_initial_backoff(GRPC_DNS_INITIAL_CONNECT_BACKOFF_SECONDS *
                                   1000)
              .set_multiplier(GRPC_DNS_RECONNECT_BACKOFF_MULTIPLIER)
              .set_jitter(GRPC_DNS_RECONNECT_JITTER)
              .set_max_backoff(GRPC_DNS_RECONNECT_MAX_BACKOFF_SECONDS * 1000)) {
  // Closure Initialization
  GRPC_CLOSURE_INIT(&on_next_resolution_, OnNextResolution, this,
                    grpc_schedule_on_exec_ctx);
  GRPC_CLOSURE_INIT(&on_resolved_, OnResolved, this, grpc_schedule_on_exec_ctx);
  // Get name to resolve from URI path.
  const char* path = args.uri->path;
  if (path[0] == '/') ++path;
  name_to_resolve_ = gpr_strdup(path);
  // Get DNS server from URI authority.
  dns_server_ = nullptr;
  if (0 != strcmp(args.uri->authority, "")) {
    dns_server_ = gpr_strdup(args.uri->authority);
  }
  channel_args_ = grpc_channel_args_copy(args.args);
  // Disable service config option
  const grpc_arg* arg = grpc_channel_args_find(
      channel_args_, GRPC_ARG_SERVICE_CONFIG_DISABLE_RESOLUTION);
  request_service_config_ = !grpc_channel_arg_get_bool(arg, true);
  // Min time b/t resolutions option
  arg = grpc_channel_args_find(channel_args_,
                               GRPC_ARG_DNS_MIN_TIME_BETWEEN_RESOLUTIONS_MS);
  min_time_between_resolutions_ =
      grpc_channel_arg_get_integer(arg, {1000 * 30, 0, INT_MAX});
  // Enable SRV queries option
  arg = grpc_channel_args_find(channel_args_, GRPC_ARG_DNS_ENABLE_SRV_QUERIES);
  enable_srv_queries_ = grpc_channel_arg_get_bool(arg, false);
  interested_parties_ = grpc_pollset_set_create();
  if (args.pollset_set != nullptr) {
    grpc_pollset_set_add_pollset_set(interested_parties_, args.pollset_set);
  }

  const grpc_arg* query_timeout_ms_arg =
      grpc_channel_args_find(channel_args_, GRPC_ARG_DNS_ARES_QUERY_TIMEOUT_MS);
  query_timeout_ms_ = grpc_channel_arg_get_integer(
      query_timeout_ms_arg,
      {GRPC_DNS_ARES_DEFAULT_QUERY_TIMEOUT_MS, 0, INT_MAX});
}

AresDnsResolver::~AresDnsResolver() {
  GRPC_CARES_TRACE_LOG("resolver:%p destroying AresDnsResolver", this);
  grpc_pollset_set_destroy(interested_parties_);
  gpr_free(dns_server_);
  gpr_free(name_to_resolve_);
  grpc_channel_args_destroy(channel_args_);
}

void AresDnsResolver::StartLocked() {
  GRPC_CARES_TRACE_LOG("resolver:%p AresDnsResolver::StartLocked() is called.",
                       this);
  MaybeStartResolvingLocked();
}

void AresDnsResolver::RequestReresolutionLocked() {
  if (!resolving_) {
    MaybeStartResolvingLocked();
  }
}

void AresDnsResolver::ResetBackoffLocked() {
  if (have_next_resolution_timer_) {
    grpc_timer_cancel(&next_resolution_timer_);
  }
  backoff_.Reset();
}

void AresDnsResolver::ShutdownLocked() {
  shutdown_initiated_ = true;
  if (have_next_resolution_timer_) {
    grpc_timer_cancel(&next_resolution_timer_);
  }
  if (pending_request_ != nullptr) {
    grpc_cancel_ares_request_locked(pending_request_);
  }
}

void AresDnsResolver::OnNextResolution(void* arg, grpc_error* error) {
  AresDnsResolver* r = static_cast<AresDnsResolver*>(arg);
  GRPC_ERROR_REF(error);  // ref owned by lambda
  r->logical_thread()->Run([r, error]() { r->OnNextResolutionLocked(error); },
                           DEBUG_LOCATION);
}

void AresDnsResolver::OnNextResolutionLocked(grpc_error* error) {
  GRPC_CARES_TRACE_LOG(
      "resolver:%p re-resolution timer fired. error: %s. shutdown_initiated_: "
      "%d",
      this, grpc_error_string(error), shutdown_initiated_);
  have_next_resolution_timer_ = false;
  if (error == GRPC_ERROR_NONE && !shutdown_initiated_) {
    if (!resolving_) {
      GRPC_CARES_TRACE_LOG(
          "resolver:%p start resolving due to re-resolution timer", this);
      StartResolvingLocked();
    }
  }
  Unref(DEBUG_LOCATION, "next_resolution_timer");
  GRPC_ERROR_UNREF(error);
}

bool ValueInJsonArray(const Json::Array& array, const char* value) {
  for (const Json& entry : array) {
    if (entry.type() == Json::Type::STRING && entry.string_value() == value) {
      return true;
    }
  }
  return false;
}

std::string ChooseServiceConfig(char* service_config_choice_json,
                                grpc_error** error) {
  Json json = Json::Parse(service_config_choice_json, error);
  if (*error != GRPC_ERROR_NONE) return "";
  if (json.type() != Json::Type::ARRAY) {
    *error = GRPC_ERROR_CREATE_FROM_STATIC_STRING(
        "Service Config Choices, error: should be of type array");
    return "";
  }
  const Json* service_config = nullptr;
  InlinedVector<grpc_error*, 4> error_list;
  for (const Json& choice : json.array_value()) {
    if (choice.type() != Json::Type::OBJECT) {
      error_list.push_back(GRPC_ERROR_CREATE_FROM_STATIC_STRING(
          "Service Config Choice, error: should be of type object"));
      continue;
    }
    // Check client language, if specified.
    auto it = choice.object_value().find("clientLanguage");
    if (it != choice.object_value().end()) {
      if (it->second.type() != Json::Type::ARRAY) {
        error_list.push_back(GRPC_ERROR_CREATE_FROM_STATIC_STRING(
            "field:clientLanguage error:should be of type array"));
      } else if (!ValueInJsonArray(it->second.array_value(), "c++")) {
        continue;
      }
    }
    // Check client hostname, if specified.
    it = choice.object_value().find("clientHostname");
    if (it != choice.object_value().end()) {
      if (it->second.type() != Json::Type::ARRAY) {
        error_list.push_back(GRPC_ERROR_CREATE_FROM_STATIC_STRING(
            "field:clientHostname error:should be of type array"));
      } else {
        char* hostname = grpc_gethostname();
        if (hostname == nullptr ||
            !ValueInJsonArray(it->second.array_value(), hostname)) {
          continue;
        }
      }
    }
    // Check percentage, if specified.
    it = choice.object_value().find("percentage");
    if (it != choice.object_value().end()) {
      if (it->second.type() != Json::Type::NUMBER) {
        error_list.push_back(GRPC_ERROR_CREATE_FROM_STATIC_STRING(
            "field:percentage error:should be of type number"));
      } else {
        int random_pct = rand() % 100;
        int percentage;
        if (sscanf(it->second.string_value().c_str(), "%d", &percentage) != 1) {
          error_list.push_back(GRPC_ERROR_CREATE_FROM_STATIC_STRING(
              "field:percentage error:should be of type integer"));
        } else if (random_pct > percentage || percentage == 0) {
          continue;
        }
      }
    }
    // Found service config.
    it = choice.object_value().find("serviceConfig");
    if (it == choice.object_value().end()) {
      error_list.push_back(GRPC_ERROR_CREATE_FROM_STATIC_STRING(
          "field:serviceConfig error:required field missing"));
    } else if (it->second.type() != Json::Type::OBJECT) {
      error_list.push_back(GRPC_ERROR_CREATE_FROM_STATIC_STRING(
          "field:serviceConfig error:should be of type object"));
    } else if (service_config == nullptr) {
      service_config = &it->second;
    }
  }
  if (!error_list.empty()) {
    service_config = nullptr;
    *error = GRPC_ERROR_CREATE_FROM_VECTOR("Service Config Choices Parser",
                                           &error_list);
  }
  if (service_config == nullptr) return "";
  return service_config->Dump();
}

void AresDnsResolver::OnResolved(void* arg, grpc_error* error) {
  AresDnsResolver* r = static_cast<AresDnsResolver*>(arg);
  GRPC_ERROR_REF(error);  // ref owned by lambda
  r->logical_thread()->Run([r, error]() { r->OnResolvedLocked(error); },
                           DEBUG_LOCATION);
}

void AresDnsResolver::OnResolvedLocked(grpc_error* error) {
  GPR_ASSERT(resolving_);
  resolving_ = false;
  gpr_free(pending_request_);
  pending_request_ = nullptr;
  if (shutdown_initiated_) {
    Unref(DEBUG_LOCATION, "OnResolvedLocked() shutdown");
    GRPC_ERROR_UNREF(error);
    return;
  }
  if (addresses_ != nullptr) {
    Result result;
<<<<<<< HEAD
    result.addresses = std::move(*addresses_);
    if (service_config_json_ != nullptr) {
      char* service_config_string = ChooseServiceConfig(
          service_config_json_, &result.service_config_error);
      gpr_free(service_config_json_);
=======
    result.addresses = std::move(*r->addresses_);
    if (r->service_config_json_ != nullptr) {
      std::string service_config_string = ChooseServiceConfig(
          r->service_config_json_, &result.service_config_error);
      gpr_free(r->service_config_json_);
>>>>>>> c564d28f
      if (result.service_config_error == GRPC_ERROR_NONE &&
          !service_config_string.empty()) {
        GRPC_CARES_TRACE_LOG("resolver:%p selected service config choice: %s",
<<<<<<< HEAD
                             this, service_config_string);
=======
                             r, service_config_string.c_str());
>>>>>>> c564d28f
        result.service_config = ServiceConfig::Create(
            service_config_string, &result.service_config_error);
      }
    }
    result.args = grpc_channel_args_copy(channel_args_);
    result_handler()->ReturnResult(std::move(result));
    addresses_.reset();
    // Reset backoff state so that we start from the beginning when the
    // next request gets triggered.
    backoff_.Reset();
  } else {
    GRPC_CARES_TRACE_LOG("resolver:%p dns resolution failed: %s", this,
                         grpc_error_string(error));
    result_handler()->ReturnError(grpc_error_set_int(
        GRPC_ERROR_CREATE_REFERENCING_FROM_STATIC_STRING(
            "DNS resolution failed", &error, 1),
        GRPC_ERROR_INT_GRPC_STATUS, GRPC_STATUS_UNAVAILABLE));
    // Set retry timer.
    grpc_millis next_try = backoff_.NextAttemptTime();
    grpc_millis timeout = next_try - ExecCtx::Get()->Now();
    GRPC_CARES_TRACE_LOG("resolver:%p dns resolution failed (will retry): %s",
                         this, grpc_error_string(error));
    GPR_ASSERT(!have_next_resolution_timer_);
    have_next_resolution_timer_ = true;
    // TODO(roth): We currently deal with this ref manually.  Once the
    // new closure API is done, find a way to track this ref with the timer
    // callback as part of the type system.
    Ref(DEBUG_LOCATION, "retry-timer").release();
    if (timeout > 0) {
      GRPC_CARES_TRACE_LOG("resolver:%p retrying in %" PRId64 " milliseconds",
                           this, timeout);
    } else {
      GRPC_CARES_TRACE_LOG("resolver:%p retrying immediately", this);
    }
    grpc_timer_init(&next_resolution_timer_, next_try, &on_next_resolution_);
  }
  Unref(DEBUG_LOCATION, "dns-resolving");
  GRPC_ERROR_UNREF(error);
}

void AresDnsResolver::MaybeStartResolvingLocked() {
  // If there is an existing timer, the time it fires is the earliest time we
  // can start the next resolution.
  if (have_next_resolution_timer_) return;
  if (last_resolution_timestamp_ >= 0) {
    const grpc_millis earliest_next_resolution =
        last_resolution_timestamp_ + min_time_between_resolutions_;
    const grpc_millis ms_until_next_resolution =
        earliest_next_resolution - grpc_core::ExecCtx::Get()->Now();
    if (ms_until_next_resolution > 0) {
      const grpc_millis last_resolution_ago =
          grpc_core::ExecCtx::Get()->Now() - last_resolution_timestamp_;
      GRPC_CARES_TRACE_LOG(
          "resolver:%p In cooldown from last resolution (from %" PRId64
          " ms ago). Will resolve again in %" PRId64 " ms",
          this, last_resolution_ago, ms_until_next_resolution);
      have_next_resolution_timer_ = true;
      // TODO(roth): We currently deal with this ref manually.  Once the
      // new closure API is done, find a way to track this ref with the timer
      // callback as part of the type system.
      Ref(DEBUG_LOCATION, "next_resolution_timer_cooldown").release();
      grpc_timer_init(&next_resolution_timer_,
                      ExecCtx::Get()->Now() + ms_until_next_resolution,
                      &on_next_resolution_);
      return;
    }
  }
  StartResolvingLocked();
}

void AresDnsResolver::StartResolvingLocked() {
  // TODO(roth): We currently deal with this ref manually.  Once the
  // new closure API is done, find a way to track this ref with the timer
  // callback as part of the type system.
  Ref(DEBUG_LOCATION, "dns-resolving").release();
  GPR_ASSERT(!resolving_);
  resolving_ = true;
  service_config_json_ = nullptr;
  pending_request_ = grpc_dns_lookup_ares_locked(
      dns_server_, name_to_resolve_, kDefaultPort, interested_parties_,
      &on_resolved_, &addresses_, enable_srv_queries_ /* check_grpclb */,
      request_service_config_ ? &service_config_json_ : nullptr,
      query_timeout_ms_, logical_thread());
  last_resolution_timestamp_ = grpc_core::ExecCtx::Get()->Now();
  GRPC_CARES_TRACE_LOG("resolver:%p Started resolving. pending_request_:%p",
                       this, pending_request_);
}

//
// Factory
//

class AresDnsResolverFactory : public ResolverFactory {
 public:
  bool IsValidUri(const grpc_uri* /*uri*/) const override { return true; }

  OrphanablePtr<Resolver> CreateResolver(ResolverArgs args) const override {
    return MakeOrphanable<AresDnsResolver>(std::move(args));
  }

  const char* scheme() const override { return "dns"; }
};

}  // namespace

}  // namespace grpc_core

extern grpc_address_resolver_vtable* grpc_resolve_address_impl;
static grpc_address_resolver_vtable* default_resolver;

static grpc_error* blocking_resolve_address_ares(
    const char* name, const char* default_port,
    grpc_resolved_addresses** addresses) {
  return default_resolver->blocking_resolve_address(name, default_port,
                                                    addresses);
}

static grpc_address_resolver_vtable ares_resolver = {
    grpc_resolve_address_ares, blocking_resolve_address_ares};

#ifdef GRPC_UV
/* TODO(murgatroid99): Remove this when we want the cares resolver to be the
 * default when using libuv */
static bool should_use_ares(const char* resolver_env) {
  return resolver_env != nullptr && gpr_stricmp(resolver_env, "ares") == 0;
}
#else  /* GRPC_UV */
static bool should_use_ares(const char* resolver_env) {
  // TODO(lidiz): Remove the "g_custom_iomgr_enabled" flag once c-ares support
  // custom IO managers (e.g. gevent).
  return !g_custom_iomgr_enabled &&
         (resolver_env == nullptr || strlen(resolver_env) == 0 ||
          gpr_stricmp(resolver_env, "ares") == 0);
}
#endif /* GRPC_UV */

static bool g_use_ares_dns_resolver;

void grpc_resolver_dns_ares_init() {
  grpc_core::UniquePtr<char> resolver =
      GPR_GLOBAL_CONFIG_GET(grpc_dns_resolver);
  if (should_use_ares(resolver.get())) {
    g_use_ares_dns_resolver = true;
    gpr_log(GPR_DEBUG, "Using ares dns resolver");
    address_sorting_init();
    grpc_error* error = grpc_ares_init();
    if (error != GRPC_ERROR_NONE) {
      GRPC_LOG_IF_ERROR("grpc_ares_init() failed", error);
      return;
    }
    if (default_resolver == nullptr) {
      default_resolver = grpc_resolve_address_impl;
    }
    grpc_set_resolver_impl(&ares_resolver);
    grpc_core::ResolverRegistry::Builder::RegisterResolverFactory(
        grpc_core::MakeUnique<grpc_core::AresDnsResolverFactory>());
  } else {
    g_use_ares_dns_resolver = false;
  }
}

void grpc_resolver_dns_ares_shutdown() {
  if (g_use_ares_dns_resolver) {
    address_sorting_shutdown();
    grpc_ares_cleanup();
  }
}

#else /* GRPC_ARES == 1 */

void grpc_resolver_dns_ares_init(void) {}

void grpc_resolver_dns_ares_shutdown(void) {}

#endif /* GRPC_ARES == 1 */<|MERGE_RESOLUTION|>--- conflicted
+++ resolved
@@ -334,27 +334,15 @@
   }
   if (addresses_ != nullptr) {
     Result result;
-<<<<<<< HEAD
-    result.addresses = std::move(*addresses_);
-    if (service_config_json_ != nullptr) {
-      char* service_config_string = ChooseServiceConfig(
-          service_config_json_, &result.service_config_error);
-      gpr_free(service_config_json_);
-=======
     result.addresses = std::move(*r->addresses_);
     if (r->service_config_json_ != nullptr) {
       std::string service_config_string = ChooseServiceConfig(
           r->service_config_json_, &result.service_config_error);
       gpr_free(r->service_config_json_);
->>>>>>> c564d28f
       if (result.service_config_error == GRPC_ERROR_NONE &&
           !service_config_string.empty()) {
         GRPC_CARES_TRACE_LOG("resolver:%p selected service config choice: %s",
-<<<<<<< HEAD
-                             this, service_config_string);
-=======
                              r, service_config_string.c_str());
->>>>>>> c564d28f
         result.service_config = ServiceConfig::Create(
             service_config_string, &result.service_config_error);
       }
