//
//
// Copyright 2020 gRPC authors.
//
// Licensed under the Apache License, Version 2.0 (the "License");
// you may not use this file except in compliance with the License.
// You may obtain a copy of the License at
//
//     http://www.apache.org/licenses/LICENSE-2.0
//
// Unless required by applicable law or agreed to in writing, software
// distributed under the License is distributed on an "AS IS" BASIS,
// WITHOUT WARRANTIES OR CONDITIONS OF ANY KIND, either express or implied.
// See the License for the specific language governing permissions and
// limitations under the License.
//
//

#include <grpc/support/port_platform.h>

#include "src/core/ext/filters/http/message_compress/message_decompress_filter.h"

#include <stdint.h>
#include <string.h>

#include <new>

#include "absl/strings/str_cat.h"
#include "absl/strings/str_format.h"
#include "absl/types/optional.h"

#include <grpc/impl/codegen/compression_types.h>
#include <grpc/status.h>
#include <grpc/support/log.h>

#include "src/core/ext/filters/message_size/message_size_filter.h"
#include "src/core/lib/channel/channel_args.h"
#include "src/core/lib/compression/message_compress.h"
#include "src/core/lib/gprpp/debug_location.h"
#include "src/core/lib/iomgr/call_combiner.h"
#include "src/core/lib/iomgr/closure.h"
#include "src/core/lib/iomgr/error.h"
#include "src/core/lib/profiling/timers.h"
#include "src/core/lib/slice/slice_buffer.h"
#include "src/core/lib/transport/metadata_batch.h"
#include "src/core/lib/transport/transport.h"

namespace grpc_core {
namespace {

class ChannelData {
 public:
  explicit ChannelData(const grpc_channel_element_args* args)
      : max_recv_size_(GetMaxRecvSizeFromChannelArgs(
            ChannelArgs::FromC(args->channel_args))),
        message_size_service_config_parser_index_(
            MessageSizeParser::ParserIndex()) {}

  int max_recv_size() const { return max_recv_size_; }
  size_t message_size_service_config_parser_index() const {
    return message_size_service_config_parser_index_;
  }

 private:
  int max_recv_size_;
  const size_t message_size_service_config_parser_index_;
};

class CallData {
 public:
  CallData(const grpc_call_element_args& args, const ChannelData* chand)
      : call_combiner_(args.call_combiner),
        max_recv_message_length_(chand->max_recv_size()) {
    // Initialize state for recv_initial_metadata_ready callback
    GRPC_CLOSURE_INIT(&on_recv_initial_metadata_ready_,
                      OnRecvInitialMetadataReady, this,
                      grpc_schedule_on_exec_ctx);
    // Initialize state for recv_message_ready callback
    GRPC_CLOSURE_INIT(&on_recv_message_ready_, OnRecvMessageReady, this,
                      grpc_schedule_on_exec_ctx);
    // Initialize state for recv_trailing_metadata_ready callback
    GRPC_CLOSURE_INIT(&on_recv_trailing_metadata_ready_,
                      OnRecvTrailingMetadataReady, this,
                      grpc_schedule_on_exec_ctx);
    const MessageSizeParsedConfig* limits =
        MessageSizeParsedConfig::GetFromCallContext(
            args.context, chand->message_size_service_config_parser_index());
    if (limits != nullptr && limits->limits().max_recv_size >= 0 &&
        (limits->limits().max_recv_size < max_recv_message_length_ ||
         max_recv_message_length_ < 0)) {
      max_recv_message_length_ = limits->limits().max_recv_size;
    }
  }

<<<<<<< HEAD
  ~CallData() {
    grpc_slice_buffer_destroy_internal(&recv_slices_);
    if (error_ != GRPC_ERROR_NONE) {
      GRPC_ERROR_UNREF(error_);
    }
  }

=======
>>>>>>> 5e1d10ac
  void DecompressStartTransportStreamOpBatch(
      grpc_call_element* elem, grpc_transport_stream_op_batch* batch);

 private:
  static void OnRecvInitialMetadataReady(void* arg, grpc_error_handle error);

  // Methods for processing a receive message event
  void MaybeResumeOnRecvMessageReady();
  static void OnRecvMessageReady(void* arg, grpc_error_handle error);
  void ContinueRecvMessageReadyCallback(grpc_error_handle error);

  // Methods for processing a recv_trailing_metadata event
  void MaybeResumeOnRecvTrailingMetadataReady();
  static void OnRecvTrailingMetadataReady(void* arg, grpc_error_handle error);

  CallCombiner* call_combiner_;
  // Overall error for the call
  grpc_error_handle error_ = GRPC_ERROR_NONE;
  // Fields for handling recv_initial_metadata_ready callback
  grpc_closure on_recv_initial_metadata_ready_;
  grpc_closure* original_recv_initial_metadata_ready_ = nullptr;
  grpc_metadata_batch* recv_initial_metadata_ = nullptr;
  // Fields for handling recv_message_ready callback
  bool seen_recv_message_ready_ = false;
  int max_recv_message_length_;
  grpc_compression_algorithm algorithm_ = GRPC_COMPRESS_NONE;
  absl::optional<SliceBuffer>* recv_message_ = nullptr;
  uint32_t* recv_message_flags_ = nullptr;
  grpc_closure on_recv_message_ready_;
  grpc_closure* original_recv_message_ready_ = nullptr;
  // Fields for handling recv_trailing_metadata_ready callback
  bool seen_recv_trailing_metadata_ready_ = false;
  grpc_closure on_recv_trailing_metadata_ready_;
  grpc_closure* original_recv_trailing_metadata_ready_ = nullptr;
  grpc_error_handle on_recv_trailing_metadata_ready_error_ = GRPC_ERROR_NONE;
};

void CallData::OnRecvInitialMetadataReady(void* arg, grpc_error_handle error) {
  CallData* calld = static_cast<CallData*>(arg);
  if (error == GRPC_ERROR_NONE) {
    calld->algorithm_ =
        calld->recv_initial_metadata_->get(GrpcEncodingMetadata())
            .value_or(GRPC_COMPRESS_NONE);
  }
  calld->MaybeResumeOnRecvMessageReady();
  calld->MaybeResumeOnRecvTrailingMetadataReady();
  grpc_closure* closure = calld->original_recv_initial_metadata_ready_;
  calld->original_recv_initial_metadata_ready_ = nullptr;
  Closure::Run(DEBUG_LOCATION, closure, GRPC_ERROR_REF(error));
}

void CallData::MaybeResumeOnRecvMessageReady() {
  if (seen_recv_message_ready_) {
    seen_recv_message_ready_ = false;
    GRPC_CALL_COMBINER_START(call_combiner_, &on_recv_message_ready_,
                             GRPC_ERROR_NONE,
                             "continue recv_message_ready callback");
  }
}

void CallData::OnRecvMessageReady(void* arg, grpc_error_handle error) {
  CallData* calld = static_cast<CallData*>(arg);
  if (error == GRPC_ERROR_NONE) {
    if (calld->original_recv_initial_metadata_ready_ != nullptr) {
      calld->seen_recv_message_ready_ = true;
      GRPC_CALL_COMBINER_STOP(calld->call_combiner_,
                              "Deferring OnRecvMessageReady until after "
                              "OnRecvInitialMetadataReady");
      return;
    }
    if (calld->algorithm_ != GRPC_COMPRESS_NONE) {
      // recv_message can be NULL if trailing metadata is received instead of
      // message, or it's possible that the message was not compressed.
      if (!calld->recv_message_->has_value() ||
          (*calld->recv_message_)->Length() == 0 ||
          ((*calld->recv_message_flags_ & GRPC_WRITE_INTERNAL_COMPRESS) == 0)) {
        return calld->ContinueRecvMessageReadyCallback(GRPC_ERROR_NONE);
      }
      if (calld->max_recv_message_length_ >= 0 &&
          (*calld->recv_message_)->Length() >
              static_cast<uint32_t>(calld->max_recv_message_length_)) {
        GPR_DEBUG_ASSERT(calld->error_ == GRPC_ERROR_NONE);
        calld->error_ = grpc_error_set_int(
            GRPC_ERROR_CREATE_FROM_CPP_STRING(
                absl::StrFormat("Received message larger than max (%u vs. %d)",
                                (*calld->recv_message_)->Length(),
                                calld->max_recv_message_length_)),
            GRPC_ERROR_INT_GRPC_STATUS, GRPC_STATUS_RESOURCE_EXHAUSTED);
        return calld->ContinueRecvMessageReadyCallback(
            GRPC_ERROR_REF(calld->error_));
      }
      SliceBuffer decompressed_slices;
      if (grpc_msg_decompress(calld->algorithm_,
                              (*calld->recv_message_)->c_slice_buffer(),
                              decompressed_slices.c_slice_buffer()) == 0) {
        GPR_DEBUG_ASSERT(calld->error_ == GRPC_ERROR_NONE);
        calld->error_ = GRPC_ERROR_CREATE_FROM_CPP_STRING(absl::StrCat(
            "Unexpected error decompressing data for algorithm with "
            "enum value ",
            calld->algorithm_));
      } else {
        *calld->recv_message_flags_ =
            (*calld->recv_message_flags_ & (~GRPC_WRITE_INTERNAL_COMPRESS)) |
            GRPC_WRITE_INTERNAL_TEST_ONLY_WAS_COMPRESSED;
        (*calld->recv_message_)->Swap(&decompressed_slices);
      }
      return calld->ContinueRecvMessageReadyCallback(
          GRPC_ERROR_REF(calld->error_));
    }
  }
  calld->ContinueRecvMessageReadyCallback(GRPC_ERROR_REF(error));
}

void CallData::ContinueRecvMessageReadyCallback(grpc_error_handle error) {
  MaybeResumeOnRecvTrailingMetadataReady();
  // The surface will clean up the receiving stream if there is an error.
  grpc_closure* closure = original_recv_message_ready_;
  original_recv_message_ready_ = nullptr;
  Closure::Run(DEBUG_LOCATION, closure, error);
}

void CallData::MaybeResumeOnRecvTrailingMetadataReady() {
  if (seen_recv_trailing_metadata_ready_) {
    seen_recv_trailing_metadata_ready_ = false;
    grpc_error_handle error = on_recv_trailing_metadata_ready_error_;
    on_recv_trailing_metadata_ready_error_ = GRPC_ERROR_NONE;
    GRPC_CALL_COMBINER_START(call_combiner_, &on_recv_trailing_metadata_ready_,
                             error, "Continuing OnRecvTrailingMetadataReady");
  }
}

void CallData::OnRecvTrailingMetadataReady(void* arg, grpc_error_handle error) {
  CallData* calld = static_cast<CallData*>(arg);
  if (calld->original_recv_initial_metadata_ready_ != nullptr ||
      calld->original_recv_message_ready_ != nullptr) {
    calld->seen_recv_trailing_metadata_ready_ = true;
    calld->on_recv_trailing_metadata_ready_error_ = GRPC_ERROR_REF(error);
    GRPC_CALL_COMBINER_STOP(
        calld->call_combiner_,
        "Deferring OnRecvTrailingMetadataReady until after "
        "OnRecvInitialMetadataReady and OnRecvMessageReady");
    return;
  }
  error = grpc_error_add_child(GRPC_ERROR_REF(error), calld->error_);
  calld->error_ = GRPC_ERROR_NONE;
  grpc_closure* closure = calld->original_recv_trailing_metadata_ready_;
  calld->original_recv_trailing_metadata_ready_ = nullptr;
  Closure::Run(DEBUG_LOCATION, closure, error);
}

void CallData::DecompressStartTransportStreamOpBatch(
    grpc_call_element* elem, grpc_transport_stream_op_batch* batch) {
  // Handle recv_initial_metadata.
  if (batch->recv_initial_metadata) {
    recv_initial_metadata_ =
        batch->payload->recv_initial_metadata.recv_initial_metadata;
    original_recv_initial_metadata_ready_ =
        batch->payload->recv_initial_metadata.recv_initial_metadata_ready;
    batch->payload->recv_initial_metadata.recv_initial_metadata_ready =
        &on_recv_initial_metadata_ready_;
  }
  // Handle recv_message
  if (batch->recv_message) {
    recv_message_ = batch->payload->recv_message.recv_message;
    recv_message_flags_ = batch->payload->recv_message.flags;
    original_recv_message_ready_ =
        batch->payload->recv_message.recv_message_ready;
    batch->payload->recv_message.recv_message_ready = &on_recv_message_ready_;
  }
  // Handle recv_trailing_metadata
  if (batch->recv_trailing_metadata) {
    original_recv_trailing_metadata_ready_ =
        batch->payload->recv_trailing_metadata.recv_trailing_metadata_ready;
    batch->payload->recv_trailing_metadata.recv_trailing_metadata_ready =
        &on_recv_trailing_metadata_ready_;
  }
  // Pass control down the stack.
  grpc_call_next_op(elem, batch);
}

void DecompressStartTransportStreamOpBatch(
    grpc_call_element* elem, grpc_transport_stream_op_batch* batch) {
  GPR_TIMER_SCOPE("decompress_start_transport_stream_op_batch", 0);
  CallData* calld = static_cast<CallData*>(elem->call_data);
  calld->DecompressStartTransportStreamOpBatch(elem, batch);
}

grpc_error_handle DecompressInitCallElem(grpc_call_element* elem,
                                         const grpc_call_element_args* args) {
  ChannelData* chand = static_cast<ChannelData*>(elem->channel_data);
  new (elem->call_data) CallData(*args, chand);
  return GRPC_ERROR_NONE;
}

void DecompressDestroyCallElem(grpc_call_element* elem,
                               const grpc_call_final_info* /*final_info*/,
                               grpc_closure* /*ignored*/) {
  CallData* calld = static_cast<CallData*>(elem->call_data);
  calld->~CallData();
}

grpc_error_handle DecompressInitChannelElem(grpc_channel_element* elem,
                                            grpc_channel_element_args* args) {
  ChannelData* chand = static_cast<ChannelData*>(elem->channel_data);
  new (chand) ChannelData(args);
  return GRPC_ERROR_NONE;
}

void DecompressDestroyChannelElem(grpc_channel_element* elem) {
  ChannelData* chand = static_cast<ChannelData*>(elem->channel_data);
  chand->~ChannelData();
}

}  // namespace

const grpc_channel_filter MessageDecompressFilter = {
    DecompressStartTransportStreamOpBatch,
    nullptr,
    grpc_channel_next_op,
    sizeof(CallData),
    DecompressInitCallElem,
    grpc_call_stack_ignore_set_pollset_or_pollset_set,
    DecompressDestroyCallElem,
    sizeof(ChannelData),
    DecompressInitChannelElem,
    grpc_channel_stack_no_post_init,
    DecompressDestroyChannelElem,
    grpc_channel_next_get_info,
    "message_decompress"};
}  // namespace grpc_core<|MERGE_RESOLUTION|>--- conflicted
+++ resolved
@@ -92,16 +92,8 @@
     }
   }
 
-<<<<<<< HEAD
-  ~CallData() {
-    grpc_slice_buffer_destroy_internal(&recv_slices_);
-    if (error_ != GRPC_ERROR_NONE) {
-      GRPC_ERROR_UNREF(error_);
-    }
-  }
-
-=======
->>>>>>> 5e1d10ac
+  ~CallData() { GRPC_ERROR_UNREF(error_); }
+
   void DecompressStartTransportStreamOpBatch(
       grpc_call_element* elem, grpc_transport_stream_op_batch* batch);
 
