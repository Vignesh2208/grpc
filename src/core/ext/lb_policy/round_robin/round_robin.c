/*
 *
 * Copyright 2015, Google Inc.
 * All rights reserved.
 *
 * Redistribution and use in source and binary forms, with or without
 * modification, are permitted provided that the following conditions are
 * met:
 *
 *     * Redistributions of source code must retain the above copyright
 * notice, this list of conditions and the following disclaimer.
 *     * Redistributions in binary form must reproduce the above
 * copyright notice, this list of conditions and the following disclaimer
 * in the documentation and/or other materials provided with the
 * distribution.
 *     * Neither the name of Google Inc. nor the names of its
 * contributors may be used to endorse or promote products derived from
 * this software without specific prior written permission.
 *
 * THIS SOFTWARE IS PROVIDED BY THE COPYRIGHT HOLDERS AND CONTRIBUTORS
 * "AS IS" AND ANY EXPRESS OR IMPLIED WARRANTIES, INCLUDING, BUT NOT
 * LIMITED TO, THE IMPLIED WARRANTIES OF MERCHANTABILITY AND FITNESS FOR
 * A PARTICULAR PURPOSE ARE DISCLAIMED. IN NO EVENT SHALL THE COPYRIGHT
 * OWNER OR CONTRIBUTORS BE LIABLE FOR ANY DIRECT, INDIRECT, INCIDENTAL,
 * SPECIAL, EXEMPLARY, OR CONSEQUENTIAL DAMAGES (INCLUDING, BUT NOT
 * LIMITED TO, PROCUREMENT OF SUBSTITUTE GOODS OR SERVICES; LOSS OF USE,
 * DATA, OR PROFITS; OR BUSINESS INTERRUPTION) HOWEVER CAUSED AND ON ANY
 * THEORY OF LIABILITY, WHETHER IN CONTRACT, STRICT LIABILITY, OR TORT
 * (INCLUDING NEGLIGENCE OR OTHERWISE) ARISING IN ANY WAY OUT OF THE USE
 * OF THIS SOFTWARE, EVEN IF ADVISED OF THE POSSIBILITY OF SUCH DAMAGE.
 *
 */

/** Round Robin Policy.
 *
 * This policy keeps:
 * - A circular list of ready (connected) subchannels, the *readylist*. An empty
 *   readylist consists solely of its root (dummy) node.
 * - A pointer to the last element picked from the readylist, the *lastpick*.
 *   Initially set to point to the readylist's root.
 *
 * Behavior:
 * - When a subchannel connects, it's *prepended* to the readylist's root node.
 *   Ie, if readylist = A <-> B <-> ROOT <-> C
 *                      ^                    ^
 *                      |____________________|
 *   and subchannel D becomes connected, the addition of D to the readylist
 *   results in  readylist = A <-> B <-> D <-> ROOT <-> C
 *                           ^                          ^
 *                           |__________________________|
 * - When a subchannel disconnects, it's removed from the readylist. If the
 *   subchannel being removed was the most recently picked, the *lastpick*
 *   pointer moves to the removed node's previous element. Note that if the
 *   readylist only had one element, this is still legal, as the lastpick would
 *   point to the dummy root node, for an empty readylist.
 * - Upon picking, *lastpick* is updated to point to the returned (connected)
 *   subchannel. Note that it's possible that the selected subchannel becomes
 *   disconnected in the interim between the selection and the actual usage of
 *   the subchannel by the caller.
 */

#include <string.h>

#include <grpc/support/alloc.h>

#include "src/core/ext/client_config/lb_policy_registry.h"
#include "src/core/lib/debug/trace.h"
#include "src/core/lib/transport/connectivity_state.h"
#include "src/core/lib/transport/static_metadata.h"

typedef struct round_robin_lb_policy round_robin_lb_policy;

int grpc_lb_round_robin_trace = 0;

/** List of entities waiting for a pick.
 *
 * Once a pick is available, \a target is updated and \a on_complete called. */
typedef struct pending_pick {
  struct pending_pick *next;

  /* polling entity for the pick()'s async notification */
  grpc_polling_entity *pollent;

  /* output argument where to store the pick()ed user_data. It'll be NULL if no
   * such data is present or there's an error (the definite test for errors is
   * \a target being NULL). */
  void **user_data;

  /* bitmask passed to pick() and used for selective cancelling. See
   * grpc_lb_policy_cancel_picks() */
  uint32_t initial_metadata_flags;

  /* output argument where to store the pick()ed connected subchannel, or NULL
   * upon error. */
  grpc_connected_subchannel **target;

  /* to be invoked once the pick() has completed (regardless of success) */
  grpc_closure *on_complete;
} pending_pick;

/** List of subchannels in a connectivity READY state */
typedef struct ready_list {
  grpc_subchannel *subchannel;
  /* references namesake entry in subchannel_data */
  void *user_data;
  struct ready_list *next;
  struct ready_list *prev;
} ready_list;

typedef struct {
  /** index within policy->subchannels */
  size_t index;
  /** backpointer to owning policy */
  round_robin_lb_policy *policy;
  /** subchannel itself */
  grpc_subchannel *subchannel;
  /** notification that connectivity has changed on subchannel */
  grpc_closure connectivity_changed_closure;
  /** this subchannels current position in subchannel->ready_list */
  ready_list *ready_list_node;
  /** last observed connectivity */
  grpc_connectivity_state connectivity_state;
  /** the subchannel's target user data */
  void *user_data;
} subchannel_data;

struct round_robin_lb_policy {
  /** base policy: must be first */
  grpc_lb_policy base;

  /** total number of addresses received at creation time */
  size_t num_addresses;

  /** all our subchannels */
  size_t num_subchannels;
  subchannel_data **subchannels;

  /** mutex protecting remaining members */
  gpr_mu mu;
  /** have we started picking? */
  int started_picking;
  /** are we shutting down? */
  int shutdown;
  /** List of picks that are waiting on connectivity */
  pending_pick *pending_picks;

  /** our connectivity state tracker */
  grpc_connectivity_state_tracker state_tracker;

  /** (Dummy) root of the doubly linked list containing READY subchannels */
  ready_list ready_list;
  /** Last pick from the ready list. */
  ready_list *ready_list_last_pick;
};

/** Returns the next subchannel from the connected list or NULL if the list is
 * empty.
 *
 * Note that this function does *not* advance p->ready_list_last_pick. Use \a
 * advance_last_picked_locked() for that. */
static ready_list *peek_next_connected_locked(const round_robin_lb_policy *p) {
  ready_list *selected;
  selected = p->ready_list_last_pick->next;

  while (selected != NULL) {
    if (selected == &p->ready_list) {
      GPR_ASSERT(selected->subchannel == NULL);
      /* skip dummy root */
      selected = selected->next;
    } else {
      GPR_ASSERT(selected->subchannel != NULL);
      return selected;
    }
  }
  return NULL;
}

/** Advance the \a ready_list picking head. */
static void advance_last_picked_locked(round_robin_lb_policy *p) {
  if (p->ready_list_last_pick->next != NULL) { /* non-empty list */
    p->ready_list_last_pick = p->ready_list_last_pick->next;
    if (p->ready_list_last_pick == &p->ready_list) {
      /* skip dummy root */
      p->ready_list_last_pick = p->ready_list_last_pick->next;
    }
  } else { /* should be an empty list */
    GPR_ASSERT(p->ready_list_last_pick == &p->ready_list);
  }

  if (grpc_lb_round_robin_trace) {
    gpr_log(GPR_DEBUG, "[READYLIST] ADVANCED LAST PICK. NOW AT NODE %p (SC %p)",
            (void *)p->ready_list_last_pick,
            (void *)p->ready_list_last_pick->subchannel);
  }
}

/** Prepends (relative to the root at p->ready_list) the connected subchannel \a
 * csc to the list of ready subchannels. */
static ready_list *add_connected_sc_locked(round_robin_lb_policy *p,
                                           subchannel_data *sd) {
  ready_list *new_elem = gpr_malloc(sizeof(ready_list));
  memset(new_elem, 0, sizeof(ready_list));
  new_elem->subchannel = sd->subchannel;
  new_elem->user_data = sd->user_data;
  if (p->ready_list.prev == NULL) {
    /* first element */
    new_elem->next = &p->ready_list;
    new_elem->prev = &p->ready_list;
    p->ready_list.next = new_elem;
    p->ready_list.prev = new_elem;
  } else {
    new_elem->next = &p->ready_list;
    new_elem->prev = p->ready_list.prev;
    p->ready_list.prev->next = new_elem;
    p->ready_list.prev = new_elem;
  }
  if (grpc_lb_round_robin_trace) {
    gpr_log(GPR_DEBUG, "[READYLIST] ADDING NODE %p (Conn. SC %p)",
            (void *)new_elem, (void *)sd->subchannel);
  }
  return new_elem;
}

/** Removes \a node from the list of connected subchannels */
static void remove_disconnected_sc_locked(round_robin_lb_policy *p,
                                          ready_list *node) {
  if (node == NULL) {
    return;
  }
  if (node == p->ready_list_last_pick) {
    p->ready_list_last_pick = p->ready_list_last_pick->prev;
  }

  /* removing last item */
  if (node->next == &p->ready_list && node->prev == &p->ready_list) {
    GPR_ASSERT(p->ready_list.next == node);
    GPR_ASSERT(p->ready_list.prev == node);
    p->ready_list.next = NULL;
    p->ready_list.prev = NULL;
  } else {
    node->prev->next = node->next;
    node->next->prev = node->prev;
  }

  if (grpc_lb_round_robin_trace) {
    gpr_log(GPR_DEBUG, "[READYLIST] REMOVED NODE %p (SC %p)", (void *)node,
            (void *)node->subchannel);
  }

  node->next = NULL;
  node->prev = NULL;
  node->subchannel = NULL;

  gpr_free(node);
}

static void rr_destroy(grpc_exec_ctx *exec_ctx, grpc_lb_policy *pol) {
  round_robin_lb_policy *p = (round_robin_lb_policy *)pol;
  ready_list *elem;
  for (size_t i = 0; i < p->num_subchannels; i++) {
    subchannel_data *sd = p->subchannels[i];
    GRPC_SUBCHANNEL_UNREF(exec_ctx, sd->subchannel, "round_robin");
    gpr_free(sd);
  }

  grpc_connectivity_state_destroy(exec_ctx, &p->state_tracker);
  gpr_free(p->subchannels);
  gpr_mu_destroy(&p->mu);

  elem = p->ready_list.next;
  while (elem != NULL && elem != &p->ready_list) {
    ready_list *tmp;
    tmp = elem->next;
    elem->next = NULL;
    elem->prev = NULL;
    elem->subchannel = NULL;
    gpr_free(elem);
    elem = tmp;
  }

  gpr_free(p);
}

static void rr_shutdown(grpc_exec_ctx *exec_ctx, grpc_lb_policy *pol) {
  round_robin_lb_policy *p = (round_robin_lb_policy *)pol;
  pending_pick *pp;
  size_t i;

  gpr_mu_lock(&p->mu);

  p->shutdown = 1;
  while ((pp = p->pending_picks)) {
    p->pending_picks = pp->next;
    *pp->target = NULL;
    grpc_exec_ctx_sched(exec_ctx, pp->on_complete,
                        GRPC_ERROR_CREATE("Channel Shutdown"), NULL);
    gpr_free(pp);
  }
  grpc_connectivity_state_set(
      exec_ctx, &p->state_tracker, GRPC_CHANNEL_SHUTDOWN,
      GRPC_ERROR_CREATE("Channel Shutdown"), "shutdown");
  for (i = 0; i < p->num_subchannels; i++) {
    subchannel_data *sd = p->subchannels[i];
    grpc_subchannel_notify_on_state_change(exec_ctx, sd->subchannel, NULL, NULL,
                                           &sd->connectivity_changed_closure);
  }
  gpr_mu_unlock(&p->mu);
}

static void rr_cancel_pick(grpc_exec_ctx *exec_ctx, grpc_lb_policy *pol,
                           grpc_connected_subchannel **target) {
  round_robin_lb_policy *p = (round_robin_lb_policy *)pol;
  pending_pick *pp;
  gpr_mu_lock(&p->mu);
  pp = p->pending_picks;
  p->pending_picks = NULL;
  while (pp != NULL) {
    pending_pick *next = pp->next;
    if (pp->target == target) {
      grpc_polling_entity_del_from_pollset_set(exec_ctx, pp->pollent,
                                               p->base.interested_parties);
      *target = NULL;
      grpc_exec_ctx_sched(exec_ctx, pp->on_complete, GRPC_ERROR_CANCELLED,
                          NULL);
      gpr_free(pp);
    } else {
      pp->next = p->pending_picks;
      p->pending_picks = pp;
    }
    pp = next;
  }
  gpr_mu_unlock(&p->mu);
}

static void rr_cancel_picks(grpc_exec_ctx *exec_ctx, grpc_lb_policy *pol,
                            uint32_t initial_metadata_flags_mask,
                            uint32_t initial_metadata_flags_eq) {
  round_robin_lb_policy *p = (round_robin_lb_policy *)pol;
  pending_pick *pp;
  gpr_mu_lock(&p->mu);
  pp = p->pending_picks;
  p->pending_picks = NULL;
  while (pp != NULL) {
    pending_pick *next = pp->next;
    if ((pp->initial_metadata_flags & initial_metadata_flags_mask) ==
        initial_metadata_flags_eq) {
      grpc_polling_entity_del_from_pollset_set(exec_ctx, pp->pollent,
                                               p->base.interested_parties);
      *pp->target = NULL;
      grpc_exec_ctx_sched(exec_ctx, pp->on_complete, GRPC_ERROR_CANCELLED,
                          NULL);
      gpr_free(pp);
    } else {
      pp->next = p->pending_picks;
      p->pending_picks = pp;
    }
    pp = next;
  }
  gpr_mu_unlock(&p->mu);
}

static void start_picking(grpc_exec_ctx *exec_ctx, round_robin_lb_policy *p) {
  size_t i;
  p->started_picking = 1;

  if (grpc_lb_round_robin_trace) {
    gpr_log(GPR_DEBUG, "LB_POLICY: p=%p num_subchannels=%" PRIuPTR, (void *)p,
            p->num_subchannels);
  }

  for (i = 0; i < p->num_subchannels; i++) {
    subchannel_data *sd = p->subchannels[i];
    sd->connectivity_state = GRPC_CHANNEL_IDLE;
    grpc_subchannel_notify_on_state_change(
        exec_ctx, sd->subchannel, p->base.interested_parties,
        &sd->connectivity_state, &sd->connectivity_changed_closure);
    GRPC_LB_POLICY_WEAK_REF(&p->base, "round_robin_connectivity");
  }
}

static void rr_exit_idle(grpc_exec_ctx *exec_ctx, grpc_lb_policy *pol) {
  round_robin_lb_policy *p = (round_robin_lb_policy *)pol;
  gpr_mu_lock(&p->mu);
  if (!p->started_picking) {
    start_picking(exec_ctx, p);
  }
  gpr_mu_unlock(&p->mu);
}

static int rr_pick(grpc_exec_ctx *exec_ctx, grpc_lb_policy *pol,
                   const grpc_lb_policy_pick_args *pick_args,
                   grpc_connected_subchannel **target, void **user_data,
                   grpc_closure *on_complete) {
  round_robin_lb_policy *p = (round_robin_lb_policy *)pol;
  pending_pick *pp;
  ready_list *selected;
  gpr_mu_lock(&p->mu);
  if ((selected = peek_next_connected_locked(p))) {
    /* readily available, report right away */
    gpr_mu_unlock(&p->mu);
    *target = grpc_subchannel_get_connected_subchannel(selected->subchannel);

    if (user_data != NULL) {
      *user_data = selected->user_data;
    }
    if (grpc_lb_round_robin_trace) {
      gpr_log(GPR_DEBUG,
              "[RR PICK] TARGET <-- CONNECTED SUBCHANNEL %p (NODE %p)",
              (void *)*target, (void *)selected);
    }
    /* only advance the last picked pointer if the selection was used */
    advance_last_picked_locked(p);
    return 1;
  } else {
    /* no pick currently available. Save for later in list of pending picks */
    if (!p->started_picking) {
      start_picking(exec_ctx, p);
    }
    grpc_polling_entity_add_to_pollset_set(exec_ctx, pick_args->pollent,
                                           p->base.interested_parties);
    pp = gpr_malloc(sizeof(*pp));
    pp->next = p->pending_picks;
    pp->pollent = pick_args->pollent;
    pp->target = target;
    pp->on_complete = on_complete;
    pp->initial_metadata_flags = pick_args->initial_metadata_flags;
    pp->user_data = user_data;
    p->pending_picks = pp;
    gpr_mu_unlock(&p->mu);
    return 0;
  }
}

static void rr_connectivity_changed(grpc_exec_ctx *exec_ctx, void *arg,
                                    grpc_error *error) {
  subchannel_data *sd = arg;
  round_robin_lb_policy *p = sd->policy;
  pending_pick *pp;
  ready_list *selected;

  int unref = 0;

  GRPC_ERROR_REF(error);
  gpr_mu_lock(&p->mu);

  if (p->shutdown) {
    unref = 1;
  } else {
    switch (sd->connectivity_state) {
      case GRPC_CHANNEL_READY:
        grpc_connectivity_state_set(exec_ctx, &p->state_tracker,
                                    GRPC_CHANNEL_READY, GRPC_ERROR_REF(error),
                                    "connecting_ready");
        /* add the newly connected subchannel to the list of connected ones.
         * Note that it goes to the "end of the line". */
        sd->ready_list_node = add_connected_sc_locked(p, sd);
        /* at this point we know there's at least one suitable subchannel. Go
         * ahead and pick one and notify the pending suitors in
         * p->pending_picks. This preemtively replicates rr_pick()'s actions. */
        selected = peek_next_connected_locked(p);
        if (p->pending_picks != NULL) {
          /* if the selected subchannel is going to be used for the pending
           * picks, update the last picked pointer */
          advance_last_picked_locked(p);
        }
        while ((pp = p->pending_picks)) {
          p->pending_picks = pp->next;

          *pp->target =
              grpc_subchannel_get_connected_subchannel(selected->subchannel);
          if (pp->user_data != NULL) {
            *pp->user_data = selected->user_data;
          }
          if (grpc_lb_round_robin_trace) {
            gpr_log(GPR_DEBUG,
                    "[RR CONN CHANGED] TARGET <-- SUBCHANNEL %p (NODE %p)",
                    (void *)selected->subchannel, (void *)selected);
          }
          grpc_polling_entity_del_from_pollset_set(exec_ctx, pp->pollent,
                                                   p->base.interested_parties);
          grpc_exec_ctx_sched(exec_ctx, pp->on_complete, GRPC_ERROR_NONE, NULL);
          gpr_free(pp);
        }
        grpc_subchannel_notify_on_state_change(
            exec_ctx, sd->subchannel, p->base.interested_parties,
            &sd->connectivity_state, &sd->connectivity_changed_closure);
        break;
      case GRPC_CHANNEL_CONNECTING:
      case GRPC_CHANNEL_IDLE:
        grpc_connectivity_state_set(
            exec_ctx, &p->state_tracker, sd->connectivity_state,
            GRPC_ERROR_REF(error), "connecting_changed");
        grpc_subchannel_notify_on_state_change(
            exec_ctx, sd->subchannel, p->base.interested_parties,
            &sd->connectivity_state, &sd->connectivity_changed_closure);
        break;
      case GRPC_CHANNEL_TRANSIENT_FAILURE:
        /* renew state notification */
        grpc_subchannel_notify_on_state_change(
            exec_ctx, sd->subchannel, p->base.interested_parties,
            &sd->connectivity_state, &sd->connectivity_changed_closure);

        /* remove from ready list if still present */
        if (sd->ready_list_node != NULL) {
          remove_disconnected_sc_locked(p, sd->ready_list_node);
          sd->ready_list_node = NULL;
        }
        grpc_connectivity_state_set(
            exec_ctx, &p->state_tracker, GRPC_CHANNEL_TRANSIENT_FAILURE,
            GRPC_ERROR_REF(error), "connecting_transient_failure");
        break;
      case GRPC_CHANNEL_SHUTDOWN:
        if (sd->ready_list_node != NULL) {
          remove_disconnected_sc_locked(p, sd->ready_list_node);
          sd->ready_list_node = NULL;
        }

        p->num_subchannels--;
        GPR_SWAP(subchannel_data *, p->subchannels[sd->index],
                 p->subchannels[p->num_subchannels]);
        GRPC_SUBCHANNEL_UNREF(exec_ctx, sd->subchannel, "round_robin");
        p->subchannels[sd->index]->index = sd->index;
        gpr_free(sd);

        unref = 1;
        if (p->num_subchannels == 0) {
          grpc_connectivity_state_set(
              exec_ctx, &p->state_tracker, GRPC_CHANNEL_SHUTDOWN,
              GRPC_ERROR_CREATE_REFERENCING("Round Robin Channels Exhausted",
                                            &error, 1),
              "no_more_channels");
          while ((pp = p->pending_picks)) {
            p->pending_picks = pp->next;
            *pp->target = NULL;
            grpc_exec_ctx_sched(exec_ctx, pp->on_complete, GRPC_ERROR_NONE,
                                NULL);
            gpr_free(pp);
          }
        } else {
          grpc_connectivity_state_set(
              exec_ctx, &p->state_tracker, GRPC_CHANNEL_TRANSIENT_FAILURE,
              GRPC_ERROR_REF(error), "subchannel_failed");
        }
    } /* switch */
  }   /* !unref */

  gpr_mu_unlock(&p->mu);

  if (unref) {
    GRPC_LB_POLICY_WEAK_UNREF(exec_ctx, &p->base, "round_robin_connectivity");
  }

  GRPC_ERROR_UNREF(error);
}

static grpc_connectivity_state rr_check_connectivity(grpc_exec_ctx *exec_ctx,
                                                     grpc_lb_policy *pol,
                                                     grpc_error **error) {
  round_robin_lb_policy *p = (round_robin_lb_policy *)pol;
  grpc_connectivity_state st;
  gpr_mu_lock(&p->mu);
  st = grpc_connectivity_state_check(&p->state_tracker, error);
  gpr_mu_unlock(&p->mu);
  return st;
}

static void rr_notify_on_state_change(grpc_exec_ctx *exec_ctx,
                                      grpc_lb_policy *pol,
                                      grpc_connectivity_state *current,
                                      grpc_closure *notify) {
  round_robin_lb_policy *p = (round_robin_lb_policy *)pol;
  gpr_mu_lock(&p->mu);
  grpc_connectivity_state_notify_on_state_change(exec_ctx, &p->state_tracker,
                                                 current, notify);
  gpr_mu_unlock(&p->mu);
}

static void rr_ping_one(grpc_exec_ctx *exec_ctx, grpc_lb_policy *pol,
                        grpc_closure *closure) {
  round_robin_lb_policy *p = (round_robin_lb_policy *)pol;
  ready_list *selected;
  grpc_connected_subchannel *target;
  gpr_mu_lock(&p->mu);
  if ((selected = peek_next_connected_locked(p))) {
    gpr_mu_unlock(&p->mu);
    target = grpc_subchannel_get_connected_subchannel(selected->subchannel);
    grpc_connected_subchannel_ping(exec_ctx, target, closure);
  } else {
    gpr_mu_unlock(&p->mu);
    grpc_exec_ctx_sched(exec_ctx, closure,
                        GRPC_ERROR_CREATE("Round Robin not connected"), NULL);
  }
}

static const grpc_lb_policy_vtable round_robin_lb_policy_vtable = {
    rr_destroy,     rr_shutdown,           rr_pick,
    rr_cancel_pick, rr_cancel_picks,       rr_ping_one,
    rr_exit_idle,   rr_check_connectivity, rr_notify_on_state_change};

static void round_robin_factory_ref(grpc_lb_policy_factory *factory) {}

static void round_robin_factory_unref(grpc_lb_policy_factory *factory) {}

static grpc_lb_policy *round_robin_create(grpc_exec_ctx *exec_ctx,
                                          grpc_lb_policy_factory *factory,
                                          grpc_lb_policy_args *args) {
  GPR_ASSERT(args->addresses != NULL);
  GPR_ASSERT(args->client_channel_factory != NULL);

  /* Find the number of backend addresses. We ignore balancer
   * addresses, since we don't know how to handle them. */
  size_t num_addrs = 0;
  for (size_t i = 0; i < args->addresses->num_addresses; i++) {
    if (!args->addresses->addresses[i].is_balancer) ++num_addrs;
  }
  if (num_addrs == 0) return NULL;

  round_robin_lb_policy *p = gpr_malloc(sizeof(*p));
  memset(p, 0, sizeof(*p));

  p->num_addresses = num_addrs;
  p->subchannels = gpr_malloc(sizeof(*p->subchannels) * num_addrs);
  memset(p->subchannels, 0, sizeof(*p->subchannels) * num_addrs);

  grpc_subchannel_args sc_args;
  size_t subchannel_idx = 0;
<<<<<<< HEAD
  for (size_t i = 0; i < p->num_addresses; i++) {
    memset(&sc_args, 0, sizeof(grpc_subchannel_args));
    sc_args.addr = args->addresses[i].resolved_address;
=======
  for (size_t i = 0; i < args->addresses->num_addresses; i++) {
    /* Skip balancer addresses, since we only know how to handle backends. */
    if (args->addresses->addresses[i].is_balancer) continue;
>>>>>>> 942c2648

    memset(&sc_args, 0, sizeof(grpc_subchannel_args));
    sc_args.server_name = args->server_name;
    sc_args.addr =
        (struct sockaddr *)(&args->addresses->addresses[i].address.addr);
    sc_args.addr_len = args->addresses->addresses[i].address.len;

    grpc_subchannel *subchannel = grpc_client_channel_factory_create_subchannel(
        exec_ctx, args->client_channel_factory, &sc_args);

    if (subchannel != NULL) {
      subchannel_data *sd = gpr_malloc(sizeof(*sd));
      memset(sd, 0, sizeof(*sd));
      p->subchannels[subchannel_idx] = sd;
      sd->policy = p;
      sd->index = subchannel_idx;
      sd->subchannel = subchannel;
      sd->user_data = args->addresses->addresses[i].user_data;
      ++subchannel_idx;
      grpc_closure_init(&sd->connectivity_changed_closure,
                        rr_connectivity_changed, sd);
    }
  }
  if (subchannel_idx == 0) {
    /* couldn't create any subchannel. Bail out */
    gpr_free(p->subchannels);
    gpr_free(p);
    return NULL;
  }
  p->num_subchannels = subchannel_idx;

  /* The (dummy node) root of the ready list */
  p->ready_list.subchannel = NULL;
  p->ready_list.prev = NULL;
  p->ready_list.next = NULL;
  p->ready_list_last_pick = &p->ready_list;

  grpc_lb_policy_init(&p->base, &round_robin_lb_policy_vtable);
  grpc_connectivity_state_init(&p->state_tracker, GRPC_CHANNEL_IDLE,
                               "round_robin");
  gpr_mu_init(&p->mu);
  return &p->base;
}

static const grpc_lb_policy_factory_vtable round_robin_factory_vtable = {
    round_robin_factory_ref, round_robin_factory_unref, round_robin_create,
    "round_robin"};

static grpc_lb_policy_factory round_robin_lb_policy_factory = {
    &round_robin_factory_vtable};

static grpc_lb_policy_factory *round_robin_lb_factory_create() {
  return &round_robin_lb_policy_factory;
}

/* Plugin registration */

void grpc_lb_policy_round_robin_init() {
  grpc_register_lb_policy(round_robin_lb_factory_create());
  grpc_register_tracer("round_robin", &grpc_lb_round_robin_trace);
}

void grpc_lb_policy_round_robin_shutdown() {}<|MERGE_RESOLUTION|>--- conflicted
+++ resolved
@@ -624,21 +624,13 @@
 
   grpc_subchannel_args sc_args;
   size_t subchannel_idx = 0;
-<<<<<<< HEAD
-  for (size_t i = 0; i < p->num_addresses; i++) {
-    memset(&sc_args, 0, sizeof(grpc_subchannel_args));
-    sc_args.addr = args->addresses[i].resolved_address;
-=======
   for (size_t i = 0; i < args->addresses->num_addresses; i++) {
     /* Skip balancer addresses, since we only know how to handle backends. */
     if (args->addresses->addresses[i].is_balancer) continue;
->>>>>>> 942c2648
 
     memset(&sc_args, 0, sizeof(grpc_subchannel_args));
     sc_args.server_name = args->server_name;
-    sc_args.addr =
-        (struct sockaddr *)(&args->addresses->addresses[i].address.addr);
-    sc_args.addr_len = args->addresses->addresses[i].address.len;
+    sc_args.addr = &args->addresses->addresses[i].address;
 
     grpc_subchannel *subchannel = grpc_client_channel_factory_create_subchannel(
         exec_ctx, args->client_channel_factory, &sc_args);
