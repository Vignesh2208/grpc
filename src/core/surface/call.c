/*
 *
 * Copyright 2014, Google Inc.
 * All rights reserved.
 *
 * Redistribution and use in source and binary forms, with or without
 * modification, are permitted provided that the following conditions are
 * met:
 *
 *     * Redistributions of source code must retain the above copyright
 * notice, this list of conditions and the following disclaimer.
 *     * Redistributions in binary form must reproduce the above
 * copyright notice, this list of conditions and the following disclaimer
 * in the documentation and/or other materials provided with the
 * distribution.
 *     * Neither the name of Google Inc. nor the names of its
 * contributors may be used to endorse or promote products derived from
 * this software without specific prior written permission.
 *
 * THIS SOFTWARE IS PROVIDED BY THE COPYRIGHT HOLDERS AND CONTRIBUTORS
 * "AS IS" AND ANY EXPRESS OR IMPLIED WARRANTIES, INCLUDING, BUT NOT
 * LIMITED TO, THE IMPLIED WARRANTIES OF MERCHANTABILITY AND FITNESS FOR
 * A PARTICULAR PURPOSE ARE DISCLAIMED. IN NO EVENT SHALL THE COPYRIGHT
 * OWNER OR CONTRIBUTORS BE LIABLE FOR ANY DIRECT, INDIRECT, INCIDENTAL,
 * SPECIAL, EXEMPLARY, OR CONSEQUENTIAL DAMAGES (INCLUDING, BUT NOT
 * LIMITED TO, PROCUREMENT OF SUBSTITUTE GOODS OR SERVICES; LOSS OF USE,
 * DATA, OR PROFITS; OR BUSINESS INTERRUPTION) HOWEVER CAUSED AND ON ANY
 * THEORY OF LIABILITY, WHETHER IN CONTRACT, STRICT LIABILITY, OR TORT
 * (INCLUDING NEGLIGENCE OR OTHERWISE) ARISING IN ANY WAY OUT OF THE USE
 * OF THIS SOFTWARE, EVEN IF ADVISED OF THE POSSIBILITY OF SUCH DAMAGE.
 *
 */

#include "src/core/surface/call.h"
#include "src/core/channel/channel_stack.h"
#include "src/core/channel/metadata_buffer.h"
#include "src/core/iomgr/alarm.h"
#include "src/core/support/string.h"
#include "src/core/surface/byte_buffer_queue.h"
#include "src/core/surface/channel.h"
#include "src/core/surface/completion_queue.h"
#include <grpc/support/alloc.h>
#include <grpc/support/log.h>

#include <stdio.h>
#include <stdlib.h>
#include <string.h>

typedef struct legacy_state legacy_state;
static void destroy_legacy_state(legacy_state *ls);

typedef enum { REQ_INITIAL = 0, REQ_READY, REQ_DONE } req_state;

typedef enum {
  SEND_NOTHING,
  SEND_INITIAL_METADATA,
  SEND_MESSAGE,
  SEND_TRAILING_METADATA_AND_FINISH,
  SEND_FINISH
} send_action;

typedef struct {
  grpc_ioreq_completion_func on_complete;
  void *user_data;
  grpc_op_error status;
} completed_request;

/* See request_set in grpc_call below for a description */
#define REQSET_EMPTY 255
#define REQSET_DONE 254

typedef struct {
  /* Overall status of the operation: starts OK, may degrade to
     non-OK */
  grpc_op_error status;
  /* Completion function to call at the end of the operation */
  grpc_ioreq_completion_func on_complete;
  void *user_data;
  /* a bit mask of which request ops are needed (1u << opid) */
  gpr_uint32 need_mask;
  /* a bit mask of which request ops are now completed */
  gpr_uint32 complete_mask;
} reqinfo_master;

/* Status data for a request can come from several sources; this
   enumerates them all, and acts as a priority sorting for which
   status to return to the application - earlier entries override
   later ones */
typedef enum {
  /* Status came from the application layer overriding whatever
     the wire says */
  STATUS_FROM_API_OVERRIDE = 0,
  /* Status came from 'the wire' - or somewhere below the surface
     layer */
  STATUS_FROM_WIRE,
  STATUS_SOURCE_COUNT
} status_source;

typedef struct {
  gpr_uint8 is_set;
  grpc_status_code code;
  grpc_mdstr *details;
} received_status;

/* How far through the GRPC stream have we read? */
typedef enum {
  /* We are still waiting for initial metadata to complete */
  READ_STATE_INITIAL = 0,
  /* We have gotten initial metadata, and are reading either
     messages or trailing metadata */
  READ_STATE_GOT_INITIAL_METADATA,
  /* The stream is closed for reading */
  READ_STATE_READ_CLOSED,
  /* The stream is closed for reading & writing */
  READ_STATE_STREAM_CLOSED
} read_state;

typedef enum {
  WRITE_STATE_INITIAL = 0,
  WRITE_STATE_STARTED,
  WRITE_STATE_WRITE_CLOSED
} write_state;

struct grpc_call {
  grpc_completion_queue *cq;
  grpc_channel *channel;
  grpc_mdctx *metadata_context;
  /* TODO(ctiller): share with cq if possible? */
  gpr_mu mu;

  /* how far through the stream have we read? */
  read_state read_state;
  /* how far through the stream have we written? */
  write_state write_state;
  /* client or server call */
  gpr_uint8 is_client;
  /* is the alarm set */
  gpr_uint8 have_alarm;
  /* are we currently performing a send operation */
  gpr_uint8 sending;
  /* pairs with completed_requests */
  gpr_uint8 num_completed_requests;
  /* flag that we need to request more data */
  gpr_uint8 need_more_data;

  /* Active ioreqs.
     request_set and request_data contain one element per active ioreq
     operation.
<<<<<<< HEAD
     
     request_set[op] is an integer specifying a set of operations to which
     the request belongs:
       - if it is < GRPC_IOREQ_OP_COUNT, then this operation is pending 
=======

     request_set[op] is an integer specifying a set of operations to which
     the request belongs:
       - if it is < GRPC_IOREQ_OP_COUNT, then this operation is pending
>>>>>>> 6b9afb15
         completion, and the integer represents to which group of operations
         the ioreq belongs. Each group is represented by one master, and the
         integer in request_set is an index into masters to find the master
         data.
       - if it is REQSET_EMPTY, the ioreq op is inactive and available to be
         started
       - finally, if request_set[op] is REQSET_DONE, then the operation is
         complete and unavailable to be started again
<<<<<<< HEAD
     
=======

>>>>>>> 6b9afb15
     request_data[op] is the request data as supplied by the initiator of
     a request, and is valid iff request_set[op] <= GRPC_IOREQ_OP_COUNT.
     The set fields are as per the request type specified by op.

<<<<<<< HEAD
     Finally, one element of masters[op] is set per active _group_ of ioreq
     operations. It describes work left outstanding, result status, and
     what work to perform upon operation completion. As one ioreq of each
     op type can be active at once, by convention we choose the first element
     of a the group to be the master. This allows constant time allocation
=======
     Finally, one element of masters is set per active _set_ of ioreq
     operations. It describes work left outstanding, result status, and
     what work to perform upon operation completion. As one ioreq of each
     op type can be active at once, by convention we choose the first element
     of the group to be the master -- ie the master of in-progress operation
     op is masters[request_set[op]]. This allows constant time allocation
>>>>>>> 6b9afb15
     and a strong upper bound of a count of masters to be calculated. */
  gpr_uint8 request_set[GRPC_IOREQ_OP_COUNT];
  grpc_ioreq_data request_data[GRPC_IOREQ_OP_COUNT];
  reqinfo_master masters[GRPC_IOREQ_OP_COUNT];

  /* Dynamic array of ioreq's that have completed: the count of
     elements is queued in num_completed_requests.
     This list is built up under lock(), and flushed entirely during
     unlock().
     We know the upper bound of the number of elements as we can only
     have one ioreq of each type active at once. */
  completed_request completed_requests[GRPC_IOREQ_OP_COUNT];
  /* Incoming buffer of messages */
  grpc_byte_buffer_queue incoming_queue;
  /* Buffered read metadata waiting to be returned to the application.
     Element 0 is initial metadata, element 1 is trailing metadata. */
  grpc_metadata_array buffered_metadata[2];
  /* All metadata received - unreffed at once at the end of the call */
  grpc_mdelem **owned_metadata;
  size_t owned_metadata_count;
  size_t owned_metadata_capacity;

  /* Received call statuses from various sources */
  received_status status[STATUS_SOURCE_COUNT];

  /* Deadline alarm - if have_alarm is non-zero */
  grpc_alarm alarm;

  /* Call refcount - to keep the call alive during asynchronous operations */
  gpr_refcount internal_refcount;

<<<<<<< HEAD
  /* Data that the legacy api needs to track. To be deleted at some point 
=======
  /* Data that the legacy api needs to track. To be deleted at some point
>>>>>>> 6b9afb15
     soon */
  legacy_state *legacy_state;
};

#define CALL_STACK_FROM_CALL(call) ((grpc_call_stack *)((call)+1))
#define CALL_FROM_CALL_STACK(call_stack) (((grpc_call *)(call_stack)) - 1)
#define CALL_ELEM_FROM_CALL(call, idx) \
  grpc_call_stack_element(CALL_STACK_FROM_CALL(call), idx)
#define CALL_FROM_TOP_ELEM(top_elem) \
  CALL_FROM_CALL_STACK(grpc_call_stack_from_top_element(top_elem))

#define SWAP(type, x, y) \
  do {                   \
    type temp = x;       \
    x = y;               \
    y = temp;            \
  } while (0)

static void do_nothing(void *ignored, grpc_op_error also_ignored) {}
static send_action choose_send_action(grpc_call *call);
static void enact_send_action(grpc_call *call, send_action sa);

grpc_call *grpc_call_create(grpc_channel *channel, grpc_completion_queue *cq,
                            const void *server_transport_data) {
  size_t i;
  grpc_channel_stack *channel_stack = grpc_channel_get_channel_stack(channel);
  grpc_call *call =
      gpr_malloc(sizeof(grpc_call) + channel_stack->call_stack_size);
  memset(call, 0, sizeof(grpc_call));
  gpr_mu_init(&call->mu);
  call->channel = channel;
<<<<<<< HEAD
  call->cq = cq;
=======
>>>>>>> 6b9afb15
  call->is_client = server_transport_data == NULL;
  for (i = 0; i < GRPC_IOREQ_OP_COUNT; i++) {
    call->request_set[i] = REQSET_EMPTY;
  }
  if (call->is_client) {
    call->request_set[GRPC_IOREQ_SEND_TRAILING_METADATA] = REQSET_DONE;
    call->request_set[GRPC_IOREQ_SEND_STATUS] = REQSET_DONE;
  }
  grpc_channel_internal_ref(channel);
  call->metadata_context = grpc_channel_get_metadata_context(channel);
  /* one ref is dropped in response to destroy, the other in
     stream_closed */
  gpr_ref_init(&call->internal_refcount, 2);
  grpc_call_stack_init(channel_stack, server_transport_data,
                       CALL_STACK_FROM_CALL(call));
  return call;
}

void grpc_call_set_completion_queue(grpc_call *call,
                                    grpc_completion_queue *cq) {
  call->cq = cq;
}

void grpc_call_internal_ref(grpc_call *c) { gpr_ref(&c->internal_refcount); }

static void destroy_call(void *call, int ignored_success) {
  size_t i;
  grpc_call *c = call;
  grpc_call_stack_destroy(CALL_STACK_FROM_CALL(c));
  grpc_channel_internal_unref(c->channel);
  gpr_mu_destroy(&c->mu);
  for (i = 0; i < STATUS_SOURCE_COUNT; i++) {
    if (c->status[i].details) {
      grpc_mdstr_unref(c->status[i].details);
    }
  }
  for (i = 0; i < c->owned_metadata_count; i++) {
    grpc_mdelem_unref(c->owned_metadata[i]);
  }
  gpr_free(c->owned_metadata);
  for (i = 0; i < GPR_ARRAY_SIZE(c->buffered_metadata); i++) {
    gpr_free(c->buffered_metadata[i].metadata);
  }
  if (c->legacy_state) {
    destroy_legacy_state(c->legacy_state);
  }
<<<<<<< HEAD
=======
  grpc_bbq_destroy(&c->incoming_queue);
>>>>>>> 6b9afb15
  gpr_free(c);
}

void grpc_call_internal_unref(grpc_call *c, int allow_immediate_deletion) {
  if (gpr_unref(&c->internal_refcount)) {
    if (allow_immediate_deletion) {
      destroy_call(c, 1);
    } else {
      grpc_iomgr_add_callback(destroy_call, c);
    }
  }
}

static void set_status_code(grpc_call *call, status_source source,
                            gpr_uint32 status) {
  call->status[source].is_set = 1;
  call->status[source].code = status;
}

static void set_status_details(grpc_call *call, status_source source,
                               grpc_mdstr *status) {
  if (call->status[source].details != NULL) {
    grpc_mdstr_unref(call->status[source].details);
  }
  call->status[source].details = status;
}

static grpc_call_error bind_cq(grpc_call *call, grpc_completion_queue *cq) {
  if (call->cq) return GRPC_CALL_ERROR_ALREADY_INVOKED;
  call->cq = cq;
  return GRPC_CALL_OK;
}

static void request_more_data(grpc_call *call) {
  grpc_call_op op;

  /* call down */
  op.type = GRPC_REQUEST_DATA;
  op.dir = GRPC_CALL_DOWN;
  op.flags = 0;
  op.done_cb = do_nothing;
  op.user_data = NULL;

  grpc_call_execute_op(call, &op);
}

static int is_op_live(grpc_call *call, grpc_ioreq_op op) {
  gpr_uint8 set = call->request_set[op];
  reqinfo_master *master;
  if (set >= GRPC_IOREQ_OP_COUNT) return 0;
  master = &call->masters[set];
  return (master->complete_mask & (1u << op)) == 0;
}

static void lock(grpc_call *call) { gpr_mu_lock(&call->mu); }

static void unlock(grpc_call *call) {
  send_action sa = SEND_NOTHING;
  completed_request completed_requests[GRPC_IOREQ_OP_COUNT];
  int num_completed_requests = call->num_completed_requests;
<<<<<<< HEAD
  int need_more_data = call->need_more_data &&
                       !is_op_live(call, GRPC_IOREQ_SEND_INITIAL_METADATA);
=======
  int need_more_data =
      call->need_more_data &&
      !call->sending &&
      call->write_state >= WRITE_STATE_STARTED;
>>>>>>> 6b9afb15
  int i;

  if (need_more_data) {
    call->need_more_data = 0;
  }

  if (num_completed_requests != 0) {
    memcpy(completed_requests, call->completed_requests,
           sizeof(completed_requests));
    call->num_completed_requests = 0;
  }

  if (!call->sending) {
    sa = choose_send_action(call);
    if (sa != SEND_NOTHING) {
      call->sending = 1;
      grpc_call_internal_ref(call);
    }
  }

  gpr_mu_unlock(&call->mu);

  if (need_more_data) {
    request_more_data(call);
  }

  if (sa != SEND_NOTHING) {
    enact_send_action(call, sa);
  }

  for (i = 0; i < num_completed_requests; i++) {
    completed_requests[i].on_complete(call, completed_requests[i].status,
                                      completed_requests[i].user_data);
  }
}

<<<<<<< HEAD
static void get_final_status(grpc_call *call, grpc_ioreq_data out) {
  int i;
  for (i = 0; i < STATUS_SOURCE_COUNT; i++) {
    if (call->status[i].is_set) {
      out.recv_status.set_value(call->status[i].code,
                                out.recv_status.user_data);
      return;
    }
  }
  out.recv_status.set_value(GRPC_STATUS_UNKNOWN, out.recv_status.user_data);
}

static void get_final_details(grpc_call *call, grpc_ioreq_data out) {
  int i;
  for (i = 0; i < STATUS_SOURCE_COUNT; i++) {
    if (call->status[i].is_set) {
      if (call->status[i].details) {
        gpr_slice details = call->status[i].details->slice;
        size_t len = GPR_SLICE_LENGTH(details);
        if (len + 1 > *out.recv_status_details.details_capacity) {
          *out.recv_status_details.details_capacity = GPR_MAX(
              len + 1, *out.recv_status_details.details_capacity * 3 / 2);
          *out.recv_status_details.details =
              gpr_realloc(*out.recv_status_details.details,
                          *out.recv_status_details.details_capacity);
        }
        memcpy(*out.recv_status_details.details, GPR_SLICE_START_PTR(details),
               len);
        (*out.recv_status_details.details)[len] = 0;
=======
static void get_final_status(grpc_call *call, grpc_recv_status_args args) {
  int i;
  for (i = 0; i < STATUS_SOURCE_COUNT; i++) {
    if (call->status[i].is_set) {
      *args.code = call->status[i].code;
      if (!args.details) return;
      if (call->status[i].details) {
        gpr_slice details = call->status[i].details->slice;
        size_t len = GPR_SLICE_LENGTH(details);
        if (len + 1 > *args.details_capacity) {
          *args.details_capacity =
              GPR_MAX(len + 1, *args.details_capacity * 3 / 2);
          *args.details = gpr_realloc(*args.details, *args.details_capacity);
        }
        memcpy(*args.details, GPR_SLICE_START_PTR(details), len);
        (*args.details)[len] = 0;
>>>>>>> 6b9afb15
      } else {
        goto no_details;
      }
      return;
    }
  }
  *args.code = GRPC_STATUS_UNKNOWN;
  if (!args.details) return;

no_details:
<<<<<<< HEAD
  if (0 == *out.recv_status_details.details_capacity) {
    *out.recv_status_details.details_capacity = 8;
    *out.recv_status_details.details =
        gpr_malloc(*out.recv_status_details.details_capacity);
  }
  **out.recv_status_details.details = 0;
=======
  if (0 == *args.details_capacity) {
    *args.details_capacity = 8;
    *args.details = gpr_malloc(*args.details_capacity);
  }
  **args.details = 0;
>>>>>>> 6b9afb15
}

static void finish_live_ioreq_op(grpc_call *call, grpc_ioreq_op op,
                                 grpc_op_error status) {
  completed_request *cr;
  gpr_uint8 master_set = call->request_set[op];
  reqinfo_master *master;
  size_t i;
  /* ioreq is live: we need to do something */
  master = &call->masters[master_set];
  master->complete_mask |= 1u << op;
  if (status != GRPC_OP_OK) {
    master->status = status;
    master->complete_mask = master->need_mask;
  }
  if (master->complete_mask == master->need_mask) {
    for (i = 0; i < GRPC_IOREQ_OP_COUNT; i++) {
      if (call->request_set[i] != master_set) {
        continue;
      }
      call->request_set[i] = REQSET_DONE;
      switch ((grpc_ioreq_op)i) {
        case GRPC_IOREQ_RECV_MESSAGE:
        case GRPC_IOREQ_SEND_MESSAGE:
          if (master->status == GRPC_OP_OK) {
            call->request_set[i] = REQSET_EMPTY;
          } else {
            call->write_state = WRITE_STATE_WRITE_CLOSED;
          }
          break;
        case GRPC_IOREQ_RECV_CLOSE:
        case GRPC_IOREQ_SEND_INITIAL_METADATA:
        case GRPC_IOREQ_SEND_TRAILING_METADATA:
        case GRPC_IOREQ_SEND_STATUS:
        case GRPC_IOREQ_SEND_CLOSE:
          break;
        case GRPC_IOREQ_RECV_STATUS:
<<<<<<< HEAD
          get_final_status(call, call->request_data[GRPC_IOREQ_RECV_STATUS]);
          break;
        case GRPC_IOREQ_RECV_STATUS_DETAILS:
          get_final_details(call,
                            call->request_data[GRPC_IOREQ_RECV_STATUS_DETAILS]);
=======
          get_final_status(
              call, call->request_data[GRPC_IOREQ_RECV_STATUS].recv_status);
>>>>>>> 6b9afb15
          break;
        case GRPC_IOREQ_RECV_INITIAL_METADATA:
          SWAP(grpc_metadata_array, call->buffered_metadata[0],
               *call->request_data[GRPC_IOREQ_RECV_INITIAL_METADATA]
                    .recv_metadata);
          break;
        case GRPC_IOREQ_RECV_TRAILING_METADATA:
          SWAP(grpc_metadata_array, call->buffered_metadata[1],
               *call->request_data[GRPC_IOREQ_RECV_TRAILING_METADATA]
                    .recv_metadata);
          break;
        case GRPC_IOREQ_OP_COUNT:
          abort();
          break;
      }
    }
    cr = &call->completed_requests[call->num_completed_requests++];
    cr->status = master->status;
    cr->on_complete = master->on_complete;
    cr->user_data = master->user_data;
  }
}

static void finish_ioreq_op(grpc_call *call, grpc_ioreq_op op,
                            grpc_op_error status) {
  if (is_op_live(call, op)) {
    finish_live_ioreq_op(call, op, status);
  }
}

static void finish_send_op(grpc_call *call, grpc_ioreq_op op,
                           grpc_op_error error) {
  lock(call);
  finish_ioreq_op(call, op, error);
  call->sending = 0;
  unlock(call);
  grpc_call_internal_unref(call, 0);
}

static void finish_write_step(void *pc, grpc_op_error error) {
  finish_send_op(pc, GRPC_IOREQ_SEND_MESSAGE, error);
}

static void finish_finish_step(void *pc, grpc_op_error error) {
  finish_send_op(pc, GRPC_IOREQ_SEND_CLOSE, error);
}

static void finish_start_step(void *pc, grpc_op_error error) {
  finish_send_op(pc, GRPC_IOREQ_SEND_INITIAL_METADATA, error);
}

static send_action choose_send_action(grpc_call *call) {
  switch (call->write_state) {
    case WRITE_STATE_INITIAL:
      if (is_op_live(call, GRPC_IOREQ_SEND_INITIAL_METADATA)) {
        call->write_state = WRITE_STATE_STARTED;
        return SEND_INITIAL_METADATA;
      }
      return SEND_NOTHING;
    case WRITE_STATE_STARTED:
      if (is_op_live(call, GRPC_IOREQ_SEND_MESSAGE)) {
        return SEND_MESSAGE;
      }
      if (is_op_live(call, GRPC_IOREQ_SEND_CLOSE)) {
        call->write_state = WRITE_STATE_WRITE_CLOSED;
        finish_ioreq_op(call, GRPC_IOREQ_SEND_TRAILING_METADATA, GRPC_OP_OK);
        finish_ioreq_op(call, GRPC_IOREQ_SEND_STATUS, GRPC_OP_OK);
        return call->is_client ? SEND_FINISH
                               : SEND_TRAILING_METADATA_AND_FINISH;
      }
      return SEND_NOTHING;
    case WRITE_STATE_WRITE_CLOSED:
      return SEND_NOTHING;
  }
  gpr_log(GPR_ERROR, "should never reach here");
  abort();
  return SEND_NOTHING;
}

static void send_metadata(grpc_call *call, grpc_mdelem *elem) {
  grpc_call_op op;
  op.type = GRPC_SEND_METADATA;
  op.dir = GRPC_CALL_DOWN;
  op.flags = 0;
  op.data.metadata = elem;
  op.done_cb = do_nothing;
  op.user_data = NULL;
  grpc_call_execute_op(call, &op);
}

static void enact_send_action(grpc_call *call, send_action sa) {
  grpc_ioreq_data data;
  grpc_call_op op;
  size_t i;
  char status_str[GPR_LTOA_MIN_BUFSIZE];

  switch (sa) {
    case SEND_NOTHING:
      abort();
      break;
    case SEND_INITIAL_METADATA:
      data = call->request_data[GRPC_IOREQ_SEND_INITIAL_METADATA];
      for (i = 0; i < data.send_metadata.count; i++) {
        const grpc_metadata *md = &data.send_metadata.metadata[i];
        send_metadata(call,
                      grpc_mdelem_from_string_and_buffer(
                          call->metadata_context, md->key,
                          (const gpr_uint8 *)md->value, md->value_length));
      }
      op.type = GRPC_SEND_START;
      op.dir = GRPC_CALL_DOWN;
      op.flags = 0;
      op.data.start.pollset = grpc_cq_pollset(call->cq);
      op.done_cb = finish_start_step;
      op.user_data = call;
      grpc_call_execute_op(call, &op);
      break;
    case SEND_MESSAGE:
      data = call->request_data[GRPC_IOREQ_SEND_MESSAGE];
      op.type = GRPC_SEND_MESSAGE;
      op.dir = GRPC_CALL_DOWN;
      op.flags = 0;
      op.data.message = data.send_message;
      op.done_cb = finish_write_step;
      op.user_data = call;
      grpc_call_execute_op(call, &op);
      break;
    case SEND_TRAILING_METADATA_AND_FINISH:
      /* send trailing metadata */
      data = call->request_data[GRPC_IOREQ_SEND_TRAILING_METADATA];
      for (i = 0; i < data.send_metadata.count; i++) {
        const grpc_metadata *md = &data.send_metadata.metadata[i];
        send_metadata(call,
                      grpc_mdelem_from_string_and_buffer(
                          call->metadata_context, md->key,
                          (const gpr_uint8 *)md->value, md->value_length));
      }
      /* send status */
      /* TODO(ctiller): cache common status values */
      data = call->request_data[GRPC_IOREQ_SEND_STATUS];
      gpr_ltoa(data.send_status.code, status_str);
      send_metadata(
          call,
          grpc_mdelem_from_metadata_strings(
              call->metadata_context,
              grpc_mdstr_ref(grpc_channel_get_status_string(call->channel)),
              grpc_mdstr_from_string(call->metadata_context, status_str)));
      if (data.send_status.details) {
        send_metadata(
            call,
            grpc_mdelem_from_metadata_strings(
                call->metadata_context,
                grpc_mdstr_ref(grpc_channel_get_message_string(call->channel)),
                grpc_mdstr_from_string(call->metadata_context,
                                       data.send_status.details)));
      }
    /* fallthrough: see choose_send_action for details */
    case SEND_FINISH:
      op.type = GRPC_SEND_FINISH;
      op.dir = GRPC_CALL_DOWN;
      op.flags = 0;
      op.done_cb = finish_finish_step;
      op.user_data = call;
      grpc_call_execute_op(call, &op);
      break;
  }
}

static grpc_call_error start_ioreq_error(grpc_call *call,
                                         gpr_uint32 mutated_ops,
                                         grpc_call_error ret) {
  size_t i;
  for (i = 0; i < GRPC_IOREQ_OP_COUNT; i++) {
    if (mutated_ops & (1u << i)) {
      call->request_set[i] = REQSET_EMPTY;
    }
  }
  return ret;
}

static void finish_read_ops(grpc_call *call) {
  int empty;

  if (is_op_live(call, GRPC_IOREQ_RECV_MESSAGE)) {
    empty =
        (NULL == (*call->request_data[GRPC_IOREQ_RECV_MESSAGE].recv_message =
                      grpc_bbq_pop(&call->incoming_queue)));
    if (!empty) {
      finish_live_ioreq_op(call, GRPC_IOREQ_RECV_MESSAGE, GRPC_OP_OK);
      empty = grpc_bbq_empty(&call->incoming_queue);
    }
  } else {
    empty = grpc_bbq_empty(&call->incoming_queue);
  }

  switch (call->read_state) {
    case READ_STATE_STREAM_CLOSED:
      if (empty) {
        finish_ioreq_op(call, GRPC_IOREQ_RECV_CLOSE, GRPC_OP_OK);
      }
    /* fallthrough */
    case READ_STATE_READ_CLOSED:
      if (empty) {
        finish_ioreq_op(call, GRPC_IOREQ_RECV_MESSAGE, GRPC_OP_OK);
      }
      finish_ioreq_op(call, GRPC_IOREQ_RECV_STATUS, GRPC_OP_OK);
<<<<<<< HEAD
      finish_ioreq_op(call, GRPC_IOREQ_RECV_STATUS_DETAILS, GRPC_OP_OK);
=======
>>>>>>> 6b9afb15
      finish_ioreq_op(call, GRPC_IOREQ_RECV_TRAILING_METADATA, GRPC_OP_OK);
    /* fallthrough */
    case READ_STATE_GOT_INITIAL_METADATA:
      finish_ioreq_op(call, GRPC_IOREQ_RECV_INITIAL_METADATA, GRPC_OP_OK);
    /* fallthrough */
    case READ_STATE_INITIAL:
      /* do nothing */
      break;
  }
}

static void early_out_write_ops(grpc_call *call) {
  switch (call->write_state) {
    case WRITE_STATE_WRITE_CLOSED:
      finish_ioreq_op(call, GRPC_IOREQ_SEND_MESSAGE, GRPC_OP_ERROR);
      finish_ioreq_op(call, GRPC_IOREQ_SEND_STATUS, GRPC_OP_ERROR);
      finish_ioreq_op(call, GRPC_IOREQ_SEND_TRAILING_METADATA, GRPC_OP_ERROR);
      finish_ioreq_op(call, GRPC_IOREQ_SEND_CLOSE, GRPC_OP_OK);
    /* fallthrough */
    case WRITE_STATE_STARTED:
      finish_ioreq_op(call, GRPC_IOREQ_SEND_INITIAL_METADATA, GRPC_OP_ERROR);
    /* fallthrough */
    case WRITE_STATE_INITIAL:
      /* do nothing */
      break;
  }
}

static grpc_call_error start_ioreq(grpc_call *call, const grpc_ioreq *reqs,
                                   size_t nreqs,
                                   grpc_ioreq_completion_func completion,
                                   void *user_data) {
  size_t i;
  gpr_uint32 have_ops = 0;
  grpc_ioreq_op op;
  reqinfo_master *master;
  grpc_ioreq_data data;
  gpr_uint8 set;

  if (nreqs == 0) {
    return GRPC_CALL_OK;
  }

  set = reqs[0].op;
<<<<<<< HEAD

  for (i = 0; i < nreqs; i++) {
    op = reqs[i].op;
    if (call->request_set[op] < GRPC_IOREQ_OP_COUNT) {
      return start_ioreq_error(call, have_ops,
                               GRPC_CALL_ERROR_TOO_MANY_OPERATIONS);
    } else if (call->request_set[op] == REQSET_DONE) {
      return start_ioreq_error(call, have_ops, GRPC_CALL_ERROR_ALREADY_INVOKED);
    }
    have_ops |= 1u << op;
    data = reqs[i].data;

    call->request_data[op] = data;
    call->request_set[op] = set;
  }

  master = &call->masters[set];
  master->status = GRPC_OP_OK;
  master->need_mask = have_ops;
  master->complete_mask = 0;
  master->on_complete = completion;
  master->user_data = user_data;

  if (have_ops & (1u << GRPC_IOREQ_RECV_MESSAGE)) {
    call->need_more_data = 1;
  }

  finish_read_ops(call);
  early_out_write_ops(call);

  return GRPC_CALL_OK;
}
=======

  for (i = 0; i < nreqs; i++) {
    op = reqs[i].op;
    if (call->request_set[op] < GRPC_IOREQ_OP_COUNT) {
      return start_ioreq_error(call, have_ops,
                               GRPC_CALL_ERROR_TOO_MANY_OPERATIONS);
    } else if (call->request_set[op] == REQSET_DONE) {
      return start_ioreq_error(call, have_ops, GRPC_CALL_ERROR_ALREADY_INVOKED);
    }
    have_ops |= 1u << op;
    data = reqs[i].data;

    call->request_data[op] = data;
    call->request_set[op] = set;
  }

  master = &call->masters[set];
  master->status = GRPC_OP_OK;
  master->need_mask = have_ops;
  master->complete_mask = 0;
  master->on_complete = completion;
  master->user_data = user_data;

  if (have_ops & (1u << GRPC_IOREQ_RECV_MESSAGE)) {
    call->need_more_data = 1;
  }

  finish_read_ops(call);
  early_out_write_ops(call);

  return GRPC_CALL_OK;
}

static void call_start_ioreq_done(grpc_call *call, grpc_op_error status,
                                  void *user_data) {
  grpc_cq_end_ioreq(call->cq, user_data, call, do_nothing, NULL, status);
}

grpc_call_error grpc_call_start_ioreq(grpc_call *call, const grpc_ioreq *reqs,
                                      size_t nreqs, void *tag) {
  grpc_call_error err;
  lock(call);
  err = start_ioreq(call, reqs, nreqs, call_start_ioreq_done, tag);
  unlock(call);
  return err;
}
>>>>>>> 6b9afb15

grpc_call_error grpc_call_start_ioreq_and_call_back(
    grpc_call *call, const grpc_ioreq *reqs, size_t nreqs,
    grpc_ioreq_completion_func on_complete, void *user_data) {
  grpc_call_error err;
  lock(call);
  err = start_ioreq(call, reqs, nreqs, on_complete, user_data);
  unlock(call);
  return err;
}

void grpc_call_destroy(grpc_call *c) {
  int cancel;
  lock(c);
  if (c->have_alarm) {
    grpc_alarm_cancel(&c->alarm);
    c->have_alarm = 0;
  }
  cancel = c->read_state != READ_STATE_STREAM_CLOSED;
  unlock(c);
  if (cancel) grpc_call_cancel(c);
  grpc_call_internal_unref(c, 1);
}

grpc_call_error grpc_call_cancel(grpc_call *c) {
  grpc_call_element *elem;
  grpc_call_op op;

  op.type = GRPC_CANCEL_OP;
  op.dir = GRPC_CALL_DOWN;
  op.flags = 0;
  op.done_cb = do_nothing;
  op.user_data = NULL;

  elem = CALL_ELEM_FROM_CALL(c, 0);
  elem->filter->call_op(elem, NULL, &op);

  return GRPC_CALL_OK;
}

grpc_call_error grpc_call_cancel_with_status(grpc_call *c,
                                             grpc_status_code status,
                                             const char *description) {
  grpc_mdstr *details =
      description ? grpc_mdstr_from_string(c->metadata_context, description)
                  : NULL;
  lock(c);
  set_status_code(c, STATUS_FROM_API_OVERRIDE, status);
  set_status_details(c, STATUS_FROM_API_OVERRIDE, details);
  unlock(c);
  return grpc_call_cancel(c);
}

void grpc_call_execute_op(grpc_call *call, grpc_call_op *op) {
  grpc_call_element *elem;
  GPR_ASSERT(op->dir == GRPC_CALL_DOWN);
  elem = CALL_ELEM_FROM_CALL(call, 0);
  elem->filter->call_op(elem, NULL, op);
}

grpc_call *grpc_call_from_top_element(grpc_call_element *elem) {
  return CALL_FROM_TOP_ELEM(elem);
}

static void call_alarm(void *arg, int success) {
  grpc_call *call = arg;
  if (success) {
    if (call->is_client) {
      grpc_call_cancel_with_status(call, GRPC_STATUS_DEADLINE_EXCEEDED,
                                   "Deadline Exceeded");
    } else {
      grpc_call_cancel(call);
    }
  }
  grpc_call_internal_unref(call, 1);
}

void grpc_call_set_deadline(grpc_call_element *elem, gpr_timespec deadline) {
  grpc_call *call = CALL_FROM_TOP_ELEM(elem);

  if (call->have_alarm) {
    gpr_log(GPR_ERROR, "Attempt to set deadline alarm twice");
  }
  grpc_call_internal_ref(call);
  call->have_alarm = 1;
  grpc_alarm_init(&call->alarm, deadline, call_alarm, call, gpr_now());
}

static void set_read_state(grpc_call *call, read_state state) {
  lock(call);
  GPR_ASSERT(call->read_state < state);
  call->read_state = state;
  finish_read_ops(call);
  unlock(call);
}

void grpc_call_read_closed(grpc_call_element *elem) {
  set_read_state(CALL_FROM_TOP_ELEM(elem), READ_STATE_READ_CLOSED);
}

void grpc_call_stream_closed(grpc_call_element *elem) {
  grpc_call *call = CALL_FROM_TOP_ELEM(elem);
  set_read_state(call, READ_STATE_STREAM_CLOSED);
  grpc_call_internal_unref(call, 0);
}

/* we offset status by a small amount when storing it into transport metadata
   as metadata cannot store a 0 value (which is used as OK for grpc_status_codes
   */
#define STATUS_OFFSET 1
static void destroy_status(void *ignored) {}

static gpr_uint32 decode_status(grpc_mdelem *md) {
  gpr_uint32 status;
  void *user_data = grpc_mdelem_get_user_data(md, destroy_status);
  if (user_data) {
    status = ((gpr_uint32)(gpr_intptr) user_data) - STATUS_OFFSET;
  } else {
    if (!gpr_parse_bytes_to_uint32(grpc_mdstr_as_c_string(md->value),
                                   GPR_SLICE_LENGTH(md->value->slice),
                                   &status)) {
      status = GRPC_STATUS_UNKNOWN; /* could not parse status code */
    }
    grpc_mdelem_set_user_data(md, destroy_status,
                              (void *)(gpr_intptr)(status + STATUS_OFFSET));
  }
  return status;
}

void grpc_call_recv_message(grpc_call_element *elem,
                            grpc_byte_buffer *byte_buffer) {
  grpc_call *call = CALL_FROM_TOP_ELEM(elem);
  lock(call);
  grpc_bbq_push(&call->incoming_queue, byte_buffer);
  finish_read_ops(call);
  unlock(call);
}

void grpc_call_recv_metadata(grpc_call_element *elem, grpc_mdelem *md) {
  grpc_call *call = CALL_FROM_TOP_ELEM(elem);
  grpc_mdstr *key = md->key;
  grpc_metadata_array *dest;
  grpc_metadata *mdusr;

  lock(call);
  if (key == grpc_channel_get_status_string(call->channel)) {
    set_status_code(call, STATUS_FROM_WIRE, decode_status(md));
    grpc_mdelem_unref(md);
  } else if (key == grpc_channel_get_message_string(call->channel)) {
    set_status_details(call, STATUS_FROM_WIRE, grpc_mdstr_ref(md->value));
    grpc_mdelem_unref(md);
  } else {
    dest = &call->buffered_metadata[call->read_state >=
                                    READ_STATE_GOT_INITIAL_METADATA];
    if (dest->count == dest->capacity) {
      dest->capacity = GPR_MAX(dest->capacity + 8, dest->capacity * 2);
      dest->metadata =
          gpr_realloc(dest->metadata, sizeof(grpc_metadata) * dest->capacity);
    }
    mdusr = &dest->metadata[dest->count++];
    mdusr->key = (char *)grpc_mdstr_as_c_string(md->key);
    mdusr->value = (char *)grpc_mdstr_as_c_string(md->value);
    mdusr->value_length = GPR_SLICE_LENGTH(md->value->slice);
    if (call->owned_metadata_count == call->owned_metadata_capacity) {
      call->owned_metadata_capacity = GPR_MAX(
          call->owned_metadata_capacity + 8, call->owned_metadata_capacity * 2);
      call->owned_metadata =
          gpr_realloc(call->owned_metadata,
                      sizeof(grpc_mdelem *) * call->owned_metadata_capacity);
    }
    call->owned_metadata[call->owned_metadata_count++] = md;
  }
  unlock(call);
}

grpc_call_stack *grpc_call_get_call_stack(grpc_call *call) {
  return CALL_STACK_FROM_CALL(call);
}

void grpc_call_initial_metadata_complete(grpc_call_element *surface_element) {
  grpc_call *call = grpc_call_from_top_element(surface_element);
  set_read_state(call, READ_STATE_GOT_INITIAL_METADATA);
}
<<<<<<< HEAD

/*
 * BATCH API IMPLEMENTATION
 */

static void set_status_value_directly(grpc_status_code status, void *dest) {
  *(grpc_status_code *)dest = status;
}

static void set_cancelled_value(grpc_status_code status, void *dest) {
  *(grpc_status_code *)dest = (status != GRPC_STATUS_OK);
}

static void finish_batch(grpc_call *call, grpc_op_error result, void *tag) {
  grpc_cq_end_op_complete(call->cq, tag, call, do_nothing, NULL, GRPC_OP_OK);
}

grpc_call_error grpc_call_start_batch(grpc_call *call, const grpc_op *ops,
                                      size_t nops, void *tag) {
  grpc_ioreq reqs[GRPC_IOREQ_OP_COUNT];
  size_t in;
  size_t out;
  const grpc_op *op;
  grpc_ioreq *req;

  /* rewrite batch ops into ioreq ops */
  for (in = 0, out = 0; in < nops; in++) {
    op = &ops[in];
    switch (op->op) {
      case GRPC_OP_SEND_INITIAL_METADATA:
        req = &reqs[out++];
        req->op = GRPC_IOREQ_SEND_INITIAL_METADATA;
        req->data.send_metadata.count = op->data.send_initial_metadata.count;
        req->data.send_metadata.metadata =
            op->data.send_initial_metadata.metadata;
        break;
      case GRPC_OP_SEND_MESSAGE:
        req = &reqs[out++];
        req->op = GRPC_IOREQ_SEND_MESSAGE;
        req->data.send_message = op->data.send_message;
        break;
      case GRPC_OP_SEND_CLOSE_FROM_CLIENT:
        if (!call->is_client) {
          return GRPC_CALL_ERROR_NOT_ON_SERVER;
        }
        req = &reqs[out++];
        req->op = GRPC_IOREQ_SEND_CLOSE;
        break;
      case GRPC_OP_SEND_STATUS_FROM_SERVER:
        if (call->is_client) {
          return GRPC_CALL_ERROR_NOT_ON_CLIENT;
        }
        req = &reqs[out++];
        req->op = GRPC_IOREQ_SEND_TRAILING_METADATA;
        req->data.send_metadata.count =
            op->data.send_status_from_server.trailing_metadata_count;
        req->data.send_metadata.metadata =
            op->data.send_status_from_server.trailing_metadata;
        req = &reqs[out++];
        req->op = GRPC_IOREQ_SEND_STATUS;
        req->data.send_status.code = op->data.send_status_from_server.status;
        req->data.send_status.details =
            op->data.send_status_from_server.status_details;
        req = &reqs[out++];
        req->op = GRPC_IOREQ_SEND_CLOSE;
        break;
      case GRPC_OP_RECV_INITIAL_METADATA:
        if (!call->is_client) {
          return GRPC_CALL_ERROR_NOT_ON_SERVER;
        }
        req = &reqs[out++];
        req->op = GRPC_IOREQ_RECV_INITIAL_METADATA;
        req->data.recv_metadata = op->data.recv_initial_metadata;
        break;
      case GRPC_OP_RECV_MESSAGE:
        req = &reqs[out++];
        req->op = GRPC_IOREQ_RECV_MESSAGE;
        req->data.recv_message = op->data.recv_message;
        break;
      case GRPC_OP_RECV_STATUS_ON_CLIENT:
        if (!call->is_client) {
          return GRPC_CALL_ERROR_NOT_ON_SERVER;
        }
        req = &reqs[out++];
        req->op = GRPC_IOREQ_RECV_STATUS;
        req->data.recv_status.set_value = set_status_value_directly;
        req->data.recv_status.user_data = op->data.recv_status_on_client.status;
        req = &reqs[out++];
        req->op = GRPC_IOREQ_RECV_STATUS_DETAILS;
        req->data.recv_status_details.details =
            op->data.recv_status_on_client.status_details;
        req->data.recv_status_details.details_capacity =
            op->data.recv_status_on_client.status_details_capacity;
        req = &reqs[out++];
        req->op = GRPC_IOREQ_RECV_TRAILING_METADATA;
        req->data.recv_metadata =
            op->data.recv_status_on_client.trailing_metadata;
        req = &reqs[out++];
        req->op = GRPC_IOREQ_RECV_CLOSE;
        break;
      case GRPC_OP_RECV_CLOSE_ON_SERVER:
        req = &reqs[out++];
        req->op = GRPC_IOREQ_RECV_STATUS;
        req->data.recv_status.set_value = set_cancelled_value;
        req->data.recv_status.user_data =
            op->data.recv_close_on_server.cancelled;
        req = &reqs[out++];
        req->op = GRPC_IOREQ_RECV_CLOSE;
        break;
    }
  }

  grpc_cq_begin_op(call->cq, call, GRPC_OP_COMPLETE);

  return grpc_call_start_ioreq_and_call_back(call, reqs, out, finish_batch,
                                             tag);
}

/*
 * LEGACY API IMPLEMENTATION
 * All this code will disappear as soon as wrappings are updated
 */

struct legacy_state {
  gpr_uint8 md_out_buffer;
  size_t md_out_count[2];
  size_t md_out_capacity[2];
  grpc_metadata *md_out[2];
  grpc_byte_buffer *msg_out;

  /* input buffers */
  grpc_metadata_array initial_md_in;
  grpc_metadata_array trailing_md_in;

  size_t details_capacity;
  char *details;
  grpc_status_code status;
=======

/*
 * LEGACY API IMPLEMENTATION
 * All this code will disappear as soon as wrappings are updated
 */

struct legacy_state {
  gpr_uint8 md_out_buffer;
  size_t md_out_count[2];
  size_t md_out_capacity[2];
  grpc_metadata *md_out[2];
  grpc_byte_buffer *msg_out;

  /* input buffers */
  grpc_metadata_array initial_md_in;
  grpc_metadata_array trailing_md_in;

  size_t details_capacity;
  char *details;
  grpc_status_code status;

  char *send_details;
>>>>>>> 6b9afb15

  size_t msg_in_read_idx;
  grpc_byte_buffer *msg_in;

  void *finished_tag;
};

static legacy_state *get_legacy_state(grpc_call *call) {
  if (call->legacy_state == NULL) {
    call->legacy_state = gpr_malloc(sizeof(legacy_state));
    memset(call->legacy_state, 0, sizeof(legacy_state));
  }
  return call->legacy_state;
}

static void destroy_legacy_state(legacy_state *ls) {
  size_t i, j;
  for (i = 0; i < 2; i++) {
    for (j = 0; j < ls->md_out_count[i]; j++) {
      gpr_free(ls->md_out[i][j].key);
      gpr_free(ls->md_out[i][j].value);
    }
    gpr_free(ls->md_out[i]);
  }
  gpr_free(ls->initial_md_in.metadata);
  gpr_free(ls->trailing_md_in.metadata);
<<<<<<< HEAD
=======
  gpr_free(ls->details);
  gpr_free(ls->send_details);
>>>>>>> 6b9afb15
  gpr_free(ls);
}

grpc_call_error grpc_call_add_metadata_old(grpc_call *call,
                                           grpc_metadata *metadata,
                                           gpr_uint32 flags) {
  legacy_state *ls;
  grpc_metadata *mdout;

  lock(call);
  ls = get_legacy_state(call);

  if (ls->md_out_count[ls->md_out_buffer] ==
      ls->md_out_capacity[ls->md_out_buffer]) {
    ls->md_out_capacity[ls->md_out_buffer] =
        GPR_MAX(ls->md_out_capacity[ls->md_out_buffer] * 3 / 2,
                ls->md_out_capacity[ls->md_out_buffer] + 8);
    ls->md_out[ls->md_out_buffer] = gpr_realloc(
        ls->md_out[ls->md_out_buffer],
        sizeof(grpc_metadata) * ls->md_out_capacity[ls->md_out_buffer]);
  }
  mdout = &ls->md_out[ls->md_out_buffer][ls->md_out_count[ls->md_out_buffer]++];
  mdout->key = gpr_strdup(metadata->key);
  mdout->value = gpr_malloc(metadata->value_length);
  mdout->value_length = metadata->value_length;
  memcpy(mdout->value, metadata->value, metadata->value_length);

  unlock(call);

  return GRPC_CALL_OK;
}

static void finish_status(grpc_call *call, grpc_op_error status,
                          void *ignored) {
  legacy_state *ls;

  lock(call);
  ls = get_legacy_state(call);
  grpc_cq_end_finished(call->cq, ls->finished_tag, call, do_nothing, NULL,
                       ls->status, ls->details, ls->trailing_md_in.metadata,
                       ls->trailing_md_in.count);
  unlock(call);
}

static void finish_recv_metadata(grpc_call *call, grpc_op_error status,
                                 void *tag) {
  legacy_state *ls;

  lock(call);
  ls = get_legacy_state(call);
  if (status == GRPC_OP_OK) {
    grpc_cq_end_client_metadata_read(call->cq, tag, call, do_nothing, NULL,
                                     ls->initial_md_in.count,
                                     ls->initial_md_in.metadata);

  } else {
    grpc_cq_end_client_metadata_read(call->cq, tag, call, do_nothing, NULL, 0,
                                     NULL);
  }
  unlock(call);
}

static void finish_send_metadata(grpc_call *call, grpc_op_error status,
                                 void *tag) {}

grpc_call_error grpc_call_invoke_old(grpc_call *call, grpc_completion_queue *cq,
                                     void *metadata_read_tag,
                                     void *finished_tag, gpr_uint32 flags) {
<<<<<<< HEAD
  grpc_ioreq reqs[4];
=======
  grpc_ioreq reqs[3];
>>>>>>> 6b9afb15
  legacy_state *ls;
  grpc_call_error err;

  grpc_cq_begin_op(cq, call, GRPC_CLIENT_METADATA_READ);
  grpc_cq_begin_op(cq, call, GRPC_FINISHED);

  lock(call);
  ls = get_legacy_state(call);
  err = bind_cq(call, cq);
  if (err != GRPC_CALL_OK) goto done;

  ls->finished_tag = finished_tag;

  reqs[0].op = GRPC_IOREQ_SEND_INITIAL_METADATA;
  reqs[0].data.send_metadata.count = ls->md_out_count[ls->md_out_buffer];
  reqs[0].data.send_metadata.metadata = ls->md_out[ls->md_out_buffer];
  ls->md_out_buffer++;
  err = start_ioreq(call, reqs, 1, finish_send_metadata, NULL);
  if (err != GRPC_CALL_OK) goto done;

  reqs[0].op = GRPC_IOREQ_RECV_INITIAL_METADATA;
  reqs[0].data.recv_metadata = &ls->initial_md_in;
  err = start_ioreq(call, reqs, 1, finish_recv_metadata, metadata_read_tag);
  if (err != GRPC_CALL_OK) goto done;

  reqs[0].op = GRPC_IOREQ_RECV_TRAILING_METADATA;
  reqs[0].data.recv_metadata = &ls->trailing_md_in;
  reqs[1].op = GRPC_IOREQ_RECV_STATUS;
<<<<<<< HEAD
  reqs[1].data.recv_status.user_data = &ls->status;
  reqs[1].data.recv_status.set_value = set_status_value_directly;
  reqs[2].op = GRPC_IOREQ_RECV_STATUS_DETAILS;
  reqs[2].data.recv_status_details.details = &ls->details;
  reqs[2].data.recv_status_details.details_capacity = &ls->details_capacity;
  reqs[3].op = GRPC_IOREQ_RECV_CLOSE;
  err = start_ioreq(call, reqs, 4, finish_status, NULL);
=======
  reqs[1].data.recv_status.details = &ls->details;
  reqs[1].data.recv_status.details_capacity = &ls->details_capacity;
  reqs[1].data.recv_status.code = &ls->status;
  reqs[2].op = GRPC_IOREQ_RECV_CLOSE;
  err = start_ioreq(call, reqs, 3, finish_status, NULL);
>>>>>>> 6b9afb15
  if (err != GRPC_CALL_OK) goto done;

done:
  unlock(call);
  return err;
}

grpc_call_error grpc_call_server_accept_old(grpc_call *call,
                                            grpc_completion_queue *cq,
                                            void *finished_tag) {
  grpc_ioreq reqs[2];
  grpc_call_error err;
  legacy_state *ls;

  /* inform the completion queue of an incoming operation (corresponding to
     finished_tag) */
  grpc_cq_begin_op(cq, call, GRPC_FINISHED);

  lock(call);
  ls = get_legacy_state(call);

  err = bind_cq(call, cq);
  if (err != GRPC_CALL_OK) return err;

  ls->finished_tag = finished_tag;

  reqs[0].op = GRPC_IOREQ_RECV_STATUS;
<<<<<<< HEAD
  reqs[0].data.recv_status.user_data = &ls->status;
  reqs[0].data.recv_status.set_value = set_status_value_directly;
=======
  reqs[0].data.recv_status.details = NULL;
  reqs[0].data.recv_status.details_capacity = 0;
  reqs[0].data.recv_status.code = &ls->status;
>>>>>>> 6b9afb15
  reqs[1].op = GRPC_IOREQ_RECV_CLOSE;
  err = start_ioreq(call, reqs, 2, finish_status, NULL);
  unlock(call);
  return err;
}

static void finish_send_initial_metadata(grpc_call *call, grpc_op_error status,
                                         void *tag) {}

grpc_call_error grpc_call_server_end_initial_metadata_old(grpc_call *call,
                                                          gpr_uint32 flags) {
  grpc_ioreq req;
  grpc_call_error err;
  legacy_state *ls;

  lock(call);
  ls = get_legacy_state(call);
  req.op = GRPC_IOREQ_SEND_INITIAL_METADATA;
  req.data.send_metadata.count = ls->md_out_count[ls->md_out_buffer];
  req.data.send_metadata.metadata = ls->md_out[ls->md_out_buffer];
  err = start_ioreq(call, &req, 1, finish_send_initial_metadata, NULL);
  unlock(call);

  return err;
}

static void finish_read_event(void *p, grpc_op_error error) {
  if (p) grpc_byte_buffer_destroy(p);
}

static void finish_read(grpc_call *call, grpc_op_error error, void *tag) {
  legacy_state *ls;
  grpc_byte_buffer *msg;
  lock(call);
  ls = get_legacy_state(call);
  msg = ls->msg_in;
  grpc_cq_end_read(call->cq, tag, call, finish_read_event, msg, msg);
  unlock(call);
}

grpc_call_error grpc_call_start_read_old(grpc_call *call, void *tag) {
  legacy_state *ls;
  grpc_ioreq req;
  grpc_call_error err;

  grpc_cq_begin_op(call->cq, call, GRPC_READ);

  lock(call);
  ls = get_legacy_state(call);
  req.op = GRPC_IOREQ_RECV_MESSAGE;
  req.data.recv_message = &ls->msg_in;
  err = start_ioreq(call, &req, 1, finish_read, tag);
  unlock(call);
  return err;
}

static void finish_write(grpc_call *call, grpc_op_error status, void *tag) {
  lock(call);
  grpc_byte_buffer_destroy(get_legacy_state(call)->msg_out);
  unlock(call);
  grpc_cq_end_write_accepted(call->cq, tag, call, do_nothing, NULL, status);
<<<<<<< HEAD
}

grpc_call_error grpc_call_start_write_old(grpc_call *call,
                                          grpc_byte_buffer *byte_buffer,
                                          void *tag, gpr_uint32 flags) {
  grpc_ioreq req;
  legacy_state *ls;
  grpc_call_error err;

  grpc_cq_begin_op(call->cq, call, GRPC_WRITE_ACCEPTED);

  lock(call);
  ls = get_legacy_state(call);
  ls->msg_out = grpc_byte_buffer_copy(byte_buffer);
  req.op = GRPC_IOREQ_SEND_MESSAGE;
  req.data.send_message = ls->msg_out;
  err = start_ioreq(call, &req, 1, finish_write, tag);
  unlock(call);

  return err;
}

static void finish_finish(grpc_call *call, grpc_op_error status, void *tag) {
  grpc_cq_end_finish_accepted(call->cq, tag, call, do_nothing, NULL, status);
}

grpc_call_error grpc_call_writes_done_old(grpc_call *call, void *tag) {
  grpc_ioreq req;
  grpc_call_error err;
  grpc_cq_begin_op(call->cq, call, GRPC_FINISH_ACCEPTED);

  lock(call);
  req.op = GRPC_IOREQ_SEND_CLOSE;
  err = start_ioreq(call, &req, 1, finish_finish, tag);
  unlock(call);

  return err;
}

=======
}

grpc_call_error grpc_call_start_write_old(grpc_call *call,
                                          grpc_byte_buffer *byte_buffer,
                                          void *tag, gpr_uint32 flags) {
  grpc_ioreq req;
  legacy_state *ls;
  grpc_call_error err;

  grpc_cq_begin_op(call->cq, call, GRPC_WRITE_ACCEPTED);

  lock(call);
  ls = get_legacy_state(call);
  ls->msg_out = grpc_byte_buffer_copy(byte_buffer);
  req.op = GRPC_IOREQ_SEND_MESSAGE;
  req.data.send_message = ls->msg_out;
  err = start_ioreq(call, &req, 1, finish_write, tag);
  unlock(call);

  return err;
}

static void finish_finish(grpc_call *call, grpc_op_error status, void *tag) {
  grpc_cq_end_finish_accepted(call->cq, tag, call, do_nothing, NULL, status);
}

grpc_call_error grpc_call_writes_done_old(grpc_call *call, void *tag) {
  grpc_ioreq req;
  grpc_call_error err;
  grpc_cq_begin_op(call->cq, call, GRPC_FINISH_ACCEPTED);

  lock(call);
  req.op = GRPC_IOREQ_SEND_CLOSE;
  err = start_ioreq(call, &req, 1, finish_finish, tag);
  unlock(call);

  return err;
}

>>>>>>> 6b9afb15
grpc_call_error grpc_call_start_write_status_old(grpc_call *call,
                                                 grpc_status_code status,
                                                 const char *details,
                                                 void *tag) {
  grpc_ioreq reqs[3];
  grpc_call_error err;
  legacy_state *ls;
  grpc_cq_begin_op(call->cq, call, GRPC_FINISH_ACCEPTED);

  lock(call);
  ls = get_legacy_state(call);
  reqs[0].op = GRPC_IOREQ_SEND_TRAILING_METADATA;
  reqs[0].data.send_metadata.count = ls->md_out_count[ls->md_out_buffer];
  reqs[0].data.send_metadata.metadata = ls->md_out[ls->md_out_buffer];
  reqs[1].op = GRPC_IOREQ_SEND_STATUS;
  reqs[1].data.send_status.code = status;
<<<<<<< HEAD
  /* MEMLEAK */
  reqs[1].data.send_status.details = gpr_strdup(details);
=======
  reqs[1].data.send_status.details = ls->send_details = gpr_strdup(details);
>>>>>>> 6b9afb15
  reqs[2].op = GRPC_IOREQ_SEND_CLOSE;
  err = start_ioreq(call, reqs, 3, finish_finish, tag);
  unlock(call);

  return err;
}<|MERGE_RESOLUTION|>--- conflicted
+++ resolved
@@ -146,17 +146,10 @@
   /* Active ioreqs.
      request_set and request_data contain one element per active ioreq
      operation.
-<<<<<<< HEAD
-     
-     request_set[op] is an integer specifying a set of operations to which
-     the request belongs:
-       - if it is < GRPC_IOREQ_OP_COUNT, then this operation is pending 
-=======
 
      request_set[op] is an integer specifying a set of operations to which
      the request belongs:
        - if it is < GRPC_IOREQ_OP_COUNT, then this operation is pending
->>>>>>> 6b9afb15
          completion, and the integer represents to which group of operations
          the ioreq belongs. Each group is represented by one master, and the
          integer in request_set is an index into masters to find the master
@@ -165,29 +158,17 @@
          started
        - finally, if request_set[op] is REQSET_DONE, then the operation is
          complete and unavailable to be started again
-<<<<<<< HEAD
-     
-=======
-
->>>>>>> 6b9afb15
+
      request_data[op] is the request data as supplied by the initiator of
      a request, and is valid iff request_set[op] <= GRPC_IOREQ_OP_COUNT.
      The set fields are as per the request type specified by op.
 
-<<<<<<< HEAD
-     Finally, one element of masters[op] is set per active _group_ of ioreq
-     operations. It describes work left outstanding, result status, and
-     what work to perform upon operation completion. As one ioreq of each
-     op type can be active at once, by convention we choose the first element
-     of a the group to be the master. This allows constant time allocation
-=======
      Finally, one element of masters is set per active _set_ of ioreq
      operations. It describes work left outstanding, result status, and
      what work to perform upon operation completion. As one ioreq of each
      op type can be active at once, by convention we choose the first element
      of the group to be the master -- ie the master of in-progress operation
      op is masters[request_set[op]]. This allows constant time allocation
->>>>>>> 6b9afb15
      and a strong upper bound of a count of masters to be calculated. */
   gpr_uint8 request_set[GRPC_IOREQ_OP_COUNT];
   grpc_ioreq_data request_data[GRPC_IOREQ_OP_COUNT];
@@ -219,11 +200,7 @@
   /* Call refcount - to keep the call alive during asynchronous operations */
   gpr_refcount internal_refcount;
 
-<<<<<<< HEAD
-  /* Data that the legacy api needs to track. To be deleted at some point 
-=======
   /* Data that the legacy api needs to track. To be deleted at some point
->>>>>>> 6b9afb15
      soon */
   legacy_state *legacy_state;
 };
@@ -255,10 +232,7 @@
   memset(call, 0, sizeof(grpc_call));
   gpr_mu_init(&call->mu);
   call->channel = channel;
-<<<<<<< HEAD
   call->cq = cq;
-=======
->>>>>>> 6b9afb15
   call->is_client = server_transport_data == NULL;
   for (i = 0; i < GRPC_IOREQ_OP_COUNT; i++) {
     call->request_set[i] = REQSET_EMPTY;
@@ -305,10 +279,7 @@
   if (c->legacy_state) {
     destroy_legacy_state(c->legacy_state);
   }
-<<<<<<< HEAD
-=======
   grpc_bbq_destroy(&c->incoming_queue);
->>>>>>> 6b9afb15
   gpr_free(c);
 }
 
@@ -369,15 +340,10 @@
   send_action sa = SEND_NOTHING;
   completed_request completed_requests[GRPC_IOREQ_OP_COUNT];
   int num_completed_requests = call->num_completed_requests;
-<<<<<<< HEAD
-  int need_more_data = call->need_more_data &&
-                       !is_op_live(call, GRPC_IOREQ_SEND_INITIAL_METADATA);
-=======
   int need_more_data =
       call->need_more_data &&
       !call->sending &&
       call->write_state >= WRITE_STATE_STARTED;
->>>>>>> 6b9afb15
   int i;
 
   if (need_more_data) {
@@ -414,7 +380,6 @@
   }
 }
 
-<<<<<<< HEAD
 static void get_final_status(grpc_call *call, grpc_ioreq_data out) {
   int i;
   for (i = 0; i < STATUS_SOURCE_COUNT; i++) {
@@ -444,48 +409,20 @@
         memcpy(*out.recv_status_details.details, GPR_SLICE_START_PTR(details),
                len);
         (*out.recv_status_details.details)[len] = 0;
-=======
-static void get_final_status(grpc_call *call, grpc_recv_status_args args) {
-  int i;
-  for (i = 0; i < STATUS_SOURCE_COUNT; i++) {
-    if (call->status[i].is_set) {
-      *args.code = call->status[i].code;
-      if (!args.details) return;
-      if (call->status[i].details) {
-        gpr_slice details = call->status[i].details->slice;
-        size_t len = GPR_SLICE_LENGTH(details);
-        if (len + 1 > *args.details_capacity) {
-          *args.details_capacity =
-              GPR_MAX(len + 1, *args.details_capacity * 3 / 2);
-          *args.details = gpr_realloc(*args.details, *args.details_capacity);
-        }
-        memcpy(*args.details, GPR_SLICE_START_PTR(details), len);
-        (*args.details)[len] = 0;
->>>>>>> 6b9afb15
       } else {
         goto no_details;
       }
       return;
     }
   }
-  *args.code = GRPC_STATUS_UNKNOWN;
-  if (!args.details) return;
 
 no_details:
-<<<<<<< HEAD
   if (0 == *out.recv_status_details.details_capacity) {
     *out.recv_status_details.details_capacity = 8;
     *out.recv_status_details.details =
         gpr_malloc(*out.recv_status_details.details_capacity);
   }
   **out.recv_status_details.details = 0;
-=======
-  if (0 == *args.details_capacity) {
-    *args.details_capacity = 8;
-    *args.details = gpr_malloc(*args.details_capacity);
-  }
-  **args.details = 0;
->>>>>>> 6b9afb15
 }
 
 static void finish_live_ioreq_op(grpc_call *call, grpc_ioreq_op op,
@@ -523,16 +460,11 @@
         case GRPC_IOREQ_SEND_CLOSE:
           break;
         case GRPC_IOREQ_RECV_STATUS:
-<<<<<<< HEAD
           get_final_status(call, call->request_data[GRPC_IOREQ_RECV_STATUS]);
           break;
         case GRPC_IOREQ_RECV_STATUS_DETAILS:
           get_final_details(call,
                             call->request_data[GRPC_IOREQ_RECV_STATUS_DETAILS]);
-=======
-          get_final_status(
-              call, call->request_data[GRPC_IOREQ_RECV_STATUS].recv_status);
->>>>>>> 6b9afb15
           break;
         case GRPC_IOREQ_RECV_INITIAL_METADATA:
           SWAP(grpc_metadata_array, call->buffered_metadata[0],
@@ -739,10 +671,7 @@
         finish_ioreq_op(call, GRPC_IOREQ_RECV_MESSAGE, GRPC_OP_OK);
       }
       finish_ioreq_op(call, GRPC_IOREQ_RECV_STATUS, GRPC_OP_OK);
-<<<<<<< HEAD
       finish_ioreq_op(call, GRPC_IOREQ_RECV_STATUS_DETAILS, GRPC_OP_OK);
-=======
->>>>>>> 6b9afb15
       finish_ioreq_op(call, GRPC_IOREQ_RECV_TRAILING_METADATA, GRPC_OP_OK);
     /* fallthrough */
     case READ_STATE_GOT_INITIAL_METADATA:
@@ -787,7 +716,6 @@
   }
 
   set = reqs[0].op;
-<<<<<<< HEAD
 
   for (i = 0; i < nreqs; i++) {
     op = reqs[i].op;
@@ -820,54 +748,6 @@
 
   return GRPC_CALL_OK;
 }
-=======
-
-  for (i = 0; i < nreqs; i++) {
-    op = reqs[i].op;
-    if (call->request_set[op] < GRPC_IOREQ_OP_COUNT) {
-      return start_ioreq_error(call, have_ops,
-                               GRPC_CALL_ERROR_TOO_MANY_OPERATIONS);
-    } else if (call->request_set[op] == REQSET_DONE) {
-      return start_ioreq_error(call, have_ops, GRPC_CALL_ERROR_ALREADY_INVOKED);
-    }
-    have_ops |= 1u << op;
-    data = reqs[i].data;
-
-    call->request_data[op] = data;
-    call->request_set[op] = set;
-  }
-
-  master = &call->masters[set];
-  master->status = GRPC_OP_OK;
-  master->need_mask = have_ops;
-  master->complete_mask = 0;
-  master->on_complete = completion;
-  master->user_data = user_data;
-
-  if (have_ops & (1u << GRPC_IOREQ_RECV_MESSAGE)) {
-    call->need_more_data = 1;
-  }
-
-  finish_read_ops(call);
-  early_out_write_ops(call);
-
-  return GRPC_CALL_OK;
-}
-
-static void call_start_ioreq_done(grpc_call *call, grpc_op_error status,
-                                  void *user_data) {
-  grpc_cq_end_ioreq(call->cq, user_data, call, do_nothing, NULL, status);
-}
-
-grpc_call_error grpc_call_start_ioreq(grpc_call *call, const grpc_ioreq *reqs,
-                                      size_t nreqs, void *tag) {
-  grpc_call_error err;
-  lock(call);
-  err = start_ioreq(call, reqs, nreqs, call_start_ioreq_done, tag);
-  unlock(call);
-  return err;
-}
->>>>>>> 6b9afb15
 
 grpc_call_error grpc_call_start_ioreq_and_call_back(
     grpc_call *call, const grpc_ioreq *reqs, size_t nreqs,
@@ -1051,7 +931,6 @@
   grpc_call *call = grpc_call_from_top_element(surface_element);
   set_read_state(call, READ_STATE_GOT_INITIAL_METADATA);
 }
-<<<<<<< HEAD
 
 /*
  * BATCH API IMPLEMENTATION
@@ -1189,30 +1068,8 @@
   size_t details_capacity;
   char *details;
   grpc_status_code status;
-=======
-
-/*
- * LEGACY API IMPLEMENTATION
- * All this code will disappear as soon as wrappings are updated
- */
-
-struct legacy_state {
-  gpr_uint8 md_out_buffer;
-  size_t md_out_count[2];
-  size_t md_out_capacity[2];
-  grpc_metadata *md_out[2];
-  grpc_byte_buffer *msg_out;
-
-  /* input buffers */
-  grpc_metadata_array initial_md_in;
-  grpc_metadata_array trailing_md_in;
-
-  size_t details_capacity;
-  char *details;
-  grpc_status_code status;
 
   char *send_details;
->>>>>>> 6b9afb15
 
   size_t msg_in_read_idx;
   grpc_byte_buffer *msg_in;
@@ -1239,11 +1096,8 @@
   }
   gpr_free(ls->initial_md_in.metadata);
   gpr_free(ls->trailing_md_in.metadata);
-<<<<<<< HEAD
-=======
   gpr_free(ls->details);
   gpr_free(ls->send_details);
->>>>>>> 6b9afb15
   gpr_free(ls);
 }
 
@@ -1312,11 +1166,7 @@
 grpc_call_error grpc_call_invoke_old(grpc_call *call, grpc_completion_queue *cq,
                                      void *metadata_read_tag,
                                      void *finished_tag, gpr_uint32 flags) {
-<<<<<<< HEAD
   grpc_ioreq reqs[4];
-=======
-  grpc_ioreq reqs[3];
->>>>>>> 6b9afb15
   legacy_state *ls;
   grpc_call_error err;
 
@@ -1345,7 +1195,6 @@
   reqs[0].op = GRPC_IOREQ_RECV_TRAILING_METADATA;
   reqs[0].data.recv_metadata = &ls->trailing_md_in;
   reqs[1].op = GRPC_IOREQ_RECV_STATUS;
-<<<<<<< HEAD
   reqs[1].data.recv_status.user_data = &ls->status;
   reqs[1].data.recv_status.set_value = set_status_value_directly;
   reqs[2].op = GRPC_IOREQ_RECV_STATUS_DETAILS;
@@ -1353,13 +1202,6 @@
   reqs[2].data.recv_status_details.details_capacity = &ls->details_capacity;
   reqs[3].op = GRPC_IOREQ_RECV_CLOSE;
   err = start_ioreq(call, reqs, 4, finish_status, NULL);
-=======
-  reqs[1].data.recv_status.details = &ls->details;
-  reqs[1].data.recv_status.details_capacity = &ls->details_capacity;
-  reqs[1].data.recv_status.code = &ls->status;
-  reqs[2].op = GRPC_IOREQ_RECV_CLOSE;
-  err = start_ioreq(call, reqs, 3, finish_status, NULL);
->>>>>>> 6b9afb15
   if (err != GRPC_CALL_OK) goto done;
 
 done:
@@ -1387,14 +1229,8 @@
   ls->finished_tag = finished_tag;
 
   reqs[0].op = GRPC_IOREQ_RECV_STATUS;
-<<<<<<< HEAD
   reqs[0].data.recv_status.user_data = &ls->status;
   reqs[0].data.recv_status.set_value = set_status_value_directly;
-=======
-  reqs[0].data.recv_status.details = NULL;
-  reqs[0].data.recv_status.details_capacity = 0;
-  reqs[0].data.recv_status.code = &ls->status;
->>>>>>> 6b9afb15
   reqs[1].op = GRPC_IOREQ_RECV_CLOSE;
   err = start_ioreq(call, reqs, 2, finish_status, NULL);
   unlock(call);
@@ -1456,7 +1292,6 @@
   grpc_byte_buffer_destroy(get_legacy_state(call)->msg_out);
   unlock(call);
   grpc_cq_end_write_accepted(call->cq, tag, call, do_nothing, NULL, status);
-<<<<<<< HEAD
 }
 
 grpc_call_error grpc_call_start_write_old(grpc_call *call,
@@ -1496,47 +1331,6 @@
   return err;
 }
 
-=======
-}
-
-grpc_call_error grpc_call_start_write_old(grpc_call *call,
-                                          grpc_byte_buffer *byte_buffer,
-                                          void *tag, gpr_uint32 flags) {
-  grpc_ioreq req;
-  legacy_state *ls;
-  grpc_call_error err;
-
-  grpc_cq_begin_op(call->cq, call, GRPC_WRITE_ACCEPTED);
-
-  lock(call);
-  ls = get_legacy_state(call);
-  ls->msg_out = grpc_byte_buffer_copy(byte_buffer);
-  req.op = GRPC_IOREQ_SEND_MESSAGE;
-  req.data.send_message = ls->msg_out;
-  err = start_ioreq(call, &req, 1, finish_write, tag);
-  unlock(call);
-
-  return err;
-}
-
-static void finish_finish(grpc_call *call, grpc_op_error status, void *tag) {
-  grpc_cq_end_finish_accepted(call->cq, tag, call, do_nothing, NULL, status);
-}
-
-grpc_call_error grpc_call_writes_done_old(grpc_call *call, void *tag) {
-  grpc_ioreq req;
-  grpc_call_error err;
-  grpc_cq_begin_op(call->cq, call, GRPC_FINISH_ACCEPTED);
-
-  lock(call);
-  req.op = GRPC_IOREQ_SEND_CLOSE;
-  err = start_ioreq(call, &req, 1, finish_finish, tag);
-  unlock(call);
-
-  return err;
-}
-
->>>>>>> 6b9afb15
 grpc_call_error grpc_call_start_write_status_old(grpc_call *call,
                                                  grpc_status_code status,
                                                  const char *details,
@@ -1553,12 +1347,7 @@
   reqs[0].data.send_metadata.metadata = ls->md_out[ls->md_out_buffer];
   reqs[1].op = GRPC_IOREQ_SEND_STATUS;
   reqs[1].data.send_status.code = status;
-<<<<<<< HEAD
-  /* MEMLEAK */
-  reqs[1].data.send_status.details = gpr_strdup(details);
-=======
   reqs[1].data.send_status.details = ls->send_details = gpr_strdup(details);
->>>>>>> 6b9afb15
   reqs[2].op = GRPC_IOREQ_SEND_CLOSE;
   err = start_ioreq(call, reqs, 3, finish_finish, tag);
   unlock(call);
