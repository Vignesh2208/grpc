/*
 *
 * Copyright 2015, Google Inc.
 * All rights reserved.
 *
 * Redistribution and use in source and binary forms, with or without
 * modification, are permitted provided that the following conditions are
 * met:
 *
 *     * Redistributions of source code must retain the above copyright
 * notice, this list of conditions and the following disclaimer.
 *     * Redistributions in binary form must reproduce the above
 * copyright notice, this list of conditions and the following disclaimer
 * in the documentation and/or other materials provided with the
 * distribution.
 *     * Neither the name of Google Inc. nor the names of its
 * contributors may be used to endorse or promote products derived from
 * this software without specific prior written permission.
 *
 * THIS SOFTWARE IS PROVIDED BY THE COPYRIGHT HOLDERS AND CONTRIBUTORS
 * "AS IS" AND ANY EXPRESS OR IMPLIED WARRANTIES, INCLUDING, BUT NOT
 * LIMITED TO, THE IMPLIED WARRANTIES OF MERCHANTABILITY AND FITNESS FOR
 * A PARTICULAR PURPOSE ARE DISCLAIMED. IN NO EVENT SHALL THE COPYRIGHT
 * OWNER OR CONTRIBUTORS BE LIABLE FOR ANY DIRECT, INDIRECT, INCIDENTAL,
 * SPECIAL, EXEMPLARY, OR CONSEQUENTIAL DAMAGES (INCLUDING, BUT NOT
 * LIMITED TO, PROCUREMENT OF SUBSTITUTE GOODS OR SERVICES; LOSS OF USE,
 * DATA, OR PROFITS; OR BUSINESS INTERRUPTION) HOWEVER CAUSED AND ON ANY
 * THEORY OF LIABILITY, WHETHER IN CONTRACT, STRICT LIABILITY, OR TORT
 * (INCLUDING NEGLIGENCE OR OTHERWISE) ARISING IN ANY WAY OUT OF THE USE
 * OF THIS SOFTWARE, EVEN IF ADVISED OF THE POSSIBILITY OF SUCH DAMAGE.
 *
 */
#include <assert.h>
#include <stdio.h>
#include <stdlib.h>
#include <string.h>

#include <grpc/compression.h>
#include <grpc/support/alloc.h>
#include <grpc/support/log.h>
#include <grpc/support/string_util.h>
<<<<<<< HEAD
#include <grpc/support/useful.h>
=======
>>>>>>> f08b067c

#include "src/core/census/grpc_context.h"
#include "src/core/channel/channel_stack.h"
#include "src/core/iomgr/alarm.h"
#include "src/core/profiling/timers.h"
#include "src/core/support/string.h"
#include "src/core/surface/byte_buffer_queue.h"
#include "src/core/surface/call.h"
#include "src/core/surface/channel.h"
#include "src/core/surface/completion_queue.h"

/** The maximum number of completions possible.
    Based upon the maximum number of individually queueable ops in the batch
   api:
      - initial metadata send
      - message send
      - status/close send (depending on client/server)
      - initial metadata recv
      - message recv
      - status/close recv (depending on client/server) */
#define MAX_CONCURRENT_COMPLETIONS 6

typedef enum { REQ_INITIAL = 0, REQ_READY, REQ_DONE } req_state;

typedef enum {
  SEND_NOTHING,
  SEND_INITIAL_METADATA,
  SEND_BUFFERED_INITIAL_METADATA,
  SEND_MESSAGE,
  SEND_BUFFERED_MESSAGE,
  SEND_TRAILING_METADATA_AND_FINISH,
  SEND_FINISH
} send_action;

typedef struct {
  grpc_ioreq_completion_func on_complete;
  void *user_data;
  int success;
} completed_request;

/* See request_set in grpc_call below for a description */
#define REQSET_EMPTY 'X'
#define REQSET_DONE 'Y'

#define MAX_SEND_INITIAL_METADATA_COUNT 3

typedef struct {
  /* Overall status of the operation: starts OK, may degrade to
     non-OK */
  gpr_uint8 success;
  /* a bit mask of which request ops are needed (1u << opid) */
  gpr_uint16 need_mask;
  /* a bit mask of which request ops are now completed */
  gpr_uint16 complete_mask;
  /* Completion function to call at the end of the operation */
  grpc_ioreq_completion_func on_complete;
  void *user_data;
} reqinfo_master;

/* Status data for a request can come from several sources; this
   enumerates them all, and acts as a priority sorting for which
   status to return to the application - earlier entries override
   later ones */
typedef enum {
  /* Status came from the application layer overriding whatever
     the wire says */
  STATUS_FROM_API_OVERRIDE = 0,
  /* Status was created by some internal channel stack operation */
  STATUS_FROM_CORE,
  /* Status came from 'the wire' - or somewhere below the surface
     layer */
  STATUS_FROM_WIRE,
  /* Status came from the server sending status */
  STATUS_FROM_SERVER_STATUS,
  STATUS_SOURCE_COUNT
} status_source;

typedef struct {
  gpr_uint8 is_set;
  grpc_status_code code;
  grpc_mdstr *details;
} received_status;

/* How far through the GRPC stream have we read? */
typedef enum {
  /* We are still waiting for initial metadata to complete */
  READ_STATE_INITIAL = 0,
  /* We have gotten initial metadata, and are reading either
     messages or trailing metadata */
  READ_STATE_GOT_INITIAL_METADATA,
  /* The stream is closed for reading */
  READ_STATE_READ_CLOSED,
  /* The stream is closed for reading & writing */
  READ_STATE_STREAM_CLOSED
} read_state;

typedef enum {
  WRITE_STATE_INITIAL = 0,
  WRITE_STATE_STARTED,
  WRITE_STATE_WRITE_CLOSED
} write_state;

struct grpc_call {
  grpc_completion_queue *cq;
  grpc_channel *channel;
  grpc_mdctx *metadata_context;
  /* TODO(ctiller): share with cq if possible? */
  gpr_mu mu;
  gpr_mu completion_mu;

  /* how far through the stream have we read? */
  read_state read_state;
  /* how far through the stream have we written? */
  write_state write_state;
  /* client or server call */
  gpr_uint8 is_client;
  /* is the alarm set */
  gpr_uint8 have_alarm;
  /* are we currently performing a send operation */
  gpr_uint8 sending;
  /* are we currently performing a recv operation */
  gpr_uint8 receiving;
  /* are we currently completing requests */
  gpr_uint8 completing;
  /** has grpc_call_destroy been called */
  gpr_uint8 destroy_called;
  /* pairs with completed_requests */
  gpr_uint8 num_completed_requests;
  /* are we currently reading a message? */
  gpr_uint8 reading_message;
  /* have we bound a pollset yet? */
  gpr_uint8 bound_pollset;
  /* is an error status set */
  gpr_uint8 error_status_set;
  /** should the alarm be cancelled */
  gpr_uint8 cancel_alarm;
  /** bitmask of allocated completion events in completions */
  gpr_uint8 allocated_completions;

  /* flags with bits corresponding to write states allowing us to determine
     what was sent */
  gpr_uint16 last_send_contains;
  /* cancel with this status on the next outgoing transport op */
  grpc_status_code cancel_with_status;

  /* Active ioreqs.
     request_set and request_data contain one element per active ioreq
     operation.

     request_set[op] is an integer specifying a set of operations to which
     the request belongs:
       - if it is < GRPC_IOREQ_OP_COUNT, then this operation is pending
         completion, and the integer represents to which group of operations
         the ioreq belongs. Each group is represented by one master, and the
         integer in request_set is an index into masters to find the master
         data.
       - if it is REQSET_EMPTY, the ioreq op is inactive and available to be
         started
       - finally, if request_set[op] is REQSET_DONE, then the operation is
         complete and unavailable to be started again

     request_data[op] is the request data as supplied by the initiator of
     a request, and is valid iff request_set[op] <= GRPC_IOREQ_OP_COUNT.
     The set fields are as per the request type specified by op.

     Finally, one element of masters is set per active _set_ of ioreq
     operations. It describes work left outstanding, result status, and
     what work to perform upon operation completion. As one ioreq of each
     op type can be active at once, by convention we choose the first element
     of the group to be the master -- ie the master of in-progress operation
     op is masters[request_set[op]]. This allows constant time allocation
     and a strong upper bound of a count of masters to be calculated. */
  gpr_uint8 request_set[GRPC_IOREQ_OP_COUNT];
  grpc_ioreq_data request_data[GRPC_IOREQ_OP_COUNT];
  gpr_uint32 request_flags[GRPC_IOREQ_OP_COUNT];
  reqinfo_master masters[GRPC_IOREQ_OP_COUNT];

  /* Dynamic array of ioreq's that have completed: the count of
     elements is queued in num_completed_requests.
     This list is built up under lock(), and flushed entirely during
     unlock().
     We know the upper bound of the number of elements as we can only
     have one ioreq of each type active at once. */
  completed_request completed_requests[GRPC_IOREQ_OP_COUNT];
  /* Incoming buffer of messages */
  grpc_byte_buffer_queue incoming_queue;
  /* Buffered read metadata waiting to be returned to the application.
     Element 0 is initial metadata, element 1 is trailing metadata. */
  grpc_metadata_array buffered_metadata[2];
  /* All metadata received - unreffed at once at the end of the call */
  grpc_mdelem **owned_metadata;
  size_t owned_metadata_count;
  size_t owned_metadata_capacity;

  /* Received call statuses from various sources */
  received_status status[STATUS_SOURCE_COUNT];

  /* Compression algorithm for the call */
  grpc_compression_algorithm compression_algorithm;
<<<<<<< HEAD

  /* Supported encodings (compression algorithms), a bitset */
  gpr_uint32 encodings_accepted_by_peer;
=======
>>>>>>> f08b067c

  /* Contexts for various subsystems (security, tracing, ...). */
  grpc_call_context_element context[GRPC_CONTEXT_COUNT];

  /* Deadline alarm - if have_alarm is non-zero */
  grpc_alarm alarm;

  /* Call refcount - to keep the call alive during asynchronous operations */
  gpr_refcount internal_refcount;

  grpc_linked_mdelem send_initial_metadata[MAX_SEND_INITIAL_METADATA_COUNT];
  grpc_linked_mdelem status_link;
  grpc_linked_mdelem details_link;
  size_t send_initial_metadata_count;
  gpr_timespec send_deadline;

  grpc_stream_op_buffer send_ops;
  grpc_stream_op_buffer recv_ops;
  grpc_stream_state recv_state;

  gpr_slice_buffer incoming_message;
  gpr_uint32 incoming_message_length;
  gpr_uint32 incoming_message_flags;
  grpc_iomgr_closure destroy_closure;
  grpc_iomgr_closure on_done_recv;
  grpc_iomgr_closure on_done_send;
  grpc_iomgr_closure on_done_bind;

  /** completion events - for completion queue use */
  grpc_cq_completion completions[MAX_CONCURRENT_COMPLETIONS];
};

#define CALL_STACK_FROM_CALL(call) ((grpc_call_stack *)((call) + 1))
#define CALL_FROM_CALL_STACK(call_stack) (((grpc_call *)(call_stack)) - 1)
#define CALL_ELEM_FROM_CALL(call, idx) \
  grpc_call_stack_element(CALL_STACK_FROM_CALL(call), idx)
#define CALL_FROM_TOP_ELEM(top_elem) \
  CALL_FROM_CALL_STACK(grpc_call_stack_from_top_element(top_elem))

static void set_deadline_alarm(grpc_call *call, gpr_timespec deadline);
static void call_on_done_recv(void *call, int success);
static void call_on_done_send(void *call, int success);
static int fill_send_ops(grpc_call *call, grpc_transport_stream_op *op);
static void execute_op(grpc_call *call, grpc_transport_stream_op *op);
static void recv_metadata(grpc_call *call, grpc_metadata_batch *metadata);
static void finish_read_ops(grpc_call *call);
static grpc_call_error cancel_with_status(grpc_call *c, grpc_status_code status,
                                          const char *description);
static void finished_loose_op(void *call, int success);

static void lock(grpc_call *call);
static void unlock(grpc_call *call);

grpc_call *grpc_call_create(grpc_channel *channel, grpc_completion_queue *cq,
                            const void *server_transport_data,
                            grpc_mdelem **add_initial_metadata,
                            size_t add_initial_metadata_count,
                            gpr_timespec send_deadline) {
  size_t i;
  grpc_transport_stream_op initial_op;
  grpc_transport_stream_op *initial_op_ptr = NULL;
  grpc_channel_stack *channel_stack = grpc_channel_get_channel_stack(channel);
  grpc_call *call =
      gpr_malloc(sizeof(grpc_call) + channel_stack->call_stack_size);
  memset(call, 0, sizeof(grpc_call));
  gpr_mu_init(&call->mu);
  gpr_mu_init(&call->completion_mu);
  call->channel = channel;
  call->cq = cq;
  if (cq) {
    GRPC_CQ_INTERNAL_REF(cq, "bind");
  }
  call->is_client = server_transport_data == NULL;
  for (i = 0; i < GRPC_IOREQ_OP_COUNT; i++) {
    call->request_set[i] = REQSET_EMPTY;
  }
  if (call->is_client) {
    call->request_set[GRPC_IOREQ_SEND_TRAILING_METADATA] = REQSET_DONE;
    call->request_set[GRPC_IOREQ_SEND_STATUS] = REQSET_DONE;
  }
  GPR_ASSERT(add_initial_metadata_count < MAX_SEND_INITIAL_METADATA_COUNT);
  for (i = 0; i < add_initial_metadata_count; i++) {
    call->send_initial_metadata[i].md = add_initial_metadata[i];
  }
  call->send_initial_metadata_count = add_initial_metadata_count;
  call->send_deadline = send_deadline;
  GRPC_CHANNEL_INTERNAL_REF(channel, "call");
  call->metadata_context = grpc_channel_get_metadata_context(channel);
  grpc_sopb_init(&call->send_ops);
  grpc_sopb_init(&call->recv_ops);
  gpr_slice_buffer_init(&call->incoming_message);
  grpc_iomgr_closure_init(&call->on_done_recv, call_on_done_recv, call);
  grpc_iomgr_closure_init(&call->on_done_send, call_on_done_send, call);
  grpc_iomgr_closure_init(&call->on_done_bind, finished_loose_op, call);
  /* dropped in destroy and when READ_STATE_STREAM_CLOSED received */
  gpr_ref_init(&call->internal_refcount, 2);
  /* server hack: start reads immediately so we can get initial metadata.
     TODO(ctiller): figure out a cleaner solution */
  if (!call->is_client) {
    memset(&initial_op, 0, sizeof(initial_op));
    initial_op.recv_ops = &call->recv_ops;
    initial_op.recv_state = &call->recv_state;
    initial_op.on_done_recv = &call->on_done_recv;
    initial_op.context = call->context;
    call->receiving = 1;
    GRPC_CALL_INTERNAL_REF(call, "receiving");
    initial_op_ptr = &initial_op;
  }
  grpc_call_stack_init(channel_stack, server_transport_data, initial_op_ptr,
                       CALL_STACK_FROM_CALL(call));
  if (gpr_time_cmp(send_deadline, gpr_inf_future(GPR_CLOCK_REALTIME)) != 0) {
    set_deadline_alarm(call, send_deadline);
  }
  return call;
}

void grpc_call_set_completion_queue(grpc_call *call,
                                    grpc_completion_queue *cq) {
  lock(call);
  call->cq = cq;
  if (cq) {
    GRPC_CQ_INTERNAL_REF(cq, "bind");
  }
  unlock(call);
}

grpc_completion_queue *grpc_call_get_completion_queue(grpc_call *call) {
  return call->cq;
}

static grpc_cq_completion *allocate_completion(grpc_call *call) {
  gpr_uint8 i;
  gpr_mu_lock(&call->completion_mu);
  for (i = 0; i < GPR_ARRAY_SIZE(call->completions); i++) {
    if (call->allocated_completions & (1u << i)) {
      continue;
    }
    call->allocated_completions |= 1u << i;
    gpr_mu_unlock(&call->completion_mu);
    return &call->completions[i];
  }
  gpr_log(GPR_ERROR, "should never reach here");
  abort();
}

static void done_completion(void *call, grpc_cq_completion *completion) {
  grpc_call *c = call;
  gpr_mu_lock(&c->completion_mu);
  c->allocated_completions &= ~(1u << (completion - c->completions));
  gpr_mu_unlock(&c->completion_mu);
  GRPC_CALL_INTERNAL_UNREF(c, "completion", 1);
}

#ifdef GRPC_CALL_REF_COUNT_DEBUG
void grpc_call_internal_ref(grpc_call *c, const char *reason) {
  gpr_log(GPR_DEBUG, "CALL:   ref %p %d -> %d [%s]", c,
          c->internal_refcount.count, c->internal_refcount.count + 1, reason);
#else
void grpc_call_internal_ref(grpc_call *c) {
#endif
  gpr_ref(&c->internal_refcount);
}

static void destroy_call(void *call, int ignored_success) {
  size_t i;
  grpc_call *c = call;
  grpc_call_stack_destroy(CALL_STACK_FROM_CALL(c));
  GRPC_CHANNEL_INTERNAL_UNREF(c->channel, "call");
  gpr_mu_destroy(&c->mu);
  gpr_mu_destroy(&c->completion_mu);
  for (i = 0; i < STATUS_SOURCE_COUNT; i++) {
    if (c->status[i].details) {
      GRPC_MDSTR_UNREF(c->status[i].details);
    }
  }
  for (i = 0; i < c->owned_metadata_count; i++) {
    GRPC_MDELEM_UNREF(c->owned_metadata[i]);
  }
  gpr_free(c->owned_metadata);
  for (i = 0; i < GPR_ARRAY_SIZE(c->buffered_metadata); i++) {
    gpr_free(c->buffered_metadata[i].metadata);
  }
  for (i = 0; i < c->send_initial_metadata_count; i++) {
    GRPC_MDELEM_UNREF(c->send_initial_metadata[i].md);
  }
  for (i = 0; i < GRPC_CONTEXT_COUNT; i++) {
    if (c->context[i].destroy) {
      c->context[i].destroy(c->context[i].value);
    }
  }
  grpc_sopb_destroy(&c->send_ops);
  grpc_sopb_destroy(&c->recv_ops);
  grpc_bbq_destroy(&c->incoming_queue);
  gpr_slice_buffer_destroy(&c->incoming_message);
  if (c->cq) {
    GRPC_CQ_INTERNAL_UNREF(c->cq, "bind");
  }
  gpr_free(c);
}

#ifdef GRPC_CALL_REF_COUNT_DEBUG
void grpc_call_internal_unref(grpc_call *c, const char *reason,
                              int allow_immediate_deletion) {
  gpr_log(GPR_DEBUG, "CALL: unref %p %d -> %d [%s]", c,
          c->internal_refcount.count, c->internal_refcount.count - 1, reason);
#else
void grpc_call_internal_unref(grpc_call *c, int allow_immediate_deletion) {
#endif
  if (gpr_unref(&c->internal_refcount)) {
    if (allow_immediate_deletion) {
      destroy_call(c, 1);
    } else {
      c->destroy_closure.cb = destroy_call;
      c->destroy_closure.cb_arg = c;
      grpc_iomgr_add_callback(&c->destroy_closure);
    }
  }
}

static void set_status_code(grpc_call *call, status_source source,
                            gpr_uint32 status) {
  if (call->status[source].is_set) return;

  call->status[source].is_set = 1;
  call->status[source].code = status;
  call->error_status_set = status != GRPC_STATUS_OK;

  if (status != GRPC_STATUS_OK && !grpc_bbq_empty(&call->incoming_queue)) {
    grpc_bbq_flush(&call->incoming_queue);
  }
}

static void set_compression_algorithm(grpc_call *call,
                                      grpc_compression_algorithm algo) {
  call->compression_algorithm = algo;
}

<<<<<<< HEAD
static void set_encodings_accepted_by_peer(grpc_call *call,
                                const gpr_slice accept_encoding_slice) {
  size_t i;
  grpc_compression_algorithm algorithm;
  gpr_slice_buffer accept_encoding_parts;

  gpr_slice_buffer_init(&accept_encoding_parts);
  gpr_slice_split(accept_encoding_slice, ", ", &accept_encoding_parts);

  /* No need to zero call->encodings_accepted_by_peer: grpc_call_create already
   * zeroes the whole grpc_call */
  /* Always support no compression */
  GPR_BITSET(&call->encodings_accepted_by_peer, GRPC_COMPRESS_NONE);
  for (i = 0; i < accept_encoding_parts.count; i++) {
    const gpr_slice* slice = &accept_encoding_parts.slices[i];
    if (grpc_compression_algorithm_parse(
            (const char *)GPR_SLICE_START_PTR(*slice), &algorithm)) {
      GPR_BITSET(&call->encodings_accepted_by_peer, algorithm);
    } else {
      /* TODO(dgq): it'd be nice to have a slice-to-cstr function to easily
       * print the offending entry */
      gpr_log(GPR_ERROR,
              "Invalid entry in accept encoding metadata. Ignoring.");
    }
  }
}

gpr_uint32 grpc_call_get_encodings_accepted_by_peer(grpc_call *call) {
  return call->encodings_accepted_by_peer;
=======
grpc_compression_algorithm grpc_call_get_compression_algorithm(
    const grpc_call *call) {
  return call->compression_algorithm;
>>>>>>> f08b067c
}

static void set_status_details(grpc_call *call, status_source source,
                               grpc_mdstr *status) {
  if (call->status[source].details != NULL) {
    GRPC_MDSTR_UNREF(call->status[source].details);
  }
  call->status[source].details = status;
}

static int is_op_live(grpc_call *call, grpc_ioreq_op op) {
  gpr_uint8 set = call->request_set[op];
  reqinfo_master *master;
  if (set >= GRPC_IOREQ_OP_COUNT) return 0;
  master = &call->masters[set];
  return (master->complete_mask & (1u << op)) == 0;
}

static void lock(grpc_call *call) { gpr_mu_lock(&call->mu); }

static int need_more_data(grpc_call *call) {
  if (call->read_state == READ_STATE_STREAM_CLOSED) return 0;
  /* TODO(ctiller): this needs some serious cleanup */
  return is_op_live(call, GRPC_IOREQ_RECV_INITIAL_METADATA) ||
         (is_op_live(call, GRPC_IOREQ_RECV_MESSAGE) &&
          grpc_bbq_empty(&call->incoming_queue)) ||
         is_op_live(call, GRPC_IOREQ_RECV_TRAILING_METADATA) ||
         is_op_live(call, GRPC_IOREQ_RECV_STATUS) ||
         is_op_live(call, GRPC_IOREQ_RECV_STATUS_DETAILS) ||
         (is_op_live(call, GRPC_IOREQ_RECV_CLOSE) &&
          grpc_bbq_empty(&call->incoming_queue)) ||
         (call->write_state == WRITE_STATE_INITIAL && !call->is_client) ||
         (call->cancel_with_status != GRPC_STATUS_OK) || call->destroy_called;
}

static void unlock(grpc_call *call) {
  grpc_transport_stream_op op;
  completed_request completed_requests[GRPC_IOREQ_OP_COUNT];
  int completing_requests = 0;
  int start_op = 0;
  int i;
  const gpr_uint32 MAX_RECV_PEEK_AHEAD = 65536;
  size_t buffered_bytes;
  int cancel_alarm = 0;

  memset(&op, 0, sizeof(op));

  op.cancel_with_status = call->cancel_with_status;
  start_op = op.cancel_with_status != GRPC_STATUS_OK;
  call->cancel_with_status = GRPC_STATUS_OK; /* reset */

  cancel_alarm = call->cancel_alarm;
  call->cancel_alarm = 0;

  if (!call->receiving && need_more_data(call)) {
    op.recv_ops = &call->recv_ops;
    op.recv_state = &call->recv_state;
    op.on_done_recv = &call->on_done_recv;
    if (grpc_bbq_empty(&call->incoming_queue) && call->reading_message) {
      op.max_recv_bytes = call->incoming_message_length -
                          call->incoming_message.length + MAX_RECV_PEEK_AHEAD;
    } else {
      buffered_bytes = grpc_bbq_bytes(&call->incoming_queue);
      if (buffered_bytes > MAX_RECV_PEEK_AHEAD) {
        op.max_recv_bytes = 0;
      } else {
        op.max_recv_bytes = MAX_RECV_PEEK_AHEAD - buffered_bytes;
      }
    }
    call->receiving = 1;
    GRPC_CALL_INTERNAL_REF(call, "receiving");
    start_op = 1;
  }

  if (!call->sending) {
    if (fill_send_ops(call, &op)) {
      call->sending = 1;
      GRPC_CALL_INTERNAL_REF(call, "sending");
      start_op = 1;
    }
  }

  if (!call->bound_pollset && call->cq && (!call->is_client || start_op)) {
    call->bound_pollset = 1;
    op.bind_pollset = grpc_cq_pollset(call->cq);
    start_op = 1;
  }

  if (!call->completing && call->num_completed_requests != 0) {
    completing_requests = call->num_completed_requests;
    memcpy(completed_requests, call->completed_requests,
           sizeof(completed_requests));
    call->num_completed_requests = 0;
    call->completing = 1;
    GRPC_CALL_INTERNAL_REF(call, "completing");
  }

  gpr_mu_unlock(&call->mu);

  if (cancel_alarm) {
    grpc_alarm_cancel(&call->alarm);
  }

  if (start_op) {
    execute_op(call, &op);
  }

  if (completing_requests > 0) {
    for (i = 0; i < completing_requests; i++) {
      completed_requests[i].on_complete(call, completed_requests[i].success,
                                        completed_requests[i].user_data);
    }
    lock(call);
    call->completing = 0;
    unlock(call);
    GRPC_CALL_INTERNAL_UNREF(call, "completing", 0);
  }
}

static void get_final_status(grpc_call *call, grpc_ioreq_data out) {
  int i;
  for (i = 0; i < STATUS_SOURCE_COUNT; i++) {
    if (call->status[i].is_set) {
      out.recv_status.set_value(call->status[i].code,
                                out.recv_status.user_data);
      return;
    }
  }
  if (call->is_client) {
    out.recv_status.set_value(GRPC_STATUS_UNKNOWN, out.recv_status.user_data);
  } else {
    out.recv_status.set_value(GRPC_STATUS_OK, out.recv_status.user_data);
  }
}

static void get_final_details(grpc_call *call, grpc_ioreq_data out) {
  int i;
  for (i = 0; i < STATUS_SOURCE_COUNT; i++) {
    if (call->status[i].is_set) {
      if (call->status[i].details) {
        gpr_slice details = call->status[i].details->slice;
        size_t len = GPR_SLICE_LENGTH(details);
        if (len + 1 > *out.recv_status_details.details_capacity) {
          *out.recv_status_details.details_capacity = GPR_MAX(
              len + 1, *out.recv_status_details.details_capacity * 3 / 2);
          *out.recv_status_details.details =
              gpr_realloc(*out.recv_status_details.details,
                          *out.recv_status_details.details_capacity);
        }
        memcpy(*out.recv_status_details.details, GPR_SLICE_START_PTR(details),
               len);
        (*out.recv_status_details.details)[len] = 0;
      } else {
        goto no_details;
      }
      return;
    }
  }

no_details:
  if (0 == *out.recv_status_details.details_capacity) {
    *out.recv_status_details.details_capacity = 8;
    *out.recv_status_details.details =
        gpr_malloc(*out.recv_status_details.details_capacity);
  }
  **out.recv_status_details.details = 0;
}

static void finish_live_ioreq_op(grpc_call *call, grpc_ioreq_op op,
                                 int success) {
  completed_request *cr;
  gpr_uint8 master_set = call->request_set[op];
  reqinfo_master *master;
  size_t i;
  /* ioreq is live: we need to do something */
  master = &call->masters[master_set];
  master->complete_mask |= 1u << op;
  if (!success) {
    master->success = 0;
  }
  if (master->complete_mask == master->need_mask) {
    for (i = 0; i < GRPC_IOREQ_OP_COUNT; i++) {
      if (call->request_set[i] != master_set) {
        continue;
      }
      call->request_set[i] = REQSET_DONE;
      switch ((grpc_ioreq_op)i) {
        case GRPC_IOREQ_RECV_MESSAGE:
        case GRPC_IOREQ_SEND_MESSAGE:
          call->request_set[i] = REQSET_EMPTY;
          if (!master->success) {
            call->write_state = WRITE_STATE_WRITE_CLOSED;
          }
          break;
        case GRPC_IOREQ_SEND_STATUS:
          if (call->request_data[GRPC_IOREQ_SEND_STATUS].send_status.details !=
              NULL) {
            GRPC_MDSTR_UNREF(
                call->request_data[GRPC_IOREQ_SEND_STATUS].send_status.details);
            call->request_data[GRPC_IOREQ_SEND_STATUS].send_status.details =
                NULL;
          }
          break;
        case GRPC_IOREQ_RECV_CLOSE:
        case GRPC_IOREQ_SEND_INITIAL_METADATA:
        case GRPC_IOREQ_SEND_TRAILING_METADATA:
        case GRPC_IOREQ_SEND_CLOSE:
          break;
        case GRPC_IOREQ_RECV_STATUS:
          get_final_status(call, call->request_data[GRPC_IOREQ_RECV_STATUS]);
          break;
        case GRPC_IOREQ_RECV_STATUS_DETAILS:
          get_final_details(call,
                            call->request_data[GRPC_IOREQ_RECV_STATUS_DETAILS]);
          break;
        case GRPC_IOREQ_RECV_INITIAL_METADATA:
          GPR_SWAP(grpc_metadata_array, call->buffered_metadata[0],
                   *call->request_data[GRPC_IOREQ_RECV_INITIAL_METADATA]
                        .recv_metadata);
          break;
        case GRPC_IOREQ_RECV_TRAILING_METADATA:
          GPR_SWAP(grpc_metadata_array, call->buffered_metadata[1],
                   *call->request_data[GRPC_IOREQ_RECV_TRAILING_METADATA]
                        .recv_metadata);
          break;
        case GRPC_IOREQ_OP_COUNT:
          abort();
          break;
      }
    }
    cr = &call->completed_requests[call->num_completed_requests++];
    cr->success = master->success;
    cr->on_complete = master->on_complete;
    cr->user_data = master->user_data;
  }
}

static void finish_ioreq_op(grpc_call *call, grpc_ioreq_op op, int success) {
  if (is_op_live(call, op)) {
    finish_live_ioreq_op(call, op, success);
  }
}

static void early_out_write_ops(grpc_call *call) {
  switch (call->write_state) {
    case WRITE_STATE_WRITE_CLOSED:
      finish_ioreq_op(call, GRPC_IOREQ_SEND_MESSAGE, 0);
      finish_ioreq_op(call, GRPC_IOREQ_SEND_STATUS, 0);
      finish_ioreq_op(call, GRPC_IOREQ_SEND_TRAILING_METADATA, 0);
      finish_ioreq_op(call, GRPC_IOREQ_SEND_CLOSE, 1);
    /* fallthrough */
    case WRITE_STATE_STARTED:
      finish_ioreq_op(call, GRPC_IOREQ_SEND_INITIAL_METADATA, 0);
    /* fallthrough */
    case WRITE_STATE_INITIAL:
      /* do nothing */
      break;
  }
}

static void call_on_done_send(void *pc, int success) {
  grpc_call *call = pc;
  lock(call);
  if (call->last_send_contains & (1 << GRPC_IOREQ_SEND_INITIAL_METADATA)) {
    finish_ioreq_op(call, GRPC_IOREQ_SEND_INITIAL_METADATA, success);
    call->write_state = WRITE_STATE_STARTED;
  }
  if (call->last_send_contains & (1 << GRPC_IOREQ_SEND_MESSAGE)) {
    finish_ioreq_op(call, GRPC_IOREQ_SEND_MESSAGE, success);
  }
  if (call->last_send_contains & (1 << GRPC_IOREQ_SEND_CLOSE)) {
    finish_ioreq_op(call, GRPC_IOREQ_SEND_TRAILING_METADATA, success);
    finish_ioreq_op(call, GRPC_IOREQ_SEND_STATUS, success);
    finish_ioreq_op(call, GRPC_IOREQ_SEND_CLOSE, 1);
    call->write_state = WRITE_STATE_WRITE_CLOSED;
  }
  if (!success) {
    call->write_state = WRITE_STATE_WRITE_CLOSED;
    early_out_write_ops(call);
  }
  call->send_ops.nops = 0;
  call->last_send_contains = 0;
  call->sending = 0;
  unlock(call);
  GRPC_CALL_INTERNAL_UNREF(call, "sending", 0);
}

static void finish_message(grpc_call *call) {
  if (call->error_status_set == 0) {
    /* TODO(ctiller): this could be a lot faster if coded directly */
    grpc_byte_buffer *byte_buffer;
    /* some aliases for readability */
    gpr_slice *slices = call->incoming_message.slices;
    const size_t nslices = call->incoming_message.count;

    if ((call->incoming_message_flags & GRPC_WRITE_INTERNAL_COMPRESS) &&
        (call->compression_algorithm > GRPC_COMPRESS_NONE)) {
      byte_buffer = grpc_raw_compressed_byte_buffer_create(
          slices, nslices, call->compression_algorithm);
    } else {
      byte_buffer = grpc_raw_byte_buffer_create(slices, nslices);
    }
    grpc_bbq_push(&call->incoming_queue, byte_buffer);
  }
  gpr_slice_buffer_reset_and_unref(&call->incoming_message);
  GPR_ASSERT(call->incoming_message.count == 0);
  call->reading_message = 0;
}

static int begin_message(grpc_call *call, grpc_begin_message msg) {
  /* can't begin a message when we're still reading a message */
  if (call->reading_message) {
    char *message = NULL;
    gpr_asprintf(
        &message, "Message terminated early; read %d bytes, expected %d",
        (int)call->incoming_message.length, (int)call->incoming_message_length);
    cancel_with_status(call, GRPC_STATUS_INVALID_ARGUMENT, message);
    gpr_free(message);
    return 0;
  }
  /* sanity check: if message flags indicate a compressed message, the
   * compression level should already be present in the call, as parsed off its
   * corresponding metadata. */
  if ((msg.flags & GRPC_WRITE_INTERNAL_COMPRESS) &&
      (call->compression_algorithm == GRPC_COMPRESS_NONE)) {
    char *message = NULL;
    char *alg_name;
    if (!grpc_compression_algorithm_name(call->compression_algorithm,
                                         &alg_name)) {
      /* This shouldn't happen, other than due to data corruption */
      alg_name = "<unknown>";
    }
    gpr_asprintf(&message,
                 "Invalid compression algorithm (%s) for compressed message.",
                 alg_name);
    cancel_with_status(call, GRPC_STATUS_INTERNAL, message);
<<<<<<< HEAD
=======
    gpr_free(message);
    return 0;
>>>>>>> f08b067c
  }
  /* stash away parameters, and prepare for incoming slices */
  if (msg.length > grpc_channel_get_max_message_length(call->channel)) {
    char *message = NULL;
    gpr_asprintf(
        &message,
        "Maximum message length of %d exceeded by a message of length %d",
        grpc_channel_get_max_message_length(call->channel), msg.length);
    cancel_with_status(call, GRPC_STATUS_INVALID_ARGUMENT, message);
    gpr_free(message);
    return 0;
  } else if (msg.length > 0) {
    call->reading_message = 1;
    call->incoming_message_length = msg.length;
    call->incoming_message_flags = msg.flags;
    return 1;
  } else {
    finish_message(call);
    return 1;
  }
}

static int add_slice_to_message(grpc_call *call, gpr_slice slice) {
  if (GPR_SLICE_LENGTH(slice) == 0) {
    gpr_slice_unref(slice);
    return 1;
  }
  /* we have to be reading a message to know what to do here */
  if (!call->reading_message) {
    cancel_with_status(call, GRPC_STATUS_INVALID_ARGUMENT,
                       "Received payload data while not reading a message");
    return 0;
  }
  /* append the slice to the incoming buffer */
  gpr_slice_buffer_add(&call->incoming_message, slice);
  if (call->incoming_message.length > call->incoming_message_length) {
    /* if we got too many bytes, complain */
    char *message = NULL;
    gpr_asprintf(
        &message, "Receiving message overflow; read %d bytes, expected %d",
        (int)call->incoming_message.length, (int)call->incoming_message_length);
    cancel_with_status(call, GRPC_STATUS_INVALID_ARGUMENT, message);
    gpr_free(message);
    return 0;
  } else if (call->incoming_message.length == call->incoming_message_length) {
    finish_message(call);
    return 1;
  } else {
    return 1;
  }
}

static void call_on_done_recv(void *pc, int success) {
  grpc_call *call = pc;
  size_t i;
  GRPC_TIMER_BEGIN(GRPC_PTAG_CALL_ON_DONE_RECV, 0);
  lock(call);
  call->receiving = 0;
  if (success) {
    for (i = 0; success && i < call->recv_ops.nops; i++) {
      grpc_stream_op *op = &call->recv_ops.ops[i];
      switch (op->type) {
        case GRPC_NO_OP:
          break;
        case GRPC_OP_METADATA:
          recv_metadata(call, &op->data.metadata);
          break;
        case GRPC_OP_BEGIN_MESSAGE:
          success = begin_message(call, op->data.begin_message);
          break;
        case GRPC_OP_SLICE:
          success = add_slice_to_message(call, op->data.slice);
          break;
      }
    }
    if (!success) {
      grpc_stream_ops_unref_owned_objects(&call->recv_ops.ops[i],
                                          call->recv_ops.nops - i);
    }
    if (call->recv_state == GRPC_STREAM_RECV_CLOSED) {
      GPR_ASSERT(call->read_state <= READ_STATE_READ_CLOSED);
      call->read_state = READ_STATE_READ_CLOSED;
    }
    if (call->recv_state == GRPC_STREAM_CLOSED) {
      GPR_ASSERT(call->read_state <= READ_STATE_STREAM_CLOSED);
      call->read_state = READ_STATE_STREAM_CLOSED;
      call->cancel_alarm |= call->have_alarm;
      GRPC_CALL_INTERNAL_UNREF(call, "closed", 0);
    }
    finish_read_ops(call);
  } else {
    finish_ioreq_op(call, GRPC_IOREQ_RECV_MESSAGE, 0);
    finish_ioreq_op(call, GRPC_IOREQ_RECV_STATUS, 0);
    finish_ioreq_op(call, GRPC_IOREQ_RECV_CLOSE, 0);
    finish_ioreq_op(call, GRPC_IOREQ_RECV_TRAILING_METADATA, 0);
    finish_ioreq_op(call, GRPC_IOREQ_RECV_INITIAL_METADATA, 0);
    finish_ioreq_op(call, GRPC_IOREQ_RECV_STATUS_DETAILS, 0);
  }
  call->recv_ops.nops = 0;
  unlock(call);

  GRPC_CALL_INTERNAL_UNREF(call, "receiving", 0);
  GRPC_TIMER_END(GRPC_PTAG_CALL_ON_DONE_RECV, 0);
}

static int prepare_application_metadata(grpc_call *call, size_t count,
                                        grpc_metadata *metadata) {
  size_t i;
  for (i = 0; i < count; i++) {
    grpc_metadata *md = &metadata[i];
    grpc_metadata *next_md = (i == count - 1) ? NULL : &metadata[i + 1];
    grpc_metadata *prev_md = (i == 0) ? NULL : &metadata[i - 1];
    grpc_linked_mdelem *l = (grpc_linked_mdelem *)&md->internal_data;
    GPR_ASSERT(sizeof(grpc_linked_mdelem) == sizeof(md->internal_data));
    l->md = grpc_mdelem_from_string_and_buffer(call->metadata_context, md->key,
                                               (const gpr_uint8 *)md->value,
                                               md->value_length);
    if (!grpc_mdstr_is_legal_header(l->md->key)) {
      gpr_log(GPR_ERROR, "attempt to send invalid metadata key");
      return 0;
    } else if (!grpc_mdstr_is_bin_suffixed(l->md->key) &&
               !grpc_mdstr_is_legal_header(l->md->value)) {
      gpr_log(GPR_ERROR, "attempt to send invalid metadata value");
      return 0;
    }
    l->next = next_md ? (grpc_linked_mdelem *)&next_md->internal_data : NULL;
    l->prev = prev_md ? (grpc_linked_mdelem *)&prev_md->internal_data : NULL;
  }
  return 1;
}

static grpc_mdelem_list chain_metadata_from_app(grpc_call *call, size_t count,
                                                grpc_metadata *metadata) {
  grpc_mdelem_list out;
  if (count == 0) {
    out.head = out.tail = NULL;
    return out;
  }
  out.head = (grpc_linked_mdelem *)&(metadata[0].internal_data);
  out.tail = (grpc_linked_mdelem *)&(metadata[count - 1].internal_data);
  return out;
}

/* Copy the contents of a byte buffer into stream ops */
static void copy_byte_buffer_to_stream_ops(grpc_byte_buffer *byte_buffer,
                                           grpc_stream_op_buffer *sopb) {
  size_t i;

  switch (byte_buffer->type) {
    case GRPC_BB_RAW:
      for (i = 0; i < byte_buffer->data.raw.slice_buffer.count; i++) {
        gpr_slice slice = byte_buffer->data.raw.slice_buffer.slices[i];
        gpr_slice_ref(slice);
        grpc_sopb_add_slice(sopb, slice);
      }
      break;
  }
}

static int fill_send_ops(grpc_call *call, grpc_transport_stream_op *op) {
  grpc_ioreq_data data;
  gpr_uint32 flags;
  grpc_metadata_batch mdb;
  size_t i;
  GPR_ASSERT(op->send_ops == NULL);

  switch (call->write_state) {
    case WRITE_STATE_INITIAL:
      if (!is_op_live(call, GRPC_IOREQ_SEND_INITIAL_METADATA)) {
        break;
      }
      data = call->request_data[GRPC_IOREQ_SEND_INITIAL_METADATA];
      mdb.list = chain_metadata_from_app(call, data.send_metadata.count,
                                         data.send_metadata.metadata);
      mdb.garbage.head = mdb.garbage.tail = NULL;
      mdb.deadline = call->send_deadline;
      for (i = 0; i < call->send_initial_metadata_count; i++) {
        grpc_metadata_batch_link_head(&mdb, &call->send_initial_metadata[i]);
      }
      grpc_sopb_add_metadata(&call->send_ops, mdb);
      op->send_ops = &call->send_ops;
      call->last_send_contains |= 1 << GRPC_IOREQ_SEND_INITIAL_METADATA;
      call->send_initial_metadata_count = 0;
    /* fall through intended */
    case WRITE_STATE_STARTED:
      if (is_op_live(call, GRPC_IOREQ_SEND_MESSAGE)) {
        data = call->request_data[GRPC_IOREQ_SEND_MESSAGE];
        flags = call->request_flags[GRPC_IOREQ_SEND_MESSAGE];
        grpc_sopb_add_begin_message(
            &call->send_ops, grpc_byte_buffer_length(data.send_message), flags);
        copy_byte_buffer_to_stream_ops(data.send_message, &call->send_ops);
        op->send_ops = &call->send_ops;
        call->last_send_contains |= 1 << GRPC_IOREQ_SEND_MESSAGE;
      }
      if (is_op_live(call, GRPC_IOREQ_SEND_CLOSE)) {
        op->is_last_send = 1;
        op->send_ops = &call->send_ops;
        call->last_send_contains |= 1 << GRPC_IOREQ_SEND_CLOSE;
        if (!call->is_client) {
          /* send trailing metadata */
          data = call->request_data[GRPC_IOREQ_SEND_TRAILING_METADATA];
          mdb.list = chain_metadata_from_app(call, data.send_metadata.count,
                                             data.send_metadata.metadata);
          mdb.garbage.head = mdb.garbage.tail = NULL;
          mdb.deadline = gpr_inf_future(GPR_CLOCK_REALTIME);
          /* send status */
          /* TODO(ctiller): cache common status values */
          data = call->request_data[GRPC_IOREQ_SEND_STATUS];
          grpc_metadata_batch_add_tail(
              &mdb, &call->status_link,
              grpc_channel_get_reffed_status_elem(call->channel,
                                                  data.send_status.code));
          if (data.send_status.details) {
            grpc_metadata_batch_add_tail(
                &mdb, &call->details_link,
                grpc_mdelem_from_metadata_strings(
                    call->metadata_context,
                    GRPC_MDSTR_REF(
                        grpc_channel_get_message_string(call->channel)),
                    data.send_status.details));
            call->request_data[GRPC_IOREQ_SEND_STATUS].send_status.details =
                NULL;
          }
          grpc_sopb_add_metadata(&call->send_ops, mdb);
        }
      }
      break;
    case WRITE_STATE_WRITE_CLOSED:
      break;
  }
  if (op->send_ops) {
    op->on_done_send = &call->on_done_send;
  }
  return op->send_ops != NULL;
}

static grpc_call_error start_ioreq_error(grpc_call *call,
                                         gpr_uint32 mutated_ops,
                                         grpc_call_error ret) {
  size_t i;
  for (i = 0; i < GRPC_IOREQ_OP_COUNT; i++) {
    if (mutated_ops & (1u << i)) {
      call->request_set[i] = REQSET_EMPTY;
    }
  }
  return ret;
}

static void finish_read_ops(grpc_call *call) {
  int empty;

  if (is_op_live(call, GRPC_IOREQ_RECV_MESSAGE)) {
    empty =
        (NULL == (*call->request_data[GRPC_IOREQ_RECV_MESSAGE].recv_message =
                      grpc_bbq_pop(&call->incoming_queue)));
    if (!empty) {
      finish_live_ioreq_op(call, GRPC_IOREQ_RECV_MESSAGE, 1);
      empty = grpc_bbq_empty(&call->incoming_queue);
    }
  } else {
    empty = grpc_bbq_empty(&call->incoming_queue);
  }

  switch (call->read_state) {
    case READ_STATE_STREAM_CLOSED:
      if (empty && !call->have_alarm) {
        finish_ioreq_op(call, GRPC_IOREQ_RECV_CLOSE, 1);
      }
    /* fallthrough */
    case READ_STATE_READ_CLOSED:
      if (empty) {
        finish_ioreq_op(call, GRPC_IOREQ_RECV_MESSAGE, 1);
      }
      finish_ioreq_op(call, GRPC_IOREQ_RECV_STATUS, 1);
      finish_ioreq_op(call, GRPC_IOREQ_RECV_STATUS_DETAILS, 1);
      finish_ioreq_op(call, GRPC_IOREQ_RECV_TRAILING_METADATA, 1);
    /* fallthrough */
    case READ_STATE_GOT_INITIAL_METADATA:
      finish_ioreq_op(call, GRPC_IOREQ_RECV_INITIAL_METADATA, 1);
    /* fallthrough */
    case READ_STATE_INITIAL:
      /* do nothing */
      break;
  }
}

static grpc_call_error start_ioreq(grpc_call *call, const grpc_ioreq *reqs,
                                   size_t nreqs,
                                   grpc_ioreq_completion_func completion,
                                   void *user_data) {
  size_t i;
  gpr_uint32 have_ops = 0;
  grpc_ioreq_op op;
  reqinfo_master *master;
  grpc_ioreq_data data;
  gpr_uint8 set;

  if (nreqs == 0) {
    return GRPC_CALL_OK;
  }

  set = reqs[0].op;

  for (i = 0; i < nreqs; i++) {
    op = reqs[i].op;
    if (call->request_set[op] < GRPC_IOREQ_OP_COUNT) {
      return start_ioreq_error(call, have_ops,
                               GRPC_CALL_ERROR_TOO_MANY_OPERATIONS);
    } else if (call->request_set[op] == REQSET_DONE) {
      return start_ioreq_error(call, have_ops, GRPC_CALL_ERROR_ALREADY_INVOKED);
    }
    data = reqs[i].data;
    if (op == GRPC_IOREQ_SEND_INITIAL_METADATA ||
        op == GRPC_IOREQ_SEND_TRAILING_METADATA) {
      if (!prepare_application_metadata(call, data.send_metadata.count,
                                        data.send_metadata.metadata)) {
        return start_ioreq_error(call, have_ops,
                                 GRPC_CALL_ERROR_INVALID_METADATA);
      }
    }
    if (op == GRPC_IOREQ_SEND_STATUS) {
      set_status_code(call, STATUS_FROM_SERVER_STATUS,
                      reqs[i].data.send_status.code);
      if (reqs[i].data.send_status.details) {
        set_status_details(call, STATUS_FROM_SERVER_STATUS,
                           GRPC_MDSTR_REF(reqs[i].data.send_status.details));
      }
    }
    have_ops |= 1u << op;

    call->request_data[op] = data;
    call->request_flags[op] = reqs[i].flags;
    call->request_set[op] = set;
  }

  master = &call->masters[set];
  master->success = 1;
  master->need_mask = have_ops;
  master->complete_mask = 0;
  master->on_complete = completion;
  master->user_data = user_data;

  finish_read_ops(call);
  early_out_write_ops(call);

  return GRPC_CALL_OK;
}

grpc_call_error grpc_call_start_ioreq_and_call_back(
    grpc_call *call, const grpc_ioreq *reqs, size_t nreqs,
    grpc_ioreq_completion_func on_complete, void *user_data) {
  grpc_call_error err;
  lock(call);
  err = start_ioreq(call, reqs, nreqs, on_complete, user_data);
  unlock(call);
  return err;
}

void grpc_call_destroy(grpc_call *c) {
  int cancel;
  lock(c);
  GPR_ASSERT(!c->destroy_called);
  c->destroy_called = 1;
  c->cancel_alarm |= c->have_alarm;
  cancel = c->read_state != READ_STATE_STREAM_CLOSED;
  unlock(c);
  if (cancel) grpc_call_cancel(c);
  GRPC_CALL_INTERNAL_UNREF(c, "destroy", 1);
}

grpc_call_error grpc_call_cancel(grpc_call *call) {
  return grpc_call_cancel_with_status(call, GRPC_STATUS_CANCELLED, "Cancelled");
}

grpc_call_error grpc_call_cancel_with_status(grpc_call *c,
                                             grpc_status_code status,
                                             const char *description) {
  grpc_call_error r;
  lock(c);
  r = cancel_with_status(c, status, description);
  unlock(c);
  return r;
}

static grpc_call_error cancel_with_status(grpc_call *c, grpc_status_code status,
                                          const char *description) {
  grpc_mdstr *details =
      description ? grpc_mdstr_from_string(c->metadata_context, description)
                  : NULL;

  GPR_ASSERT(status != GRPC_STATUS_OK);

  set_status_code(c, STATUS_FROM_API_OVERRIDE, status);
  set_status_details(c, STATUS_FROM_API_OVERRIDE, details);

  c->cancel_with_status = status;

  return GRPC_CALL_OK;
}

static void finished_loose_op(void *call, int success_ignored) {
  GRPC_CALL_INTERNAL_UNREF(call, "loose-op", 0);
}

typedef struct {
  grpc_call *call;
  grpc_iomgr_closure closure;
} finished_loose_op_allocated_args;

static void finished_loose_op_allocated(void *alloc, int success) {
  finished_loose_op_allocated_args *args = alloc;
  finished_loose_op(args->call, success);
  gpr_free(args);
}

static void execute_op(grpc_call *call, grpc_transport_stream_op *op) {
  grpc_call_element *elem;

  GPR_ASSERT(op->on_consumed == NULL);
  if (op->cancel_with_status != GRPC_STATUS_OK || op->bind_pollset) {
    GRPC_CALL_INTERNAL_REF(call, "loose-op");
    if (op->bind_pollset) {
      op->on_consumed = &call->on_done_bind;
    } else {
      finished_loose_op_allocated_args *args = gpr_malloc(sizeof(*args));
      args->call = call;
      grpc_iomgr_closure_init(&args->closure, finished_loose_op_allocated,
                              args);
      op->on_consumed = &args->closure;
    }
  }

  elem = CALL_ELEM_FROM_CALL(call, 0);
  op->context = call->context;
  elem->filter->start_transport_stream_op(elem, op);
}

grpc_call *grpc_call_from_top_element(grpc_call_element *elem) {
  return CALL_FROM_TOP_ELEM(elem);
}

static void call_alarm(void *arg, int success) {
  grpc_call *call = arg;
  lock(call);
  call->have_alarm = 0;
  if (success) {
    cancel_with_status(call, GRPC_STATUS_DEADLINE_EXCEEDED,
                       "Deadline Exceeded");
  }
  finish_read_ops(call);
  unlock(call);
  GRPC_CALL_INTERNAL_UNREF(call, "alarm", 1);
}

static void set_deadline_alarm(grpc_call *call, gpr_timespec deadline) {
  if (call->have_alarm) {
    gpr_log(GPR_ERROR, "Attempt to set deadline alarm twice");
    assert(0);
    return;
  }
  GRPC_CALL_INTERNAL_REF(call, "alarm");
  call->have_alarm = 1;
  grpc_alarm_init(&call->alarm, deadline, call_alarm, call,
                  gpr_now(GPR_CLOCK_REALTIME));
}

/* we offset status by a small amount when storing it into transport metadata
   as metadata cannot store a 0 value (which is used as OK for grpc_status_codes
   */
#define STATUS_OFFSET 1
static void destroy_status(void *ignored) {}

static gpr_uint32 decode_status(grpc_mdelem *md) {
  gpr_uint32 status;
  void *user_data = grpc_mdelem_get_user_data(md, destroy_status);
  if (user_data) {
    status = ((gpr_uint32)(gpr_intptr)user_data) - STATUS_OFFSET;
  } else {
    if (!gpr_parse_bytes_to_uint32(grpc_mdstr_as_c_string(md->value),
                                   GPR_SLICE_LENGTH(md->value->slice),
                                   &status)) {
      status = GRPC_STATUS_UNKNOWN; /* could not parse status code */
    }
    grpc_mdelem_set_user_data(md, destroy_status,
                              (void *)(gpr_intptr)(status + STATUS_OFFSET));
  }
  return status;
}

/* just as for status above, we need to offset: metadata userdata can't hold a
 * zero (null), which in this case is used to signal no compression */
#define COMPRESS_OFFSET 1
static void destroy_compression(void *ignored) {}

static gpr_uint32 decode_compression(grpc_mdelem *md) {
  grpc_compression_algorithm algorithm;
  void *user_data = grpc_mdelem_get_user_data(md, destroy_compression);
  if (user_data) {
    algorithm = ((grpc_compression_level)(gpr_intptr)user_data) - COMPRESS_OFFSET;
  } else {
    const char *md_c_str = grpc_mdstr_as_c_string(md->value);
    if (!grpc_compression_algorithm_parse(md_c_str, &algorithm)) {
      gpr_log(GPR_ERROR, "Invalid compression algorithm: '%s'", md_c_str);
      assert(0);
    }
    grpc_mdelem_set_user_data(md, destroy_compression,
                              (void *)(gpr_intptr)(algorithm + COMPRESS_OFFSET));
  }
  return algorithm;
}

static void recv_metadata(grpc_call *call, grpc_metadata_batch *md) {
  grpc_linked_mdelem *l;
  grpc_metadata_array *dest;
  grpc_metadata *mdusr;
  int is_trailing;
  grpc_mdctx *mdctx = call->metadata_context;

  is_trailing = call->read_state >= READ_STATE_GOT_INITIAL_METADATA;
  for (l = md->list.head; l != NULL; l = l->next) {
    grpc_mdelem *md = l->md;
    grpc_mdstr *key = md->key;
    if (key == grpc_channel_get_status_string(call->channel)) {
      set_status_code(call, STATUS_FROM_WIRE, decode_status(md));
    } else if (key == grpc_channel_get_message_string(call->channel)) {
      set_status_details(call, STATUS_FROM_WIRE, GRPC_MDSTR_REF(md->value));
    } else if (key ==
               grpc_channel_get_compression_algorithm_string(call->channel)) {
      set_compression_algorithm(call, decode_compression(md));
<<<<<<< HEAD
    } else if (key == grpc_channel_get_encodings_accepted_by_peer_string(
                          call->channel)) {
      set_encodings_accepted_by_peer(call, md->value->slice);
=======
>>>>>>> f08b067c
    } else {
      dest = &call->buffered_metadata[is_trailing];
      if (dest->count == dest->capacity) {
        dest->capacity = GPR_MAX(dest->capacity + 8, dest->capacity * 2);
        dest->metadata =
            gpr_realloc(dest->metadata, sizeof(grpc_metadata) * dest->capacity);
      }
      mdusr = &dest->metadata[dest->count++];
      mdusr->key = grpc_mdstr_as_c_string(md->key);
      mdusr->value = grpc_mdstr_as_c_string(md->value);
      mdusr->value_length = GPR_SLICE_LENGTH(md->value->slice);
      if (call->owned_metadata_count == call->owned_metadata_capacity) {
        call->owned_metadata_capacity =
            GPR_MAX(call->owned_metadata_capacity + 8,
                    call->owned_metadata_capacity * 2);
        call->owned_metadata =
            gpr_realloc(call->owned_metadata,
                        sizeof(grpc_mdelem *) * call->owned_metadata_capacity);
      }
      call->owned_metadata[call->owned_metadata_count++] = md;
      l->md = 0;
    }
  }
  if (gpr_time_cmp(md->deadline, gpr_inf_future(GPR_CLOCK_REALTIME)) != 0) {
    set_deadline_alarm(call, md->deadline);
  }
  if (!is_trailing) {
    call->read_state = READ_STATE_GOT_INITIAL_METADATA;
  }

  grpc_mdctx_lock(mdctx);
  for (l = md->list.head; l; l = l->next) {
    if (l->md) GRPC_MDCTX_LOCKED_MDELEM_UNREF(mdctx, l->md);
  }
  for (l = md->garbage.head; l; l = l->next) {
    GRPC_MDCTX_LOCKED_MDELEM_UNREF(mdctx, l->md);
  }
  grpc_mdctx_unlock(mdctx);
}

grpc_call_stack *grpc_call_get_call_stack(grpc_call *call) {
  return CALL_STACK_FROM_CALL(call);
}

/*
 * BATCH API IMPLEMENTATION
 */

static void set_status_value_directly(grpc_status_code status, void *dest) {
  *(grpc_status_code *)dest = status;
}

static void set_cancelled_value(grpc_status_code status, void *dest) {
  *(grpc_status_code *)dest = (status != GRPC_STATUS_OK);
}

static void finish_batch(grpc_call *call, int success, void *tag) {
  grpc_cq_end_op(call->cq, tag, success, done_completion, call,
                 allocate_completion(call));
}

static void finish_batch_with_close(grpc_call *call, int success, void *tag) {
  grpc_cq_end_op(call->cq, tag, 1, done_completion, call,
                 allocate_completion(call));
}

static int are_write_flags_valid(gpr_uint32 flags) {
  /* check that only bits in GRPC_WRITE_(INTERNAL?)_USED_MASK are set */
  const gpr_uint32 allowed_write_positions =
      (GRPC_WRITE_USED_MASK | GRPC_WRITE_INTERNAL_USED_MASK);
  const gpr_uint32 invalid_positions = ~allowed_write_positions;
  return !(flags & invalid_positions);
}

grpc_call_error grpc_call_start_batch(grpc_call *call, const grpc_op *ops,
                                      size_t nops, void *tag) {
  grpc_ioreq reqs[GRPC_IOREQ_OP_COUNT];
  size_t in;
  size_t out;
  const grpc_op *op;
  grpc_ioreq *req;
  void (*finish_func)(grpc_call *, int, void *) = finish_batch;

  GRPC_CALL_LOG_BATCH(GPR_INFO, call, ops, nops, tag);

  if (nops == 0) {
    grpc_cq_begin_op(call->cq);
    GRPC_CALL_INTERNAL_REF(call, "completion");
    grpc_cq_end_op(call->cq, tag, 1, done_completion, call,
                   allocate_completion(call));
    return GRPC_CALL_OK;
  }

  /* rewrite batch ops into ioreq ops */
  for (in = 0, out = 0; in < nops; in++) {
    op = &ops[in];
    switch (op->op) {
      case GRPC_OP_SEND_INITIAL_METADATA:
        /* Flag validation: currently allow no flags */
        if (op->flags != 0) return GRPC_CALL_ERROR_INVALID_FLAGS;
        req = &reqs[out++];
        req->op = GRPC_IOREQ_SEND_INITIAL_METADATA;
        req->data.send_metadata.count = op->data.send_initial_metadata.count;
        req->data.send_metadata.metadata =
            op->data.send_initial_metadata.metadata;
        req->flags = op->flags;
        break;
      case GRPC_OP_SEND_MESSAGE:
        if (!are_write_flags_valid(op->flags)) {
          return GRPC_CALL_ERROR_INVALID_FLAGS;
        }
        req = &reqs[out++];
        req->op = GRPC_IOREQ_SEND_MESSAGE;
        req->data.send_message = op->data.send_message;
        req->flags = op->flags;
        break;
      case GRPC_OP_SEND_CLOSE_FROM_CLIENT:
        /* Flag validation: currently allow no flags */
        if (op->flags != 0) return GRPC_CALL_ERROR_INVALID_FLAGS;
        if (!call->is_client) {
          return GRPC_CALL_ERROR_NOT_ON_SERVER;
        }
        req = &reqs[out++];
        req->op = GRPC_IOREQ_SEND_CLOSE;
        req->flags = op->flags;
        break;
      case GRPC_OP_SEND_STATUS_FROM_SERVER:
        /* Flag validation: currently allow no flags */
        if (op->flags != 0) return GRPC_CALL_ERROR_INVALID_FLAGS;
        if (call->is_client) {
          return GRPC_CALL_ERROR_NOT_ON_CLIENT;
        }
        req = &reqs[out++];
        req->op = GRPC_IOREQ_SEND_TRAILING_METADATA;
        req->flags = op->flags;
        req->data.send_metadata.count =
            op->data.send_status_from_server.trailing_metadata_count;
        req->data.send_metadata.metadata =
            op->data.send_status_from_server.trailing_metadata;
        req = &reqs[out++];
        req->op = GRPC_IOREQ_SEND_STATUS;
        req->data.send_status.code = op->data.send_status_from_server.status;
        req->data.send_status.details =
            op->data.send_status_from_server.status_details != NULL
                ? grpc_mdstr_from_string(
                      call->metadata_context,
                      op->data.send_status_from_server.status_details)
                : NULL;
        req = &reqs[out++];
        req->op = GRPC_IOREQ_SEND_CLOSE;
        break;
      case GRPC_OP_RECV_INITIAL_METADATA:
        /* Flag validation: currently allow no flags */
        if (op->flags != 0) return GRPC_CALL_ERROR_INVALID_FLAGS;
        if (!call->is_client) {
          return GRPC_CALL_ERROR_NOT_ON_SERVER;
        }
        req = &reqs[out++];
        req->op = GRPC_IOREQ_RECV_INITIAL_METADATA;
        req->data.recv_metadata = op->data.recv_initial_metadata;
        req->flags = op->flags;
        break;
      case GRPC_OP_RECV_MESSAGE:
        /* Flag validation: currently allow no flags */
        if (op->flags != 0) return GRPC_CALL_ERROR_INVALID_FLAGS;
        req = &reqs[out++];
        req->op = GRPC_IOREQ_RECV_MESSAGE;
        req->data.recv_message = op->data.recv_message;
        req->flags = op->flags;
        break;
      case GRPC_OP_RECV_STATUS_ON_CLIENT:
        /* Flag validation: currently allow no flags */
        if (op->flags != 0) return GRPC_CALL_ERROR_INVALID_FLAGS;
        if (!call->is_client) {
          return GRPC_CALL_ERROR_NOT_ON_SERVER;
        }
        req = &reqs[out++];
        req->op = GRPC_IOREQ_RECV_STATUS;
        req->flags = op->flags;
        req->data.recv_status.set_value = set_status_value_directly;
        req->data.recv_status.user_data = op->data.recv_status_on_client.status;
        req = &reqs[out++];
        req->op = GRPC_IOREQ_RECV_STATUS_DETAILS;
        req->data.recv_status_details.details =
            op->data.recv_status_on_client.status_details;
        req->data.recv_status_details.details_capacity =
            op->data.recv_status_on_client.status_details_capacity;
        req = &reqs[out++];
        req->op = GRPC_IOREQ_RECV_TRAILING_METADATA;
        req->data.recv_metadata =
            op->data.recv_status_on_client.trailing_metadata;
        req = &reqs[out++];
        req->op = GRPC_IOREQ_RECV_CLOSE;
        finish_func = finish_batch_with_close;
        break;
      case GRPC_OP_RECV_CLOSE_ON_SERVER:
        /* Flag validation: currently allow no flags */
        if (op->flags != 0) return GRPC_CALL_ERROR_INVALID_FLAGS;
        req = &reqs[out++];
        req->op = GRPC_IOREQ_RECV_STATUS;
        req->flags = op->flags;
        req->data.recv_status.set_value = set_cancelled_value;
        req->data.recv_status.user_data =
            op->data.recv_close_on_server.cancelled;
        req = &reqs[out++];
        req->op = GRPC_IOREQ_RECV_CLOSE;
        finish_func = finish_batch_with_close;
        break;
    }
  }

  GRPC_CALL_INTERNAL_REF(call, "completion");
  grpc_cq_begin_op(call->cq);

  return grpc_call_start_ioreq_and_call_back(call, reqs, out, finish_func, tag);
}

void grpc_call_context_set(grpc_call *call, grpc_context_index elem,
                           void *value, void (*destroy)(void *value)) {
  if (call->context[elem].destroy) {
    call->context[elem].destroy(call->context[elem].value);
  }
  call->context[elem].value = value;
  call->context[elem].destroy = destroy;
}

void *grpc_call_context_get(grpc_call *call, grpc_context_index elem) {
  return call->context[elem].value;
}

gpr_uint8 grpc_call_is_client(grpc_call *call) { return call->is_client; }<|MERGE_RESOLUTION|>--- conflicted
+++ resolved
@@ -39,10 +39,7 @@
 #include <grpc/support/alloc.h>
 #include <grpc/support/log.h>
 #include <grpc/support/string_util.h>
-<<<<<<< HEAD
 #include <grpc/support/useful.h>
-=======
->>>>>>> f08b067c
 
 #include "src/core/census/grpc_context.h"
 #include "src/core/channel/channel_stack.h"
@@ -242,12 +239,9 @@
 
   /* Compression algorithm for the call */
   grpc_compression_algorithm compression_algorithm;
-<<<<<<< HEAD
 
   /* Supported encodings (compression algorithms), a bitset */
   gpr_uint32 encodings_accepted_by_peer;
-=======
->>>>>>> f08b067c
 
   /* Contexts for various subsystems (security, tracing, ...). */
   grpc_call_context_element context[GRPC_CONTEXT_COUNT];
@@ -485,7 +479,6 @@
   call->compression_algorithm = algo;
 }
 
-<<<<<<< HEAD
 static void set_encodings_accepted_by_peer(grpc_call *call,
                                 const gpr_slice accept_encoding_slice) {
   size_t i;
@@ -515,11 +508,6 @@
 
 gpr_uint32 grpc_call_get_encodings_accepted_by_peer(grpc_call *call) {
   return call->encodings_accepted_by_peer;
-=======
-grpc_compression_algorithm grpc_call_get_compression_algorithm(
-    const grpc_call *call) {
-  return call->compression_algorithm;
->>>>>>> f08b067c
 }
 
 static void set_status_details(grpc_call *call, status_source source,
@@ -856,11 +844,8 @@
                  "Invalid compression algorithm (%s) for compressed message.",
                  alg_name);
     cancel_with_status(call, GRPC_STATUS_INTERNAL, message);
-<<<<<<< HEAD
-=======
     gpr_free(message);
     return 0;
->>>>>>> f08b067c
   }
   /* stash away parameters, and prepare for incoming slices */
   if (msg.length > grpc_channel_get_max_message_length(call->channel)) {
@@ -1390,12 +1375,9 @@
     } else if (key ==
                grpc_channel_get_compression_algorithm_string(call->channel)) {
       set_compression_algorithm(call, decode_compression(md));
-<<<<<<< HEAD
     } else if (key == grpc_channel_get_encodings_accepted_by_peer_string(
                           call->channel)) {
       set_encodings_accepted_by_peer(call, md->value->slice);
-=======
->>>>>>> f08b067c
     } else {
       dest = &call->buffered_metadata[is_trailing];
       if (dest->count == dest->capacity) {
