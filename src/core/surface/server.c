--- conflicted
+++ resolved
@@ -284,11 +284,7 @@
     gpr_free(rm);
   }
   for (i = 0; i < server->cq_count; i++) {
-<<<<<<< HEAD
     GRPC_CQ_INTERNAL_UNREF(server->cqs[i], "server");
-=======
-    grpc_cq_internal_unref(server->cqs[i]);
->>>>>>> 44a1dd36
   }
   gpr_free(server->cqs);
   gpr_free(server->pollsets);
@@ -405,7 +401,6 @@
 
 static void maybe_finish_shutdown(grpc_server *server) {
   size_t i;
-<<<<<<< HEAD
   if (!server->shutdown || server->shutdown_published) {
     return;
   }
@@ -428,14 +423,6 @@
   for (i = 0; i < server->num_shutdown_tags; i++) {
     grpc_cq_end_op(server->shutdown_tags[i].cq, server->shutdown_tags[i].tag,
                    NULL, 1);
-=======
-  if (server->shutdown && !server->shutdown_published && server->lists[ALL_CALLS] == NULL && server->listeners_destroyed == num_listeners(server)) {
-    server->shutdown_published = 1;
-    for (i = 0; i < server->num_shutdown_tags; i++) {
-      grpc_cq_end_op(server->shutdown_tags[i].cq, server->shutdown_tags[i].tag,
-                     NULL, 1);
-    }
->>>>>>> 44a1dd36
   }
 }
 
@@ -512,9 +499,6 @@
       if (call_list_remove(calld, ALL_CALLS)) {
         decrement_call_count(chand);
       }
-      if (call_list_remove(calld, ALL_CALLS)) {
-        maybe_finish_shutdown(chand->server);
-      }
       gpr_mu_unlock(&chand->server->mu);
       break;
   }
@@ -649,11 +633,7 @@
     removed[i] = call_list_remove(elem->call_data, i);
   }
   if (removed[ALL_CALLS]) {
-<<<<<<< HEAD
     decrement_call_count(chand);
-=======
-    maybe_finish_shutdown(chand->server);
->>>>>>> 44a1dd36
   }
   gpr_mu_unlock(&chand->server->mu);
 
@@ -916,14 +896,7 @@
   listener *l;
   requested_call_array requested_calls;
   channel_data *c;
-<<<<<<< HEAD
   size_t i;
-=======
-  size_t nchannels;
-  size_t i;
-  grpc_channel_op op;
-  grpc_channel_element *elem;
->>>>>>> 44a1dd36
   registered_method *rm;
   shutdown_tag *sdt;
 
@@ -1011,13 +984,9 @@
   call_count = 0;
   calls = gpr_malloc(sizeof(grpc_call *) * call_capacity);
 
-<<<<<<< HEAD
   for (calld = server->lists[ALL_CALLS];
        calld != server->lists[ALL_CALLS] || is_first;
        calld = calld->links[ALL_CALLS].next) {
-=======
-  for (calld = server->lists[ALL_CALLS]; calld != server->lists[ALL_CALLS] || is_first; calld = calld->links[ALL_CALLS].next) {
->>>>>>> 44a1dd36
     if (call_count == call_capacity) {
       call_capacity *= 2;
       calls = gpr_realloc(calls, sizeof(grpc_call *) * call_capacity);
@@ -1026,20 +995,12 @@
     GRPC_CALL_INTERNAL_REF(calld->call, "cancel_all");
     is_first = 0;
   }
-<<<<<<< HEAD
 
   gpr_mu_unlock(&server->mu);
 
   for (i = 0; i < call_count; i++) {
     grpc_call_cancel_with_status(calls[i], GRPC_STATUS_UNAVAILABLE,
                                  "Unavailable");
-=======
-
-  gpr_mu_unlock(&server->mu);
-
-  for (i = 0; i < call_count; i++) {
-    grpc_call_cancel_with_status(calls[i], GRPC_STATUS_UNAVAILABLE, "Unavailable");
->>>>>>> 44a1dd36
     GRPC_CALL_INTERNAL_UNREF(calls[i], "cancel_all", 1);
   }
 
@@ -1047,13 +1008,7 @@
 }
 
 void grpc_server_destroy(grpc_server *server) {
-<<<<<<< HEAD
   listener *l;
-=======
-  channel_data *c;
-  listener *l;
-  call_data *calld;
->>>>>>> 44a1dd36
 
   gpr_mu_lock(&server->mu);
   GPR_ASSERT(server->shutdown || !server->listeners);
@@ -1065,22 +1020,6 @@
     gpr_free(l);
   }
 
-<<<<<<< HEAD
-=======
-  while ((calld = call_list_remove_head(&server->lists[PENDING_START],
-                                        PENDING_START)) != NULL) {
-    calld->state = ZOMBIED;
-    grpc_iomgr_closure_init(
-        &calld->kill_zombie_closure, kill_zombie,
-        grpc_call_stack_element(grpc_call_get_call_stack(calld->call), 0));
-    grpc_iomgr_add_callback(&calld->kill_zombie_closure);
-  }
-
-  for (c = server->root_channel_data.next; c != &server->root_channel_data;
-       c = c->next) {
-    shutdown_channel(c);
-  }
->>>>>>> 44a1dd36
   gpr_mu_unlock(&server->mu);
 
   server_unref(server);
