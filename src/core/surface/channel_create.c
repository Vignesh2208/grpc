/*
 *
 * Copyright 2015, Google Inc.
 * All rights reserved.
 *
 * Redistribution and use in source and binary forms, with or without
 * modification, are permitted provided that the following conditions are
 * met:
 *
 *     * Redistributions of source code must retain the above copyright
 * notice, this list of conditions and the following disclaimer.
 *     * Redistributions in binary form must reproduce the above
 * copyright notice, this list of conditions and the following disclaimer
 * in the documentation and/or other materials provided with the
 * distribution.
 *     * Neither the name of Google Inc. nor the names of its
 * contributors may be used to endorse or promote products derived from
 * this software without specific prior written permission.
 *
 * THIS SOFTWARE IS PROVIDED BY THE COPYRIGHT HOLDERS AND CONTRIBUTORS
 * "AS IS" AND ANY EXPRESS OR IMPLIED WARRANTIES, INCLUDING, BUT NOT
 * LIMITED TO, THE IMPLIED WARRANTIES OF MERCHANTABILITY AND FITNESS FOR
 * A PARTICULAR PURPOSE ARE DISCLAIMED. IN NO EVENT SHALL THE COPYRIGHT
 * OWNER OR CONTRIBUTORS BE LIABLE FOR ANY DIRECT, INDIRECT, INCIDENTAL,
 * SPECIAL, EXEMPLARY, OR CONSEQUENTIAL DAMAGES (INCLUDING, BUT NOT
 * LIMITED TO, PROCUREMENT OF SUBSTITUTE GOODS OR SERVICES; LOSS OF USE,
 * DATA, OR PROFITS; OR BUSINESS INTERRUPTION) HOWEVER CAUSED AND ON ANY
 * THEORY OF LIABILITY, WHETHER IN CONTRACT, STRICT LIABILITY, OR TORT
 * (INCLUDING NEGLIGENCE OR OTHERWISE) ARISING IN ANY WAY OUT OF THE USE
 * OF THIS SOFTWARE, EVEN IF ADVISED OF THE POSSIBILITY OF SUCH DAMAGE.
 *
 */

#include <grpc/grpc.h>

#include <stdlib.h>
#include <string.h>

#include <grpc/support/alloc.h>

#include "src/core/channel/channel_args.h"
#include "src/core/channel/client_channel.h"
#include "src/core/channel/http_client_filter.h"
#include "src/core/client_config/resolver_registry.h"
#include "src/core/iomgr/tcp_client.h"
#include "src/core/surface/channel.h"
#include "src/core/transport/chttp2_transport.h"

typedef struct {
  grpc_connector base;
  gpr_refcount refs;

  grpc_iomgr_closure *notify;
  grpc_connect_in_args args;
  grpc_connect_out_args *result;
} connector;

static void connector_ref(grpc_connector *con) {
  connector *c = (connector *)con;
  gpr_ref(&c->refs);
}

static void connector_unref(grpc_connector *con) {
  connector *c = (connector *)con;
  if (gpr_unref(&c->refs)) {
    gpr_free(c);
  }
}

static void connected(void *arg, grpc_endpoint *tcp) {
  connector *c = arg;
  grpc_iomgr_closure *notify;
  if (tcp != NULL) {
    c->result->transport = grpc_create_chttp2_transport(
<<<<<<< HEAD
        c->args.channel_args, tcp, NULL, 0, c->args.metadata_context, 1);
=======
        c->args.channel_args, tcp, c->args.metadata_context, 1);
    grpc_chttp2_transport_start_reading(c->result->transport, NULL, 0);
>>>>>>> 3b685b74
    GPR_ASSERT(c->result->transport);
    c->result->filters = gpr_malloc(sizeof(grpc_channel_filter *));
    c->result->filters[0] = &grpc_http_client_filter;
    c->result->num_filters = 1;
  } else {
    memset(c->result, 0, sizeof(*c->result));
  }
  notify = c->notify;
  c->notify = NULL;
  grpc_iomgr_add_callback(notify);
}

static void connector_connect(grpc_connector *con,
                              const grpc_connect_in_args *args,
                              grpc_connect_out_args *result,
                              grpc_iomgr_closure *notify) {
  connector *c = (connector *)con;
  GPR_ASSERT(c->notify == NULL);
  GPR_ASSERT(notify->cb);
  c->notify = notify;
  c->args = *args;
  c->result = result;
  grpc_tcp_client_connect(connected, c, args->interested_parties, args->addr,
                          args->addr_len, args->deadline);
}

static const grpc_connector_vtable connector_vtable = {
    connector_ref, connector_unref, connector_connect};

typedef struct {
  grpc_subchannel_factory base;
  gpr_refcount refs;
  grpc_mdctx *mdctx;
  grpc_channel_args *merge_args;
} subchannel_factory;

static void subchannel_factory_ref(grpc_subchannel_factory *scf) {
  subchannel_factory *f = (subchannel_factory *)scf;
  gpr_ref(&f->refs);
}

static void subchannel_factory_unref(grpc_subchannel_factory *scf) {
  subchannel_factory *f = (subchannel_factory *)scf;
  if (gpr_unref(&f->refs)) {
    grpc_channel_args_destroy(f->merge_args);
    grpc_mdctx_unref(f->mdctx);
    gpr_free(f);
  }
}

static grpc_subchannel *subchannel_factory_create_subchannel(
    grpc_subchannel_factory *scf, grpc_subchannel_args *args) {
  subchannel_factory *f = (subchannel_factory *)scf;
  connector *c = gpr_malloc(sizeof(*c));
  grpc_channel_args *final_args =
      grpc_channel_args_merge(args->args, f->merge_args);
  grpc_subchannel *s;
  memset(c, 0, sizeof(*c));
  c->base.vtable = &connector_vtable;
  gpr_ref_init(&c->refs, 1);
  args->mdctx = f->mdctx;
  args->args = final_args;
  s = grpc_subchannel_create(&c->base, args);
  grpc_connector_unref(&c->base);
  grpc_channel_args_destroy(final_args);
  return s;
}

static const grpc_subchannel_factory_vtable subchannel_factory_vtable = {
    subchannel_factory_ref, subchannel_factory_unref,
    subchannel_factory_create_subchannel};

/* Create a client channel:
   Asynchronously: - resolve target
                   - connect to it (trying alternatives as presented)
                   - perform handshakes */
grpc_channel *grpc_channel_create(const char *target,
                                  const grpc_channel_args *args) {
  grpc_channel *channel = NULL;
#define MAX_FILTERS 3
  const grpc_channel_filter *filters[MAX_FILTERS];
  grpc_resolver *resolver;
  subchannel_factory *f;
  grpc_mdctx *mdctx = grpc_mdctx_create();
  int n = 0;
  /* TODO(census)
  if (grpc_channel_args_is_census_enabled(args)) {
    filters[n++] = &grpc_client_census_filter;
    } */
  filters[n++] = &grpc_client_channel_filter;
  GPR_ASSERT(n <= MAX_FILTERS);

  f = gpr_malloc(sizeof(*f));
  f->base.vtable = &subchannel_factory_vtable;
  gpr_ref_init(&f->refs, 1);
  grpc_mdctx_ref(mdctx);
  f->mdctx = mdctx;
  f->merge_args = grpc_channel_args_copy(args);
  resolver = grpc_resolver_create(target, &f->base);
  if (!resolver) {
    return NULL;
  }

  channel = grpc_channel_create_from_filters(filters, n, args, mdctx, 1);
  grpc_client_channel_set_resolver(grpc_channel_get_channel_stack(channel),
                                   resolver);
  GRPC_RESOLVER_UNREF(resolver, "create");
  grpc_subchannel_factory_unref(&f->base);

  return channel;
}<|MERGE_RESOLUTION|>--- conflicted
+++ resolved
@@ -72,12 +72,8 @@
   grpc_iomgr_closure *notify;
   if (tcp != NULL) {
     c->result->transport = grpc_create_chttp2_transport(
-<<<<<<< HEAD
-        c->args.channel_args, tcp, NULL, 0, c->args.metadata_context, 1);
-=======
         c->args.channel_args, tcp, c->args.metadata_context, 1);
     grpc_chttp2_transport_start_reading(c->result->transport, NULL, 0);
->>>>>>> 3b685b74
     GPR_ASSERT(c->result->transport);
     c->result->filters = gpr_malloc(sizeof(grpc_channel_filter *));
     c->result->filters[0] = &grpc_http_client_filter;
