#region Copyright notice and license

// Copyright 2015, Google Inc.
// All rights reserved.
//
// Redistribution and use in source and binary forms, with or without
// modification, are permitted provided that the following conditions are
// met:
//
//     * Redistributions of source code must retain the above copyright
// notice, this list of conditions and the following disclaimer.
//     * Redistributions in binary form must reproduce the above
// copyright notice, this list of conditions and the following disclaimer
// in the documentation and/or other materials provided with the
// distribution.
//     * Neither the name of Google Inc. nor the names of its
// contributors may be used to endorse or promote products derived from
// this software without specific prior written permission.
//
// THIS SOFTWARE IS PROVIDED BY THE COPYRIGHT HOLDERS AND CONTRIBUTORS
// "AS IS" AND ANY EXPRESS OR IMPLIED WARRANTIES, INCLUDING, BUT NOT
// LIMITED TO, THE IMPLIED WARRANTIES OF MERCHANTABILITY AND FITNESS FOR
// A PARTICULAR PURPOSE ARE DISCLAIMED. IN NO EVENT SHALL THE COPYRIGHT
// OWNER OR CONTRIBUTORS BE LIABLE FOR ANY DIRECT, INDIRECT, INCIDENTAL,
// SPECIAL, EXEMPLARY, OR CONSEQUENTIAL DAMAGES (INCLUDING, BUT NOT
// LIMITED TO, PROCUREMENT OF SUBSTITUTE GOODS OR SERVICES; LOSS OF USE,
// DATA, OR PROFITS; OR BUSINESS INTERRUPTION) HOWEVER CAUSED AND ON ANY
// THEORY OF LIABILITY, WHETHER IN CONTRACT, STRICT LIABILITY, OR TORT
// (INCLUDING NEGLIGENCE OR OTHERWISE) ARISING IN ANY WAY OUT OF THE USE
// OF THIS SOFTWARE, EVEN IF ADVISED OF THE POSSIBILITY OF SUCH DAMAGE.

#endregion

using System;
using System.Collections.Concurrent;
using System.Diagnostics;
using System.Runtime.InteropServices;
using Grpc.Core.Utils;

namespace Grpc.Core.Internal
{
    /// <summary>
    /// grpc_server from grpc/grpc.h
    /// </summary>
    internal sealed class ServerSafeHandle : SafeHandleZeroIsInvalid
    {
        [DllImport("grpc_csharp_ext.dll")]
        static extern ServerSafeHandle grpcsharp_server_create(CompletionQueueSafeHandle cq, IntPtr args);

        [DllImport("grpc_csharp_ext.dll")]
        static extern int grpcsharp_server_add_http2_port(ServerSafeHandle server, string addr);

        [DllImport("grpc_csharp_ext.dll")]
        static extern int grpcsharp_server_add_secure_http2_port(ServerSafeHandle server, string addr, ServerCredentialsSafeHandle creds);

        [DllImport("grpc_csharp_ext.dll")]
        static extern void grpcsharp_server_start(ServerSafeHandle server);

        [DllImport("grpc_csharp_ext.dll")]
<<<<<<< HEAD
        static extern void grpcsharp_server_shutdown_and_notify_callback(ServerSafeHandle server, CompletionQueueSafeHandle cq, [MarshalAs(UnmanagedType.FunctionPtr)] CompletionCallbackDelegate callback);

        [DllImport("grpc_csharp_ext.dll")]
        static extern void grpcsharp_server_cancel_all_calls(ServerSafeHandle server);
=======
        static extern GRPCCallError grpcsharp_server_request_call(ServerSafeHandle server, CompletionQueueSafeHandle cq, BatchContextSafeHandle ctx);

        [DllImport("grpc_csharp_ext.dll")]
        static extern void grpcsharp_server_shutdown(ServerSafeHandle server);

        [DllImport("grpc_csharp_ext.dll")]
        static extern void grpcsharp_server_shutdown_and_notify_callback(ServerSafeHandle server, BatchContextSafeHandle ctx);
>>>>>>> a561ea66

        [DllImport("grpc_csharp_ext.dll")]
        static extern void grpcsharp_server_destroy(IntPtr server);

        private ServerSafeHandle()
        {
        }

        public static ServerSafeHandle NewServer(CompletionQueueSafeHandle cq, IntPtr args)
        {
            return grpcsharp_server_create(cq, args);
        }

        public int AddListeningPort(string addr)
        {
            return grpcsharp_server_add_http2_port(this, addr);
        }

        public int AddListeningPort(string addr, ServerCredentialsSafeHandle credentials)
        {
            return grpcsharp_server_add_secure_http2_port(this, addr, credentials);
        }

        public void Start()
        {
            grpcsharp_server_start(this);
        }

        public void ShutdownAndNotify(CompletionQueueSafeHandle cq, CompletionCallbackDelegate callback)
        {
<<<<<<< HEAD
            grpcsharp_server_shutdown_and_notify_callback(this, cq, callback);
=======
            grpcsharp_server_shutdown(this);
        }

        public void ShutdownAndNotify(BatchCompletionDelegate callback)
        {
            var ctx = BatchContextSafeHandle.Create();
            GrpcEnvironment.CompletionRegistry.RegisterBatchCompletion(ctx, callback);
            grpcsharp_server_shutdown_and_notify_callback(this, ctx);
>>>>>>> a561ea66
        }

        public void RequestCall(CompletionQueueSafeHandle cq, BatchCompletionDelegate callback)
        {
            var ctx = BatchContextSafeHandle.Create();
            GrpcEnvironment.CompletionRegistry.RegisterBatchCompletion(ctx, callback);
            grpcsharp_server_request_call(this, cq, ctx).CheckOk();
        }

        protected override bool ReleaseHandle()
        {
            grpcsharp_server_destroy(handle);
            return true;
        }
<<<<<<< HEAD
            
        // Only to be called after ShutdownAndNotify.
        public void CancelAllCalls()
        {
            grpcsharp_server_cancel_all_calls(this);
        }

        private static void AssertCallOk(GRPCCallError callError)
        {
            Preconditions.CheckState(callError == GRPCCallError.GRPC_CALL_OK, "Status not GRPC_CALL_OK");
        }
=======
>>>>>>> a561ea66
    }
}<|MERGE_RESOLUTION|>--- conflicted
+++ resolved
@@ -57,20 +57,13 @@
         static extern void grpcsharp_server_start(ServerSafeHandle server);
 
         [DllImport("grpc_csharp_ext.dll")]
-<<<<<<< HEAD
-        static extern void grpcsharp_server_shutdown_and_notify_callback(ServerSafeHandle server, CompletionQueueSafeHandle cq, [MarshalAs(UnmanagedType.FunctionPtr)] CompletionCallbackDelegate callback);
+        static extern GRPCCallError grpcsharp_server_request_call(ServerSafeHandle server, CompletionQueueSafeHandle cq, BatchContextSafeHandle ctx);
 
         [DllImport("grpc_csharp_ext.dll")]
         static extern void grpcsharp_server_cancel_all_calls(ServerSafeHandle server);
-=======
-        static extern GRPCCallError grpcsharp_server_request_call(ServerSafeHandle server, CompletionQueueSafeHandle cq, BatchContextSafeHandle ctx);
 
         [DllImport("grpc_csharp_ext.dll")]
-        static extern void grpcsharp_server_shutdown(ServerSafeHandle server);
-
-        [DllImport("grpc_csharp_ext.dll")]
-        static extern void grpcsharp_server_shutdown_and_notify_callback(ServerSafeHandle server, BatchContextSafeHandle ctx);
->>>>>>> a561ea66
+        static extern void grpcsharp_server_shutdown_and_notify_callback(ServerSafeHandle server, CompletionQueueSafeHandle cq, BatchContextSafeHandle ctx);
 
         [DllImport("grpc_csharp_ext.dll")]
         static extern void grpcsharp_server_destroy(IntPtr server);
@@ -98,21 +91,12 @@
         {
             grpcsharp_server_start(this);
         }
-
-        public void ShutdownAndNotify(CompletionQueueSafeHandle cq, CompletionCallbackDelegate callback)
-        {
-<<<<<<< HEAD
-            grpcsharp_server_shutdown_and_notify_callback(this, cq, callback);
-=======
-            grpcsharp_server_shutdown(this);
-        }
-
-        public void ShutdownAndNotify(BatchCompletionDelegate callback)
+            
+        public void ShutdownAndNotify(CompletionQueueSafeHandle cq, BatchCompletionDelegate callback)
         {
             var ctx = BatchContextSafeHandle.Create();
             GrpcEnvironment.CompletionRegistry.RegisterBatchCompletion(ctx, callback);
-            grpcsharp_server_shutdown_and_notify_callback(this, ctx);
->>>>>>> a561ea66
+            grpcsharp_server_shutdown_and_notify_callback(this, cq, ctx);
         }
 
         public void RequestCall(CompletionQueueSafeHandle cq, BatchCompletionDelegate callback)
@@ -127,19 +111,11 @@
             grpcsharp_server_destroy(handle);
             return true;
         }
-<<<<<<< HEAD
             
         // Only to be called after ShutdownAndNotify.
         public void CancelAllCalls()
         {
             grpcsharp_server_cancel_all_calls(this);
         }
-
-        private static void AssertCallOk(GRPCCallError callError)
-        {
-            Preconditions.CheckState(callError == GRPCCallError.GRPC_CALL_OK, "Status not GRPC_CALL_OK");
-        }
-=======
->>>>>>> a561ea66
     }
 }