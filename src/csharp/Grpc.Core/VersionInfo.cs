--- conflicted
+++ resolved
@@ -39,12 +39,8 @@
     public static class VersionInfo
     {
         /// <summary>
-        /// Current version of gRPC
+        /// Current version of gRPC C#
         /// </summary>
-<<<<<<< HEAD
         public const string CurrentVersion = "0.7.0";
-=======
-        public const string CurrentVersion = "0.6.1";
->>>>>>> 58d7310f
     }
 }