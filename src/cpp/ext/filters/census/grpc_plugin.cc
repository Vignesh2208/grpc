/*
 *
 * Copyright 2018 gRPC authors.
 *
 * Licensed under the Apache License, Version 2.0 (the "License");
 * you may not use this file except in compliance with the License.
 * You may obtain a copy of the License at
 *
 *     http://www.apache.org/licenses/LICENSE-2.0
 *
 * Unless required by applicable law or agreed to in writing, software
 * distributed under the License is distributed on an "AS IS" BASIS,
 * WITHOUT WARRANTIES OR CONDITIONS OF ANY KIND, either express or implied.
 * See the License for the specific language governing permissions and
 * limitations under the License.
 *
 */

#include <grpc/support/port_platform.h>

#include "src/cpp/ext/filters/census/grpc_plugin.h"

#include <grpcpp/server_context.h>

#include "opencensus/tags/tag_key.h"
#include "opencensus/trace/span.h"
#include "src/cpp/ext/filters/census/channel_filter.h"
#include "src/cpp/ext/filters/census/client_filter.h"
#include "src/cpp/ext/filters/census/measures.h"
#include "src/cpp/ext/filters/census/server_filter.h"

namespace grpc {

void RegisterOpenCensusPlugin() {
<<<<<<< HEAD
  RegisterChannelFilter<grpc::CensusChannelData,
                              grpc::CensusClientCallData>(
      "opencensus_client", GRPC_CLIENT_CHANNEL, INT_MAX /* priority */,
      nullptr /* condition function */);
  RegisterChannelFilter<grpc::CensusChannelData,
                              grpc::CensusServerCallData>(
=======
  RegisterChannelFilter<CensusChannelData, CensusClientCallData>(
      "opencensus_client", GRPC_CLIENT_CHANNEL, INT_MAX /* priority */,
      nullptr /* condition function */);
  RegisterChannelFilter<CensusChannelData, CensusServerCallData>(
>>>>>>> c483ece5
      "opencensus_server", GRPC_SERVER_CHANNEL, INT_MAX /* priority */,
      nullptr /* condition function */);

  // Access measures to ensure they are initialized. Otherwise, creating a view
  // before the first RPC would cause an error.
  RpcClientSentBytesPerRpc();
  RpcClientReceivedBytesPerRpc();
  RpcClientRoundtripLatency();
  RpcClientServerLatency();
  RpcClientSentMessagesPerRpc();
  RpcClientReceivedMessagesPerRpc();

  RpcServerSentBytesPerRpc();
  RpcServerReceivedBytesPerRpc();
  RpcServerServerLatency();
  RpcServerSentMessagesPerRpc();
  RpcServerReceivedMessagesPerRpc();
}

<<<<<<< HEAD
::opencensus::trace::Span GetSpanFromServerContext(
    grpc::ServerContext* context) {
  return reinterpret_cast<const grpc::CensusContext*>(context->census_context())
      ->Span();
}



=======
::opencensus::trace::Span GetSpanFromServerContext(ServerContext* context) {
  return reinterpret_cast<const CensusContext*>(context->census_context())
      ->Span();
}

>>>>>>> c483ece5
// These measure definitions should be kept in sync across opencensus
// implementations--see
// https://github.com/census-instrumentation/opencensus-java/blob/master/contrib/grpc_metrics/src/main/java/io/opencensus/contrib/grpc/metrics/RpcMeasureConstants.java.
::opencensus::tags::TagKey ClientMethodTagKey() {
  static const auto method_tag_key =
      ::opencensus::tags::TagKey::Register("grpc_client_method");
  return method_tag_key;
}

::opencensus::tags::TagKey ClientStatusTagKey() {
  static const auto status_tag_key =
      ::opencensus::tags::TagKey::Register("grpc_client_status");
  return status_tag_key;
}

::opencensus::tags::TagKey ServerMethodTagKey() {
  static const auto method_tag_key =
      ::opencensus::tags::TagKey::Register("grpc_server_method");
  return method_tag_key;
}

::opencensus::tags::TagKey ServerStatusTagKey() {
  static const auto status_tag_key =
      ::opencensus::tags::TagKey::Register("grpc_server_status");
  return status_tag_key;
}

// Client
ABSL_CONST_INIT const absl::string_view
    kRpcClientSentMessagesPerRpcMeasureName =
        "grpc.io/client/sent_messages_per_rpc";

ABSL_CONST_INIT const absl::string_view kRpcClientSentBytesPerRpcMeasureName =
    "grpc.io/client/sent_bytes_per_rpc";

ABSL_CONST_INIT const absl::string_view
    kRpcClientReceivedMessagesPerRpcMeasureName =
        "grpc.io/client/received_messages_per_rpc";

ABSL_CONST_INIT const absl::string_view
    kRpcClientReceivedBytesPerRpcMeasureName =
        "grpc.io/client/received_bytes_per_rpc";

ABSL_CONST_INIT const absl::string_view kRpcClientRoundtripLatencyMeasureName =
    "grpc.io/client/roundtrip_latency";

ABSL_CONST_INIT const absl::string_view kRpcClientServerLatencyMeasureName =
    "grpc.io/client/server_latency";

// Server
ABSL_CONST_INIT const absl::string_view
    kRpcServerSentMessagesPerRpcMeasureName =
        "grpc.io/server/sent_messages_per_rpc";

ABSL_CONST_INIT const absl::string_view kRpcServerSentBytesPerRpcMeasureName =
    "grpc.io/server/sent_bytes_per_rpc";

ABSL_CONST_INIT const absl::string_view
    kRpcServerReceivedMessagesPerRpcMeasureName =
        "grpc.io/server/received_messages_per_rpc";

ABSL_CONST_INIT const absl::string_view
    kRpcServerReceivedBytesPerRpcMeasureName =
        "grpc.io/server/received_bytes_per_rpc";

ABSL_CONST_INIT const absl::string_view kRpcServerServerLatencyMeasureName =
    "grpc.io/server/server_latency";
<<<<<<< HEAD
=======

>>>>>>> c483ece5
}  // namespace grpc<|MERGE_RESOLUTION|>--- conflicted
+++ resolved
@@ -32,19 +32,10 @@
 namespace grpc {
 
 void RegisterOpenCensusPlugin() {
-<<<<<<< HEAD
-  RegisterChannelFilter<grpc::CensusChannelData,
-                              grpc::CensusClientCallData>(
-      "opencensus_client", GRPC_CLIENT_CHANNEL, INT_MAX /* priority */,
-      nullptr /* condition function */);
-  RegisterChannelFilter<grpc::CensusChannelData,
-                              grpc::CensusServerCallData>(
-=======
   RegisterChannelFilter<CensusChannelData, CensusClientCallData>(
       "opencensus_client", GRPC_CLIENT_CHANNEL, INT_MAX /* priority */,
       nullptr /* condition function */);
   RegisterChannelFilter<CensusChannelData, CensusServerCallData>(
->>>>>>> c483ece5
       "opencensus_server", GRPC_SERVER_CHANNEL, INT_MAX /* priority */,
       nullptr /* condition function */);
 
@@ -64,22 +55,12 @@
   RpcServerReceivedMessagesPerRpc();
 }
 
-<<<<<<< HEAD
 ::opencensus::trace::Span GetSpanFromServerContext(
     grpc::ServerContext* context) {
   return reinterpret_cast<const grpc::CensusContext*>(context->census_context())
       ->Span();
 }
 
-
-
-=======
-::opencensus::trace::Span GetSpanFromServerContext(ServerContext* context) {
-  return reinterpret_cast<const CensusContext*>(context->census_context())
-      ->Span();
-}
-
->>>>>>> c483ece5
 // These measure definitions should be kept in sync across opencensus
 // implementations--see
 // https://github.com/census-instrumentation/opencensus-java/blob/master/contrib/grpc_metrics/src/main/java/io/opencensus/contrib/grpc/metrics/RpcMeasureConstants.java.
@@ -147,8 +128,4 @@
 
 ABSL_CONST_INIT const absl::string_view kRpcServerServerLatencyMeasureName =
     "grpc.io/server/server_latency";
-<<<<<<< HEAD
-=======
-
->>>>>>> c483ece5
 }  // namespace grpc