/*
 *
 * Copyright 2015, Google Inc.
 * All rights reserved.
 *
 * Redistribution and use in source and binary forms, with or without
 * modification, are permitted provided that the following conditions are
 * met:
 *
 *     * Redistributions of source code must retain the above copyright
 * notice, this list of conditions and the following disclaimer.
 *     * Redistributions in binary form must reproduce the above
 * copyright notice, this list of conditions and the following disclaimer
 * in the documentation and/or other materials provided with the
 * distribution.
 *     * Neither the name of Google Inc. nor the names of its
 * contributors may be used to endorse or promote products derived from
 * this software without specific prior written permission.
 *
 * THIS SOFTWARE IS PROVIDED BY THE COPYRIGHT HOLDERS AND CONTRIBUTORS
 * "AS IS" AND ANY EXPRESS OR IMPLIED WARRANTIES, INCLUDING, BUT NOT
 * LIMITED TO, THE IMPLIED WARRANTIES OF MERCHANTABILITY AND FITNESS FOR
 * A PARTICULAR PURPOSE ARE DISCLAIMED. IN NO EVENT SHALL THE COPYRIGHT
 * OWNER OR CONTRIBUTORS BE LIABLE FOR ANY DIRECT, INDIRECT, INCIDENTAL,
 * SPECIAL, EXEMPLARY, OR CONSEQUENTIAL DAMAGES (INCLUDING, BUT NOT
 * LIMITED TO, PROCUREMENT OF SUBSTITUTE GOODS OR SERVICES; LOSS OF USE,
 * DATA, OR PROFITS; OR BUSINESS INTERRUPTION) HOWEVER CAUSED AND ON ANY
 * THEORY OF LIABILITY, WHETHER IN CONTRACT, STRICT LIABILITY, OR TORT
 * (INCLUDING NEGLIGENCE OR OTHERWISE) ARISING IN ANY WAY OUT OF THE USE
 * OF THIS SOFTWARE, EVEN IF ADVISED OF THE POSSIBILITY OF SUCH DAMAGE.
 *
 */

#include <grpc++/server.h>
#include <utility>

#include <grpc/grpc.h>
#include <grpc/support/alloc.h>
#include <grpc/support/log.h>
#include <grpc++/completion_queue.h>
#include <grpc++/async_generic_service.h>
#include <grpc++/impl/rpc_service_method.h>
#include <grpc++/impl/service_type.h>
#include <grpc++/server_context.h>
#include <grpc++/server_credentials.h>
#include <grpc++/thread_pool_interface.h>
#include <grpc++/time.h>

#include "src/core/profiling/timers.h"

namespace grpc {

class Server::ShutdownRequest GRPC_FINAL : public CompletionQueueTag {
 public:
  bool FinalizeResult(void** tag, bool* status) {
    delete this;
    return false;
  }
};

class Server::SyncRequest GRPC_FINAL : public CompletionQueueTag {
 public:
  SyncRequest(RpcServiceMethod* method, void* tag)
      : method_(method),
        tag_(tag),
        in_flight_(false),
        has_request_payload_(method->method_type() == RpcMethod::NORMAL_RPC ||
                             method->method_type() ==
                                 RpcMethod::SERVER_STREAMING),
        call_details_(nullptr),
        cq_(nullptr) {
    grpc_metadata_array_init(&request_metadata_);
  }

  ~SyncRequest() {
    if (call_details_) {
      delete call_details_;
    }
    grpc_metadata_array_destroy(&request_metadata_);
  }

  static SyncRequest* Wait(CompletionQueue* cq, bool* ok) {
    void* tag = nullptr;
    *ok = false;
    if (!cq->Next(&tag, ok)) {
      return nullptr;
    }
    auto* mrd = static_cast<SyncRequest*>(tag);
    GPR_ASSERT(mrd->in_flight_);
    return mrd;
  }

  static bool AsyncWait(CompletionQueue* cq, SyncRequest** req, bool* ok,
                        gpr_timespec deadline) {
    void* tag = nullptr;
    *ok = false;
    switch (cq->AsyncNext(&tag, ok, deadline)) {
      case CompletionQueue::TIMEOUT:
        *req = nullptr;
        return true;
      case CompletionQueue::SHUTDOWN:
        *req = nullptr;
        return false;
      case CompletionQueue::GOT_EVENT:
        *req = static_cast<SyncRequest*>(tag);
        GPR_ASSERT((*req)->in_flight_);
        return true;
    }
    gpr_log(GPR_ERROR, "Should never reach here");
    abort();
  }

  void SetupRequest() { cq_ = grpc_completion_queue_create(nullptr); }

  void TeardownRequest() {
    grpc_completion_queue_destroy(cq_);
    cq_ = nullptr;
  }

  void Request(grpc_server* server, grpc_completion_queue* notify_cq) {
    GPR_ASSERT(cq_ && !in_flight_);
    in_flight_ = true;
    if (tag_) {
      GPR_ASSERT(GRPC_CALL_OK ==
                 grpc_server_request_registered_call(
                     server, tag_, &call_, &deadline_, &request_metadata_,
                     has_request_payload_ ? &request_payload_ : nullptr, cq_,
                     notify_cq, this));
    } else {
      if (!call_details_) {
        call_details_ = new grpc_call_details;
        grpc_call_details_init(call_details_);
      }
      GPR_ASSERT(GRPC_CALL_OK == grpc_server_request_call(
                                     server, &call_, call_details_,
                                     &request_metadata_, cq_, notify_cq, this));
    }
  }

  bool FinalizeResult(void** tag, bool* status) GRPC_OVERRIDE {
    if (!*status) {
      grpc_completion_queue_destroy(cq_);
    }
    if (call_details_) {
      deadline_ = call_details_->deadline;
      grpc_call_details_destroy(call_details_);
      grpc_call_details_init(call_details_);
    }
    return true;
  }

  class CallData GRPC_FINAL {
   public:
    explicit CallData(Server* server, SyncRequest* mrd)
        : cq_(mrd->cq_),
          call_(mrd->call_, server, &cq_, server->max_message_size_),
          ctx_(mrd->deadline_, mrd->request_metadata_.metadata,
               mrd->request_metadata_.count),
          has_request_payload_(mrd->has_request_payload_),
          request_payload_(mrd->request_payload_),
          method_(mrd->method_) {
      ctx_.set_call(mrd->call_);
      ctx_.cq_ = &cq_;
      GPR_ASSERT(mrd->in_flight_);
      mrd->in_flight_ = false;
      mrd->request_metadata_.count = 0;
    }

    ~CallData() {
      if (has_request_payload_ && request_payload_) {
        grpc_byte_buffer_destroy(request_payload_);
      }
    }

    void Run() {
      ctx_.BeginCompletionOp(&call_);
      method_->handler()->RunHandler(MethodHandler::HandlerParameter(
          &call_, &ctx_, request_payload_, call_.max_message_size()));
      request_payload_ = nullptr;
      void* ignored_tag;
      bool ignored_ok;
      cq_.Shutdown();
      GPR_ASSERT(cq_.Next(&ignored_tag, &ignored_ok) == false);
    }

   private:
    CompletionQueue cq_;
    Call call_;
    ServerContext ctx_;
    const bool has_request_payload_;
    grpc_byte_buffer* request_payload_;
    RpcServiceMethod* const method_;
  };

 private:
  RpcServiceMethod* const method_;
  void* const tag_;
  bool in_flight_;
  const bool has_request_payload_;
  grpc_call* call_;
  grpc_call_details* call_details_;
  gpr_timespec deadline_;
  grpc_metadata_array request_metadata_;
  grpc_byte_buffer* request_payload_;
  grpc_completion_queue* cq_;
};

static grpc_server* CreateServer(
    int max_message_size, const grpc_compression_options& compression_options) {
<<<<<<< HEAD
  if (max_message_size > 0) {
    grpc_arg args[2];
    args[0].type = GRPC_ARG_INTEGER;
    args[0].key = const_cast<char*>(GRPC_ARG_MAX_MESSAGE_LENGTH);
    args[0].value.integer = max_message_size;

    args[1].type = GRPC_ARG_INTEGER;
    args[1].key = const_cast<char*>(GRPC_COMPRESSION_ALGORITHM_STATE_ARG);
    args[1].value.integer = compression_options.enabled_algorithms_bitset;

    grpc_channel_args channel_args = {2, args};
    return grpc_server_create(&channel_args, NULL);
  } else {
    return grpc_server_create(nullptr, nullptr);
=======
  grpc_arg args[2];
  size_t args_idx = 0;
  if (max_message_size > 0) {
    args[args_idx].type = GRPC_ARG_INTEGER;
    args[args_idx].key = const_cast<char*>(GRPC_ARG_MAX_MESSAGE_LENGTH);
    args[args_idx].value.integer = max_message_size;
    args_idx++;
>>>>>>> cb30410b
  }

  args[args_idx].type = GRPC_ARG_INTEGER;
  args[args_idx].key = const_cast<char*>(GRPC_COMPRESSION_ALGORITHM_STATE_ARG);
  args[args_idx].value.integer = compression_options.enabled_algorithms_bitset;
  args_idx++;

  grpc_channel_args channel_args = {args_idx, args};
  return grpc_server_create(&channel_args, nullptr);
}

Server::Server(ThreadPoolInterface* thread_pool, bool thread_pool_owned,
               int max_message_size,
               grpc_compression_options compression_options)
    : max_message_size_(max_message_size),
      started_(false),
      shutdown_(false),
      num_running_cb_(0),
      sync_methods_(new std::list<SyncRequest>),
      has_generic_service_(false),
      server_(CreateServer(max_message_size, compression_options)),
      thread_pool_(thread_pool),
      thread_pool_owned_(thread_pool_owned) {
  grpc_server_register_completion_queue(server_, cq_.cq(), nullptr);
}

Server::~Server() {
  {
    grpc::unique_lock<grpc::mutex> lock(mu_);
    if (started_ && !shutdown_) {
      lock.unlock();
      Shutdown();
    }
  }
  void* got_tag;
  bool ok;
  GPR_ASSERT(!cq_.Next(&got_tag, &ok));
  grpc_server_destroy(server_);
  if (thread_pool_owned_) {
    delete thread_pool_;
  }
  delete sync_methods_;
}

bool Server::RegisterService(const grpc::string* host, RpcService* service) {
  for (int i = 0; i < service->GetMethodCount(); ++i) {
    RpcServiceMethod* method = service->GetMethod(i);
    void* tag = grpc_server_register_method(server_, method->name(),
                                            host ? host->c_str() : nullptr);
    if (!tag) {
      gpr_log(GPR_DEBUG, "Attempt to register %s multiple times",
              method->name());
      return false;
    }
    sync_methods_->emplace_back(method, tag);
  }
  return true;
}

bool Server::RegisterAsyncService(const grpc::string* host,
                                  AsynchronousService* service) {
  GPR_ASSERT(service->server_ == nullptr &&
             "Can only register an asynchronous service against one server.");
  service->server_ = this;
  service->request_args_ = new void*[service->method_count_];
  for (size_t i = 0; i < service->method_count_; ++i) {
    void* tag = grpc_server_register_method(server_, service->method_names_[i],
                                            host ? host->c_str() : nullptr);
    if (!tag) {
      gpr_log(GPR_DEBUG, "Attempt to register %s multiple times",
              service->method_names_[i]);
      return false;
    }
    service->request_args_[i] = tag;
  }
  return true;
}

void Server::RegisterAsyncGenericService(AsyncGenericService* service) {
  GPR_ASSERT(service->server_ == nullptr &&
             "Can only register an async generic service against one server.");
  service->server_ = this;
  has_generic_service_ = true;
}

int Server::AddListeningPort(const grpc::string& addr,
                             ServerCredentials* creds) {
  GPR_ASSERT(!started_);
  return creds->AddPortToServer(addr, server_);
}

bool Server::Start() {
  GPR_ASSERT(!started_);
  started_ = true;
  grpc_server_start(server_);

  if (!has_generic_service_) {
    unknown_method_.reset(new RpcServiceMethod(
        "unknown", RpcMethod::BIDI_STREAMING, new UnknownMethodHandler));
    // Use of emplace_back with just constructor arguments is not accepted here
    // by gcc-4.4 because it can't match the anonymous nullptr with a proper
    // constructor implicitly. Construct the object and use push_back.
    sync_methods_->push_back(SyncRequest(unknown_method_.get(), nullptr));
  }
  // Start processing rpcs.
  if (!sync_methods_->empty()) {
    for (auto m = sync_methods_->begin(); m != sync_methods_->end(); m++) {
      m->SetupRequest();
      m->Request(server_, cq_.cq());
    }

    ScheduleCallback();
  }

  return true;
}

void Server::ShutdownInternal(gpr_timespec deadline) {
  grpc::unique_lock<grpc::mutex> lock(mu_);
  if (started_ && !shutdown_) {
    shutdown_ = true;
    grpc_server_shutdown_and_notify(server_, cq_.cq(), new ShutdownRequest());
    cq_.Shutdown();
    // Spin, eating requests until the completion queue is completely shutdown.
    // If the deadline expires then cancel anything that's pending and keep
    // spinning forever until the work is actually drained.
    // Since nothing else needs to touch state guarded by mu_, holding it 
    // through this loop is fine.
    SyncRequest* request;
    bool ok;
    while (SyncRequest::AsyncWait(&cq_, &request, &ok, deadline)) {
      if (request == NULL) {  // deadline expired
        grpc_server_cancel_all_calls(server_);
        deadline = gpr_inf_future(GPR_CLOCK_MONOTONIC);
      } else if (ok) {
        SyncRequest::CallData call_data(this, request);
      }
    }

    // Wait for running callbacks to finish.
    while (num_running_cb_ != 0) {
      callback_cv_.wait(lock);
    }
  }
}

void Server::Wait() {
  grpc::unique_lock<grpc::mutex> lock(mu_);
  while (num_running_cb_ != 0) {
    callback_cv_.wait(lock);
  }
}

void Server::PerformOpsOnCall(CallOpSetInterface* ops, Call* call) {
  static const size_t MAX_OPS = 8;
  size_t nops = 0;
  grpc_op cops[MAX_OPS];
  ops->FillOps(cops, &nops);
  auto result = grpc_call_start_batch(call->call(), cops, nops, ops, nullptr);
  GPR_ASSERT(GRPC_CALL_OK == result);
}

Server::BaseAsyncRequest::BaseAsyncRequest(
    Server* server, ServerContext* context,
    ServerAsyncStreamingInterface* stream, CompletionQueue* call_cq, void* tag)
    : server_(server),
      context_(context),
      stream_(stream),
      call_cq_(call_cq),
      tag_(tag),
      call_(nullptr) {
  memset(&initial_metadata_array_, 0, sizeof(initial_metadata_array_));
}

Server::BaseAsyncRequest::~BaseAsyncRequest() {}

bool Server::BaseAsyncRequest::FinalizeResult(void** tag, bool* status) {
  if (*status) {
    for (size_t i = 0; i < initial_metadata_array_.count; i++) {
      context_->client_metadata_.insert(std::make_pair(
          grpc::string(initial_metadata_array_.metadata[i].key),
          grpc::string(initial_metadata_array_.metadata[i].value,
                       initial_metadata_array_.metadata[i].value +
                           initial_metadata_array_.metadata[i].value_length)));
    }
  }
  grpc_metadata_array_destroy(&initial_metadata_array_);
  context_->set_call(call_);
  context_->cq_ = call_cq_;
  Call call(call_, server_, call_cq_, server_->max_message_size_);
  if (*status && call_) {
    context_->BeginCompletionOp(&call);
  }
  // just the pointers inside call are copied here
  stream_->BindCall(&call);
  *tag = tag_;
  delete this;
  return true;
}

Server::RegisteredAsyncRequest::RegisteredAsyncRequest(
    Server* server, ServerContext* context,
    ServerAsyncStreamingInterface* stream, CompletionQueue* call_cq, void* tag)
    : BaseAsyncRequest(server, context, stream, call_cq, tag) {}

void Server::RegisteredAsyncRequest::IssueRequest(
    void* registered_method, grpc_byte_buffer** payload,
    ServerCompletionQueue* notification_cq) {
  grpc_server_request_registered_call(
      server_->server_, registered_method, &call_, &context_->deadline_,
      &initial_metadata_array_, payload, call_cq_->cq(), notification_cq->cq(),
      this);
}

Server::GenericAsyncRequest::GenericAsyncRequest(
    Server* server, GenericServerContext* context,
    ServerAsyncStreamingInterface* stream, CompletionQueue* call_cq,
    ServerCompletionQueue* notification_cq, void* tag)
    : BaseAsyncRequest(server, context, stream, call_cq, tag) {
  grpc_call_details_init(&call_details_);
  GPR_ASSERT(notification_cq);
  GPR_ASSERT(call_cq);
  grpc_server_request_call(server->server_, &call_, &call_details_,
                           &initial_metadata_array_, call_cq->cq(),
                           notification_cq->cq(), this);
}

bool Server::GenericAsyncRequest::FinalizeResult(void** tag, bool* status) {
  // TODO(yangg) remove the copy here.
  if (*status) {
    static_cast<GenericServerContext*>(context_)->method_ =
        call_details_.method;
    static_cast<GenericServerContext*>(context_)->host_ = call_details_.host;
  }
  gpr_free(call_details_.method);
  gpr_free(call_details_.host);
  return BaseAsyncRequest::FinalizeResult(tag, status);
}

void Server::ScheduleCallback() {
  {
    grpc::unique_lock<grpc::mutex> lock(mu_);
    num_running_cb_++;
  }
  thread_pool_->Add(std::bind(&Server::RunRpc, this));
}

void Server::RunRpc() {
  // Wait for one more incoming rpc.
  bool ok;
  auto* mrd = SyncRequest::Wait(&cq_, &ok);
  if (mrd) {
    ScheduleCallback();
    if (ok) {
      SyncRequest::CallData cd(this, mrd);
      {
        mrd->SetupRequest();
        grpc::unique_lock<grpc::mutex> lock(mu_);
        if (!shutdown_) {
          mrd->Request(server_, cq_.cq());
        } else {
          // destroy the structure that was created
          mrd->TeardownRequest();
        }
      }
      cd.Run();
    }
  }

  {
    grpc::unique_lock<grpc::mutex> lock(mu_);
    num_running_cb_--;
    if (shutdown_) {
      callback_cv_.notify_all();
    }
  }
}

}  // namespace grpc<|MERGE_RESOLUTION|>--- conflicted
+++ resolved
@@ -90,26 +90,6 @@
     return mrd;
   }
 
-  static bool AsyncWait(CompletionQueue* cq, SyncRequest** req, bool* ok,
-                        gpr_timespec deadline) {
-    void* tag = nullptr;
-    *ok = false;
-    switch (cq->AsyncNext(&tag, ok, deadline)) {
-      case CompletionQueue::TIMEOUT:
-        *req = nullptr;
-        return true;
-      case CompletionQueue::SHUTDOWN:
-        *req = nullptr;
-        return false;
-      case CompletionQueue::GOT_EVENT:
-        *req = static_cast<SyncRequest*>(tag);
-        GPR_ASSERT((*req)->in_flight_);
-        return true;
-    }
-    gpr_log(GPR_ERROR, "Should never reach here");
-    abort();
-  }
-
   void SetupRequest() { cq_ = grpc_completion_queue_create(nullptr); }
 
   void TeardownRequest() {
@@ -207,22 +187,6 @@
 
 static grpc_server* CreateServer(
     int max_message_size, const grpc_compression_options& compression_options) {
-<<<<<<< HEAD
-  if (max_message_size > 0) {
-    grpc_arg args[2];
-    args[0].type = GRPC_ARG_INTEGER;
-    args[0].key = const_cast<char*>(GRPC_ARG_MAX_MESSAGE_LENGTH);
-    args[0].value.integer = max_message_size;
-
-    args[1].type = GRPC_ARG_INTEGER;
-    args[1].key = const_cast<char*>(GRPC_COMPRESSION_ALGORITHM_STATE_ARG);
-    args[1].value.integer = compression_options.enabled_algorithms_bitset;
-
-    grpc_channel_args channel_args = {2, args};
-    return grpc_server_create(&channel_args, NULL);
-  } else {
-    return grpc_server_create(nullptr, nullptr);
-=======
   grpc_arg args[2];
   size_t args_idx = 0;
   if (max_message_size > 0) {
@@ -230,7 +194,6 @@
     args[args_idx].key = const_cast<char*>(GRPC_ARG_MAX_MESSAGE_LENGTH);
     args[args_idx].value.integer = max_message_size;
     args_idx++;
->>>>>>> cb30410b
   }
 
   args[args_idx].type = GRPC_ARG_INTEGER;
@@ -348,27 +311,12 @@
   return true;
 }
 
-void Server::ShutdownInternal(gpr_timespec deadline) {
+void Server::Shutdown() {
   grpc::unique_lock<grpc::mutex> lock(mu_);
   if (started_ && !shutdown_) {
     shutdown_ = true;
     grpc_server_shutdown_and_notify(server_, cq_.cq(), new ShutdownRequest());
     cq_.Shutdown();
-    // Spin, eating requests until the completion queue is completely shutdown.
-    // If the deadline expires then cancel anything that's pending and keep
-    // spinning forever until the work is actually drained.
-    // Since nothing else needs to touch state guarded by mu_, holding it 
-    // through this loop is fine.
-    SyncRequest* request;
-    bool ok;
-    while (SyncRequest::AsyncWait(&cq_, &request, &ok, deadline)) {
-      if (request == NULL) {  // deadline expired
-        grpc_server_cancel_all_calls(server_);
-        deadline = gpr_inf_future(GPR_CLOCK_MONOTONIC);
-      } else if (ok) {
-        SyncRequest::CallData call_data(this, request);
-      }
-    }
 
     // Wait for running callbacks to finish.
     while (num_running_cb_ != 0) {
