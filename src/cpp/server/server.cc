/*
 *
 * Copyright 2015, Google Inc.
 * All rights reserved.
 *
 * Redistribution and use in source and binary forms, with or without
 * modification, are permitted provided that the following conditions are
 * met:
 *
 *     * Redistributions of source code must retain the above copyright
 * notice, this list of conditions and the following disclaimer.
 *     * Redistributions in binary form must reproduce the above
 * copyright notice, this list of conditions and the following disclaimer
 * in the documentation and/or other materials provided with the
 * distribution.
 *     * Neither the name of Google Inc. nor the names of its
 * contributors may be used to endorse or promote products derived from
 * this software without specific prior written permission.
 *
 * THIS SOFTWARE IS PROVIDED BY THE COPYRIGHT HOLDERS AND CONTRIBUTORS
 * "AS IS" AND ANY EXPRESS OR IMPLIED WARRANTIES, INCLUDING, BUT NOT
 * LIMITED TO, THE IMPLIED WARRANTIES OF MERCHANTABILITY AND FITNESS FOR
 * A PARTICULAR PURPOSE ARE DISCLAIMED. IN NO EVENT SHALL THE COPYRIGHT
 * OWNER OR CONTRIBUTORS BE LIABLE FOR ANY DIRECT, INDIRECT, INCIDENTAL,
 * SPECIAL, EXEMPLARY, OR CONSEQUENTIAL DAMAGES (INCLUDING, BUT NOT
 * LIMITED TO, PROCUREMENT OF SUBSTITUTE GOODS OR SERVICES; LOSS OF USE,
 * DATA, OR PROFITS; OR BUSINESS INTERRUPTION) HOWEVER CAUSED AND ON ANY
 * THEORY OF LIABILITY, WHETHER IN CONTRACT, STRICT LIABILITY, OR TORT
 * (INCLUDING NEGLIGENCE OR OTHERWISE) ARISING IN ANY WAY OUT OF THE USE
 * OF THIS SOFTWARE, EVEN IF ADVISED OF THE POSSIBILITY OF SUCH DAMAGE.
 *
 */

#include <grpc++/server.h>
#include <utility>

#include <grpc/grpc.h>
#include <grpc/support/alloc.h>
#include <grpc/support/log.h>
#include <grpc++/completion_queue.h>
#include <grpc++/async_generic_service.h>
#include <grpc++/impl/rpc_service_method.h>
#include <grpc++/impl/service_type.h>
#include <grpc++/server_context.h>
#include <grpc++/server_credentials.h>
#include <grpc++/thread_pool_interface.h>
#include <grpc++/time.h>

#include "src/core/profiling/timers.h"

namespace grpc {

class Server::ShutdownRequest GRPC_FINAL : public CompletionQueueTag {
 public:
  bool FinalizeResult(void** tag, bool* status) {
    delete this;
    return false;
  }
};

class Server::SyncRequest GRPC_FINAL : public CompletionQueueTag {
 public:
  SyncRequest(RpcServiceMethod* method, void* tag)
      : method_(method),
        tag_(tag),
        in_flight_(false),
        has_request_payload_(method->method_type() == RpcMethod::NORMAL_RPC ||
                             method->method_type() ==
                                 RpcMethod::SERVER_STREAMING),
        call_details_(nullptr),
        cq_(nullptr) {
    grpc_metadata_array_init(&request_metadata_);
  }

  ~SyncRequest() {
    if (call_details_) {
      delete call_details_;
    }
    grpc_metadata_array_destroy(&request_metadata_);
  }

  static SyncRequest* Wait(CompletionQueue* cq, bool* ok) {
    void* tag = nullptr;
    *ok = false;
    if (!cq->Next(&tag, ok)) {
      return nullptr;
    }
    auto* mrd = static_cast<SyncRequest*>(tag);
    GPR_ASSERT(mrd->in_flight_);
    return mrd;
  }

  static bool AsyncWait(CompletionQueue* cq, SyncRequest** req, bool* ok,
                        gpr_timespec deadline) {
    void* tag = nullptr;
    *ok = false;
    switch (cq->AsyncNext(&tag, ok, deadline)) {
      case CompletionQueue::TIMEOUT:
        *req = nullptr;
        return true;
      case CompletionQueue::SHUTDOWN:
        *req = nullptr;
        return false;
      case CompletionQueue::GOT_EVENT:
        *req = static_cast<SyncRequest*>(tag);
        GPR_ASSERT((*req)->in_flight_);
        return true;
    }
    gpr_log(GPR_ERROR, "Should never reach here");
    abort();
  }

  void SetupRequest() { cq_ = grpc_completion_queue_create(nullptr); }

  void TeardownRequest() {
    grpc_completion_queue_destroy(cq_);
    cq_ = nullptr;
  }

  void Request(grpc_server* server, grpc_completion_queue* notify_cq) {
    GPR_ASSERT(cq_ && !in_flight_);
    in_flight_ = true;
    if (tag_) {
      GPR_ASSERT(GRPC_CALL_OK ==
                 grpc_server_request_registered_call(
                     server, tag_, &call_, &deadline_, &request_metadata_,
                     has_request_payload_ ? &request_payload_ : nullptr, cq_,
                     notify_cq, this));
    } else {
      if (!call_details_) {
        call_details_ = new grpc_call_details;
        grpc_call_details_init(call_details_);
      }
      GPR_ASSERT(GRPC_CALL_OK == grpc_server_request_call(
                                     server, &call_, call_details_,
                                     &request_metadata_, cq_, notify_cq, this));
    }
  }

  bool FinalizeResult(void** tag, bool* status) GRPC_OVERRIDE {
    if (!*status) {
      grpc_completion_queue_destroy(cq_);
    }
    if (call_details_) {
      deadline_ = call_details_->deadline;
      grpc_call_details_destroy(call_details_);
      grpc_call_details_init(call_details_);
    }
    return true;
  }

  class CallData GRPC_FINAL {
   public:
    explicit CallData(Server* server, SyncRequest* mrd)
        : cq_(mrd->cq_),
          call_(mrd->call_, server, &cq_, server->max_message_size_),
          ctx_(mrd->deadline_, mrd->request_metadata_.metadata,
               mrd->request_metadata_.count),
          has_request_payload_(mrd->has_request_payload_),
          request_payload_(mrd->request_payload_),
          method_(mrd->method_) {
      ctx_.set_call(mrd->call_);
      ctx_.cq_ = &cq_;
      GPR_ASSERT(mrd->in_flight_);
      mrd->in_flight_ = false;
      mrd->request_metadata_.count = 0;
    }

    ~CallData() {
      if (has_request_payload_ && request_payload_) {
        grpc_byte_buffer_destroy(request_payload_);
      }
    }

    void Run() {
      ctx_.BeginCompletionOp(&call_);
      method_->handler()->RunHandler(MethodHandler::HandlerParameter(
          &call_, &ctx_, request_payload_, call_.max_message_size()));
      request_payload_ = nullptr;
      void* ignored_tag;
      bool ignored_ok;
      cq_.Shutdown();
      GPR_ASSERT(cq_.Next(&ignored_tag, &ignored_ok) == false);
    }

   private:
    CompletionQueue cq_;
    Call call_;
    ServerContext ctx_;
    const bool has_request_payload_;
    grpc_byte_buffer* request_payload_;
    RpcServiceMethod* const method_;
  };

 private:
  RpcServiceMethod* const method_;
  void* const tag_;
  bool in_flight_;
  const bool has_request_payload_;
  grpc_call* call_;
  grpc_call_details* call_details_;
  gpr_timespec deadline_;
  grpc_metadata_array request_metadata_;
  grpc_byte_buffer* request_payload_;
  grpc_completion_queue* cq_;
};

static grpc_server* CreateServer(
    int max_message_size, const grpc_compression_options& compression_options) {
  if (max_message_size > 0) {
<<<<<<< HEAD
    grpc_arg args[2];
    args[0].type = GRPC_ARG_INTEGER;
    args[0].key = const_cast<char*>(GRPC_ARG_MAX_MESSAGE_LENGTH);
    args[0].value.integer = max_message_size;

    args[1].type = GRPC_ARG_INTEGER;
    args[1].key = const_cast<char*>(GRPC_COMPRESSION_ALGORITHM_STATE_ARG);
    args[1].value.integer = compression_options.enabled_algorithms_bitset;

    grpc_channel_args channel_args = {2, args};
    return grpc_server_create(&channel_args);
=======
    grpc_arg arg;
    arg.type = GRPC_ARG_INTEGER;
    arg.key = const_cast<char*>(GRPC_ARG_MAX_MESSAGE_LENGTH);
    arg.value.integer = max_message_size;
    grpc_channel_args args = {1, &arg};
    return grpc_server_create(&args, nullptr);
>>>>>>> 04715888
  } else {
    return grpc_server_create(nullptr, nullptr);
  }
}

Server::Server(ThreadPoolInterface* thread_pool, bool thread_pool_owned,
               int max_message_size,
               grpc_compression_options compression_options)
    : max_message_size_(max_message_size),
      started_(false),
      shutdown_(false),
      num_running_cb_(0),
      sync_methods_(new std::list<SyncRequest>),
<<<<<<< HEAD
      server_(CreateServer(max_message_size, compression_options)),
=======
      has_generic_service_(false),
      server_(CreateServer(max_message_size)),
>>>>>>> 04715888
      thread_pool_(thread_pool),
      thread_pool_owned_(thread_pool_owned) {
  grpc_server_register_completion_queue(server_, cq_.cq(), nullptr);
}

Server::~Server() {
  {
    grpc::unique_lock<grpc::mutex> lock(mu_);
    if (started_ && !shutdown_) {
      lock.unlock();
      Shutdown();
    }
  }
  void* got_tag;
  bool ok;
  GPR_ASSERT(!cq_.Next(&got_tag, &ok));
  grpc_server_destroy(server_);
  if (thread_pool_owned_) {
    delete thread_pool_;
  }
  delete sync_methods_;
}

bool Server::RegisterService(const grpc::string* host, RpcService* service) {
  for (int i = 0; i < service->GetMethodCount(); ++i) {
    RpcServiceMethod* method = service->GetMethod(i);
    void* tag = grpc_server_register_method(server_, method->name(),
                                            host ? host->c_str() : nullptr);
    if (!tag) {
      gpr_log(GPR_DEBUG, "Attempt to register %s multiple times",
              method->name());
      return false;
    }
    sync_methods_->emplace_back(method, tag);
  }
  return true;
}

bool Server::RegisterAsyncService(const grpc::string* host,
                                  AsynchronousService* service) {
  GPR_ASSERT(service->server_ == nullptr &&
             "Can only register an asynchronous service against one server.");
  service->server_ = this;
  service->request_args_ = new void*[service->method_count_];
  for (size_t i = 0; i < service->method_count_; ++i) {
    void* tag = grpc_server_register_method(server_, service->method_names_[i],
                                            host ? host->c_str() : nullptr);
    if (!tag) {
      gpr_log(GPR_DEBUG, "Attempt to register %s multiple times",
              service->method_names_[i]);
      return false;
    }
    service->request_args_[i] = tag;
  }
  return true;
}

void Server::RegisterAsyncGenericService(AsyncGenericService* service) {
  GPR_ASSERT(service->server_ == nullptr &&
             "Can only register an async generic service against one server.");
  service->server_ = this;
  has_generic_service_ = true;
}

int Server::AddListeningPort(const grpc::string& addr,
                             ServerCredentials* creds) {
  GPR_ASSERT(!started_);
  return creds->AddPortToServer(addr, server_);
}

bool Server::Start() {
  GPR_ASSERT(!started_);
  started_ = true;
  grpc_server_start(server_);

  if (!has_generic_service_) {
    unknown_method_.reset(new RpcServiceMethod(
        "unknown", RpcMethod::BIDI_STREAMING, new UnknownMethodHandler));
    // Use of emplace_back with just constructor arguments is not accepted here
    // by gcc-4.4 because it can't match the anonymous nullptr with a proper
    // constructor implicitly. Construct the object and use push_back.
    sync_methods_->push_back(SyncRequest(unknown_method_.get(), nullptr));
  }
  // Start processing rpcs.
  if (!sync_methods_->empty()) {
    for (auto m = sync_methods_->begin(); m != sync_methods_->end(); m++) {
      m->SetupRequest();
      m->Request(server_, cq_.cq());
    }

    ScheduleCallback();
  }

  return true;
}

void Server::ShutdownInternal(gpr_timespec deadline) {
  grpc::unique_lock<grpc::mutex> lock(mu_);
  if (started_ && !shutdown_) {
    shutdown_ = true;
    grpc_server_shutdown_and_notify(server_, cq_.cq(), new ShutdownRequest());
    cq_.Shutdown();
    // Spin, eating requests until the completion queue is completely shutdown.
    // If the deadline expires then cancel anything that's pending and keep
    // spinning forever until the work is actually drained.
    // Since nothing else needs to touch state guarded by mu_, holding it 
    // through this loop is fine.
    SyncRequest* request;
    bool ok;
    while (SyncRequest::AsyncWait(&cq_, &request, &ok, deadline)) {
      if (request == NULL) {  // deadline expired
        grpc_server_cancel_all_calls(server_);
        deadline = gpr_inf_future(GPR_CLOCK_MONOTONIC);
      } else if (ok) {
        SyncRequest::CallData call_data(this, request);
      }
    }

    // Wait for running callbacks to finish.
    while (num_running_cb_ != 0) {
      callback_cv_.wait(lock);
    }
  }
}

void Server::Wait() {
  grpc::unique_lock<grpc::mutex> lock(mu_);
  while (num_running_cb_ != 0) {
    callback_cv_.wait(lock);
  }
}

void Server::PerformOpsOnCall(CallOpSetInterface* ops, Call* call) {
  static const size_t MAX_OPS = 8;
  size_t nops = 0;
  grpc_op cops[MAX_OPS];
  ops->FillOps(cops, &nops);
  auto result = grpc_call_start_batch(call->call(), cops, nops, ops, nullptr);
  GPR_ASSERT(GRPC_CALL_OK == result);
}

Server::BaseAsyncRequest::BaseAsyncRequest(
    Server* server, ServerContext* context,
    ServerAsyncStreamingInterface* stream, CompletionQueue* call_cq, void* tag)
    : server_(server),
      context_(context),
      stream_(stream),
      call_cq_(call_cq),
      tag_(tag),
      call_(nullptr) {
  memset(&initial_metadata_array_, 0, sizeof(initial_metadata_array_));
}

Server::BaseAsyncRequest::~BaseAsyncRequest() {}

bool Server::BaseAsyncRequest::FinalizeResult(void** tag, bool* status) {
  if (*status) {
    for (size_t i = 0; i < initial_metadata_array_.count; i++) {
      context_->client_metadata_.insert(std::make_pair(
          grpc::string(initial_metadata_array_.metadata[i].key),
          grpc::string(initial_metadata_array_.metadata[i].value,
                       initial_metadata_array_.metadata[i].value +
                           initial_metadata_array_.metadata[i].value_length)));
    }
  }
  grpc_metadata_array_destroy(&initial_metadata_array_);
  context_->set_call(call_);
  context_->cq_ = call_cq_;
  Call call(call_, server_, call_cq_, server_->max_message_size_);
  if (*status && call_) {
    context_->BeginCompletionOp(&call);
  }
  // just the pointers inside call are copied here
  stream_->BindCall(&call);
  *tag = tag_;
  delete this;
  return true;
}

Server::RegisteredAsyncRequest::RegisteredAsyncRequest(
    Server* server, ServerContext* context,
    ServerAsyncStreamingInterface* stream, CompletionQueue* call_cq, void* tag)
    : BaseAsyncRequest(server, context, stream, call_cq, tag) {}

void Server::RegisteredAsyncRequest::IssueRequest(
    void* registered_method, grpc_byte_buffer** payload,
    ServerCompletionQueue* notification_cq) {
  grpc_server_request_registered_call(
      server_->server_, registered_method, &call_, &context_->deadline_,
      &initial_metadata_array_, payload, call_cq_->cq(), notification_cq->cq(),
      this);
}

Server::GenericAsyncRequest::GenericAsyncRequest(
    Server* server, GenericServerContext* context,
    ServerAsyncStreamingInterface* stream, CompletionQueue* call_cq,
    ServerCompletionQueue* notification_cq, void* tag)
    : BaseAsyncRequest(server, context, stream, call_cq, tag) {
  grpc_call_details_init(&call_details_);
  GPR_ASSERT(notification_cq);
  GPR_ASSERT(call_cq);
  grpc_server_request_call(server->server_, &call_, &call_details_,
                           &initial_metadata_array_, call_cq->cq(),
                           notification_cq->cq(), this);
}

bool Server::GenericAsyncRequest::FinalizeResult(void** tag, bool* status) {
  // TODO(yangg) remove the copy here.
  if (*status) {
    static_cast<GenericServerContext*>(context_)->method_ =
        call_details_.method;
    static_cast<GenericServerContext*>(context_)->host_ = call_details_.host;
  }
  gpr_free(call_details_.method);
  gpr_free(call_details_.host);
  return BaseAsyncRequest::FinalizeResult(tag, status);
}

void Server::ScheduleCallback() {
  {
    grpc::unique_lock<grpc::mutex> lock(mu_);
    num_running_cb_++;
  }
  thread_pool_->Add(std::bind(&Server::RunRpc, this));
}

void Server::RunRpc() {
  // Wait for one more incoming rpc.
  bool ok;
  auto* mrd = SyncRequest::Wait(&cq_, &ok);
  if (mrd) {
    ScheduleCallback();
    if (ok) {
      SyncRequest::CallData cd(this, mrd);
      {
        mrd->SetupRequest();
        grpc::unique_lock<grpc::mutex> lock(mu_);
        if (!shutdown_) {
          mrd->Request(server_, cq_.cq());
        } else {
          // destroy the structure that was created
          mrd->TeardownRequest();
        }
      }
      cd.Run();
    }
  }

  {
    grpc::unique_lock<grpc::mutex> lock(mu_);
    num_running_cb_--;
    if (shutdown_) {
      callback_cv_.notify_all();
    }
  }
}

}  // namespace grpc<|MERGE_RESOLUTION|>--- conflicted
+++ resolved
@@ -208,7 +208,6 @@
 static grpc_server* CreateServer(
     int max_message_size, const grpc_compression_options& compression_options) {
   if (max_message_size > 0) {
-<<<<<<< HEAD
     grpc_arg args[2];
     args[0].type = GRPC_ARG_INTEGER;
     args[0].key = const_cast<char*>(GRPC_ARG_MAX_MESSAGE_LENGTH);
@@ -219,15 +218,7 @@
     args[1].value.integer = compression_options.enabled_algorithms_bitset;
 
     grpc_channel_args channel_args = {2, args};
-    return grpc_server_create(&channel_args);
-=======
-    grpc_arg arg;
-    arg.type = GRPC_ARG_INTEGER;
-    arg.key = const_cast<char*>(GRPC_ARG_MAX_MESSAGE_LENGTH);
-    arg.value.integer = max_message_size;
-    grpc_channel_args args = {1, &arg};
-    return grpc_server_create(&args, nullptr);
->>>>>>> 04715888
+    return grpc_server_create(&channel_args, NULL);
   } else {
     return grpc_server_create(nullptr, nullptr);
   }
@@ -241,12 +232,8 @@
       shutdown_(false),
       num_running_cb_(0),
       sync_methods_(new std::list<SyncRequest>),
-<<<<<<< HEAD
+      has_generic_service_(false),
       server_(CreateServer(max_message_size, compression_options)),
-=======
-      has_generic_service_(false),
-      server_(CreateServer(max_message_size)),
->>>>>>> 04715888
       thread_pool_(thread_pool),
       thread_pool_owned_(thread_pool_owned) {
   grpc_server_register_completion_queue(server_, cq_.cq(), nullptr);
