/*
 *
 * Copyright 2015, Google Inc.
 * All rights reserved.
 *
 * Redistribution and use in source and binary forms, with or without
 * modification, are permitted provided that the following conditions are
 * met:
 *
 *     * Redistributions of source code must retain the above copyright
 * notice, this list of conditions and the following disclaimer.
 *     * Redistributions in binary form must reproduce the above
 * copyright notice, this list of conditions and the following disclaimer
 * in the documentation and/or other materials provided with the
 * distribution.
 *     * Neither the name of Google Inc. nor the names of its
 * contributors may be used to endorse or promote products derived from
 * this software without specific prior written permission.
 *
 * THIS SOFTWARE IS PROVIDED BY THE COPYRIGHT HOLDERS AND CONTRIBUTORS
 * "AS IS" AND ANY EXPRESS OR IMPLIED WARRANTIES, INCLUDING, BUT NOT
 * LIMITED TO, THE IMPLIED WARRANTIES OF MERCHANTABILITY AND FITNESS FOR
 * A PARTICULAR PURPOSE ARE DISCLAIMED. IN NO EVENT SHALL THE COPYRIGHT
 * OWNER OR CONTRIBUTORS BE LIABLE FOR ANY DIRECT, INDIRECT, INCIDENTAL,
 * SPECIAL, EXEMPLARY, OR CONSEQUENTIAL DAMAGES (INCLUDING, BUT NOT
 * LIMITED TO, PROCUREMENT OF SUBSTITUTE GOODS OR SERVICES; LOSS OF USE,
 * DATA, OR PROFITS; OR BUSINESS INTERRUPTION) HOWEVER CAUSED AND ON ANY
 * THEORY OF LIABILITY, WHETHER IN CONTRACT, STRICT LIABILITY, OR TORT
 * (INCLUDING NEGLIGENCE OR OTHERWISE) ARISING IN ANY WAY OUT OF THE USE
 * OF THIS SOFTWARE, EVEN IF ADVISED OF THE POSSIBILITY OF SUCH DAMAGE.
 *
 */

#include <grpc++/server.h>
#include <utility>

#include <grpc/grpc.h>
#include <grpc/grpc_security.h>
#include <grpc/support/alloc.h>
#include <grpc/support/log.h>
#include <grpc++/completion_queue.h>
#include <grpc++/async_generic_service.h>
#include <grpc++/impl/rpc_service_method.h>
#include <grpc++/impl/service_type.h>
#include <grpc++/server_context.h>
#include <grpc++/server_credentials.h>
#include <grpc++/thread_pool_interface.h>
#include <grpc++/time.h>

#include "src/core/profiling/timers.h"
#include "src/cpp/proto/proto_utils.h"

namespace grpc {

class Server::SyncRequest GRPC_FINAL : public CompletionQueueTag {
 public:
  SyncRequest(RpcServiceMethod* method, void* tag)
      : method_(method),
        tag_(tag),
        in_flight_(false),
        has_request_payload_(method->method_type() == RpcMethod::NORMAL_RPC ||
                             method->method_type() ==
                                 RpcMethod::SERVER_STREAMING),
        has_response_payload_(method->method_type() == RpcMethod::NORMAL_RPC ||
                              method->method_type() ==
                                  RpcMethod::CLIENT_STREAMING) {
    grpc_metadata_array_init(&request_metadata_);
  }

  static SyncRequest* Wait(CompletionQueue* cq, bool* ok) {
    void* tag = nullptr;
    *ok = false;
    if (!cq->Next(&tag, ok)) {
      return nullptr;
    }
    auto* mrd = static_cast<SyncRequest*>(tag);
    GPR_ASSERT(mrd->in_flight_);
    return mrd;
  }

  void Request(grpc_server* server, grpc_completion_queue* notify_cq) {
    GPR_ASSERT(!in_flight_);
    in_flight_ = true;
    cq_ = grpc_completion_queue_create();
    GPR_ASSERT(GRPC_CALL_OK ==
               grpc_server_request_registered_call(
                   server, tag_, &call_, &deadline_, &request_metadata_,
                   has_request_payload_ ? &request_payload_ : nullptr, cq_,
                   notify_cq, this));
  }

  bool FinalizeResult(void** tag, bool* status) GRPC_OVERRIDE {
    if (!*status) {
      grpc_completion_queue_destroy(cq_);
    }
    return true;
  }

  class CallData GRPC_FINAL {
   public:
    explicit CallData(Server* server, SyncRequest* mrd)
        : cq_(mrd->cq_),
          call_(mrd->call_, server, &cq_, server->max_message_size_),
          ctx_(mrd->deadline_, mrd->request_metadata_.metadata,
               mrd->request_metadata_.count),
          has_request_payload_(mrd->has_request_payload_),
          has_response_payload_(mrd->has_response_payload_),
          request_payload_(mrd->request_payload_),
          method_(mrd->method_) {
      ctx_.call_ = mrd->call_;
      ctx_.cq_ = &cq_;
      GPR_ASSERT(mrd->in_flight_);
      mrd->in_flight_ = false;
      mrd->request_metadata_.count = 0;
    }

    ~CallData() {
      if (has_request_payload_ && request_payload_) {
        grpc_byte_buffer_destroy(request_payload_);
      }
    }

    void Run() {
      std::unique_ptr<grpc::protobuf::Message> req;
      std::unique_ptr<grpc::protobuf::Message> res;
      if (has_request_payload_) {
        GRPC_TIMER_BEGIN(GRPC_PTAG_PROTO_DESERIALIZE, call_.call());
        req.reset(method_->AllocateRequestProto());
        if (!DeserializeProto(request_payload_, req.get(),
                              call_.max_message_size())) {
          // FIXME(yangg) deal with deserialization failure
          cq_.Shutdown();
          return;
        }
        GRPC_TIMER_END(GRPC_PTAG_PROTO_DESERIALIZE, call_.call());
      }
      if (has_response_payload_) {
        res.reset(method_->AllocateResponseProto());
      }
      ctx_.BeginCompletionOp(&call_);
      auto status = method_->handler()->RunHandler(
          MethodHandler::HandlerParameter(&call_, &ctx_, req.get(), res.get()));
      CallOpBuffer buf;
      if (!ctx_.sent_initial_metadata_) {
        buf.AddSendInitialMetadata(&ctx_.initial_metadata_);
      }
      if (has_response_payload_) {
        buf.AddSendMessage(*res);
      }
      buf.AddServerSendStatus(&ctx_.trailing_metadata_, status);
      call_.PerformOps(&buf);
      GPR_ASSERT(cq_.Pluck(&buf));
      void* ignored_tag;
      bool ignored_ok;
      cq_.Shutdown();
      GPR_ASSERT(cq_.Next(&ignored_tag, &ignored_ok) == false);
    }

   private:
    CompletionQueue cq_;
    Call call_;
    ServerContext ctx_;
    const bool has_request_payload_;
    const bool has_response_payload_;
    grpc_byte_buffer* request_payload_;
    RpcServiceMethod* const method_;
  };

 private:
  RpcServiceMethod* const method_;
  void* const tag_;
  bool in_flight_;
  const bool has_request_payload_;
  const bool has_response_payload_;
  grpc_call* call_;
  gpr_timespec deadline_;
  grpc_metadata_array request_metadata_;
  grpc_byte_buffer* request_payload_;
  grpc_completion_queue* cq_;
};

static grpc_server* CreateServer(int max_message_size) {
  if (max_message_size > 0) {
    grpc_arg arg;
    arg.type = GRPC_ARG_INTEGER;
    arg.key = const_cast<char*>(GRPC_ARG_MAX_MESSAGE_LENGTH);
    arg.value.integer = max_message_size;
    grpc_channel_args args = {1, &arg};
    return grpc_server_create(&args);
  } else {
    return grpc_server_create(nullptr);
  }
}

Server::Server(ThreadPoolInterface* thread_pool, bool thread_pool_owned,
               int max_message_size)
    : max_message_size_(max_message_size),
      started_(false),
      shutdown_(false),
      num_running_cb_(0),
      sync_methods_(new std::list<SyncRequest>),
      server_(CreateServer(max_message_size)),
      thread_pool_(thread_pool),
      thread_pool_owned_(thread_pool_owned) {
  grpc_server_register_completion_queue(server_, cq_.cq());
}

Server::~Server() {
  {
    grpc::unique_lock<grpc::mutex> lock(mu_);
    if (started_ && !shutdown_) {
      lock.unlock();
      Shutdown();
    }
  }
  grpc_server_destroy(server_);
  if (thread_pool_owned_) {
    delete thread_pool_;
  }
  delete sync_methods_;
}

bool Server::RegisterService(RpcService* service) {
  for (int i = 0; i < service->GetMethodCount(); ++i) {
    RpcServiceMethod* method = service->GetMethod(i);
    void* tag = grpc_server_register_method(server_, method->name(), nullptr);
    if (!tag) {
      gpr_log(GPR_DEBUG, "Attempt to register %s multiple times",
              method->name());
      return false;
    }
    SyncRequest request(method, tag);
    sync_methods_->emplace_back(request);
  }
  return true;
}

bool Server::RegisterAsyncService(AsynchronousService* service) {
  GPR_ASSERT(service->dispatch_impl_ == nullptr &&
             "Can only register an asynchronous service against one server.");
  service->dispatch_impl_ = this;
  service->request_args_ = new void*[service->method_count_];
  for (size_t i = 0; i < service->method_count_; ++i) {
    void* tag = grpc_server_register_method(server_, service->method_names_[i],
                                            nullptr);
    if (!tag) {
      gpr_log(GPR_DEBUG, "Attempt to register %s multiple times",
              service->method_names_[i]);
      return false;
    }
    service->request_args_[i] = tag;
  }
  return true;
}

void Server::RegisterAsyncGenericService(AsyncGenericService* service) {
  GPR_ASSERT(service->server_ == nullptr &&
             "Can only register an async generic service against one server.");
  service->server_ = this;
}

int Server::AddListeningPort(const grpc::string& addr,
                             ServerCredentials* creds) {
  GPR_ASSERT(!started_);
  return creds->AddPortToServer(addr, server_);
}

bool Server::Start() {
  GPR_ASSERT(!started_);
  started_ = true;
  grpc_server_start(server_);

  // Start processing rpcs.
  if (!sync_methods_->empty()) {
    for (auto m = sync_methods_->begin(); m != sync_methods_->end(); m++) {
      m->Request(server_, cq_.cq());
    }

    ScheduleCallback();
  }

  return true;
}

void Server::Shutdown() {
  grpc::unique_lock<grpc::mutex> lock(mu_);
  if (started_ && !shutdown_) {
    shutdown_ = true;
    grpc_server_shutdown(server_);
    cq_.Shutdown();

    // Wait for running callbacks to finish.
    while (num_running_cb_ != 0) {
      callback_cv_.wait(lock);
    }
  }
}

void Server::Wait() {
  grpc::unique_lock<grpc::mutex> lock(mu_);
  while (num_running_cb_ != 0) {
    callback_cv_.wait(lock);
  }
}

void Server::PerformOpsOnCall(CallOpBuffer* buf, Call* call) {
  static const size_t MAX_OPS = 8;
  size_t nops = MAX_OPS;
  grpc_op ops[MAX_OPS];
  buf->FillOps(ops, &nops);
  GPR_ASSERT(GRPC_CALL_OK ==
             grpc_call_start_batch(call->call(), ops, nops, buf));
}

class Server::AsyncRequest GRPC_FINAL : public CompletionQueueTag {
 public:
  AsyncRequest(Server* server, void* registered_method, ServerContext* ctx,
               grpc::protobuf::Message* request,
               ServerAsyncStreamingInterface* stream, CompletionQueue* call_cq,
               ServerCompletionQueue* notification_cq, void* tag)
      : tag_(tag),
        request_(request),
        stream_(stream),
        call_cq_(call_cq),
        notification_cq_(notification_cq),
        ctx_(ctx),
        generic_ctx_(nullptr),
        server_(server),
        call_(nullptr),
        payload_(nullptr) {
    memset(&array_, 0, sizeof(array_));
    grpc_call_details_init(&call_details_);
    GPR_ASSERT(notification_cq);
    GPR_ASSERT(call_cq);
    grpc_server_request_registered_call(
        server->server_, registered_method, &call_, &call_details_.deadline,
        &array_, request ? &payload_ : nullptr, call_cq->cq(),
        notification_cq->cq(), this);
  }

  AsyncRequest(Server* server, GenericServerContext* ctx,
               ServerAsyncStreamingInterface* stream, CompletionQueue* call_cq,
               ServerCompletionQueue* notification_cq, void* tag)
      : tag_(tag),
        request_(nullptr),
        stream_(stream),
        call_cq_(call_cq),
        notification_cq_(notification_cq),
        ctx_(nullptr),
        generic_ctx_(ctx),
        server_(server),
        call_(nullptr),
        payload_(nullptr) {
    memset(&array_, 0, sizeof(array_));
    grpc_call_details_init(&call_details_);
    GPR_ASSERT(notification_cq);
    GPR_ASSERT(call_cq);
    grpc_server_request_call(server->server_, &call_, &call_details_, &array_,
                             call_cq->cq(), notification_cq->cq(), this);
  }

  ~AsyncRequest() {
    if (payload_) {
      grpc_byte_buffer_destroy(payload_);
    }
    grpc_metadata_array_destroy(&array_);
  }

  bool FinalizeResult(void** tag, bool* status) GRPC_OVERRIDE {
    *tag = tag_;
    bool orig_status = *status;
    if (*status && request_) {
      if (payload_) {
        GRPC_TIMER_BEGIN(GRPC_PTAG_PROTO_DESERIALIZE, call_);
        *status =
            DeserializeProto(payload_, request_, server_->max_message_size_);
        GRPC_TIMER_END(GRPC_PTAG_PROTO_DESERIALIZE, call_);
      } else {
        *status = false;
      }
    }
    ServerContext* ctx = ctx_ ? ctx_ : generic_ctx_;
    GPR_ASSERT(ctx);
    if (*status) {
      ctx->deadline_ = call_details_.deadline;
      for (size_t i = 0; i < array_.count; i++) {
        ctx->client_metadata_.insert(std::make_pair(
            grpc::string(array_.metadata[i].key),
            grpc::string(
                array_.metadata[i].value,
                array_.metadata[i].value + array_.metadata[i].value_length)));
      }
      if (generic_ctx_) {
        // TODO(yangg) remove the copy here.
        generic_ctx_->method_ = call_details_.method;
        generic_ctx_->host_ = call_details_.host;
        gpr_free(call_details_.method);
        gpr_free(call_details_.host);
      }
    }
    ctx->call_ = call_;
    ctx->cq_ = call_cq_;
    Call call(call_, server_, call_cq_, server_->max_message_size_);
    if (orig_status && call_) {
      ctx->BeginCompletionOp(&call);
    }
    // just the pointers inside call are copied here
    stream_->BindCall(&call);
    delete this;
    return true;
  }

 private:
  void* const tag_;
  grpc::protobuf::Message* const request_;
  ServerAsyncStreamingInterface* const stream_;
  CompletionQueue* const call_cq_;
  ServerCompletionQueue* const notification_cq_;
  ServerContext* const ctx_;
  GenericServerContext* const generic_ctx_;
  Server* const server_;
  grpc_call* call_;
  grpc_call_details call_details_;
  grpc_metadata_array array_;
  grpc_byte_buffer* payload_;
};

void Server::RequestAsyncCall(void* registered_method, ServerContext* context,
                              grpc::protobuf::Message* request,
                              ServerAsyncStreamingInterface* stream,
                              CompletionQueue* call_cq,
                              ServerCompletionQueue* notification_cq,
                              void* tag) {
  new AsyncRequest(this, registered_method, context, request, stream, call_cq,
                   notification_cq, tag);
}

void Server::RequestAsyncGenericCall(GenericServerContext* context,
                                     ServerAsyncStreamingInterface* stream,
                                     CompletionQueue* call_cq,
                                     ServerCompletionQueue* notification_cq,
                                     void* tag) {
  new AsyncRequest(this, context, stream, call_cq, notification_cq, tag);
}

void Server::ScheduleCallback() {
  {
    grpc::unique_lock<grpc::mutex> lock(mu_);
    num_running_cb_++;
  }
  thread_pool_->ScheduleCallback(std::bind(&Server::RunRpc, this));
}

void Server::RunRpc() {
  // Wait for one more incoming rpc.
  bool ok;
  auto* mrd = SyncRequest::Wait(&cq_, &ok);
  if (mrd) {
    ScheduleCallback();
    if (ok) {
      SyncRequest::CallData cd(this, mrd);
<<<<<<< HEAD
      mrd->Request(server_, cq_.cq());

=======
      {
        grpc::unique_lock<grpc::mutex> lock(mu_);
        if (!shutdown_) {
          mrd->Request(server_);
        }
      }
>>>>>>> f4d4ae0d
      cd.Run();
    }
  }

  {
    grpc::unique_lock<grpc::mutex> lock(mu_);
    num_running_cb_--;
    if (shutdown_) {
      callback_cv_.notify_all();
    }
  }
}

}  // namespace grpc<|MERGE_RESOLUTION|>--- conflicted
+++ resolved
@@ -459,17 +459,12 @@
     ScheduleCallback();
     if (ok) {
       SyncRequest::CallData cd(this, mrd);
-<<<<<<< HEAD
-      mrd->Request(server_, cq_.cq());
-
-=======
       {
         grpc::unique_lock<grpc::mutex> lock(mu_);
         if (!shutdown_) {
           mrd->Request(server_);
         }
       }
->>>>>>> f4d4ae0d
       cd.Run();
     }
   }
