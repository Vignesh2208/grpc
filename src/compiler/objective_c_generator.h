/*
 *
 * Copyright 2015 gRPC authors.
 *
 * Licensed under the Apache License, Version 2.0 (the "License");
 * you may not use this file except in compliance with the License.
 * You may obtain a copy of the License at
 *
 *     http://www.apache.org/licenses/LICENSE-2.0
 *
 * Unless required by applicable law or agreed to in writing, software
 * distributed under the License is distributed on an "AS IS" BASIS,
 * WITHOUT WARRANTIES OR CONDITIONS OF ANY KIND, either express or implied.
 * See the License for the specific language governing permissions and
 * limitations under the License.
 *
 */

#ifndef GRPC_INTERNAL_COMPILER_OBJECTIVE_C_GENERATOR_H
#define GRPC_INTERNAL_COMPILER_OBJECTIVE_C_GENERATOR_H

#include "src/compiler/config.h"

namespace grpc_objective_c_generator {

using ::grpc::protobuf::FileDescriptor;
using ::grpc::protobuf::ServiceDescriptor;
using ::grpc::protobuf::FileDescriptor;
using ::grpc::string;

// Returns forward declaration of classes in the generated header file.
<<<<<<< HEAD
string GetAllMessageClasses(const FileDescriptor* file);
=======
string GetAllMessageClasses(const FileDescriptor *file);
>>>>>>> 5cf4b44f

// Returns the content to be included in the "global_scope" insertion point of
// the generated header file.
string GetHeader(const ServiceDescriptor* service);

// Returns the content to be included in the "global_scope" insertion point of
// the generated implementation file.
string GetSource(const ServiceDescriptor* service);

}  // namespace grpc_objective_c_generator

#endif  // GRPC_INTERNAL_COMPILER_OBJECTIVE_C_GENERATOR_H<|MERGE_RESOLUTION|>--- conflicted
+++ resolved
@@ -29,11 +29,7 @@
 using ::grpc::string;
 
 // Returns forward declaration of classes in the generated header file.
-<<<<<<< HEAD
 string GetAllMessageClasses(const FileDescriptor* file);
-=======
-string GetAllMessageClasses(const FileDescriptor *file);
->>>>>>> 5cf4b44f
 
 // Returns the content to be included in the "global_scope" insertion point of
 // the generated header file.
