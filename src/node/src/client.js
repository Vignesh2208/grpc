--- conflicted
+++ resolved
@@ -251,11 +251,7 @@
   function makeUnaryRequest(argument, callback, metadata, options) {
     /* jshint validthis: true */
     var emitter = new EventEmitter();
-<<<<<<< HEAD
-    var call = new grpc.Call(this.$channel, method, deadline);
-=======
-    var call = getCall(this.channel, method, options);
->>>>>>> 30bc5d3f
+    var call = getCall(this.$channel, method, options);
     if (metadata === null || metadata === undefined) {
       metadata = {};
     }
@@ -324,14 +320,7 @@
    */
   function makeClientStreamRequest(callback, metadata, options) {
     /* jshint validthis: true */
-<<<<<<< HEAD
-    if (deadline === undefined) {
-      deadline = Infinity;
-    }
-    var call = new grpc.Call(this.$channel, method, deadline);
-=======
-    var call = getCall(this.channel, method, options);
->>>>>>> 30bc5d3f
+    var call = getCall(this.$channel, method, options);
     if (metadata === null || metadata === undefined) {
       metadata = {};
     }
@@ -401,14 +390,7 @@
    */
   function makeServerStreamRequest(argument, metadata, options) {
     /* jshint validthis: true */
-<<<<<<< HEAD
-    if (deadline === undefined) {
-      deadline = Infinity;
-    }
-    var call = new grpc.Call(this.$channel, method, deadline);
-=======
-    var call = getCall(this.channel, method, options);
->>>>>>> 30bc5d3f
+    var call = getCall(this.$channel, method, options);
     if (metadata === null || metadata === undefined) {
       metadata = {};
     }
@@ -476,14 +458,7 @@
    */
   function makeBidiStreamRequest(metadata, options) {
     /* jshint validthis: true */
-<<<<<<< HEAD
-    if (deadline === undefined) {
-      deadline = Infinity;
-    }
-    var call = new grpc.Call(this.$channel, method, deadline);
-=======
-    var call = getCall(this.channel, method, options);
->>>>>>> 30bc5d3f
+    var call = getCall(this.$channel, method, options);
     if (metadata === null || metadata === undefined) {
       metadata = {};
     }
@@ -575,19 +550,12 @@
       options = {};
     }
     options['grpc.primary_user_agent'] = 'grpc-node/' + version;
-<<<<<<< HEAD
-    this.$channel = new grpc.Channel(address, options);
-    this.$server_address = address.replace(/\/$/, '');
-    this.$auth_uri = this.$server_address + '/' + serviceName;
-    this.$updateMetadata = updateMetadata;
-=======
-    this.channel = new grpc.Channel(address, credentials, options);
+    this.$channel = new grpc.Channel(address, credentials, options);
     // Remove the optional DNS scheme, trailing port, and trailing backslash
     address = address.replace(/^(dns:\/{3})?([^:\/]+)(:\d+)?\/?$/, '$2');
-    this.server_address = address;
-    this.auth_uri = 'https://' + this.server_address + '/' + serviceName;
-    this.updateMetadata = updateMetadata;
->>>>>>> 30bc5d3f
+    this.$server_address = address;
+    this.$auth_uri = 'https://' + this.server_address + '/' + serviceName;
+    this.$updateMetadata = updateMetadata;
   }
 
   _.each(methods, function(attrs, name) {
