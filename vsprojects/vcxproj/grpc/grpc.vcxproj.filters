--- conflicted
+++ resolved
@@ -55,11 +55,10 @@
     <ClCompile Include="$(SolutionDir)\..\src\core\lib\iomgr\endpoint_pair_windows.c">
       <Filter>src\core\lib\iomgr</Filter>
     </ClCompile>
-<<<<<<< HEAD
     <ClCompile Include="$(SolutionDir)\..\src\core\lib\iomgr\ev_epoll_linux.c">
-=======
+      <Filter>src\core\lib\iomgr</Filter>
+    </ClCompile>
     <ClCompile Include="$(SolutionDir)\..\src\core\lib\iomgr\ev_poll_and_epoll_posix.c">
->>>>>>> 37e26d92
       <Filter>src\core\lib\iomgr</Filter>
     </ClCompile>
     <ClCompile Include="$(SolutionDir)\..\src\core\lib\iomgr\ev_poll_posix.c">
@@ -690,11 +689,10 @@
     <ClInclude Include="$(SolutionDir)\..\src\core\lib\iomgr\endpoint_pair.h">
       <Filter>src\core\lib\iomgr</Filter>
     </ClInclude>
-<<<<<<< HEAD
     <ClInclude Include="$(SolutionDir)\..\src\core\lib\iomgr\ev_epoll_linux.h">
-=======
+      <Filter>src\core\lib\iomgr</Filter>
+    </ClInclude>
     <ClInclude Include="$(SolutionDir)\..\src\core\lib\iomgr\ev_poll_and_epoll_posix.h">
->>>>>>> 37e26d92
       <Filter>src\core\lib\iomgr</Filter>
     </ClInclude>
     <ClInclude Include="$(SolutionDir)\..\src\core\lib\iomgr\ev_poll_posix.h">
