<?xml version="1.0" encoding="utf-8"?>
<Project ToolsVersion="4.0" xmlns="http://schemas.microsoft.com/developer/msbuild/2003">
  <ItemGroup>
    <ClCompile Include="$(SolutionDir)\..\src\core\lib\profiling\basic_timers.c">
      <Filter>src\core\lib\profiling</Filter>
    </ClCompile>
    <ClCompile Include="$(SolutionDir)\..\src\core\lib\profiling\stap_timers.c">
      <Filter>src\core\lib\profiling</Filter>
    </ClCompile>
    <ClCompile Include="$(SolutionDir)\..\src\core\lib\support\alloc.c">
      <Filter>src\core\lib\support</Filter>
    </ClCompile>
    <ClCompile Include="$(SolutionDir)\..\src\core\lib\support\avl.c">
      <Filter>src\core\lib\support</Filter>
    </ClCompile>
    <ClCompile Include="$(SolutionDir)\..\src\core\lib\support\backoff.c">
      <Filter>src\core\lib\support</Filter>
    </ClCompile>
    <ClCompile Include="$(SolutionDir)\..\src\core\lib\support\cmdline.c">
      <Filter>src\core\lib\support</Filter>
    </ClCompile>
    <ClCompile Include="$(SolutionDir)\..\src\core\lib\support\cpu_iphone.c">
      <Filter>src\core\lib\support</Filter>
    </ClCompile>
    <ClCompile Include="$(SolutionDir)\..\src\core\lib\support\cpu_linux.c">
      <Filter>src\core\lib\support</Filter>
    </ClCompile>
    <ClCompile Include="$(SolutionDir)\..\src\core\lib\support\cpu_posix.c">
      <Filter>src\core\lib\support</Filter>
    </ClCompile>
    <ClCompile Include="$(SolutionDir)\..\src\core\lib\support\cpu_windows.c">
      <Filter>src\core\lib\support</Filter>
    </ClCompile>
    <ClCompile Include="$(SolutionDir)\..\src\core\lib\support\env_linux.c">
      <Filter>src\core\lib\support</Filter>
    </ClCompile>
    <ClCompile Include="$(SolutionDir)\..\src\core\lib\support\env_posix.c">
      <Filter>src\core\lib\support</Filter>
    </ClCompile>
    <ClCompile Include="$(SolutionDir)\..\src\core\lib\support\env_windows.c">
      <Filter>src\core\lib\support</Filter>
    </ClCompile>
    <ClCompile Include="$(SolutionDir)\..\src\core\lib\support\histogram.c">
      <Filter>src\core\lib\support</Filter>
    </ClCompile>
    <ClCompile Include="$(SolutionDir)\..\src\core\lib\support\host_port.c">
      <Filter>src\core\lib\support</Filter>
    </ClCompile>
    <ClCompile Include="$(SolutionDir)\..\src\core\lib\support\log.c">
      <Filter>src\core\lib\support</Filter>
    </ClCompile>
    <ClCompile Include="$(SolutionDir)\..\src\core\lib\support\log_android.c">
      <Filter>src\core\lib\support</Filter>
    </ClCompile>
    <ClCompile Include="$(SolutionDir)\..\src\core\lib\support\log_linux.c">
      <Filter>src\core\lib\support</Filter>
    </ClCompile>
    <ClCompile Include="$(SolutionDir)\..\src\core\lib\support\log_posix.c">
      <Filter>src\core\lib\support</Filter>
    </ClCompile>
    <ClCompile Include="$(SolutionDir)\..\src\core\lib\support\log_windows.c">
      <Filter>src\core\lib\support</Filter>
    </ClCompile>
    <ClCompile Include="$(SolutionDir)\..\src\core\lib\support\mpscq.c">
      <Filter>src\core\lib\support</Filter>
    </ClCompile>
    <ClCompile Include="$(SolutionDir)\..\src\core\lib\support\murmur_hash.c">
      <Filter>src\core\lib\support</Filter>
    </ClCompile>
    <ClCompile Include="$(SolutionDir)\..\src\core\lib\support\stack_lockfree.c">
      <Filter>src\core\lib\support</Filter>
    </ClCompile>
    <ClCompile Include="$(SolutionDir)\..\src\core\lib\support\string.c">
      <Filter>src\core\lib\support</Filter>
    </ClCompile>
    <ClCompile Include="$(SolutionDir)\..\src\core\lib\support\string_posix.c">
      <Filter>src\core\lib\support</Filter>
    </ClCompile>
    <ClCompile Include="$(SolutionDir)\..\src\core\lib\support\string_util_windows.c">
      <Filter>src\core\lib\support</Filter>
    </ClCompile>
    <ClCompile Include="$(SolutionDir)\..\src\core\lib\support\string_windows.c">
      <Filter>src\core\lib\support</Filter>
    </ClCompile>
    <ClCompile Include="$(SolutionDir)\..\src\core\lib\support\subprocess_posix.c">
      <Filter>src\core\lib\support</Filter>
    </ClCompile>
    <ClCompile Include="$(SolutionDir)\..\src\core\lib\support\subprocess_windows.c">
      <Filter>src\core\lib\support</Filter>
    </ClCompile>
    <ClCompile Include="$(SolutionDir)\..\src\core\lib\support\sync.c">
      <Filter>src\core\lib\support</Filter>
    </ClCompile>
    <ClCompile Include="$(SolutionDir)\..\src\core\lib\support\sync_posix.c">
      <Filter>src\core\lib\support</Filter>
    </ClCompile>
    <ClCompile Include="$(SolutionDir)\..\src\core\lib\support\sync_windows.c">
      <Filter>src\core\lib\support</Filter>
    </ClCompile>
    <ClCompile Include="$(SolutionDir)\..\src\core\lib\support\thd.c">
      <Filter>src\core\lib\support</Filter>
    </ClCompile>
    <ClCompile Include="$(SolutionDir)\..\src\core\lib\support\thd_posix.c">
      <Filter>src\core\lib\support</Filter>
    </ClCompile>
    <ClCompile Include="$(SolutionDir)\..\src\core\lib\support\thd_windows.c">
      <Filter>src\core\lib\support</Filter>
    </ClCompile>
    <ClCompile Include="$(SolutionDir)\..\src\core\lib\support\time.c">
      <Filter>src\core\lib\support</Filter>
    </ClCompile>
    <ClCompile Include="$(SolutionDir)\..\src\core\lib\support\time_posix.c">
      <Filter>src\core\lib\support</Filter>
    </ClCompile>
    <ClCompile Include="$(SolutionDir)\..\src\core\lib\support\time_precise.c">
      <Filter>src\core\lib\support</Filter>
    </ClCompile>
    <ClCompile Include="$(SolutionDir)\..\src\core\lib\support\time_windows.c">
      <Filter>src\core\lib\support</Filter>
    </ClCompile>
    <ClCompile Include="$(SolutionDir)\..\src\core\lib\support\tls_pthread.c">
      <Filter>src\core\lib\support</Filter>
    </ClCompile>
    <ClCompile Include="$(SolutionDir)\..\src\core\lib\support\tmpfile_msys.c">
      <Filter>src\core\lib\support</Filter>
    </ClCompile>
    <ClCompile Include="$(SolutionDir)\..\src\core\lib\support\tmpfile_posix.c">
      <Filter>src\core\lib\support</Filter>
    </ClCompile>
    <ClCompile Include="$(SolutionDir)\..\src\core\lib\support\tmpfile_windows.c">
      <Filter>src\core\lib\support</Filter>
    </ClCompile>
    <ClCompile Include="$(SolutionDir)\..\src\core\lib\support\wrap_memcpy.c">
      <Filter>src\core\lib\support</Filter>
    </ClCompile>
  </ItemGroup>
  <ItemGroup>
    <ClInclude Include="$(SolutionDir)\..\include\grpc\support\alloc.h">
      <Filter>include\grpc\support</Filter>
    </ClInclude>
    <ClInclude Include="$(SolutionDir)\..\include\grpc\support\atm.h">
      <Filter>include\grpc\support</Filter>
    </ClInclude>
    <ClInclude Include="$(SolutionDir)\..\include\grpc\support\atm_gcc_atomic.h">
      <Filter>include\grpc\support</Filter>
    </ClInclude>
    <ClInclude Include="$(SolutionDir)\..\include\grpc\support\atm_gcc_sync.h">
      <Filter>include\grpc\support</Filter>
    </ClInclude>
    <ClInclude Include="$(SolutionDir)\..\include\grpc\support\atm_windows.h">
      <Filter>include\grpc\support</Filter>
    </ClInclude>
    <ClInclude Include="$(SolutionDir)\..\include\grpc\support\avl.h">
      <Filter>include\grpc\support</Filter>
    </ClInclude>
    <ClInclude Include="$(SolutionDir)\..\include\grpc\support\cmdline.h">
      <Filter>include\grpc\support</Filter>
    </ClInclude>
    <ClInclude Include="$(SolutionDir)\..\include\grpc\support\cpu.h">
      <Filter>include\grpc\support</Filter>
    </ClInclude>
    <ClInclude Include="$(SolutionDir)\..\include\grpc\support\histogram.h">
      <Filter>include\grpc\support</Filter>
    </ClInclude>
    <ClInclude Include="$(SolutionDir)\..\include\grpc\support\host_port.h">
      <Filter>include\grpc\support</Filter>
    </ClInclude>
    <ClInclude Include="$(SolutionDir)\..\include\grpc\support\log.h">
      <Filter>include\grpc\support</Filter>
    </ClInclude>
    <ClInclude Include="$(SolutionDir)\..\include\grpc\support\log_windows.h">
      <Filter>include\grpc\support</Filter>
    </ClInclude>
    <ClInclude Include="$(SolutionDir)\..\include\grpc\support\port_platform.h">
      <Filter>include\grpc\support</Filter>
    </ClInclude>
    <ClInclude Include="$(SolutionDir)\..\include\grpc\support\string_util.h">
      <Filter>include\grpc\support</Filter>
    </ClInclude>
    <ClInclude Include="$(SolutionDir)\..\include\grpc\support\subprocess.h">
      <Filter>include\grpc\support</Filter>
    </ClInclude>
    <ClInclude Include="$(SolutionDir)\..\include\grpc\support\sync.h">
      <Filter>include\grpc\support</Filter>
    </ClInclude>
    <ClInclude Include="$(SolutionDir)\..\include\grpc\support\sync_generic.h">
      <Filter>include\grpc\support</Filter>
    </ClInclude>
    <ClInclude Include="$(SolutionDir)\..\include\grpc\support\sync_posix.h">
      <Filter>include\grpc\support</Filter>
    </ClInclude>
    <ClInclude Include="$(SolutionDir)\..\include\grpc\support\sync_windows.h">
      <Filter>include\grpc\support</Filter>
    </ClInclude>
    <ClInclude Include="$(SolutionDir)\..\include\grpc\support\thd.h">
      <Filter>include\grpc\support</Filter>
    </ClInclude>
    <ClInclude Include="$(SolutionDir)\..\include\grpc\support\time.h">
      <Filter>include\grpc\support</Filter>
    </ClInclude>
    <ClInclude Include="$(SolutionDir)\..\include\grpc\support\tls.h">
      <Filter>include\grpc\support</Filter>
    </ClInclude>
    <ClInclude Include="$(SolutionDir)\..\include\grpc\support\tls_gcc.h">
      <Filter>include\grpc\support</Filter>
    </ClInclude>
    <ClInclude Include="$(SolutionDir)\..\include\grpc\support\tls_msvc.h">
      <Filter>include\grpc\support</Filter>
    </ClInclude>
    <ClInclude Include="$(SolutionDir)\..\include\grpc\support\tls_pthread.h">
      <Filter>include\grpc\support</Filter>
    </ClInclude>
    <ClInclude Include="$(SolutionDir)\..\include\grpc\support\useful.h">
      <Filter>include\grpc\support</Filter>
    </ClInclude>
    <ClInclude Include="$(SolutionDir)\..\include\grpc\impl\codegen\atm.h">
      <Filter>include\grpc\impl\codegen</Filter>
    </ClInclude>
    <ClInclude Include="$(SolutionDir)\..\include\grpc\impl\codegen\atm_gcc_atomic.h">
      <Filter>include\grpc\impl\codegen</Filter>
    </ClInclude>
    <ClInclude Include="$(SolutionDir)\..\include\grpc\impl\codegen\atm_gcc_sync.h">
      <Filter>include\grpc\impl\codegen</Filter>
    </ClInclude>
    <ClInclude Include="$(SolutionDir)\..\include\grpc\impl\codegen\atm_windows.h">
      <Filter>include\grpc\impl\codegen</Filter>
    </ClInclude>
<<<<<<< HEAD
    <ClInclude Include="$(SolutionDir)\..\include\grpc\impl\codegen\exec_ctx_fwd.h">
=======
    <ClInclude Include="$(SolutionDir)\..\include\grpc\impl\codegen\gpr_slice.h">
>>>>>>> b62bffbe
      <Filter>include\grpc\impl\codegen</Filter>
    </ClInclude>
    <ClInclude Include="$(SolutionDir)\..\include\grpc\impl\codegen\gpr_types.h">
      <Filter>include\grpc\impl\codegen</Filter>
    </ClInclude>
    <ClInclude Include="$(SolutionDir)\..\include\grpc\impl\codegen\port_platform.h">
      <Filter>include\grpc\impl\codegen</Filter>
    </ClInclude>
    <ClInclude Include="$(SolutionDir)\..\include\grpc\impl\codegen\slice.h">
      <Filter>include\grpc\impl\codegen</Filter>
    </ClInclude>
    <ClInclude Include="$(SolutionDir)\..\include\grpc\impl\codegen\sync.h">
      <Filter>include\grpc\impl\codegen</Filter>
    </ClInclude>
    <ClInclude Include="$(SolutionDir)\..\include\grpc\impl\codegen\sync_generic.h">
      <Filter>include\grpc\impl\codegen</Filter>
    </ClInclude>
    <ClInclude Include="$(SolutionDir)\..\include\grpc\impl\codegen\sync_posix.h">
      <Filter>include\grpc\impl\codegen</Filter>
    </ClInclude>
    <ClInclude Include="$(SolutionDir)\..\include\grpc\impl\codegen\sync_windows.h">
      <Filter>include\grpc\impl\codegen</Filter>
    </ClInclude>
  </ItemGroup>
  <ItemGroup>
    <ClInclude Include="$(SolutionDir)\..\src\core\lib\profiling\timers.h">
      <Filter>src\core\lib\profiling</Filter>
    </ClInclude>
    <ClInclude Include="$(SolutionDir)\..\src\core\lib\support\backoff.h">
      <Filter>src\core\lib\support</Filter>
    </ClInclude>
    <ClInclude Include="$(SolutionDir)\..\src\core\lib\support\block_annotate.h">
      <Filter>src\core\lib\support</Filter>
    </ClInclude>
    <ClInclude Include="$(SolutionDir)\..\src\core\lib\support\env.h">
      <Filter>src\core\lib\support</Filter>
    </ClInclude>
    <ClInclude Include="$(SolutionDir)\..\src\core\lib\support\mpscq.h">
      <Filter>src\core\lib\support</Filter>
    </ClInclude>
    <ClInclude Include="$(SolutionDir)\..\src\core\lib\support\murmur_hash.h">
      <Filter>src\core\lib\support</Filter>
    </ClInclude>
    <ClInclude Include="$(SolutionDir)\..\src\core\lib\support\stack_lockfree.h">
      <Filter>src\core\lib\support</Filter>
    </ClInclude>
    <ClInclude Include="$(SolutionDir)\..\src\core\lib\support\string.h">
      <Filter>src\core\lib\support</Filter>
    </ClInclude>
    <ClInclude Include="$(SolutionDir)\..\src\core\lib\support\string_windows.h">
      <Filter>src\core\lib\support</Filter>
    </ClInclude>
    <ClInclude Include="$(SolutionDir)\..\src\core\lib\support\thd_internal.h">
      <Filter>src\core\lib\support</Filter>
    </ClInclude>
    <ClInclude Include="$(SolutionDir)\..\src\core\lib\support\time_precise.h">
      <Filter>src\core\lib\support</Filter>
    </ClInclude>
    <ClInclude Include="$(SolutionDir)\..\src\core\lib\support\tmpfile.h">
      <Filter>src\core\lib\support</Filter>
    </ClInclude>
  </ItemGroup>

  <ItemGroup>
    <Filter Include="include">
      <UniqueIdentifier>{9ea89137-2bf7-b6d9-b7af-7cb4d1b74928}</UniqueIdentifier>
    </Filter>
    <Filter Include="include\grpc">
      <UniqueIdentifier>{e6957ec1-85ba-6515-03c0-e12878045b1f}</UniqueIdentifier>
    </Filter>
    <Filter Include="include\grpc\impl">
      <UniqueIdentifier>{4c72091a-872d-10da-2694-ce5a7b069a1f}</UniqueIdentifier>
    </Filter>
    <Filter Include="include\grpc\impl\codegen">
      <UniqueIdentifier>{e52e0384-d0d3-1475-0d4e-11719aac8f2a}</UniqueIdentifier>
    </Filter>
    <Filter Include="include\grpc\support">
      <UniqueIdentifier>{31c42000-3ed7-95e1-d076-df814b72cdee}</UniqueIdentifier>
    </Filter>
    <Filter Include="src">
      <UniqueIdentifier>{60eb2826-e58b-cb10-a98d-fe04727398a2}</UniqueIdentifier>
    </Filter>
    <Filter Include="src\core">
      <UniqueIdentifier>{c5e1baa7-de77-beb1-9675-942261648f79}</UniqueIdentifier>
    </Filter>
    <Filter Include="src\core\lib">
      <UniqueIdentifier>{52037bcb-5719-a548-224d-834fbe569045}</UniqueIdentifier>
    </Filter>
    <Filter Include="src\core\lib\profiling">
      <UniqueIdentifier>{ba38d79d-d5de-a89e-9ca2-c5235a03ca7f}</UniqueIdentifier>
    </Filter>
    <Filter Include="src\core\lib\support">
      <UniqueIdentifier>{a4812158-7fba-959e-4e09-50167fe38df8}</UniqueIdentifier>
    </Filter>
  </ItemGroup>
</Project>
<|MERGE_RESOLUTION|>--- conflicted
+++ resolved
@@ -225,11 +225,7 @@
     <ClInclude Include="$(SolutionDir)\..\include\grpc\impl\codegen\atm_windows.h">
       <Filter>include\grpc\impl\codegen</Filter>
     </ClInclude>
-<<<<<<< HEAD
-    <ClInclude Include="$(SolutionDir)\..\include\grpc\impl\codegen\exec_ctx_fwd.h">
-=======
     <ClInclude Include="$(SolutionDir)\..\include\grpc\impl\codegen\gpr_slice.h">
->>>>>>> b62bffbe
       <Filter>include\grpc\impl\codegen</Filter>
     </ClInclude>
     <ClInclude Include="$(SolutionDir)\..\include\grpc\impl\codegen\gpr_types.h">
