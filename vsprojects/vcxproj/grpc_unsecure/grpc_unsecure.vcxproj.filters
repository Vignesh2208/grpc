<?xml version="1.0" encoding="utf-8"?>
<Project ToolsVersion="4.0" xmlns="http://schemas.microsoft.com/developer/msbuild/2003">
  <ItemGroup>
<<<<<<< HEAD
    <ClCompile Include="$(SolutionDir)\..\src\core\ext\census\context.c">
      <Filter>src\core\ext\census</Filter>
    </ClCompile>
    <ClCompile Include="$(SolutionDir)\..\src\core\ext\census\grpc_context.c">
      <Filter>src\core\ext\census</Filter>
    </ClCompile>
    <ClCompile Include="$(SolutionDir)\..\src\core\ext\census\grpc_filter.c">
      <Filter>src\core\ext\census</Filter>
    </ClCompile>
    <ClCompile Include="$(SolutionDir)\..\src\core\ext\census\grpc_plugin.c">
      <Filter>src\core\ext\census</Filter>
    </ClCompile>
    <ClCompile Include="$(SolutionDir)\..\src\core\ext\census\initialize.c">
      <Filter>src\core\ext\census</Filter>
    </ClCompile>
    <ClCompile Include="$(SolutionDir)\..\src\core\ext\census\mlog.c">
      <Filter>src\core\ext\census</Filter>
    </ClCompile>
    <ClCompile Include="$(SolutionDir)\..\src\core\ext\census\operation.c">
      <Filter>src\core\ext\census</Filter>
    </ClCompile>
    <ClCompile Include="$(SolutionDir)\..\src\core\ext\census\placeholders.c">
      <Filter>src\core\ext\census</Filter>
    </ClCompile>
    <ClCompile Include="$(SolutionDir)\..\src\core\ext\census\tracing.c">
      <Filter>src\core\ext\census</Filter>
    </ClCompile>
    <ClCompile Include="$(SolutionDir)\..\src\core\ext\client_config\channel_connectivity.c">
      <Filter>src\core\ext\client_config</Filter>
    </ClCompile>
    <ClCompile Include="$(SolutionDir)\..\src\core\ext\client_config\client_channel.c">
      <Filter>src\core\ext\client_config</Filter>
    </ClCompile>
    <ClCompile Include="$(SolutionDir)\..\src\core\ext\client_config\client_channel_factory.c">
      <Filter>src\core\ext\client_config</Filter>
    </ClCompile>
    <ClCompile Include="$(SolutionDir)\..\src\core\ext\client_config\client_config.c">
      <Filter>src\core\ext\client_config</Filter>
    </ClCompile>
    <ClCompile Include="$(SolutionDir)\..\src\core\ext\client_config\connector.c">
      <Filter>src\core\ext\client_config</Filter>
    </ClCompile>
    <ClCompile Include="$(SolutionDir)\..\src\core\ext\client_config\default_initial_connect_string.c">
      <Filter>src\core\ext\client_config</Filter>
    </ClCompile>
    <ClCompile Include="$(SolutionDir)\..\src\core\ext\client_config\initial_connect_string.c">
      <Filter>src\core\ext\client_config</Filter>
    </ClCompile>
    <ClCompile Include="$(SolutionDir)\..\src\core\ext\client_config\lb_policy.c">
      <Filter>src\core\ext\client_config</Filter>
    </ClCompile>
    <ClCompile Include="$(SolutionDir)\..\src\core\ext\client_config\lb_policy_factory.c">
      <Filter>src\core\ext\client_config</Filter>
    </ClCompile>
    <ClCompile Include="$(SolutionDir)\..\src\core\ext\client_config\lb_policy_registry.c">
      <Filter>src\core\ext\client_config</Filter>
    </ClCompile>
    <ClCompile Include="$(SolutionDir)\..\src\core\ext\client_config\resolver.c">
      <Filter>src\core\ext\client_config</Filter>
    </ClCompile>
    <ClCompile Include="$(SolutionDir)\..\src\core\ext\client_config\resolver_factory.c">
      <Filter>src\core\ext\client_config</Filter>
    </ClCompile>
    <ClCompile Include="$(SolutionDir)\..\src\core\ext\client_config\resolver_registry.c">
      <Filter>src\core\ext\client_config</Filter>
    </ClCompile>
    <ClCompile Include="$(SolutionDir)\..\src\core\ext\client_config\subchannel.c">
      <Filter>src\core\ext\client_config</Filter>
    </ClCompile>
    <ClCompile Include="$(SolutionDir)\..\src\core\ext\client_config\subchannel_call_holder.c">
      <Filter>src\core\ext\client_config</Filter>
    </ClCompile>
    <ClCompile Include="$(SolutionDir)\..\src\core\ext\client_config\subchannel_index.c">
      <Filter>src\core\ext\client_config</Filter>
    </ClCompile>
    <ClCompile Include="$(SolutionDir)\..\src\core\ext\client_config\uri_parser.c">
      <Filter>src\core\ext\client_config</Filter>
    </ClCompile>
    <ClCompile Include="$(SolutionDir)\..\src\core\ext\lb_policy\grpclb\load_balancer_api.c">
      <Filter>src\core\ext\lb_policy\grpclb</Filter>
    </ClCompile>
    <ClCompile Include="$(SolutionDir)\..\src\core\ext\lb_policy\grpclb\proto\grpc\lb\v0\load_balancer.pb.c">
      <Filter>src\core\ext\lb_policy\grpclb\proto\grpc\lb\v0</Filter>
    </ClCompile>
    <ClCompile Include="$(SolutionDir)\..\src\core\ext\lb_policy\pick_first\pick_first.c">
      <Filter>src\core\ext\lb_policy\pick_first</Filter>
    </ClCompile>
    <ClCompile Include="$(SolutionDir)\..\src\core\ext\lb_policy\round_robin\round_robin.c">
      <Filter>src\core\ext\lb_policy\round_robin</Filter>
    </ClCompile>
    <ClCompile Include="$(SolutionDir)\..\src\core\ext\load_reporting\load_reporting_filter.c">
      <Filter>src\core\ext\load_reporting</Filter>
    </ClCompile>
    <ClCompile Include="$(SolutionDir)\..\src\core\ext\resolver\dns\native\dns_resolver.c">
      <Filter>src\core\ext\resolver\dns\native</Filter>
    </ClCompile>
    <ClCompile Include="$(SolutionDir)\..\src\core\ext\resolver\sockaddr\sockaddr_resolver.c">
      <Filter>src\core\ext\resolver\sockaddr</Filter>
    </ClCompile>
    <ClCompile Include="$(SolutionDir)\..\src\core\ext\transport\chttp2\client\insecure\channel_create.c">
      <Filter>src\core\ext\transport\chttp2\client\insecure</Filter>
    </ClCompile>
    <ClCompile Include="$(SolutionDir)\..\src\core\ext\transport\chttp2\server\insecure\server_chttp2.c">
      <Filter>src\core\ext\transport\chttp2\server\insecure</Filter>
    </ClCompile>
    <ClCompile Include="$(SolutionDir)\..\src\core\ext\transport\chttp2\transport\alpn.c">
      <Filter>src\core\ext\transport\chttp2\transport</Filter>
    </ClCompile>
    <ClCompile Include="$(SolutionDir)\..\src\core\ext\transport\chttp2\transport\bin_encoder.c">
      <Filter>src\core\ext\transport\chttp2\transport</Filter>
    </ClCompile>
    <ClCompile Include="$(SolutionDir)\..\src\core\ext\transport\chttp2\transport\chttp2_transport.c">
      <Filter>src\core\ext\transport\chttp2\transport</Filter>
    </ClCompile>
    <ClCompile Include="$(SolutionDir)\..\src\core\ext\transport\chttp2\transport\frame_data.c">
      <Filter>src\core\ext\transport\chttp2\transport</Filter>
    </ClCompile>
    <ClCompile Include="$(SolutionDir)\..\src\core\ext\transport\chttp2\transport\frame_goaway.c">
      <Filter>src\core\ext\transport\chttp2\transport</Filter>
    </ClCompile>
    <ClCompile Include="$(SolutionDir)\..\src\core\ext\transport\chttp2\transport\frame_ping.c">
      <Filter>src\core\ext\transport\chttp2\transport</Filter>
    </ClCompile>
    <ClCompile Include="$(SolutionDir)\..\src\core\ext\transport\chttp2\transport\frame_rst_stream.c">
      <Filter>src\core\ext\transport\chttp2\transport</Filter>
    </ClCompile>
    <ClCompile Include="$(SolutionDir)\..\src\core\ext\transport\chttp2\transport\frame_settings.c">
      <Filter>src\core\ext\transport\chttp2\transport</Filter>
    </ClCompile>
    <ClCompile Include="$(SolutionDir)\..\src\core\ext\transport\chttp2\transport\frame_window_update.c">
      <Filter>src\core\ext\transport\chttp2\transport</Filter>
    </ClCompile>
    <ClCompile Include="$(SolutionDir)\..\src\core\ext\transport\chttp2\transport\hpack_encoder.c">
      <Filter>src\core\ext\transport\chttp2\transport</Filter>
    </ClCompile>
    <ClCompile Include="$(SolutionDir)\..\src\core\ext\transport\chttp2\transport\hpack_parser.c">
      <Filter>src\core\ext\transport\chttp2\transport</Filter>
    </ClCompile>
    <ClCompile Include="$(SolutionDir)\..\src\core\ext\transport\chttp2\transport\hpack_table.c">
      <Filter>src\core\ext\transport\chttp2\transport</Filter>
    </ClCompile>
    <ClCompile Include="$(SolutionDir)\..\src\core\ext\transport\chttp2\transport\huffsyms.c">
      <Filter>src\core\ext\transport\chttp2\transport</Filter>
    </ClCompile>
    <ClCompile Include="$(SolutionDir)\..\src\core\ext\transport\chttp2\transport\incoming_metadata.c">
      <Filter>src\core\ext\transport\chttp2\transport</Filter>
    </ClCompile>
    <ClCompile Include="$(SolutionDir)\..\src\core\ext\transport\chttp2\transport\parsing.c">
      <Filter>src\core\ext\transport\chttp2\transport</Filter>
    </ClCompile>
    <ClCompile Include="$(SolutionDir)\..\src\core\ext\transport\chttp2\transport\status_conversion.c">
      <Filter>src\core\ext\transport\chttp2\transport</Filter>
    </ClCompile>
    <ClCompile Include="$(SolutionDir)\..\src\core\ext\transport\chttp2\transport\stream_lists.c">
      <Filter>src\core\ext\transport\chttp2\transport</Filter>
    </ClCompile>
    <ClCompile Include="$(SolutionDir)\..\src\core\ext\transport\chttp2\transport\stream_map.c">
      <Filter>src\core\ext\transport\chttp2\transport</Filter>
    </ClCompile>
    <ClCompile Include="$(SolutionDir)\..\src\core\ext\transport\chttp2\transport\timeout_encoding.c">
      <Filter>src\core\ext\transport\chttp2\transport</Filter>
    </ClCompile>
    <ClCompile Include="$(SolutionDir)\..\src\core\ext\transport\chttp2\transport\varint.c">
      <Filter>src\core\ext\transport\chttp2\transport</Filter>
    </ClCompile>
    <ClCompile Include="$(SolutionDir)\..\src\core\ext\transport\chttp2\transport\writing.c">
      <Filter>src\core\ext\transport\chttp2\transport</Filter>
=======
    <ClCompile Include="$(SolutionDir)\..\src\core\lib\surface\init_unsecure.c">
      <Filter>src\core\lib\surface</Filter>
>>>>>>> 361be66c
    </ClCompile>
    <ClCompile Include="$(SolutionDir)\..\src\core\lib\channel\channel_args.c">
      <Filter>src\core\lib\channel</Filter>
    </ClCompile>
    <ClCompile Include="$(SolutionDir)\..\src\core\lib\channel\channel_stack.c">
      <Filter>src\core\lib\channel</Filter>
    </ClCompile>
    <ClCompile Include="$(SolutionDir)\..\src\core\lib\channel\channel_stack_builder.c">
      <Filter>src\core\lib\channel</Filter>
    </ClCompile>
    <ClCompile Include="$(SolutionDir)\..\src\core\lib\channel\compress_filter.c">
      <Filter>src\core\lib\channel</Filter>
    </ClCompile>
    <ClCompile Include="$(SolutionDir)\..\src\core\lib\channel\connected_channel.c">
      <Filter>src\core\lib\channel</Filter>
    </ClCompile>
    <ClCompile Include="$(SolutionDir)\..\src\core\lib\channel\http_client_filter.c">
      <Filter>src\core\lib\channel</Filter>
    </ClCompile>
    <ClCompile Include="$(SolutionDir)\..\src\core\lib\channel\http_server_filter.c">
      <Filter>src\core\lib\channel</Filter>
    </ClCompile>
    <ClCompile Include="$(SolutionDir)\..\src\core\lib\compression\compression_algorithm.c">
      <Filter>src\core\lib\compression</Filter>
    </ClCompile>
    <ClCompile Include="$(SolutionDir)\..\src\core\lib\compression\message_compress.c">
      <Filter>src\core\lib\compression</Filter>
    </ClCompile>
    <ClCompile Include="$(SolutionDir)\..\src\core\lib\debug\trace.c">
      <Filter>src\core\lib\debug</Filter>
    </ClCompile>
    <ClCompile Include="$(SolutionDir)\..\src\core\lib\http\format_request.c">
      <Filter>src\core\lib\http</Filter>
    </ClCompile>
    <ClCompile Include="$(SolutionDir)\..\src\core\lib\http\httpcli.c">
      <Filter>src\core\lib\http</Filter>
    </ClCompile>
    <ClCompile Include="$(SolutionDir)\..\src\core\lib\http\parser.c">
      <Filter>src\core\lib\http</Filter>
    </ClCompile>
    <ClCompile Include="$(SolutionDir)\..\src\core\lib\iomgr\closure.c">
      <Filter>src\core\lib\iomgr</Filter>
    </ClCompile>
    <ClCompile Include="$(SolutionDir)\..\src\core\lib\iomgr\endpoint.c">
      <Filter>src\core\lib\iomgr</Filter>
    </ClCompile>
    <ClCompile Include="$(SolutionDir)\..\src\core\lib\iomgr\endpoint_pair_posix.c">
      <Filter>src\core\lib\iomgr</Filter>
    </ClCompile>
    <ClCompile Include="$(SolutionDir)\..\src\core\lib\iomgr\endpoint_pair_windows.c">
      <Filter>src\core\lib\iomgr</Filter>
    </ClCompile>
    <ClCompile Include="$(SolutionDir)\..\src\core\lib\iomgr\ev_poll_and_epoll_posix.c">
      <Filter>src\core\lib\iomgr</Filter>
    </ClCompile>
    <ClCompile Include="$(SolutionDir)\..\src\core\lib\iomgr\ev_posix.c">
      <Filter>src\core\lib\iomgr</Filter>
    </ClCompile>
    <ClCompile Include="$(SolutionDir)\..\src\core\lib\iomgr\exec_ctx.c">
      <Filter>src\core\lib\iomgr</Filter>
    </ClCompile>
    <ClCompile Include="$(SolutionDir)\..\src\core\lib\iomgr\executor.c">
      <Filter>src\core\lib\iomgr</Filter>
    </ClCompile>
    <ClCompile Include="$(SolutionDir)\..\src\core\lib\iomgr\iocp_windows.c">
      <Filter>src\core\lib\iomgr</Filter>
    </ClCompile>
    <ClCompile Include="$(SolutionDir)\..\src\core\lib\iomgr\iomgr.c">
      <Filter>src\core\lib\iomgr</Filter>
    </ClCompile>
    <ClCompile Include="$(SolutionDir)\..\src\core\lib\iomgr\iomgr_posix.c">
      <Filter>src\core\lib\iomgr</Filter>
    </ClCompile>
    <ClCompile Include="$(SolutionDir)\..\src\core\lib\iomgr\iomgr_windows.c">
      <Filter>src\core\lib\iomgr</Filter>
    </ClCompile>
    <ClCompile Include="$(SolutionDir)\..\src\core\lib\iomgr\pollset_set_windows.c">
      <Filter>src\core\lib\iomgr</Filter>
    </ClCompile>
    <ClCompile Include="$(SolutionDir)\..\src\core\lib\iomgr\pollset_windows.c">
      <Filter>src\core\lib\iomgr</Filter>
    </ClCompile>
    <ClCompile Include="$(SolutionDir)\..\src\core\lib\iomgr\resolve_address_posix.c">
      <Filter>src\core\lib\iomgr</Filter>
    </ClCompile>
    <ClCompile Include="$(SolutionDir)\..\src\core\lib\iomgr\resolve_address_windows.c">
      <Filter>src\core\lib\iomgr</Filter>
    </ClCompile>
    <ClCompile Include="$(SolutionDir)\..\src\core\lib\iomgr\sockaddr_utils.c">
      <Filter>src\core\lib\iomgr</Filter>
    </ClCompile>
    <ClCompile Include="$(SolutionDir)\..\src\core\lib\iomgr\socket_utils_common_posix.c">
      <Filter>src\core\lib\iomgr</Filter>
    </ClCompile>
    <ClCompile Include="$(SolutionDir)\..\src\core\lib\iomgr\socket_utils_linux.c">
      <Filter>src\core\lib\iomgr</Filter>
    </ClCompile>
    <ClCompile Include="$(SolutionDir)\..\src\core\lib\iomgr\socket_utils_posix.c">
      <Filter>src\core\lib\iomgr</Filter>
    </ClCompile>
    <ClCompile Include="$(SolutionDir)\..\src\core\lib\iomgr\socket_windows.c">
      <Filter>src\core\lib\iomgr</Filter>
    </ClCompile>
    <ClCompile Include="$(SolutionDir)\..\src\core\lib\iomgr\tcp_client_posix.c">
      <Filter>src\core\lib\iomgr</Filter>
    </ClCompile>
    <ClCompile Include="$(SolutionDir)\..\src\core\lib\iomgr\tcp_client_windows.c">
      <Filter>src\core\lib\iomgr</Filter>
    </ClCompile>
    <ClCompile Include="$(SolutionDir)\..\src\core\lib\iomgr\tcp_posix.c">
      <Filter>src\core\lib\iomgr</Filter>
    </ClCompile>
    <ClCompile Include="$(SolutionDir)\..\src\core\lib\iomgr\tcp_server_posix.c">
      <Filter>src\core\lib\iomgr</Filter>
    </ClCompile>
    <ClCompile Include="$(SolutionDir)\..\src\core\lib\iomgr\tcp_server_windows.c">
      <Filter>src\core\lib\iomgr</Filter>
    </ClCompile>
    <ClCompile Include="$(SolutionDir)\..\src\core\lib\iomgr\tcp_windows.c">
      <Filter>src\core\lib\iomgr</Filter>
    </ClCompile>
    <ClCompile Include="$(SolutionDir)\..\src\core\lib\iomgr\time_averaged_stats.c">
      <Filter>src\core\lib\iomgr</Filter>
    </ClCompile>
    <ClCompile Include="$(SolutionDir)\..\src\core\lib\iomgr\timer.c">
      <Filter>src\core\lib\iomgr</Filter>
    </ClCompile>
    <ClCompile Include="$(SolutionDir)\..\src\core\lib\iomgr\timer_heap.c">
      <Filter>src\core\lib\iomgr</Filter>
    </ClCompile>
    <ClCompile Include="$(SolutionDir)\..\src\core\lib\iomgr\udp_server.c">
      <Filter>src\core\lib\iomgr</Filter>
    </ClCompile>
    <ClCompile Include="$(SolutionDir)\..\src\core\lib\iomgr\unix_sockets_posix.c">
      <Filter>src\core\lib\iomgr</Filter>
    </ClCompile>
    <ClCompile Include="$(SolutionDir)\..\src\core\lib\iomgr\unix_sockets_posix_noop.c">
      <Filter>src\core\lib\iomgr</Filter>
    </ClCompile>
    <ClCompile Include="$(SolutionDir)\..\src\core\lib\iomgr\wakeup_fd_eventfd.c">
      <Filter>src\core\lib\iomgr</Filter>
    </ClCompile>
    <ClCompile Include="$(SolutionDir)\..\src\core\lib\iomgr\wakeup_fd_nospecial.c">
      <Filter>src\core\lib\iomgr</Filter>
    </ClCompile>
    <ClCompile Include="$(SolutionDir)\..\src\core\lib\iomgr\wakeup_fd_pipe.c">
      <Filter>src\core\lib\iomgr</Filter>
    </ClCompile>
    <ClCompile Include="$(SolutionDir)\..\src\core\lib\iomgr\wakeup_fd_posix.c">
      <Filter>src\core\lib\iomgr</Filter>
    </ClCompile>
    <ClCompile Include="$(SolutionDir)\..\src\core\lib\iomgr\workqueue_posix.c">
      <Filter>src\core\lib\iomgr</Filter>
    </ClCompile>
    <ClCompile Include="$(SolutionDir)\..\src\core\lib\iomgr\workqueue_windows.c">
      <Filter>src\core\lib\iomgr</Filter>
    </ClCompile>
    <ClCompile Include="$(SolutionDir)\..\src\core\lib\json\json.c">
      <Filter>src\core\lib\json</Filter>
    </ClCompile>
    <ClCompile Include="$(SolutionDir)\..\src\core\lib\json\json_reader.c">
      <Filter>src\core\lib\json</Filter>
    </ClCompile>
    <ClCompile Include="$(SolutionDir)\..\src\core\lib\json\json_string.c">
      <Filter>src\core\lib\json</Filter>
    </ClCompile>
    <ClCompile Include="$(SolutionDir)\..\src\core\lib\json\json_writer.c">
      <Filter>src\core\lib\json</Filter>
    </ClCompile>
    <ClCompile Include="$(SolutionDir)\..\src\core\lib\load_reporting\load_reporting.c">
      <Filter>src\core\lib\load_reporting</Filter>
    </ClCompile>
    <ClCompile Include="$(SolutionDir)\..\src\core\lib\surface\alarm.c">
      <Filter>src\core\lib\surface</Filter>
    </ClCompile>
    <ClCompile Include="$(SolutionDir)\..\src\core\lib\surface\api_trace.c">
      <Filter>src\core\lib\surface</Filter>
    </ClCompile>
    <ClCompile Include="$(SolutionDir)\..\src\core\lib\surface\byte_buffer.c">
      <Filter>src\core\lib\surface</Filter>
    </ClCompile>
    <ClCompile Include="$(SolutionDir)\..\src\core\lib\surface\byte_buffer_reader.c">
      <Filter>src\core\lib\surface</Filter>
    </ClCompile>
    <ClCompile Include="$(SolutionDir)\..\src\core\lib\surface\call.c">
      <Filter>src\core\lib\surface</Filter>
    </ClCompile>
    <ClCompile Include="$(SolutionDir)\..\src\core\lib\surface\call_details.c">
      <Filter>src\core\lib\surface</Filter>
    </ClCompile>
    <ClCompile Include="$(SolutionDir)\..\src\core\lib\surface\call_log_batch.c">
      <Filter>src\core\lib\surface</Filter>
    </ClCompile>
    <ClCompile Include="$(SolutionDir)\..\src\core\lib\surface\channel.c">
      <Filter>src\core\lib\surface</Filter>
    </ClCompile>
    <ClCompile Include="$(SolutionDir)\..\src\core\lib\surface\channel_init.c">
      <Filter>src\core\lib\surface</Filter>
    </ClCompile>
    <ClCompile Include="$(SolutionDir)\..\src\core\lib\surface\channel_ping.c">
      <Filter>src\core\lib\surface</Filter>
    </ClCompile>
    <ClCompile Include="$(SolutionDir)\..\src\core\lib\surface\channel_stack_type.c">
      <Filter>src\core\lib\surface</Filter>
    </ClCompile>
    <ClCompile Include="$(SolutionDir)\..\src\core\lib\surface\completion_queue.c">
      <Filter>src\core\lib\surface</Filter>
    </ClCompile>
    <ClCompile Include="$(SolutionDir)\..\src\core\lib\surface\event_string.c">
      <Filter>src\core\lib\surface</Filter>
    </ClCompile>
    <ClCompile Include="$(SolutionDir)\..\src\core\lib\surface\init.c">
      <Filter>src\core\lib\surface</Filter>
    </ClCompile>
    <ClCompile Include="$(SolutionDir)\..\src\core\lib\surface\lame_client.c">
      <Filter>src\core\lib\surface</Filter>
    </ClCompile>
    <ClCompile Include="$(SolutionDir)\..\src\core\lib\surface\metadata_array.c">
      <Filter>src\core\lib\surface</Filter>
    </ClCompile>
    <ClCompile Include="$(SolutionDir)\..\src\core\lib\surface\server.c">
      <Filter>src\core\lib\surface</Filter>
    </ClCompile>
    <ClCompile Include="$(SolutionDir)\..\src\core\lib\surface\validate_metadata.c">
      <Filter>src\core\lib\surface</Filter>
    </ClCompile>
    <ClCompile Include="$(SolutionDir)\..\src\core\lib\surface\version.c">
      <Filter>src\core\lib\surface</Filter>
    </ClCompile>
    <ClCompile Include="$(SolutionDir)\..\src\core\lib\transport\byte_stream.c">
      <Filter>src\core\lib\transport</Filter>
    </ClCompile>
    <ClCompile Include="$(SolutionDir)\..\src\core\lib\transport\connectivity_state.c">
      <Filter>src\core\lib\transport</Filter>
    </ClCompile>
    <ClCompile Include="$(SolutionDir)\..\src\core\lib\transport\metadata.c">
      <Filter>src\core\lib\transport</Filter>
    </ClCompile>
    <ClCompile Include="$(SolutionDir)\..\src\core\lib\transport\metadata_batch.c">
      <Filter>src\core\lib\transport</Filter>
    </ClCompile>
    <ClCompile Include="$(SolutionDir)\..\src\core\lib\transport\static_metadata.c">
      <Filter>src\core\lib\transport</Filter>
    </ClCompile>
    <ClCompile Include="$(SolutionDir)\..\src\core\lib\transport\transport.c">
      <Filter>src\core\lib\transport</Filter>
    </ClCompile>
    <ClCompile Include="$(SolutionDir)\..\src\core\lib\transport\transport_op_string.c">
      <Filter>src\core\lib\transport</Filter>
    </ClCompile>
    <ClCompile Include="$(SolutionDir)\..\src\core\ext\transport\chttp2\server\insecure\server_chttp2.c">
      <Filter>src\core\ext\transport\chttp2\server\insecure</Filter>
    </ClCompile>
    <ClCompile Include="$(SolutionDir)\..\src\core\ext\transport\chttp2\transport\bin_encoder.c">
      <Filter>src\core\ext\transport\chttp2\transport</Filter>
    </ClCompile>
    <ClCompile Include="$(SolutionDir)\..\src\core\ext\transport\chttp2\transport\chttp2_plugin.c">
      <Filter>src\core\ext\transport\chttp2\transport</Filter>
    </ClCompile>
    <ClCompile Include="$(SolutionDir)\..\src\core\ext\transport\chttp2\transport\chttp2_transport.c">
      <Filter>src\core\ext\transport\chttp2\transport</Filter>
    </ClCompile>
    <ClCompile Include="$(SolutionDir)\..\src\core\ext\transport\chttp2\transport\frame_data.c">
      <Filter>src\core\ext\transport\chttp2\transport</Filter>
    </ClCompile>
    <ClCompile Include="$(SolutionDir)\..\src\core\ext\transport\chttp2\transport\frame_goaway.c">
      <Filter>src\core\ext\transport\chttp2\transport</Filter>
    </ClCompile>
    <ClCompile Include="$(SolutionDir)\..\src\core\ext\transport\chttp2\transport\frame_ping.c">
      <Filter>src\core\ext\transport\chttp2\transport</Filter>
    </ClCompile>
    <ClCompile Include="$(SolutionDir)\..\src\core\ext\transport\chttp2\transport\frame_rst_stream.c">
      <Filter>src\core\ext\transport\chttp2\transport</Filter>
    </ClCompile>
    <ClCompile Include="$(SolutionDir)\..\src\core\ext\transport\chttp2\transport\frame_settings.c">
      <Filter>src\core\ext\transport\chttp2\transport</Filter>
    </ClCompile>
    <ClCompile Include="$(SolutionDir)\..\src\core\ext\transport\chttp2\transport\frame_window_update.c">
      <Filter>src\core\ext\transport\chttp2\transport</Filter>
    </ClCompile>
    <ClCompile Include="$(SolutionDir)\..\src\core\ext\transport\chttp2\transport\hpack_encoder.c">
      <Filter>src\core\ext\transport\chttp2\transport</Filter>
    </ClCompile>
    <ClCompile Include="$(SolutionDir)\..\src\core\ext\transport\chttp2\transport\hpack_parser.c">
      <Filter>src\core\ext\transport\chttp2\transport</Filter>
    </ClCompile>
    <ClCompile Include="$(SolutionDir)\..\src\core\ext\transport\chttp2\transport\hpack_table.c">
      <Filter>src\core\ext\transport\chttp2\transport</Filter>
    </ClCompile>
    <ClCompile Include="$(SolutionDir)\..\src\core\ext\transport\chttp2\transport\huffsyms.c">
      <Filter>src\core\ext\transport\chttp2\transport</Filter>
    </ClCompile>
    <ClCompile Include="$(SolutionDir)\..\src\core\ext\transport\chttp2\transport\incoming_metadata.c">
      <Filter>src\core\ext\transport\chttp2\transport</Filter>
    </ClCompile>
    <ClCompile Include="$(SolutionDir)\..\src\core\ext\transport\chttp2\transport\parsing.c">
      <Filter>src\core\ext\transport\chttp2\transport</Filter>
    </ClCompile>
    <ClCompile Include="$(SolutionDir)\..\src\core\ext\transport\chttp2\transport\status_conversion.c">
      <Filter>src\core\ext\transport\chttp2\transport</Filter>
    </ClCompile>
    <ClCompile Include="$(SolutionDir)\..\src\core\ext\transport\chttp2\transport\stream_lists.c">
      <Filter>src\core\ext\transport\chttp2\transport</Filter>
    </ClCompile>
    <ClCompile Include="$(SolutionDir)\..\src\core\ext\transport\chttp2\transport\stream_map.c">
      <Filter>src\core\ext\transport\chttp2\transport</Filter>
    </ClCompile>
    <ClCompile Include="$(SolutionDir)\..\src\core\ext\transport\chttp2\transport\timeout_encoding.c">
      <Filter>src\core\ext\transport\chttp2\transport</Filter>
    </ClCompile>
    <ClCompile Include="$(SolutionDir)\..\src\core\ext\transport\chttp2\transport\varint.c">
      <Filter>src\core\ext\transport\chttp2\transport</Filter>
    </ClCompile>
    <ClCompile Include="$(SolutionDir)\..\src\core\ext\transport\chttp2\transport\writing.c">
      <Filter>src\core\ext\transport\chttp2\transport</Filter>
    </ClCompile>
    <ClCompile Include="$(SolutionDir)\..\src\core\ext\transport\chttp2\alpn\alpn.c">
      <Filter>src\core\ext\transport\chttp2\alpn</Filter>
    </ClCompile>
    <ClCompile Include="$(SolutionDir)\..\src\core\ext\transport\chttp2\client\insecure\channel_create.c">
      <Filter>src\core\ext\transport\chttp2\client\insecure</Filter>
    </ClCompile>
    <ClCompile Include="$(SolutionDir)\..\src\core\ext\client_config\channel_connectivity.c">
      <Filter>src\core\ext\client_config</Filter>
    </ClCompile>
    <ClCompile Include="$(SolutionDir)\..\src\core\ext\client_config\client_channel.c">
      <Filter>src\core\ext\client_config</Filter>
    </ClCompile>
    <ClCompile Include="$(SolutionDir)\..\src\core\ext\client_config\client_channel_factory.c">
      <Filter>src\core\ext\client_config</Filter>
    </ClCompile>
    <ClCompile Include="$(SolutionDir)\..\src\core\ext\client_config\client_config.c">
      <Filter>src\core\ext\client_config</Filter>
    </ClCompile>
    <ClCompile Include="$(SolutionDir)\..\src\core\ext\client_config\client_config_plugin.c">
      <Filter>src\core\ext\client_config</Filter>
    </ClCompile>
    <ClCompile Include="$(SolutionDir)\..\src\core\ext\client_config\connector.c">
      <Filter>src\core\ext\client_config</Filter>
    </ClCompile>
    <ClCompile Include="$(SolutionDir)\..\src\core\ext\client_config\default_initial_connect_string.c">
      <Filter>src\core\ext\client_config</Filter>
    </ClCompile>
    <ClCompile Include="$(SolutionDir)\..\src\core\ext\client_config\initial_connect_string.c">
      <Filter>src\core\ext\client_config</Filter>
    </ClCompile>
    <ClCompile Include="$(SolutionDir)\..\src\core\ext\client_config\lb_policy.c">
      <Filter>src\core\ext\client_config</Filter>
    </ClCompile>
    <ClCompile Include="$(SolutionDir)\..\src\core\ext\client_config\lb_policy_factory.c">
      <Filter>src\core\ext\client_config</Filter>
    </ClCompile>
    <ClCompile Include="$(SolutionDir)\..\src\core\ext\client_config\lb_policy_registry.c">
      <Filter>src\core\ext\client_config</Filter>
    </ClCompile>
    <ClCompile Include="$(SolutionDir)\..\src\core\ext\client_config\resolver.c">
      <Filter>src\core\ext\client_config</Filter>
    </ClCompile>
    <ClCompile Include="$(SolutionDir)\..\src\core\ext\client_config\resolver_factory.c">
      <Filter>src\core\ext\client_config</Filter>
    </ClCompile>
    <ClCompile Include="$(SolutionDir)\..\src\core\ext\client_config\resolver_registry.c">
      <Filter>src\core\ext\client_config</Filter>
    </ClCompile>
    <ClCompile Include="$(SolutionDir)\..\src\core\ext\client_config\subchannel.c">
      <Filter>src\core\ext\client_config</Filter>
    </ClCompile>
    <ClCompile Include="$(SolutionDir)\..\src\core\ext\client_config\subchannel_call_holder.c">
      <Filter>src\core\ext\client_config</Filter>
    </ClCompile>
    <ClCompile Include="$(SolutionDir)\..\src\core\ext\client_config\subchannel_index.c">
      <Filter>src\core\ext\client_config</Filter>
    </ClCompile>
    <ClCompile Include="$(SolutionDir)\..\src\core\ext\client_config\uri_parser.c">
      <Filter>src\core\ext\client_config</Filter>
    </ClCompile>
    <ClCompile Include="$(SolutionDir)\..\src\core\ext\resolver\dns\native\dns_resolver.c">
      <Filter>src\core\ext\resolver\dns\native</Filter>
    </ClCompile>
    <ClCompile Include="$(SolutionDir)\..\src\core\ext\resolver\sockaddr\sockaddr_resolver.c">
      <Filter>src\core\ext\resolver\sockaddr</Filter>
    </ClCompile>
    <ClCompile Include="$(SolutionDir)\..\src\core\ext\lb_policy\grpclb\load_balancer_api.c">
      <Filter>src\core\ext\lb_policy\grpclb</Filter>
    </ClCompile>
    <ClCompile Include="$(SolutionDir)\..\src\core\ext\lb_policy\grpclb\proto\grpc\lb\v0\load_balancer.pb.c">
      <Filter>src\core\ext\lb_policy\grpclb\proto\grpc\lb\v0</Filter>
    </ClCompile>
    <ClCompile Include="$(SolutionDir)\..\third_party\nanopb\pb_common.c">
      <Filter>third_party\nanopb</Filter>
    </ClCompile>
    <ClCompile Include="$(SolutionDir)\..\third_party\nanopb\pb_decode.c">
      <Filter>third_party\nanopb</Filter>
    </ClCompile>
    <ClCompile Include="$(SolutionDir)\..\third_party\nanopb\pb_encode.c">
      <Filter>third_party\nanopb</Filter>
    </ClCompile>
    <ClCompile Include="$(SolutionDir)\..\src\core\ext\lb_policy\pick_first\pick_first.c">
      <Filter>src\core\ext\lb_policy\pick_first</Filter>
    </ClCompile>
    <ClCompile Include="$(SolutionDir)\..\src\core\ext\lb_policy\round_robin\round_robin.c">
      <Filter>src\core\ext\lb_policy\round_robin</Filter>
    </ClCompile>
    <ClCompile Include="$(SolutionDir)\..\src\core\ext\census\context.c">
      <Filter>src\core\ext\census</Filter>
    </ClCompile>
    <ClCompile Include="$(SolutionDir)\..\src\core\ext\census\grpc_context.c">
      <Filter>src\core\ext\census</Filter>
    </ClCompile>
    <ClCompile Include="$(SolutionDir)\..\src\core\ext\census\grpc_filter.c">
      <Filter>src\core\ext\census</Filter>
    </ClCompile>
    <ClCompile Include="$(SolutionDir)\..\src\core\ext\census\grpc_plugin.c">
      <Filter>src\core\ext\census</Filter>
    </ClCompile>
    <ClCompile Include="$(SolutionDir)\..\src\core\ext\census\initialize.c">
      <Filter>src\core\ext\census</Filter>
    </ClCompile>
    <ClCompile Include="$(SolutionDir)\..\src\core\ext\census\mlog.c">
      <Filter>src\core\ext\census</Filter>
    </ClCompile>
    <ClCompile Include="$(SolutionDir)\..\src\core\ext\census\operation.c">
      <Filter>src\core\ext\census</Filter>
    </ClCompile>
    <ClCompile Include="$(SolutionDir)\..\src\core\ext\census\placeholders.c">
      <Filter>src\core\ext\census</Filter>
    </ClCompile>
    <ClCompile Include="$(SolutionDir)\..\src\core\ext\census\tracing.c">
      <Filter>src\core\ext\census</Filter>
    </ClCompile>
    <ClCompile Include="$(SolutionDir)\..\src\core\plugin_registry\grpc_unsecure_plugin_registry.c">
      <Filter>src\core\plugin_registry</Filter>
    </ClCompile>
  </ItemGroup>
  <ItemGroup>
    <ClInclude Include="$(SolutionDir)\..\include\grpc\byte_buffer.h">
      <Filter>include\grpc</Filter>
    </ClInclude>
    <ClInclude Include="$(SolutionDir)\..\include\grpc\byte_buffer_reader.h">
      <Filter>include\grpc</Filter>
    </ClInclude>
    <ClInclude Include="$(SolutionDir)\..\include\grpc\compression.h">
      <Filter>include\grpc</Filter>
    </ClInclude>
    <ClInclude Include="$(SolutionDir)\..\include\grpc\grpc.h">
      <Filter>include\grpc</Filter>
    </ClInclude>
    <ClInclude Include="$(SolutionDir)\..\include\grpc\status.h">
      <Filter>include\grpc</Filter>
    </ClInclude>
<<<<<<< HEAD
    <ClInclude Include="$(SolutionDir)\..\src\core\ext\load_reporting\load_reporting_filter.h">
      <Filter>src\core\ext\load_reporting</Filter>
    </ClInclude>
    <ClInclude Include="$(SolutionDir)\..\src\core\ext\transport\chttp2\transport\alpn.h">
      <Filter>src\core\ext\transport\chttp2\transport</Filter>
=======
    <ClInclude Include="$(SolutionDir)\..\include\grpc\impl\codegen\byte_buffer.h">
      <Filter>include\grpc\impl\codegen</Filter>
>>>>>>> 361be66c
    </ClInclude>
    <ClInclude Include="$(SolutionDir)\..\include\grpc\impl\codegen\compression_types.h">
      <Filter>include\grpc\impl\codegen</Filter>
    </ClInclude>
    <ClInclude Include="$(SolutionDir)\..\include\grpc\impl\codegen\connectivity_state.h">
      <Filter>include\grpc\impl\codegen</Filter>
    </ClInclude>
    <ClInclude Include="$(SolutionDir)\..\include\grpc\impl\codegen\grpc_types.h">
      <Filter>include\grpc\impl\codegen</Filter>
    </ClInclude>
    <ClInclude Include="$(SolutionDir)\..\include\grpc\impl\codegen\propagation_bits.h">
      <Filter>include\grpc\impl\codegen</Filter>
    </ClInclude>
    <ClInclude Include="$(SolutionDir)\..\include\grpc\impl\codegen\status.h">
      <Filter>include\grpc\impl\codegen</Filter>
    </ClInclude>
    <ClInclude Include="$(SolutionDir)\..\include\grpc\impl\codegen\alloc.h">
      <Filter>include\grpc\impl\codegen</Filter>
    </ClInclude>
    <ClInclude Include="$(SolutionDir)\..\include\grpc\impl\codegen\atm.h">
      <Filter>include\grpc\impl\codegen</Filter>
    </ClInclude>
    <ClInclude Include="$(SolutionDir)\..\include\grpc\impl\codegen\atm_gcc_atomic.h">
      <Filter>include\grpc\impl\codegen</Filter>
    </ClInclude>
    <ClInclude Include="$(SolutionDir)\..\include\grpc\impl\codegen\atm_gcc_sync.h">
      <Filter>include\grpc\impl\codegen</Filter>
    </ClInclude>
    <ClInclude Include="$(SolutionDir)\..\include\grpc\impl\codegen\atm_win32.h">
      <Filter>include\grpc\impl\codegen</Filter>
    </ClInclude>
    <ClInclude Include="$(SolutionDir)\..\include\grpc\impl\codegen\log.h">
      <Filter>include\grpc\impl\codegen</Filter>
    </ClInclude>
    <ClInclude Include="$(SolutionDir)\..\include\grpc\impl\codegen\port_platform.h">
      <Filter>include\grpc\impl\codegen</Filter>
    </ClInclude>
    <ClInclude Include="$(SolutionDir)\..\include\grpc\impl\codegen\slice.h">
      <Filter>include\grpc\impl\codegen</Filter>
    </ClInclude>
    <ClInclude Include="$(SolutionDir)\..\include\grpc\impl\codegen\slice_buffer.h">
      <Filter>include\grpc\impl\codegen</Filter>
    </ClInclude>
    <ClInclude Include="$(SolutionDir)\..\include\grpc\impl\codegen\sync.h">
      <Filter>include\grpc\impl\codegen</Filter>
    </ClInclude>
    <ClInclude Include="$(SolutionDir)\..\include\grpc\impl\codegen\sync_generic.h">
      <Filter>include\grpc\impl\codegen</Filter>
    </ClInclude>
    <ClInclude Include="$(SolutionDir)\..\include\grpc\impl\codegen\sync_posix.h">
      <Filter>include\grpc\impl\codegen</Filter>
    </ClInclude>
    <ClInclude Include="$(SolutionDir)\..\include\grpc\impl\codegen\sync_win32.h">
      <Filter>include\grpc\impl\codegen</Filter>
    </ClInclude>
    <ClInclude Include="$(SolutionDir)\..\include\grpc\impl\codegen\time.h">
      <Filter>include\grpc\impl\codegen</Filter>
    </ClInclude>
    <ClInclude Include="$(SolutionDir)\..\include\grpc\census.h">
      <Filter>include\grpc</Filter>
    </ClInclude>
  </ItemGroup>
  <ItemGroup>
    <ClInclude Include="$(SolutionDir)\..\src\core\lib\channel\channel_args.h">
      <Filter>src\core\lib\channel</Filter>
    </ClInclude>
    <ClInclude Include="$(SolutionDir)\..\src\core\lib\channel\channel_stack.h">
      <Filter>src\core\lib\channel</Filter>
    </ClInclude>
    <ClInclude Include="$(SolutionDir)\..\src\core\lib\channel\channel_stack_builder.h">
      <Filter>src\core\lib\channel</Filter>
    </ClInclude>
    <ClInclude Include="$(SolutionDir)\..\src\core\lib\channel\compress_filter.h">
      <Filter>src\core\lib\channel</Filter>
    </ClInclude>
    <ClInclude Include="$(SolutionDir)\..\src\core\lib\channel\connected_channel.h">
      <Filter>src\core\lib\channel</Filter>
    </ClInclude>
    <ClInclude Include="$(SolutionDir)\..\src\core\lib\channel\context.h">
      <Filter>src\core\lib\channel</Filter>
    </ClInclude>
    <ClInclude Include="$(SolutionDir)\..\src\core\lib\channel\http_client_filter.h">
      <Filter>src\core\lib\channel</Filter>
    </ClInclude>
    <ClInclude Include="$(SolutionDir)\..\src\core\lib\channel\http_server_filter.h">
      <Filter>src\core\lib\channel</Filter>
    </ClInclude>
    <ClInclude Include="$(SolutionDir)\..\src\core\lib\compression\algorithm_metadata.h">
      <Filter>src\core\lib\compression</Filter>
    </ClInclude>
    <ClInclude Include="$(SolutionDir)\..\src\core\lib\compression\message_compress.h">
      <Filter>src\core\lib\compression</Filter>
    </ClInclude>
    <ClInclude Include="$(SolutionDir)\..\src\core\lib\debug\trace.h">
      <Filter>src\core\lib\debug</Filter>
    </ClInclude>
    <ClInclude Include="$(SolutionDir)\..\src\core\lib\http\format_request.h">
      <Filter>src\core\lib\http</Filter>
    </ClInclude>
    <ClInclude Include="$(SolutionDir)\..\src\core\lib\http\httpcli.h">
      <Filter>src\core\lib\http</Filter>
    </ClInclude>
    <ClInclude Include="$(SolutionDir)\..\src\core\lib\http\parser.h">
      <Filter>src\core\lib\http</Filter>
    </ClInclude>
    <ClInclude Include="$(SolutionDir)\..\src\core\lib\iomgr\closure.h">
      <Filter>src\core\lib\iomgr</Filter>
    </ClInclude>
    <ClInclude Include="$(SolutionDir)\..\src\core\lib\iomgr\endpoint.h">
      <Filter>src\core\lib\iomgr</Filter>
    </ClInclude>
    <ClInclude Include="$(SolutionDir)\..\src\core\lib\iomgr\endpoint_pair.h">
      <Filter>src\core\lib\iomgr</Filter>
    </ClInclude>
    <ClInclude Include="$(SolutionDir)\..\src\core\lib\iomgr\ev_poll_and_epoll_posix.h">
      <Filter>src\core\lib\iomgr</Filter>
    </ClInclude>
    <ClInclude Include="$(SolutionDir)\..\src\core\lib\iomgr\ev_posix.h">
      <Filter>src\core\lib\iomgr</Filter>
    </ClInclude>
    <ClInclude Include="$(SolutionDir)\..\src\core\lib\iomgr\exec_ctx.h">
      <Filter>src\core\lib\iomgr</Filter>
    </ClInclude>
    <ClInclude Include="$(SolutionDir)\..\src\core\lib\iomgr\executor.h">
      <Filter>src\core\lib\iomgr</Filter>
    </ClInclude>
    <ClInclude Include="$(SolutionDir)\..\src\core\lib\iomgr\iocp_windows.h">
      <Filter>src\core\lib\iomgr</Filter>
    </ClInclude>
    <ClInclude Include="$(SolutionDir)\..\src\core\lib\iomgr\iomgr.h">
      <Filter>src\core\lib\iomgr</Filter>
    </ClInclude>
    <ClInclude Include="$(SolutionDir)\..\src\core\lib\iomgr\iomgr_internal.h">
      <Filter>src\core\lib\iomgr</Filter>
    </ClInclude>
    <ClInclude Include="$(SolutionDir)\..\src\core\lib\iomgr\iomgr_posix.h">
      <Filter>src\core\lib\iomgr</Filter>
    </ClInclude>
    <ClInclude Include="$(SolutionDir)\..\src\core\lib\iomgr\pollset.h">
      <Filter>src\core\lib\iomgr</Filter>
    </ClInclude>
    <ClInclude Include="$(SolutionDir)\..\src\core\lib\iomgr\pollset_set.h">
      <Filter>src\core\lib\iomgr</Filter>
    </ClInclude>
    <ClInclude Include="$(SolutionDir)\..\src\core\lib\iomgr\pollset_set_windows.h">
      <Filter>src\core\lib\iomgr</Filter>
    </ClInclude>
    <ClInclude Include="$(SolutionDir)\..\src\core\lib\iomgr\pollset_windows.h">
      <Filter>src\core\lib\iomgr</Filter>
    </ClInclude>
    <ClInclude Include="$(SolutionDir)\..\src\core\lib\iomgr\resolve_address.h">
      <Filter>src\core\lib\iomgr</Filter>
    </ClInclude>
    <ClInclude Include="$(SolutionDir)\..\src\core\lib\iomgr\sockaddr.h">
      <Filter>src\core\lib\iomgr</Filter>
    </ClInclude>
    <ClInclude Include="$(SolutionDir)\..\src\core\lib\iomgr\sockaddr_posix.h">
      <Filter>src\core\lib\iomgr</Filter>
    </ClInclude>
    <ClInclude Include="$(SolutionDir)\..\src\core\lib\iomgr\sockaddr_utils.h">
      <Filter>src\core\lib\iomgr</Filter>
    </ClInclude>
    <ClInclude Include="$(SolutionDir)\..\src\core\lib\iomgr\sockaddr_win32.h">
      <Filter>src\core\lib\iomgr</Filter>
    </ClInclude>
    <ClInclude Include="$(SolutionDir)\..\src\core\lib\iomgr\socket_utils_posix.h">
      <Filter>src\core\lib\iomgr</Filter>
    </ClInclude>
    <ClInclude Include="$(SolutionDir)\..\src\core\lib\iomgr\socket_windows.h">
      <Filter>src\core\lib\iomgr</Filter>
    </ClInclude>
    <ClInclude Include="$(SolutionDir)\..\src\core\lib\iomgr\tcp_client.h">
      <Filter>src\core\lib\iomgr</Filter>
    </ClInclude>
    <ClInclude Include="$(SolutionDir)\..\src\core\lib\iomgr\tcp_posix.h">
      <Filter>src\core\lib\iomgr</Filter>
    </ClInclude>
    <ClInclude Include="$(SolutionDir)\..\src\core\lib\iomgr\tcp_server.h">
      <Filter>src\core\lib\iomgr</Filter>
    </ClInclude>
    <ClInclude Include="$(SolutionDir)\..\src\core\lib\iomgr\tcp_windows.h">
      <Filter>src\core\lib\iomgr</Filter>
    </ClInclude>
    <ClInclude Include="$(SolutionDir)\..\src\core\lib\iomgr\time_averaged_stats.h">
      <Filter>src\core\lib\iomgr</Filter>
    </ClInclude>
    <ClInclude Include="$(SolutionDir)\..\src\core\lib\iomgr\timer.h">
      <Filter>src\core\lib\iomgr</Filter>
    </ClInclude>
    <ClInclude Include="$(SolutionDir)\..\src\core\lib\iomgr\timer_heap.h">
      <Filter>src\core\lib\iomgr</Filter>
    </ClInclude>
    <ClInclude Include="$(SolutionDir)\..\src\core\lib\iomgr\udp_server.h">
      <Filter>src\core\lib\iomgr</Filter>
    </ClInclude>
    <ClInclude Include="$(SolutionDir)\..\src\core\lib\iomgr\unix_sockets_posix.h">
      <Filter>src\core\lib\iomgr</Filter>
    </ClInclude>
    <ClInclude Include="$(SolutionDir)\..\src\core\lib\iomgr\wakeup_fd_pipe.h">
      <Filter>src\core\lib\iomgr</Filter>
    </ClInclude>
    <ClInclude Include="$(SolutionDir)\..\src\core\lib\iomgr\wakeup_fd_posix.h">
      <Filter>src\core\lib\iomgr</Filter>
    </ClInclude>
    <ClInclude Include="$(SolutionDir)\..\src\core\lib\iomgr\workqueue.h">
      <Filter>src\core\lib\iomgr</Filter>
    </ClInclude>
    <ClInclude Include="$(SolutionDir)\..\src\core\lib\iomgr\workqueue_posix.h">
      <Filter>src\core\lib\iomgr</Filter>
    </ClInclude>
    <ClInclude Include="$(SolutionDir)\..\src\core\lib\iomgr\workqueue_windows.h">
      <Filter>src\core\lib\iomgr</Filter>
    </ClInclude>
    <ClInclude Include="$(SolutionDir)\..\src\core\lib\json\json.h">
      <Filter>src\core\lib\json</Filter>
    </ClInclude>
    <ClInclude Include="$(SolutionDir)\..\src\core\lib\json\json_common.h">
      <Filter>src\core\lib\json</Filter>
    </ClInclude>
    <ClInclude Include="$(SolutionDir)\..\src\core\lib\json\json_reader.h">
      <Filter>src\core\lib\json</Filter>
    </ClInclude>
    <ClInclude Include="$(SolutionDir)\..\src\core\lib\json\json_writer.h">
      <Filter>src\core\lib\json</Filter>
    </ClInclude>
    <ClInclude Include="$(SolutionDir)\..\src\core\lib\load_reporting\load_reporting.h">
      <Filter>src\core\lib\load_reporting</Filter>
    </ClInclude>
    <ClInclude Include="$(SolutionDir)\..\src\core\lib\surface\api_trace.h">
      <Filter>src\core\lib\surface</Filter>
    </ClInclude>
    <ClInclude Include="$(SolutionDir)\..\src\core\lib\surface\call.h">
      <Filter>src\core\lib\surface</Filter>
    </ClInclude>
    <ClInclude Include="$(SolutionDir)\..\src\core\lib\surface\call_test_only.h">
      <Filter>src\core\lib\surface</Filter>
    </ClInclude>
    <ClInclude Include="$(SolutionDir)\..\src\core\lib\surface\channel.h">
      <Filter>src\core\lib\surface</Filter>
    </ClInclude>
    <ClInclude Include="$(SolutionDir)\..\src\core\lib\surface\channel_init.h">
      <Filter>src\core\lib\surface</Filter>
    </ClInclude>
    <ClInclude Include="$(SolutionDir)\..\src\core\lib\surface\channel_stack_type.h">
      <Filter>src\core\lib\surface</Filter>
    </ClInclude>
    <ClInclude Include="$(SolutionDir)\..\src\core\lib\surface\completion_queue.h">
      <Filter>src\core\lib\surface</Filter>
    </ClInclude>
    <ClInclude Include="$(SolutionDir)\..\src\core\lib\surface\event_string.h">
      <Filter>src\core\lib\surface</Filter>
    </ClInclude>
    <ClInclude Include="$(SolutionDir)\..\src\core\lib\surface\init.h">
      <Filter>src\core\lib\surface</Filter>
    </ClInclude>
    <ClInclude Include="$(SolutionDir)\..\src\core\lib\surface\lame_client.h">
      <Filter>src\core\lib\surface</Filter>
    </ClInclude>
    <ClInclude Include="$(SolutionDir)\..\src\core\lib\surface\server.h">
      <Filter>src\core\lib\surface</Filter>
    </ClInclude>
    <ClInclude Include="$(SolutionDir)\..\src\core\lib\surface\surface_trace.h">
      <Filter>src\core\lib\surface</Filter>
    </ClInclude>
    <ClInclude Include="$(SolutionDir)\..\src\core\lib\transport\byte_stream.h">
      <Filter>src\core\lib\transport</Filter>
    </ClInclude>
    <ClInclude Include="$(SolutionDir)\..\src\core\lib\transport\connectivity_state.h">
      <Filter>src\core\lib\transport</Filter>
    </ClInclude>
    <ClInclude Include="$(SolutionDir)\..\src\core\lib\transport\metadata.h">
      <Filter>src\core\lib\transport</Filter>
    </ClInclude>
    <ClInclude Include="$(SolutionDir)\..\src\core\lib\transport\metadata_batch.h">
      <Filter>src\core\lib\transport</Filter>
    </ClInclude>
    <ClInclude Include="$(SolutionDir)\..\src\core\lib\transport\static_metadata.h">
      <Filter>src\core\lib\transport</Filter>
    </ClInclude>
    <ClInclude Include="$(SolutionDir)\..\src\core\lib\transport\transport.h">
      <Filter>src\core\lib\transport</Filter>
    </ClInclude>
    <ClInclude Include="$(SolutionDir)\..\src\core\lib\transport\transport_impl.h">
      <Filter>src\core\lib\transport</Filter>
    </ClInclude>
    <ClInclude Include="$(SolutionDir)\..\src\core\ext\transport\chttp2\transport\bin_encoder.h">
      <Filter>src\core\ext\transport\chttp2\transport</Filter>
    </ClInclude>
    <ClInclude Include="$(SolutionDir)\..\src\core\ext\transport\chttp2\transport\chttp2_transport.h">
      <Filter>src\core\ext\transport\chttp2\transport</Filter>
    </ClInclude>
    <ClInclude Include="$(SolutionDir)\..\src\core\ext\transport\chttp2\transport\frame.h">
      <Filter>src\core\ext\transport\chttp2\transport</Filter>
    </ClInclude>
    <ClInclude Include="$(SolutionDir)\..\src\core\ext\transport\chttp2\transport\frame_data.h">
      <Filter>src\core\ext\transport\chttp2\transport</Filter>
    </ClInclude>
    <ClInclude Include="$(SolutionDir)\..\src\core\ext\transport\chttp2\transport\frame_goaway.h">
      <Filter>src\core\ext\transport\chttp2\transport</Filter>
    </ClInclude>
    <ClInclude Include="$(SolutionDir)\..\src\core\ext\transport\chttp2\transport\frame_ping.h">
      <Filter>src\core\ext\transport\chttp2\transport</Filter>
    </ClInclude>
    <ClInclude Include="$(SolutionDir)\..\src\core\ext\transport\chttp2\transport\frame_rst_stream.h">
      <Filter>src\core\ext\transport\chttp2\transport</Filter>
    </ClInclude>
    <ClInclude Include="$(SolutionDir)\..\src\core\ext\transport\chttp2\transport\frame_settings.h">
      <Filter>src\core\ext\transport\chttp2\transport</Filter>
    </ClInclude>
    <ClInclude Include="$(SolutionDir)\..\src\core\ext\transport\chttp2\transport\frame_window_update.h">
      <Filter>src\core\ext\transport\chttp2\transport</Filter>
    </ClInclude>
    <ClInclude Include="$(SolutionDir)\..\src\core\ext\transport\chttp2\transport\hpack_encoder.h">
      <Filter>src\core\ext\transport\chttp2\transport</Filter>
    </ClInclude>
    <ClInclude Include="$(SolutionDir)\..\src\core\ext\transport\chttp2\transport\hpack_parser.h">
      <Filter>src\core\ext\transport\chttp2\transport</Filter>
    </ClInclude>
    <ClInclude Include="$(SolutionDir)\..\src\core\ext\transport\chttp2\transport\hpack_table.h">
      <Filter>src\core\ext\transport\chttp2\transport</Filter>
    </ClInclude>
    <ClInclude Include="$(SolutionDir)\..\src\core\ext\transport\chttp2\transport\http2_errors.h">
      <Filter>src\core\ext\transport\chttp2\transport</Filter>
    </ClInclude>
    <ClInclude Include="$(SolutionDir)\..\src\core\ext\transport\chttp2\transport\huffsyms.h">
      <Filter>src\core\ext\transport\chttp2\transport</Filter>
    </ClInclude>
    <ClInclude Include="$(SolutionDir)\..\src\core\ext\transport\chttp2\transport\incoming_metadata.h">
      <Filter>src\core\ext\transport\chttp2\transport</Filter>
    </ClInclude>
    <ClInclude Include="$(SolutionDir)\..\src\core\ext\transport\chttp2\transport\internal.h">
      <Filter>src\core\ext\transport\chttp2\transport</Filter>
    </ClInclude>
    <ClInclude Include="$(SolutionDir)\..\src\core\ext\transport\chttp2\transport\status_conversion.h">
      <Filter>src\core\ext\transport\chttp2\transport</Filter>
    </ClInclude>
    <ClInclude Include="$(SolutionDir)\..\src\core\ext\transport\chttp2\transport\stream_map.h">
      <Filter>src\core\ext\transport\chttp2\transport</Filter>
    </ClInclude>
    <ClInclude Include="$(SolutionDir)\..\src\core\ext\transport\chttp2\transport\timeout_encoding.h">
      <Filter>src\core\ext\transport\chttp2\transport</Filter>
    </ClInclude>
    <ClInclude Include="$(SolutionDir)\..\src\core\ext\transport\chttp2\transport\varint.h">
      <Filter>src\core\ext\transport\chttp2\transport</Filter>
    </ClInclude>
    <ClInclude Include="$(SolutionDir)\..\src\core\ext\transport\chttp2\alpn\alpn.h">
      <Filter>src\core\ext\transport\chttp2\alpn</Filter>
    </ClInclude>
    <ClInclude Include="$(SolutionDir)\..\src\core\ext\client_config\client_channel.h">
      <Filter>src\core\ext\client_config</Filter>
    </ClInclude>
    <ClInclude Include="$(SolutionDir)\..\src\core\ext\client_config\client_channel_factory.h">
      <Filter>src\core\ext\client_config</Filter>
    </ClInclude>
    <ClInclude Include="$(SolutionDir)\..\src\core\ext\client_config\client_config.h">
      <Filter>src\core\ext\client_config</Filter>
    </ClInclude>
    <ClInclude Include="$(SolutionDir)\..\src\core\ext\client_config\connector.h">
      <Filter>src\core\ext\client_config</Filter>
    </ClInclude>
    <ClInclude Include="$(SolutionDir)\..\src\core\ext\client_config\initial_connect_string.h">
      <Filter>src\core\ext\client_config</Filter>
    </ClInclude>
    <ClInclude Include="$(SolutionDir)\..\src\core\ext\client_config\lb_policy.h">
      <Filter>src\core\ext\client_config</Filter>
    </ClInclude>
    <ClInclude Include="$(SolutionDir)\..\src\core\ext\client_config\lb_policy_factory.h">
      <Filter>src\core\ext\client_config</Filter>
    </ClInclude>
    <ClInclude Include="$(SolutionDir)\..\src\core\ext\client_config\lb_policy_registry.h">
      <Filter>src\core\ext\client_config</Filter>
    </ClInclude>
    <ClInclude Include="$(SolutionDir)\..\src\core\ext\client_config\resolver.h">
      <Filter>src\core\ext\client_config</Filter>
    </ClInclude>
    <ClInclude Include="$(SolutionDir)\..\src\core\ext\client_config\resolver_factory.h">
      <Filter>src\core\ext\client_config</Filter>
    </ClInclude>
    <ClInclude Include="$(SolutionDir)\..\src\core\ext\client_config\resolver_registry.h">
      <Filter>src\core\ext\client_config</Filter>
    </ClInclude>
    <ClInclude Include="$(SolutionDir)\..\src\core\ext\client_config\subchannel.h">
      <Filter>src\core\ext\client_config</Filter>
    </ClInclude>
    <ClInclude Include="$(SolutionDir)\..\src\core\ext\client_config\subchannel_call_holder.h">
      <Filter>src\core\ext\client_config</Filter>
    </ClInclude>
    <ClInclude Include="$(SolutionDir)\..\src\core\ext\client_config\subchannel_index.h">
      <Filter>src\core\ext\client_config</Filter>
    </ClInclude>
    <ClInclude Include="$(SolutionDir)\..\src\core\ext\client_config\uri_parser.h">
      <Filter>src\core\ext\client_config</Filter>
    </ClInclude>
    <ClInclude Include="$(SolutionDir)\..\src\core\ext\lb_policy\grpclb\load_balancer_api.h">
      <Filter>src\core\ext\lb_policy\grpclb</Filter>
    </ClInclude>
    <ClInclude Include="$(SolutionDir)\..\src\core\ext\lb_policy\grpclb\proto\grpc\lb\v0\load_balancer.pb.h">
      <Filter>src\core\ext\lb_policy\grpclb\proto\grpc\lb\v0</Filter>
    </ClInclude>
    <ClInclude Include="$(SolutionDir)\..\third_party\nanopb\pb.h">
      <Filter>third_party\nanopb</Filter>
    </ClInclude>
    <ClInclude Include="$(SolutionDir)\..\third_party\nanopb\pb_common.h">
      <Filter>third_party\nanopb</Filter>
    </ClInclude>
    <ClInclude Include="$(SolutionDir)\..\third_party\nanopb\pb_decode.h">
      <Filter>third_party\nanopb</Filter>
    </ClInclude>
    <ClInclude Include="$(SolutionDir)\..\third_party\nanopb\pb_encode.h">
      <Filter>third_party\nanopb</Filter>
    </ClInclude>
    <ClInclude Include="$(SolutionDir)\..\src\core\ext\census\aggregation.h">
      <Filter>src\core\ext\census</Filter>
    </ClInclude>
    <ClInclude Include="$(SolutionDir)\..\src\core\ext\census\census_interface.h">
      <Filter>src\core\ext\census</Filter>
    </ClInclude>
    <ClInclude Include="$(SolutionDir)\..\src\core\ext\census\census_rpc_stats.h">
      <Filter>src\core\ext\census</Filter>
    </ClInclude>
    <ClInclude Include="$(SolutionDir)\..\src\core\ext\census\grpc_filter.h">
      <Filter>src\core\ext\census</Filter>
    </ClInclude>
    <ClInclude Include="$(SolutionDir)\..\src\core\ext\census\mlog.h">
      <Filter>src\core\ext\census</Filter>
    </ClInclude>
    <ClInclude Include="$(SolutionDir)\..\src\core\ext\census\rpc_metric_id.h">
      <Filter>src\core\ext\census</Filter>
    </ClInclude>
  </ItemGroup>

  <ItemGroup>
    <Filter Include="include">
      <UniqueIdentifier>{10076c7e-7c8e-8005-0c81-64454af2cbc8}</UniqueIdentifier>
    </Filter>
    <Filter Include="include\grpc">
      <UniqueIdentifier>{77b9717b-b8d8-dd5f-14bb-a3e96809a70a}</UniqueIdentifier>
    </Filter>
    <Filter Include="include\grpc\impl">
      <UniqueIdentifier>{10cfa248-c60f-376f-e7ae-2a7d7d8e81f5}</UniqueIdentifier>
    </Filter>
    <Filter Include="include\grpc\impl\codegen">
      <UniqueIdentifier>{03cc6735-c734-7017-4000-a435f29d55c3}</UniqueIdentifier>
    </Filter>
    <Filter Include="src">
      <UniqueIdentifier>{aaf326a1-c884-46ea-875a-cbbd9983e539}</UniqueIdentifier>
    </Filter>
    <Filter Include="src\core">
      <UniqueIdentifier>{88491077-386b-2039-d14c-0c40136b5f7a}</UniqueIdentifier>
    </Filter>
    <Filter Include="src\core\ext">
      <UniqueIdentifier>{82f86e8c-00a4-f566-d235-670fc629798d}</UniqueIdentifier>
    </Filter>
    <Filter Include="src\core\ext\census">
      <UniqueIdentifier>{3f21cd12-b8b9-18f8-8780-e21bbe2285d0}</UniqueIdentifier>
    </Filter>
    <Filter Include="src\core\ext\client_config">
      <UniqueIdentifier>{25fa8af3-0a05-987c-741f-fa8ff9d65d51}</UniqueIdentifier>
    </Filter>
    <Filter Include="src\core\ext\lb_policy">
      <UniqueIdentifier>{a23781d2-27e4-7cb0-12cd-59782ecb21ce}</UniqueIdentifier>
    </Filter>
    <Filter Include="src\core\ext\lb_policy\grpclb">
      <UniqueIdentifier>{25a465c8-d1e8-6248-c005-bb2062206472}</UniqueIdentifier>
    </Filter>
    <Filter Include="src\core\ext\lb_policy\grpclb\proto">
      <UniqueIdentifier>{40fc2615-d244-0d36-4486-ba6f0fa468bb}</UniqueIdentifier>
    </Filter>
    <Filter Include="src\core\ext\lb_policy\grpclb\proto\grpc">
      <UniqueIdentifier>{1d129f24-a399-12ef-68de-023aff7dde52}</UniqueIdentifier>
    </Filter>
    <Filter Include="src\core\ext\lb_policy\grpclb\proto\grpc\lb">
      <UniqueIdentifier>{21858d9d-30b5-8847-5882-6b47df0fa293}</UniqueIdentifier>
    </Filter>
    <Filter Include="src\core\ext\lb_policy\grpclb\proto\grpc\lb\v0">
      <UniqueIdentifier>{1795a20b-3e7c-e27d-eae1-96582fa9a958}</UniqueIdentifier>
    </Filter>
    <Filter Include="src\core\ext\lb_policy\pick_first">
      <UniqueIdentifier>{e27f9ecf-97bb-1a2e-3135-a41f732dcf55}</UniqueIdentifier>
    </Filter>
    <Filter Include="src\core\ext\lb_policy\round_robin">
      <UniqueIdentifier>{e5fc1091-5d60-404f-775b-686ef4b3266f}</UniqueIdentifier>
    </Filter>
    <Filter Include="src\core\ext\load_reporting">
      <UniqueIdentifier>{2d6e3879-24c7-06e2-b415-40ab18a3b918}</UniqueIdentifier>
    </Filter>
    <Filter Include="src\core\ext\resolver">
      <UniqueIdentifier>{88c78e27-267a-95df-07c5-50e5fbc2f40c}</UniqueIdentifier>
    </Filter>
    <Filter Include="src\core\ext\resolver\dns">
      <UniqueIdentifier>{2e0a9b4f-6394-7c0e-6e5a-0f8b3ee29b41}</UniqueIdentifier>
    </Filter>
    <Filter Include="src\core\ext\resolver\dns\native">
      <UniqueIdentifier>{3d5398c8-928b-9096-8eb7-f8c40ee68c4d}</UniqueIdentifier>
    </Filter>
    <Filter Include="src\core\ext\resolver\sockaddr">
      <UniqueIdentifier>{71686ed0-fbf9-02a4-d65a-a73f7dc4e2be}</UniqueIdentifier>
    </Filter>
    <Filter Include="src\core\ext\transport">
      <UniqueIdentifier>{967c89fe-c97c-27e2-aac0-9ba5854cb5fa}</UniqueIdentifier>
    </Filter>
    <Filter Include="src\core\ext\transport\chttp2">
      <UniqueIdentifier>{702829f0-099e-2ab7-6b44-ed7cff3ec083}</UniqueIdentifier>
    </Filter>
    <Filter Include="src\core\ext\transport\chttp2\alpn">
      <UniqueIdentifier>{7d4830f7-20db-07d3-c3a9-ecfe63ae1992}</UniqueIdentifier>
    </Filter>
    <Filter Include="src\core\ext\transport\chttp2\client">
      <UniqueIdentifier>{0d589e16-e470-4968-318c-796af5a33637}</UniqueIdentifier>
    </Filter>
    <Filter Include="src\core\ext\transport\chttp2\client\insecure">
      <UniqueIdentifier>{34dfdc9b-ab97-47f0-c1e1-b2e7381c3de6}</UniqueIdentifier>
    </Filter>
    <Filter Include="src\core\ext\transport\chttp2\server">
      <UniqueIdentifier>{81fb55f4-9216-441b-8389-a7120bbcd45e}</UniqueIdentifier>
    </Filter>
    <Filter Include="src\core\ext\transport\chttp2\server\insecure">
      <UniqueIdentifier>{3f53dcb6-71d7-28ff-1794-26a08e4601fe}</UniqueIdentifier>
    </Filter>
    <Filter Include="src\core\ext\transport\chttp2\transport">
      <UniqueIdentifier>{45b20f28-376c-9dea-1800-8a0193411946}</UniqueIdentifier>
    </Filter>
    <Filter Include="src\core\lib">
      <UniqueIdentifier>{8bd5b461-bff8-6aa8-b5a6-85da2834eb8a}</UniqueIdentifier>
    </Filter>
    <Filter Include="src\core\lib\channel">
      <UniqueIdentifier>{fb964f3d-a59c-a7ba-fee5-6072dbb94a7b}</UniqueIdentifier>
    </Filter>
    <Filter Include="src\core\lib\compression">
      <UniqueIdentifier>{b88002e9-185e-4e64-49f5-2d8989ce87f6}</UniqueIdentifier>
    </Filter>
    <Filter Include="src\core\lib\debug">
      <UniqueIdentifier>{7f23789d-f18a-2a2d-60fe-a87dc656f539}</UniqueIdentifier>
    </Filter>
    <Filter Include="src\core\lib\http">
      <UniqueIdentifier>{748c8078-2027-8641-f485-1d4c66466e79}</UniqueIdentifier>
    </Filter>
    <Filter Include="src\core\lib\iomgr">
      <UniqueIdentifier>{bb1a1cf2-6824-08f0-a9bd-3fafcaf13042}</UniqueIdentifier>
    </Filter>
    <Filter Include="src\core\lib\json">
      <UniqueIdentifier>{681cdaeb-c47f-8853-d985-bf13c2873947}</UniqueIdentifier>
    </Filter>
    <Filter Include="src\core\lib\load_reporting">
      <UniqueIdentifier>{2d492e12-b2aa-48d8-8e90-c55a605fb34a}</UniqueIdentifier>
    </Filter>
    <Filter Include="src\core\lib\surface">
      <UniqueIdentifier>{506dc3b3-d884-2b59-0dfa-57ed6affa2d3}</UniqueIdentifier>
    </Filter>
    <Filter Include="src\core\lib\transport">
      <UniqueIdentifier>{6c3394d1-27e9-003e-19ed-8116d210f7cc}</UniqueIdentifier>
    </Filter>
    <Filter Include="src\core\plugin_registry">
      <UniqueIdentifier>{babf0a90-e934-f599-5475-e6937d9580fe}</UniqueIdentifier>
    </Filter>
    <Filter Include="third_party">
      <UniqueIdentifier>{025c051e-8eba-125b-67f9-173f95176eb2}</UniqueIdentifier>
    </Filter>
    <Filter Include="third_party\nanopb">
      <UniqueIdentifier>{6511f77d-f28c-80e0-0889-8975e688e344}</UniqueIdentifier>
    </Filter>
  </ItemGroup>
</Project>
<|MERGE_RESOLUTION|>--- conflicted
+++ resolved
@@ -1,178 +1,11 @@
 <?xml version="1.0" encoding="utf-8"?>
 <Project ToolsVersion="4.0" xmlns="http://schemas.microsoft.com/developer/msbuild/2003">
   <ItemGroup>
-<<<<<<< HEAD
-    <ClCompile Include="$(SolutionDir)\..\src\core\ext\census\context.c">
-      <Filter>src\core\ext\census</Filter>
-    </ClCompile>
-    <ClCompile Include="$(SolutionDir)\..\src\core\ext\census\grpc_context.c">
-      <Filter>src\core\ext\census</Filter>
-    </ClCompile>
-    <ClCompile Include="$(SolutionDir)\..\src\core\ext\census\grpc_filter.c">
-      <Filter>src\core\ext\census</Filter>
-    </ClCompile>
-    <ClCompile Include="$(SolutionDir)\..\src\core\ext\census\grpc_plugin.c">
-      <Filter>src\core\ext\census</Filter>
-    </ClCompile>
-    <ClCompile Include="$(SolutionDir)\..\src\core\ext\census\initialize.c">
-      <Filter>src\core\ext\census</Filter>
-    </ClCompile>
-    <ClCompile Include="$(SolutionDir)\..\src\core\ext\census\mlog.c">
-      <Filter>src\core\ext\census</Filter>
-    </ClCompile>
-    <ClCompile Include="$(SolutionDir)\..\src\core\ext\census\operation.c">
-      <Filter>src\core\ext\census</Filter>
-    </ClCompile>
-    <ClCompile Include="$(SolutionDir)\..\src\core\ext\census\placeholders.c">
-      <Filter>src\core\ext\census</Filter>
-    </ClCompile>
-    <ClCompile Include="$(SolutionDir)\..\src\core\ext\census\tracing.c">
-      <Filter>src\core\ext\census</Filter>
-    </ClCompile>
-    <ClCompile Include="$(SolutionDir)\..\src\core\ext\client_config\channel_connectivity.c">
-      <Filter>src\core\ext\client_config</Filter>
-    </ClCompile>
-    <ClCompile Include="$(SolutionDir)\..\src\core\ext\client_config\client_channel.c">
-      <Filter>src\core\ext\client_config</Filter>
-    </ClCompile>
-    <ClCompile Include="$(SolutionDir)\..\src\core\ext\client_config\client_channel_factory.c">
-      <Filter>src\core\ext\client_config</Filter>
-    </ClCompile>
-    <ClCompile Include="$(SolutionDir)\..\src\core\ext\client_config\client_config.c">
-      <Filter>src\core\ext\client_config</Filter>
-    </ClCompile>
-    <ClCompile Include="$(SolutionDir)\..\src\core\ext\client_config\connector.c">
-      <Filter>src\core\ext\client_config</Filter>
-    </ClCompile>
-    <ClCompile Include="$(SolutionDir)\..\src\core\ext\client_config\default_initial_connect_string.c">
-      <Filter>src\core\ext\client_config</Filter>
-    </ClCompile>
-    <ClCompile Include="$(SolutionDir)\..\src\core\ext\client_config\initial_connect_string.c">
-      <Filter>src\core\ext\client_config</Filter>
-    </ClCompile>
-    <ClCompile Include="$(SolutionDir)\..\src\core\ext\client_config\lb_policy.c">
-      <Filter>src\core\ext\client_config</Filter>
-    </ClCompile>
-    <ClCompile Include="$(SolutionDir)\..\src\core\ext\client_config\lb_policy_factory.c">
-      <Filter>src\core\ext\client_config</Filter>
-    </ClCompile>
-    <ClCompile Include="$(SolutionDir)\..\src\core\ext\client_config\lb_policy_registry.c">
-      <Filter>src\core\ext\client_config</Filter>
-    </ClCompile>
-    <ClCompile Include="$(SolutionDir)\..\src\core\ext\client_config\resolver.c">
-      <Filter>src\core\ext\client_config</Filter>
-    </ClCompile>
-    <ClCompile Include="$(SolutionDir)\..\src\core\ext\client_config\resolver_factory.c">
-      <Filter>src\core\ext\client_config</Filter>
-    </ClCompile>
-    <ClCompile Include="$(SolutionDir)\..\src\core\ext\client_config\resolver_registry.c">
-      <Filter>src\core\ext\client_config</Filter>
-    </ClCompile>
-    <ClCompile Include="$(SolutionDir)\..\src\core\ext\client_config\subchannel.c">
-      <Filter>src\core\ext\client_config</Filter>
-    </ClCompile>
-    <ClCompile Include="$(SolutionDir)\..\src\core\ext\client_config\subchannel_call_holder.c">
-      <Filter>src\core\ext\client_config</Filter>
-    </ClCompile>
-    <ClCompile Include="$(SolutionDir)\..\src\core\ext\client_config\subchannel_index.c">
-      <Filter>src\core\ext\client_config</Filter>
-    </ClCompile>
-    <ClCompile Include="$(SolutionDir)\..\src\core\ext\client_config\uri_parser.c">
-      <Filter>src\core\ext\client_config</Filter>
-    </ClCompile>
-    <ClCompile Include="$(SolutionDir)\..\src\core\ext\lb_policy\grpclb\load_balancer_api.c">
-      <Filter>src\core\ext\lb_policy\grpclb</Filter>
-    </ClCompile>
-    <ClCompile Include="$(SolutionDir)\..\src\core\ext\lb_policy\grpclb\proto\grpc\lb\v0\load_balancer.pb.c">
-      <Filter>src\core\ext\lb_policy\grpclb\proto\grpc\lb\v0</Filter>
-    </ClCompile>
-    <ClCompile Include="$(SolutionDir)\..\src\core\ext\lb_policy\pick_first\pick_first.c">
-      <Filter>src\core\ext\lb_policy\pick_first</Filter>
-    </ClCompile>
-    <ClCompile Include="$(SolutionDir)\..\src\core\ext\lb_policy\round_robin\round_robin.c">
-      <Filter>src\core\ext\lb_policy\round_robin</Filter>
+    <ClCompile Include="$(SolutionDir)\..\src\core\lib\surface\init_unsecure.c">
+      <Filter>src\core\lib\surface</Filter>
     </ClCompile>
     <ClCompile Include="$(SolutionDir)\..\src\core\ext\load_reporting\load_reporting_filter.c">
       <Filter>src\core\ext\load_reporting</Filter>
-    </ClCompile>
-    <ClCompile Include="$(SolutionDir)\..\src\core\ext\resolver\dns\native\dns_resolver.c">
-      <Filter>src\core\ext\resolver\dns\native</Filter>
-    </ClCompile>
-    <ClCompile Include="$(SolutionDir)\..\src\core\ext\resolver\sockaddr\sockaddr_resolver.c">
-      <Filter>src\core\ext\resolver\sockaddr</Filter>
-    </ClCompile>
-    <ClCompile Include="$(SolutionDir)\..\src\core\ext\transport\chttp2\client\insecure\channel_create.c">
-      <Filter>src\core\ext\transport\chttp2\client\insecure</Filter>
-    </ClCompile>
-    <ClCompile Include="$(SolutionDir)\..\src\core\ext\transport\chttp2\server\insecure\server_chttp2.c">
-      <Filter>src\core\ext\transport\chttp2\server\insecure</Filter>
-    </ClCompile>
-    <ClCompile Include="$(SolutionDir)\..\src\core\ext\transport\chttp2\transport\alpn.c">
-      <Filter>src\core\ext\transport\chttp2\transport</Filter>
-    </ClCompile>
-    <ClCompile Include="$(SolutionDir)\..\src\core\ext\transport\chttp2\transport\bin_encoder.c">
-      <Filter>src\core\ext\transport\chttp2\transport</Filter>
-    </ClCompile>
-    <ClCompile Include="$(SolutionDir)\..\src\core\ext\transport\chttp2\transport\chttp2_transport.c">
-      <Filter>src\core\ext\transport\chttp2\transport</Filter>
-    </ClCompile>
-    <ClCompile Include="$(SolutionDir)\..\src\core\ext\transport\chttp2\transport\frame_data.c">
-      <Filter>src\core\ext\transport\chttp2\transport</Filter>
-    </ClCompile>
-    <ClCompile Include="$(SolutionDir)\..\src\core\ext\transport\chttp2\transport\frame_goaway.c">
-      <Filter>src\core\ext\transport\chttp2\transport</Filter>
-    </ClCompile>
-    <ClCompile Include="$(SolutionDir)\..\src\core\ext\transport\chttp2\transport\frame_ping.c">
-      <Filter>src\core\ext\transport\chttp2\transport</Filter>
-    </ClCompile>
-    <ClCompile Include="$(SolutionDir)\..\src\core\ext\transport\chttp2\transport\frame_rst_stream.c">
-      <Filter>src\core\ext\transport\chttp2\transport</Filter>
-    </ClCompile>
-    <ClCompile Include="$(SolutionDir)\..\src\core\ext\transport\chttp2\transport\frame_settings.c">
-      <Filter>src\core\ext\transport\chttp2\transport</Filter>
-    </ClCompile>
-    <ClCompile Include="$(SolutionDir)\..\src\core\ext\transport\chttp2\transport\frame_window_update.c">
-      <Filter>src\core\ext\transport\chttp2\transport</Filter>
-    </ClCompile>
-    <ClCompile Include="$(SolutionDir)\..\src\core\ext\transport\chttp2\transport\hpack_encoder.c">
-      <Filter>src\core\ext\transport\chttp2\transport</Filter>
-    </ClCompile>
-    <ClCompile Include="$(SolutionDir)\..\src\core\ext\transport\chttp2\transport\hpack_parser.c">
-      <Filter>src\core\ext\transport\chttp2\transport</Filter>
-    </ClCompile>
-    <ClCompile Include="$(SolutionDir)\..\src\core\ext\transport\chttp2\transport\hpack_table.c">
-      <Filter>src\core\ext\transport\chttp2\transport</Filter>
-    </ClCompile>
-    <ClCompile Include="$(SolutionDir)\..\src\core\ext\transport\chttp2\transport\huffsyms.c">
-      <Filter>src\core\ext\transport\chttp2\transport</Filter>
-    </ClCompile>
-    <ClCompile Include="$(SolutionDir)\..\src\core\ext\transport\chttp2\transport\incoming_metadata.c">
-      <Filter>src\core\ext\transport\chttp2\transport</Filter>
-    </ClCompile>
-    <ClCompile Include="$(SolutionDir)\..\src\core\ext\transport\chttp2\transport\parsing.c">
-      <Filter>src\core\ext\transport\chttp2\transport</Filter>
-    </ClCompile>
-    <ClCompile Include="$(SolutionDir)\..\src\core\ext\transport\chttp2\transport\status_conversion.c">
-      <Filter>src\core\ext\transport\chttp2\transport</Filter>
-    </ClCompile>
-    <ClCompile Include="$(SolutionDir)\..\src\core\ext\transport\chttp2\transport\stream_lists.c">
-      <Filter>src\core\ext\transport\chttp2\transport</Filter>
-    </ClCompile>
-    <ClCompile Include="$(SolutionDir)\..\src\core\ext\transport\chttp2\transport\stream_map.c">
-      <Filter>src\core\ext\transport\chttp2\transport</Filter>
-    </ClCompile>
-    <ClCompile Include="$(SolutionDir)\..\src\core\ext\transport\chttp2\transport\timeout_encoding.c">
-      <Filter>src\core\ext\transport\chttp2\transport</Filter>
-    </ClCompile>
-    <ClCompile Include="$(SolutionDir)\..\src\core\ext\transport\chttp2\transport\varint.c">
-      <Filter>src\core\ext\transport\chttp2\transport</Filter>
-    </ClCompile>
-    <ClCompile Include="$(SolutionDir)\..\src\core\ext\transport\chttp2\transport\writing.c">
-      <Filter>src\core\ext\transport\chttp2\transport</Filter>
-=======
-    <ClCompile Include="$(SolutionDir)\..\src\core\lib\surface\init_unsecure.c">
-      <Filter>src\core\lib\surface</Filter>
->>>>>>> 361be66c
     </ClCompile>
     <ClCompile Include="$(SolutionDir)\..\src\core\lib\channel\channel_args.c">
       <Filter>src\core\lib\channel</Filter>
@@ -623,79 +456,74 @@
     <ClInclude Include="$(SolutionDir)\..\include\grpc\status.h">
       <Filter>include\grpc</Filter>
     </ClInclude>
-<<<<<<< HEAD
+    <ClInclude Include="$(SolutionDir)\..\include\grpc\impl\codegen\byte_buffer.h">
+      <Filter>include\grpc\impl\codegen</Filter>
+    </ClInclude>
+    <ClInclude Include="$(SolutionDir)\..\include\grpc\impl\codegen\compression_types.h">
+      <Filter>include\grpc\impl\codegen</Filter>
+    </ClInclude>
+    <ClInclude Include="$(SolutionDir)\..\include\grpc\impl\codegen\connectivity_state.h">
+      <Filter>include\grpc\impl\codegen</Filter>
+    </ClInclude>
+    <ClInclude Include="$(SolutionDir)\..\include\grpc\impl\codegen\grpc_types.h">
+      <Filter>include\grpc\impl\codegen</Filter>
+    </ClInclude>
+    <ClInclude Include="$(SolutionDir)\..\include\grpc\impl\codegen\propagation_bits.h">
+      <Filter>include\grpc\impl\codegen</Filter>
+    </ClInclude>
+    <ClInclude Include="$(SolutionDir)\..\include\grpc\impl\codegen\status.h">
+      <Filter>include\grpc\impl\codegen</Filter>
+    </ClInclude>
+    <ClInclude Include="$(SolutionDir)\..\include\grpc\impl\codegen\alloc.h">
+      <Filter>include\grpc\impl\codegen</Filter>
+    </ClInclude>
+    <ClInclude Include="$(SolutionDir)\..\include\grpc\impl\codegen\atm.h">
+      <Filter>include\grpc\impl\codegen</Filter>
+    </ClInclude>
+    <ClInclude Include="$(SolutionDir)\..\include\grpc\impl\codegen\atm_gcc_atomic.h">
+      <Filter>include\grpc\impl\codegen</Filter>
+    </ClInclude>
+    <ClInclude Include="$(SolutionDir)\..\include\grpc\impl\codegen\atm_gcc_sync.h">
+      <Filter>include\grpc\impl\codegen</Filter>
+    </ClInclude>
+    <ClInclude Include="$(SolutionDir)\..\include\grpc\impl\codegen\atm_win32.h">
+      <Filter>include\grpc\impl\codegen</Filter>
+    </ClInclude>
+    <ClInclude Include="$(SolutionDir)\..\include\grpc\impl\codegen\log.h">
+      <Filter>include\grpc\impl\codegen</Filter>
+    </ClInclude>
+    <ClInclude Include="$(SolutionDir)\..\include\grpc\impl\codegen\port_platform.h">
+      <Filter>include\grpc\impl\codegen</Filter>
+    </ClInclude>
+    <ClInclude Include="$(SolutionDir)\..\include\grpc\impl\codegen\slice.h">
+      <Filter>include\grpc\impl\codegen</Filter>
+    </ClInclude>
+    <ClInclude Include="$(SolutionDir)\..\include\grpc\impl\codegen\slice_buffer.h">
+      <Filter>include\grpc\impl\codegen</Filter>
+    </ClInclude>
+    <ClInclude Include="$(SolutionDir)\..\include\grpc\impl\codegen\sync.h">
+      <Filter>include\grpc\impl\codegen</Filter>
+    </ClInclude>
+    <ClInclude Include="$(SolutionDir)\..\include\grpc\impl\codegen\sync_generic.h">
+      <Filter>include\grpc\impl\codegen</Filter>
+    </ClInclude>
+    <ClInclude Include="$(SolutionDir)\..\include\grpc\impl\codegen\sync_posix.h">
+      <Filter>include\grpc\impl\codegen</Filter>
+    </ClInclude>
+    <ClInclude Include="$(SolutionDir)\..\include\grpc\impl\codegen\sync_win32.h">
+      <Filter>include\grpc\impl\codegen</Filter>
+    </ClInclude>
+    <ClInclude Include="$(SolutionDir)\..\include\grpc\impl\codegen\time.h">
+      <Filter>include\grpc\impl\codegen</Filter>
+    </ClInclude>
+    <ClInclude Include="$(SolutionDir)\..\include\grpc\census.h">
+      <Filter>include\grpc</Filter>
+    </ClInclude>
+  </ItemGroup>
+  <ItemGroup>
     <ClInclude Include="$(SolutionDir)\..\src\core\ext\load_reporting\load_reporting_filter.h">
       <Filter>src\core\ext\load_reporting</Filter>
     </ClInclude>
-    <ClInclude Include="$(SolutionDir)\..\src\core\ext\transport\chttp2\transport\alpn.h">
-      <Filter>src\core\ext\transport\chttp2\transport</Filter>
-=======
-    <ClInclude Include="$(SolutionDir)\..\include\grpc\impl\codegen\byte_buffer.h">
-      <Filter>include\grpc\impl\codegen</Filter>
->>>>>>> 361be66c
-    </ClInclude>
-    <ClInclude Include="$(SolutionDir)\..\include\grpc\impl\codegen\compression_types.h">
-      <Filter>include\grpc\impl\codegen</Filter>
-    </ClInclude>
-    <ClInclude Include="$(SolutionDir)\..\include\grpc\impl\codegen\connectivity_state.h">
-      <Filter>include\grpc\impl\codegen</Filter>
-    </ClInclude>
-    <ClInclude Include="$(SolutionDir)\..\include\grpc\impl\codegen\grpc_types.h">
-      <Filter>include\grpc\impl\codegen</Filter>
-    </ClInclude>
-    <ClInclude Include="$(SolutionDir)\..\include\grpc\impl\codegen\propagation_bits.h">
-      <Filter>include\grpc\impl\codegen</Filter>
-    </ClInclude>
-    <ClInclude Include="$(SolutionDir)\..\include\grpc\impl\codegen\status.h">
-      <Filter>include\grpc\impl\codegen</Filter>
-    </ClInclude>
-    <ClInclude Include="$(SolutionDir)\..\include\grpc\impl\codegen\alloc.h">
-      <Filter>include\grpc\impl\codegen</Filter>
-    </ClInclude>
-    <ClInclude Include="$(SolutionDir)\..\include\grpc\impl\codegen\atm.h">
-      <Filter>include\grpc\impl\codegen</Filter>
-    </ClInclude>
-    <ClInclude Include="$(SolutionDir)\..\include\grpc\impl\codegen\atm_gcc_atomic.h">
-      <Filter>include\grpc\impl\codegen</Filter>
-    </ClInclude>
-    <ClInclude Include="$(SolutionDir)\..\include\grpc\impl\codegen\atm_gcc_sync.h">
-      <Filter>include\grpc\impl\codegen</Filter>
-    </ClInclude>
-    <ClInclude Include="$(SolutionDir)\..\include\grpc\impl\codegen\atm_win32.h">
-      <Filter>include\grpc\impl\codegen</Filter>
-    </ClInclude>
-    <ClInclude Include="$(SolutionDir)\..\include\grpc\impl\codegen\log.h">
-      <Filter>include\grpc\impl\codegen</Filter>
-    </ClInclude>
-    <ClInclude Include="$(SolutionDir)\..\include\grpc\impl\codegen\port_platform.h">
-      <Filter>include\grpc\impl\codegen</Filter>
-    </ClInclude>
-    <ClInclude Include="$(SolutionDir)\..\include\grpc\impl\codegen\slice.h">
-      <Filter>include\grpc\impl\codegen</Filter>
-    </ClInclude>
-    <ClInclude Include="$(SolutionDir)\..\include\grpc\impl\codegen\slice_buffer.h">
-      <Filter>include\grpc\impl\codegen</Filter>
-    </ClInclude>
-    <ClInclude Include="$(SolutionDir)\..\include\grpc\impl\codegen\sync.h">
-      <Filter>include\grpc\impl\codegen</Filter>
-    </ClInclude>
-    <ClInclude Include="$(SolutionDir)\..\include\grpc\impl\codegen\sync_generic.h">
-      <Filter>include\grpc\impl\codegen</Filter>
-    </ClInclude>
-    <ClInclude Include="$(SolutionDir)\..\include\grpc\impl\codegen\sync_posix.h">
-      <Filter>include\grpc\impl\codegen</Filter>
-    </ClInclude>
-    <ClInclude Include="$(SolutionDir)\..\include\grpc\impl\codegen\sync_win32.h">
-      <Filter>include\grpc\impl\codegen</Filter>
-    </ClInclude>
-    <ClInclude Include="$(SolutionDir)\..\include\grpc\impl\codegen\time.h">
-      <Filter>include\grpc\impl\codegen</Filter>
-    </ClInclude>
-    <ClInclude Include="$(SolutionDir)\..\include\grpc\census.h">
-      <Filter>include\grpc</Filter>
-    </ClInclude>
-  </ItemGroup>
-  <ItemGroup>
     <ClInclude Include="$(SolutionDir)\..\src\core\lib\channel\channel_args.h">
       <Filter>src\core\lib\channel</Filter>
     </ClInclude>
