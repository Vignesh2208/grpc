--- conflicted
+++ resolved
@@ -397,16 +397,11 @@
     <ClCompile Include="$(SolutionDir)\..\src\core\ext\client_channel\lb_policy_registry.c">
       <Filter>src\core\ext\client_channel</Filter>
     </ClCompile>
-<<<<<<< HEAD
+    <ClCompile Include="$(SolutionDir)\..\src\core\ext\client_channel\method_config.c">
+      <Filter>src\core\ext\client_channel</Filter>
+    </ClCompile>
     <ClCompile Include="$(SolutionDir)\..\src\core\ext\client_channel\parse_address.c">
       <Filter>src\core\ext\client_channel</Filter>
-=======
-    <ClCompile Include="$(SolutionDir)\..\src\core\ext\client_config\method_config.c">
-      <Filter>src\core\ext\client_config</Filter>
-    </ClCompile>
-    <ClCompile Include="$(SolutionDir)\..\src\core\ext\client_config\parse_address.c">
-      <Filter>src\core\ext\client_config</Filter>
->>>>>>> 20e77f27
     </ClCompile>
     <ClCompile Include="$(SolutionDir)\..\src\core\ext\client_channel\resolver.c">
       <Filter>src\core\ext\client_channel</Filter>
@@ -928,16 +923,11 @@
     <ClInclude Include="$(SolutionDir)\..\src\core\ext\client_channel\lb_policy_registry.h">
       <Filter>src\core\ext\client_channel</Filter>
     </ClInclude>
-<<<<<<< HEAD
+    <ClInclude Include="$(SolutionDir)\..\src\core\ext\client_channel\method_config.h">
+      <Filter>src\core\ext\client_channel</Filter>
+    </ClInclude>
     <ClInclude Include="$(SolutionDir)\..\src\core\ext\client_channel\parse_address.h">
       <Filter>src\core\ext\client_channel</Filter>
-=======
-    <ClInclude Include="$(SolutionDir)\..\src\core\ext\client_config\method_config.h">
-      <Filter>src\core\ext\client_config</Filter>
-    </ClInclude>
-    <ClInclude Include="$(SolutionDir)\..\src\core\ext\client_config\parse_address.h">
-      <Filter>src\core\ext\client_config</Filter>
->>>>>>> 20e77f27
     </ClInclude>
     <ClInclude Include="$(SolutionDir)\..\src\core\ext\client_channel\resolver.h">
       <Filter>src\core\ext\client_channel</Filter>
